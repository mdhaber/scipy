import numpy as np
from scipy._lib._util import _asarray_validated
from scipy._lib._array_api import (
    array_namespace,
    xp_size,
    xp_broadcast_promote,
)

__all__ = ["logsumexp", "softmax", "log_softmax"]


def logsumexp(a, axis=None, b=None, keepdims=False, return_sign=False):
    """Compute the log of the sum of exponentials of input elements.

    Parameters
    ----------
    a : array_like
        Input array.
    axis : None or int or tuple of ints, optional
        Axis or axes over which the sum is taken. By default `axis` is None,
        and all elements are summed.

        .. versionadded:: 0.11.0
    b : array-like, optional
        Scaling factor for exp(`a`) must be of the same shape as `a` or
        broadcastable to `a`. These values may be negative in order to
        implement subtraction.

        .. versionadded:: 0.12.0
    keepdims : bool, optional
        If this is set to True, the axes which are reduced are left in the
        result as dimensions with size one. With this option, the result
        will broadcast correctly against the original array.

        .. versionadded:: 0.15.0
    return_sign : bool, optional
        If this is set to True, the result will be a pair containing sign
        information; if False, results that are negative will be returned
        as NaN. Default is False (no sign information).

        .. versionadded:: 0.16.0

    Returns
    -------
    res : ndarray
        The result, ``np.log(np.sum(np.exp(a)))`` calculated in a numerically
        more stable way. If `b` is given then ``np.log(np.sum(b*np.exp(a)))``
        is returned. If ``return_sign`` is True, ``res`` contains the log of
        the absolute value of the argument.
    sgn : ndarray
        If ``return_sign`` is True, this will be an array of floating-point
        numbers matching res containing +1, 0, -1 (for real-valued inputs)
        or a complex phase (for complex inputs). This gives the sign of the
        argument of the logarithm in ``res``.
        If ``return_sign`` is False, only one result is returned.

    See Also
    --------
    numpy.logaddexp, numpy.logaddexp2

    Notes
    -----
    NumPy has a logaddexp function which is very similar to `logsumexp`, but
    only handles two arguments. `logaddexp.reduce` is similar to this
    function, but may be less stable.

    Examples
    --------
    >>> import numpy as np
    >>> from scipy.special import logsumexp
    >>> a = np.arange(10)
    >>> logsumexp(a)
    9.4586297444267107
    >>> np.log(np.sum(np.exp(a)))
    9.4586297444267107

    With weights

    >>> a = np.arange(10)
    >>> b = np.arange(10, 0, -1)
    >>> logsumexp(a, b=b)
    9.9170178533034665
    >>> np.log(np.sum(b*np.exp(a)))
    9.9170178533034647

    Returning a sign flag

    >>> logsumexp([1,2],b=[1,-1],return_sign=True)
    (1.5413248546129181, -1.0)

    Notice that `logsumexp` does not directly support masked arrays. To use it
    on a masked array, convert the mask into zero weights:

    >>> a = np.ma.array([np.log(2), 2, np.log(3)],
    ...                  mask=[False, True, False])
    >>> b = (~a.mask).astype(int)
    >>> logsumexp(a.data, b=b), np.log(5)
    1.6094379124341005, 1.6094379124341005

    """
    xp = array_namespace(a, b)
    a, b = xp_broadcast_promote(a, b, ensure_writeable=True, force_floating=True, xp=xp)
    axis = tuple(range(a.ndim)) if axis is None else axis

    if b is not None:
        a[b == 0] = -xp.inf

    # Scale by real part for complex inputs, because this affects
    # the magnitude of the exponential.
    if xp_size(a) == 0:
        # because `xp.max` doesn't have `initial` argument...
        shape = np.asarray(a.shape)  # NumPy is concise for scalar or tuple `axis`
        shape[axis] = 1
        a_max = xp.full(tuple(shape), -xp.inf, dtype=a.dtype)
    else:
        real = xp.real(a) if xp.isdtype(a.dtype, "complex floating") else a
        a_max = xp.max(real, axis=axis, keepdims=True)

    if a_max.ndim > 0:
        a_max[~xp.isfinite(a_max)] = 0
    elif not xp.isfinite(a_max):
        a_max = 0

    if b is not None:
        b = xp.asarray(b)
        tmp = b * xp.exp(a - a_max)
    else:
        tmp = xp.exp(a - a_max)

    # suppress warnings about log of zero
<<<<<<< HEAD
    with np.errstate(divide='ignore', invalid='ignore'):
        s = np.sum(tmp, axis=axis, keepdims=keepdims)
=======
    with np.errstate(divide='ignore'):
        s = xp.sum(tmp, axis=axis, keepdims=keepdims, dtype=tmp.dtype)
>>>>>>> 821c906c
        if return_sign:
            # For complex, use the numpy>=2.0 convention for sign.
            if xp.isdtype(s.dtype, "complex floating"):
                sgn = s / xp.where(s == 0, xp.asarray(1, dtype=s.dtype), xp.abs(s))
            else:
                sgn = xp.sign(s)
            s = xp.abs(s)
        out = xp.log(s)

    if not keepdims:
        a_max = xp.squeeze(a_max, axis=axis)
    out += a_max

    if return_sign:
        return out, sgn
    else:
        return out


def softmax(x, axis=None):
    r"""Compute the softmax function.

    The softmax function transforms each element of a collection by
    computing the exponential of each element divided by the sum of the
    exponentials of all the elements. That is, if `x` is a one-dimensional
    numpy array::

        softmax(x) = np.exp(x)/sum(np.exp(x))

    Parameters
    ----------
    x : array_like
        Input array.
    axis : int or tuple of ints, optional
        Axis to compute values along. Default is None and softmax will be
        computed over the entire array `x`.

    Returns
    -------
    s : ndarray
        An array the same shape as `x`. The result will sum to 1 along the
        specified axis.

    Notes
    -----
    The formula for the softmax function :math:`\sigma(x)` for a vector
    :math:`x = \{x_0, x_1, ..., x_{n-1}\}` is

    .. math:: \sigma(x)_j = \frac{e^{x_j}}{\sum_k e^{x_k}}

    The `softmax` function is the gradient of `logsumexp`.

    The implementation uses shifting to avoid overflow. See [1]_ for more
    details.

    .. versionadded:: 1.2.0

    References
    ----------
    .. [1] P. Blanchard, D.J. Higham, N.J. Higham, "Accurately computing the
       log-sum-exp and softmax functions", IMA Journal of Numerical Analysis,
       Vol.41(4), :doi:`10.1093/imanum/draa038`.

    Examples
    --------
    >>> import numpy as np
    >>> from scipy.special import softmax
    >>> np.set_printoptions(precision=5)

    >>> x = np.array([[1, 0.5, 0.2, 3],
    ...               [1,  -1,   7, 3],
    ...               [2,  12,  13, 3]])
    ...

    Compute the softmax transformation over the entire array.

    >>> m = softmax(x)
    >>> m
    array([[  4.48309e-06,   2.71913e-06,   2.01438e-06,   3.31258e-05],
           [  4.48309e-06,   6.06720e-07,   1.80861e-03,   3.31258e-05],
           [  1.21863e-05,   2.68421e-01,   7.29644e-01,   3.31258e-05]])

    >>> m.sum()
    1.0

    Compute the softmax transformation along the first axis (i.e., the
    columns).

    >>> m = softmax(x, axis=0)

    >>> m
    array([[  2.11942e-01,   1.01300e-05,   2.75394e-06,   3.33333e-01],
           [  2.11942e-01,   2.26030e-06,   2.47262e-03,   3.33333e-01],
           [  5.76117e-01,   9.99988e-01,   9.97525e-01,   3.33333e-01]])

    >>> m.sum(axis=0)
    array([ 1.,  1.,  1.,  1.])

    Compute the softmax transformation along the second axis (i.e., the rows).

    >>> m = softmax(x, axis=1)
    >>> m
    array([[  1.05877e-01,   6.42177e-02,   4.75736e-02,   7.82332e-01],
           [  2.42746e-03,   3.28521e-04,   9.79307e-01,   1.79366e-02],
           [  1.22094e-05,   2.68929e-01,   7.31025e-01,   3.31885e-05]])

    >>> m.sum(axis=1)
    array([ 1.,  1.,  1.])

    """
    x = _asarray_validated(x, check_finite=False)
    x_max = np.amax(x, axis=axis, keepdims=True)
    exp_x_shifted = np.exp(x - x_max)
    return exp_x_shifted / np.sum(exp_x_shifted, axis=axis, keepdims=True)


def log_softmax(x, axis=None):
    r"""Compute the logarithm of the softmax function.

    In principle::

        log_softmax(x) = log(softmax(x))

    but using a more accurate implementation.

    Parameters
    ----------
    x : array_like
        Input array.
    axis : int or tuple of ints, optional
        Axis to compute values along. Default is None and softmax will be
        computed over the entire array `x`.

    Returns
    -------
    s : ndarray or scalar
        An array with the same shape as `x`. Exponential of the result will
        sum to 1 along the specified axis. If `x` is a scalar, a scalar is
        returned.

    Notes
    -----
    `log_softmax` is more accurate than ``np.log(softmax(x))`` with inputs that
    make `softmax` saturate (see examples below).

    .. versionadded:: 1.5.0

    Examples
    --------
    >>> import numpy as np
    >>> from scipy.special import log_softmax
    >>> from scipy.special import softmax
    >>> np.set_printoptions(precision=5)

    >>> x = np.array([1000.0, 1.0])

    >>> y = log_softmax(x)
    >>> y
    array([   0., -999.])

    >>> with np.errstate(divide='ignore'):
    ...   y = np.log(softmax(x))
    ...
    >>> y
    array([  0., -inf])

    """

    x = _asarray_validated(x, check_finite=False)

    x_max = np.amax(x, axis=axis, keepdims=True)

    if x_max.ndim > 0:
        x_max[~np.isfinite(x_max)] = 0
    elif not np.isfinite(x_max):
        x_max = 0

    tmp = x - x_max
    exp_tmp = np.exp(tmp)

    # suppress warnings about log of zero
    with np.errstate(divide='ignore'):
        s = np.sum(exp_tmp, axis=axis, keepdims=True)
        out = np.log(s)

    out = tmp - out
    return out<|MERGE_RESOLUTION|>--- conflicted
+++ resolved
@@ -128,13 +128,8 @@
         tmp = xp.exp(a - a_max)
 
     # suppress warnings about log of zero
-<<<<<<< HEAD
     with np.errstate(divide='ignore', invalid='ignore'):
-        s = np.sum(tmp, axis=axis, keepdims=keepdims)
-=======
-    with np.errstate(divide='ignore'):
         s = xp.sum(tmp, axis=axis, keepdims=keepdims, dtype=tmp.dtype)
->>>>>>> 821c906c
         if return_sign:
             # For complex, use the numpy>=2.0 convention for sign.
             if xp.isdtype(s.dtype, "complex floating"):
