--- conflicted
+++ resolved
@@ -351,11 +351,7 @@
     `'highs-simplex'` and
     `'highs-ipm'` are interfaces to the
     HiGHS simplex and interior-point method solvers [13]_, respectively.
-<<<<<<< HEAD
-    :ref:`'highs' <optimize.linprog-highs>` chooses between
-=======
     `'highs'` chooses between
->>>>>>> 54a1e4f2
     the two automatically. These are the fastest linear
     programming solvers in SciPy, especially for large, sparse problems;
     which of these two is faster is problem-dependent.
