"""
A top-level linear programming interface. Currently this interface solves
linear programming problems via the Simplex and Interior-Point methods.

.. versionadded:: 0.15.0

Functions
---------
.. autosummary::
   :toctree: generated/

    linprog
    linprog_verbose_callback
    linprog_terse_callback

"""

import numpy as np

from .optimize import OptimizeResult, OptimizeWarning
from warnings import warn
from ._linprog_ip import _linprog_ip
from ._linprog_simplex import _linprog_simplex
from ._linprog_rs import _linprog_rs
from ._linprog_highs import _linprog_highs
from ._linprog_doc import (_linprog_highs_doc, _linprog_ip_doc,
                           _linprog_rs_doc, _linprog_simplex_doc,
                           _linprog_highs_ipm_doc, _linprog_highs_ds_doc)
from ._linprog_util import (
    _parse_linprog, _presolve, _get_Abc, _LPProblem, _autoscale,
    _postsolve, _check_result, _display_summary)
from copy import deepcopy

__all__ = ['linprog', 'linprog_verbose_callback', 'linprog_terse_callback']

__docformat__ = "restructuredtext en"


def linprog_verbose_callback(res):
    """
    A sample callback function demonstrating the linprog callback interface.
    This callback produces detailed output to sys.stdout before each iteration
    and after the final iteration of the simplex algorithm.

    Parameters
    ----------
    res : A `scipy.optimize.OptimizeResult` consisting of the following fields:

        x : 1-D array
            The independent variable vector which optimizes the linear
            programming problem.
        fun : float
            Value of the objective function.
        success : bool
            True if the algorithm succeeded in finding an optimal solution.
        slack : 1-D array
            The values of the slack variables. Each slack variable corresponds
            to an inequality constraint. If the slack is zero, then the
            corresponding constraint is active.
        con : 1-D array
            The (nominally zero) residuals of the equality constraints, that is,
            ``b - A_eq @ x``
        phase : int
            The phase of the optimization being executed. In phase 1 a basic
            feasible solution is sought and the T has an additional row
            representing an alternate objective function.
        status : int
            An integer representing the exit status of the optimization::

                 0 : Optimization terminated successfully
                 1 : Iteration limit reached
                 2 : Problem appears to be infeasible
                 3 : Problem appears to be unbounded
                 4 : Serious numerical difficulties encountered

        nit : int
            The number of iterations performed.
        message : str
            A string descriptor of the exit status of the optimization.
    """
    x = res['x']
    fun = res['fun']
    phase = res['phase']
    status = res['status']
    nit = res['nit']
    message = res['message']
    complete = res['complete']

    saved_printoptions = np.get_printoptions()
    np.set_printoptions(linewidth=500,
                        formatter={'float': lambda x: "{0: 12.4f}".format(x)})
    if status:
        print('--------- Simplex Early Exit -------\n'.format(nit))
        print('The simplex method exited early with status {0:d}'.format(status))
        print(message)
    elif complete:
        print('--------- Simplex Complete --------\n')
        print('Iterations required: {}'.format(nit))
    else:
        print('--------- Iteration {0:d}  ---------\n'.format(nit))

    if nit > 0:
        if phase == 1:
            print('Current Pseudo-Objective Value:')
        else:
            print('Current Objective Value:')
        print('f = ', fun)
        print()
        print('Current Solution Vector:')
        print('x = ', x)
        print()

    np.set_printoptions(**saved_printoptions)


def linprog_terse_callback(res):
    """
    A sample callback function demonstrating the linprog callback interface.
    This callback produces brief output to sys.stdout before each iteration
    and after the final iteration of the simplex algorithm.

    Parameters
    ----------
    res : A `scipy.optimize.OptimizeResult` consisting of the following fields:

        x : 1-D array
            The independent variable vector which optimizes the linear
            programming problem.
        fun : float
            Value of the objective function.
        success : bool
            True if the algorithm succeeded in finding an optimal solution.
        slack : 1-D array
            The values of the slack variables. Each slack variable corresponds
            to an inequality constraint. If the slack is zero, then the
            corresponding constraint is active.
        con : 1-D array
            The (nominally zero) residuals of the equality constraints, that is,
            ``b - A_eq @ x``.
        phase : int
            The phase of the optimization being executed. In phase 1 a basic
            feasible solution is sought and the T has an additional row
            representing an alternate objective function.
        status : int
            An integer representing the exit status of the optimization::

                 0 : Optimization terminated successfully
                 1 : Iteration limit reached
                 2 : Problem appears to be infeasible
                 3 : Problem appears to be unbounded
                 4 : Serious numerical difficulties encountered

        nit : int
            The number of iterations performed.
        message : str
            A string descriptor of the exit status of the optimization.
    """
    nit = res['nit']
    x = res['x']

    if nit == 0:
        print("Iter:   X:")
    print("{0: <5d}   ".format(nit), end="")
    print(x)


def linprog(c, A_ub=None, b_ub=None, A_eq=None, b_eq=None,
            bounds=None, method='interior-point', callback=None,
            options=None, x0=None):
    r"""
    Linear programming: minimize a linear objective function subject to linear
    equality and inequality constraints.

    Linear programming solves problems of the following form:

    .. math::

        \min_x \ & c^T x \\
        \mbox{such that} \ & A_{ub} x \leq b_{ub},\\
        & A_{eq} x = b_{eq},\\
        & l \leq x \leq u ,

    where :math:`x` is a vector of decision variables; :math:`c`,
    :math:`b_{ub}`, :math:`b_{eq}`, :math:`l`, and :math:`u` are vectors; and
    :math:`A_{ub}` and :math:`A_{eq}` are matrices.

    Alternatively, that's:

    minimize::

        c @ x

    such that::

        A_ub @ x <= b_ub
        A_eq @ x == b_eq
        lb <= x <= ub

    Note that by default ``lb = 0`` and ``ub = None`` unless specified with
    ``bounds``.

    Parameters
    ----------
    c : 1-D array
        The coefficients of the linear objective function to be minimized.
    A_ub : 2-D array, optional
        The inequality constraint matrix. Each row of ``A_ub`` specifies the
        coefficients of a linear inequality constraint on ``x``.
    b_ub : 1-D array, optional
        The inequality constraint vector. Each element represents an
        upper bound on the corresponding value of ``A_ub @ x``.
    A_eq : 2-D array, optional
        The equality constraint matrix. Each row of ``A_eq`` specifies the
        coefficients of a linear equality constraint on ``x``.
    b_eq : 1-D array, optional
        The equality constraint vector. Each element of ``A_eq @ x`` must equal
        the corresponding element of ``b_eq``.
    bounds : sequence, optional
        A sequence of ``(min, max)`` pairs for each element in ``x``, defining
        the minimum and maximum values of that decision variable. Use ``None``
        to indicate that there is no bound. By default, bounds are
        ``(0, None)`` (all decision variables are non-negative).
        If a single tuple ``(min, max)`` is provided, then ``min`` and
        ``max`` will serve as bounds for all decision variables.
    method : str, optional
        The algorithm used to solve the standard form problem.
        :ref:`'highs-ds' <optimize.linprog-highs-ds>`,
        :ref:`'highs-ipm' <optimize.linprog-highs-ipm>`,
        :ref:`'highs' <optimize.linprog-highs>`,
        :ref:`'interior-point' <optimize.linprog-interior-point>` (default),
        :ref:`'revised simplex' <optimize.linprog-revised_simplex>`, and
        :ref:`'simplex' <optimize.linprog-simplex>` (legacy)
        are supported.
    callback : callable, optional
        If a callback function is provided, it will be called at least once per
        iteration of the algorithm. The callback function must accept a single
        `scipy.optimize.OptimizeResult` consisting of the following fields:

        x : 1-D array
            The current solution vector.
        fun : float
            The current value of the objective function ``c @ x``.
        success : bool
            ``True`` when the algorithm has completed successfully.
        slack : 1-D array
            The (nominally positive) values of the slack,
            ``b_ub - A_ub @ x``.
        con : 1-D array
            The (nominally zero) residuals of the equality constraints,
            ``b_eq - A_eq @ x``.
        phase : int
            The phase of the algorithm being executed.
        status : int
            An integer representing the status of the algorithm.

            ``0`` : Optimization proceeding nominally.

            ``1`` : Iteration limit reached.

            ``2`` : Problem appears to be infeasible.

            ``3`` : Problem appears to be unbounded.

            ``4`` : Numerical difficulties encountered.

            nit : int
                The current iteration number.
            message : str
                A string descriptor of the algorithm status.

        Callback functions are not currently supported by the HiGHS methods.

    options : dict, optional
        A dictionary of solver options. All methods accept the following
        options:

<<<<<<< HEAD
        maxiter : int
            Maximum number of iterations to perform.
            Default: see method-specific documentation.
        disp : bool
            Set to ``True`` to print convergence messages.
            Default: ``False``.
        presolve : bool
            Set to ``False`` to disable automatic presolve.
            Default: ``True``.

        All methods except the HiGHS solvers also accept:

        tol : float
            A tolerance which determines when a residual is "close enough" to
            zero to be considered exactly zero.
        autoscale : bool
            Set to ``True`` to automatically perform equilibration.
            Consider using this option if the numerical values in the
            constraints are separated by several orders of magnitude.
            Default: ``False``.
        rr : bool
            Set to ``False`` to disable automatic redundancy removal.
            Default: ``True``.
=======
            maxiter : int
                Maximum number of iterations to perform.
                Default: see method-specific documentation.
            disp : bool
                Set to ``True`` to print convergence messages.
                Default: ``False``.
            autoscale : bool
                Set to ``True`` to automatically perform equilibration.
                Consider using this option if the numerical values in the
                constraints are separated by several orders of magnitude.
                Default: ``False``.
            presolve : bool
                Set to ``False`` to disable automatic presolve.
                Default: ``True``.
            rr : bool
                Set to ``False`` to disable automatic redundancy removal.
                Default: ``True``.
            rr_method : string
                Method used to identify and remove redundant rows from the
                equality constraint matrix after presolve. For problems with
                dense input, the available methods for redundancy removal are:

                    "SVD":
                        Repeatedly performs singular value decomposition on
                        the matrix, detecting redundant rows based on nonzeros
                        in the left singular vectors that correspond with
                        zero singular values. May be fast when the matrix is
                        nearly full rank.
                    "pivot":
                        Uses the algorithm presented in [5]_ to identify
                        redundant rows.
                    "ID":
                        Uses a randomized interpolative decomposition.
                        Identifies columns of the matrix transpose not used in
                        a full-rank interpolative decomposition of the matrix.
                    None:
                        Uses "svd" if the matrix is nearly full rank, that is,
                        the difference between the matrix rank and the number
                        of rows is less than five. If not, uses "pivot". The
                        behavior of this default is subject to change without
                        prior notice.

                Default: None.
                For problems with sparse input, this option is ignored, and the
                pivot-based algorithm presented in [5]_ is used.
>>>>>>> 1d6d7b86

        For method-specific options, see
        :func:`show_options('linprog') <show_options>`.

    x0 : 1-D array, optional
        Guess values of the decision variables, which will be refined by
        the optimization algorithm. This argument is currently used only by the
        'revised simplex' method, and can only be used if `x0` represents a
        basic feasible solution.


    Returns
    -------
    res : OptimizeResult
        A :class:`scipy.optimize.OptimizeResult` consisting of the fields:

        x : 1-D array
            The values of the decision variables that minimizes the
            objective function while satisfying the constraints.
        fun : float
            The optimal value of the objective function ``c @ x``.
        slack : 1-D array
            The (nominally positive) values of the slack variables,
            ``b_ub - A_ub @ x``.
        con : 1-D array
            The (nominally zero) residuals of the equality constraints,
            ``b_eq - A_eq @ x``.
        success : bool
            ``True`` when the algorithm succeeds in finding an optimal
            solution.
        status : int
            An integer representing the exit status of the algorithm.

            ``0`` : Optimization terminated successfully.

            ``1`` : Iteration limit reached.

            ``2`` : Problem appears to be infeasible.

            ``3`` : Problem appears to be unbounded.

            ``4`` : Numerical difficulties encountered.

        nit : int
            The total number of iterations performed in all phases.
        message : str
            A string descriptor of the exit status of the algorithm.

    See Also
    --------
    show_options : Additional options accepted by the solvers.

    Notes
    -----
    This section describes the available solvers that can be selected by the
    'method' parameter.

    `'highs-ds'` and
    `'highs-ipm'` are interfaces to the
    HiGHS simplex and interior-point method solvers [13]_, respectively.
    `'highs'` chooses between
    the two automatically. These are the fastest linear
    programming solvers in SciPy, especially for large, sparse problems;
    which of these two is faster is problem-dependent.
    `'interior-point'` is the default
    as it was the fastest and most robust method before the recent
    addition of the HiGHS solvers.
    `'revised simplex'` is more
    accurate than interior-point for the problems it solves.
    `'simplex'` is the legacy method and is
    included for backwards compatibility and educational purposes.

    Method *highs-ds* is a wrapper of the C++ high performance dual
    revised simplex implementation (HSOL) [13]_, [14]_. Method *highs-ipm*
    is a wrapper of a C++ implementation of an **i**\ nterior-\ **p**\ oint
    **m**\ ethod [13]_; it features a crossover routine, so it is as accurate
    as a simplex solver. Method *highs* chooses between the two automatically.
    For new code involving `linprog`, we recommend explicitly choosing one of
    these three method values.

    .. versionadded:: 1.5.0

    Method *interior-point* uses the primal-dual path following algorithm
    as outlined in [4]_. This algorithm supports sparse constraint matrices and
    is typically faster than the simplex methods, especially for large, sparse
    problems. Note, however, that the solution returned may be slightly less
    accurate than those of the simplex methods and will not, in general,
    correspond with a vertex of the polytope defined by the constraints.

    .. versionadded:: 1.0.0

    Method *revised simplex* uses the revised simplex method as described in
    [9]_, except that a factorization [11]_ of the basis matrix, rather than
    its inverse, is efficiently maintained and used to solve the linear systems
    at each iteration of the algorithm.

    .. versionadded:: 1.3.0

    Method *simplex* uses a traditional, full-tableau implementation of
    Dantzig's simplex algorithm [1]_, [2]_ (*not* the
    Nelder-Mead simplex). This algorithm is included for backwards
    compatibility and educational purposes.

    .. versionadded:: 0.15.0

    Before applying *interior-point*, *revised simplex*, or *simplex*,
    a presolve procedure based on [8]_ attempts
    to identify trivial infeasibilities, trivial unboundedness, and potential
    problem simplifications. Specifically, it checks for:

    - rows of zeros in ``A_eq`` or ``A_ub``, representing trivial constraints;
    - columns of zeros in ``A_eq`` `and` ``A_ub``, representing unconstrained
      variables;
    - column singletons in ``A_eq``, representing fixed variables; and
    - column singletons in ``A_ub``, representing simple bounds.

    If presolve reveals that the problem is unbounded (e.g. an unconstrained
    and unbounded variable has negative cost) or infeasible (e.g., a row of
    zeros in ``A_eq`` corresponds with a nonzero in ``b_eq``), the solver
    terminates with the appropriate status code. Note that presolve terminates
    as soon as any sign of unboundedness is detected; consequently, a problem
    may be reported as unbounded when in reality the problem is infeasible
    (but infeasibility has not been detected yet). Therefore, if it is
    important to know whether the problem is actually infeasible, solve the
    problem again with option ``presolve=False``.

    If neither infeasibility nor unboundedness are detected in a single pass
    of the presolve, bounds are tightened where possible and fixed
    variables are removed from the problem. Then, linearly dependent rows
    of the ``A_eq`` matrix are removed, (unless they represent an
    infeasibility) to avoid numerical difficulties in the primary solve
    routine. Note that rows that are nearly linearly dependent (within a
    prescribed tolerance) may also be removed, which can change the optimal
    solution in rare cases. If this is a concern, eliminate redundancy from
    your problem formulation and run with option ``rr=False`` or
    ``presolve=False``.

    Several potential improvements can be made here: additional presolve
    checks outlined in [8]_ should be implemented, the presolve routine should
    be run multiple times (until no further simplifications can be made), and
    more of the efficiency improvements from [5]_ should be implemented in the
    redundancy removal routines.

    After presolve, the problem is transformed to standard form by converting
    the (tightened) simple bounds to upper bound constraints, introducing
    non-negative slack variables for inequality constraints, and expressing
    unbounded variables as the difference between two non-negative variables.
    Optionally, the problem is automatically scaled via equilibration [12]_.
    The selected algorithm solves the standard form problem, and a
    postprocessing routine converts the result to a solution to the original
    problem.

    References
    ----------
    .. [1] Dantzig, George B., Linear programming and extensions. Rand
           Corporation Research Study Princeton Univ. Press, Princeton, NJ,
           1963
    .. [2] Hillier, S.H. and Lieberman, G.J. (1995), "Introduction to
           Mathematical Programming", McGraw-Hill, Chapter 4.
    .. [3] Bland, Robert G. New finite pivoting rules for the simplex method.
           Mathematics of Operations Research (2), 1977: pp. 103-107.
    .. [4] Andersen, Erling D., and Knud D. Andersen. "The MOSEK interior point
           optimizer for linear programming: an implementation of the
           homogeneous algorithm." High performance optimization. Springer US,
           2000. 197-232.
    .. [5] Andersen, Erling D. "Finding all linearly dependent rows in
           large-scale linear programming." Optimization Methods and Software
           6.3 (1995): 219-227.
    .. [6] Freund, Robert M. "Primal-Dual Interior-Point Methods for Linear
           Programming based on Newton's Method." Unpublished Course Notes,
           March 2004. Available 2/25/2017 at
           https://ocw.mit.edu/courses/sloan-school-of-management/15-084j-nonlinear-programming-spring-2004/lecture-notes/lec14_int_pt_mthd.pdf
    .. [7] Fourer, Robert. "Solving Linear Programs by Interior-Point Methods."
           Unpublished Course Notes, August 26, 2005. Available 2/25/2017 at
           http://www.4er.org/CourseNotes/Book%20B/B-III.pdf
    .. [8] Andersen, Erling D., and Knud D. Andersen. "Presolving in linear
           programming." Mathematical Programming 71.2 (1995): 221-245.
    .. [9] Bertsimas, Dimitris, and J. Tsitsiklis. "Introduction to linear
           programming." Athena Scientific 1 (1997): 997.
    .. [10] Andersen, Erling D., et al. Implementation of interior point
            methods for large scale linear programming. HEC/Universite de
            Geneve, 1996.
    .. [11] Bartels, Richard H. "A stabilization of the simplex method."
            Journal in  Numerische Mathematik 16.5 (1971): 414-434.
    .. [12] Tomlin, J. A. "On scaling linear programming problems."
            Mathematical Programming Study 4 (1975): 146-166.
    .. [13] Huangfu, Q., Galabova, I., Feldmeier, M., and Hall, J. A. J.
            "HiGHS - high performance software for linear optimization."
            Accessed 4/16/2020 at https://www.maths.ed.ac.uk/hall/HiGHS/#guide
    .. [14] Huangfu, Q. and Hall, J. A. J. "Parallelizing the dual revised
            simplex method." Mathematical Programming Computation, 10 (1),
            119-142, 2018. DOI: 10.1007/s12532-017-0130-5

    Examples
    --------
    Consider the following problem:

    .. math::

        \min_{x_0, x_1} \ -x_0 + 4x_1 & \\
        \mbox{such that} \ -3x_0 + x_1 & \leq 6,\\
        -x_0 - 2x_1 & \geq -4,\\
        x_1 & \geq -3.

    The problem is not presented in the form accepted by `linprog`. This is
    easily remedied by converting the "greater than" inequality
    constraint to a "less than" inequality constraint by
    multiplying both sides by a factor of :math:`-1`. Note also that the last
    constraint is really the simple bound :math:`-3 \leq x_1 \leq \infty`.
    Finally, since there are no bounds on :math:`x_0`, we must explicitly
    specify the bounds :math:`-\infty \leq x_0 \leq \infty`, as the
    default is for variables to be non-negative. After collecting coeffecients
    into arrays and tuples, the input for this problem is:

    >>> c = [-1, 4]
    >>> A = [[-3, 1], [1, 2]]
    >>> b = [6, 4]
    >>> x0_bounds = (None, None)
    >>> x1_bounds = (-3, None)
    >>> from scipy.optimize import linprog
    >>> res = linprog(c, A_ub=A, b_ub=b, bounds=[x0_bounds, x1_bounds])

    Note that the default method for `linprog` is 'interior-point', which is
    approximate by nature.

    >>> print(res)
         con: array([], dtype=float64)
         fun: -21.99999984082494 # may vary
     message: 'Optimization terminated successfully.'
         nit: 6 # may vary
       slack: array([3.89999997e+01, 8.46872439e-08] # may vary
      status: 0
     success: True
           x: array([ 9.99999989, -2.99999999]) # may vary

    If you need greater accuracy, try 'revised simplex'.

    >>> res = linprog(c, A_ub=A, b_ub=b, bounds=[x0_bounds, x1_bounds], method='revised simplex')
    >>> print(res)
         con: array([], dtype=float64)
         fun: -22.0 # may vary
     message: 'Optimization terminated successfully.'
         nit: 1 # may vary
       slack: array([39.,  0.]) # may vary
      status: 0
     success: True
           x: array([10., -3.]) # may vary

    """

    meth = method.lower()
    methods = {"simplex", "revised simplex", "interior-point",
               "highs", "highs-ds", "highs-ipm"}
    if meth not in methods:
        raise ValueError(f"Unknown solver '{method}'")

    if x0 is not None and meth != "revised simplex":
        warning_message = "x0 is used only when method is 'revised simplex'. "
        warn(warning_message, OptimizeWarning)

    lp = _LPProblem(c, A_ub, b_ub, A_eq, b_eq, bounds, x0)
    lp, solver_options = _parse_linprog(lp, options)
    tol = solver_options.get('tol', 1e-9)

    # Give unmodified problem to HiGHS
    if meth.startswith('highs'):
        if callback is not None:
            raise NotImplementedError("HiGHS solvers do not support the "
                                      "callback interface.")
        highs_solvers = {'highs-ipm': 'ipm', 'highs-ds': 'simplex',
                         'highs': None}

        sol = _linprog_highs(lp, solver=highs_solvers[meth],
                             **solver_options)
        sol['status'], sol['message'] = (
            _check_result(sol['x'], sol['fun'], sol['status'], sol['slack'],
                          sol['con'], lp.bounds, tol, sol['message']))
        sol['success'] = sol['status'] == 0
        return OptimizeResult(sol)

    iteration = 0
    complete = False  # will become True if solved in presolve
    undo = []

    # Keep the original arrays to calculate slack/residuals for original
    # problem.
    lp_o = deepcopy(lp)

    # Solve trivial problem, eliminate variables, tighten bounds, etc.
    rr_method = solver_options.pop('rr_method', None)  # need to pop these;
    rr = solver_options.pop('rr', True)  # they're not passed to methods
    c0 = 0  # we might get a constant term in the objective
    if solver_options.pop('presolve', True):
        (lp, c0, x, undo, complete, status, message) = _presolve(lp, rr,
                                                                 rr_method,
                                                                 tol)

    C, b_scale = 1, 1  # for trivial unscaling if autoscale is not used
    postsolve_args = (lp_o._replace(bounds=lp.bounds), undo, C, b_scale)

    if not complete:
        A, b, c, c0, x0 = _get_Abc(lp, c0)
        if solver_options.pop('autoscale', False):
            A, b, c, x0, C, b_scale = _autoscale(A, b, c, x0)
            postsolve_args = postsolve_args[:-2] + (C, b_scale)

        if meth == 'simplex':
            x, status, message, iteration = _linprog_simplex(
                c, c0=c0, A=A, b=b, callback=callback,
                postsolve_args=postsolve_args, **solver_options)
        elif meth == 'interior-point':
            x, status, message, iteration = _linprog_ip(
                c, c0=c0, A=A, b=b, callback=callback,
                postsolve_args=postsolve_args, **solver_options)
        elif meth == 'revised simplex':
            x, status, message, iteration = _linprog_rs(
                c, c0=c0, A=A, b=b, x0=x0, callback=callback,
                postsolve_args=postsolve_args, **solver_options)

    # Eliminate artificial variables, re-introduce presolved variables, etc.
    disp = solver_options.get('disp', False)

    x, fun, slack, con = _postsolve(x, postsolve_args, complete)

    status, message = _check_result(x, fun, status, slack, con, lp_o.bounds, tol, message)

    if disp:
        _display_summary(message, status, fun, iteration)

    sol = {
        'x': x,
        'fun': fun,
        'slack': slack,
        'con': con,
        'status': status,
        'message': message,
        'nit': iteration,
        'success': status == 0}

    return OptimizeResult(sol)<|MERGE_RESOLUTION|>--- conflicted
+++ resolved
@@ -274,7 +274,6 @@
         A dictionary of solver options. All methods accept the following
         options:
 
-<<<<<<< HEAD
         maxiter : int
             Maximum number of iterations to perform.
             Default: see method-specific documentation.
@@ -298,53 +297,34 @@
         rr : bool
             Set to ``False`` to disable automatic redundancy removal.
             Default: ``True``.
-=======
-            maxiter : int
-                Maximum number of iterations to perform.
-                Default: see method-specific documentation.
-            disp : bool
-                Set to ``True`` to print convergence messages.
-                Default: ``False``.
-            autoscale : bool
-                Set to ``True`` to automatically perform equilibration.
-                Consider using this option if the numerical values in the
-                constraints are separated by several orders of magnitude.
-                Default: ``False``.
-            presolve : bool
-                Set to ``False`` to disable automatic presolve.
-                Default: ``True``.
-            rr : bool
-                Set to ``False`` to disable automatic redundancy removal.
-                Default: ``True``.
-            rr_method : string
-                Method used to identify and remove redundant rows from the
-                equality constraint matrix after presolve. For problems with
-                dense input, the available methods for redundancy removal are:
-
-                    "SVD":
-                        Repeatedly performs singular value decomposition on
-                        the matrix, detecting redundant rows based on nonzeros
-                        in the left singular vectors that correspond with
-                        zero singular values. May be fast when the matrix is
-                        nearly full rank.
-                    "pivot":
-                        Uses the algorithm presented in [5]_ to identify
-                        redundant rows.
-                    "ID":
-                        Uses a randomized interpolative decomposition.
-                        Identifies columns of the matrix transpose not used in
-                        a full-rank interpolative decomposition of the matrix.
-                    None:
-                        Uses "svd" if the matrix is nearly full rank, that is,
-                        the difference between the matrix rank and the number
-                        of rows is less than five. If not, uses "pivot". The
-                        behavior of this default is subject to change without
-                        prior notice.
-
-                Default: None.
-                For problems with sparse input, this option is ignored, and the
-                pivot-based algorithm presented in [5]_ is used.
->>>>>>> 1d6d7b86
+        rr_method : string
+            Method used to identify and remove redundant rows from the
+            equality constraint matrix after presolve. For problems with
+            dense input, the available methods for redundancy removal are:
+
+            "SVD":
+                Repeatedly performs singular value decomposition on
+                the matrix, detecting redundant rows based on nonzeros
+                in the left singular vectors that correspond with
+                zero singular values. May be fast when the matrix is
+                nearly full rank.
+            "pivot":
+                Uses the algorithm presented in [5]_ to identify
+                redundant rows.
+            "ID":
+                Uses a randomized interpolative decomposition.
+                Identifies columns of the matrix transpose not used in
+                a full-rank interpolative decomposition of the matrix.
+            None:
+                Uses "svd" if the matrix is nearly full rank, that is,
+                the difference between the matrix rank and the number
+                of rows is less than five. If not, uses "pivot". The
+                behavior of this default is subject to change without
+                prior notice.
+
+            Default: None.
+            For problems with sparse input, this option is ignored, and the
+            pivot-based algorithm presented in [5]_ is used.
 
         For method-specific options, see
         :func:`show_options('linprog') <show_options>`.
