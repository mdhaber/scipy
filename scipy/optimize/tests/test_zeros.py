import pytest

from math import sqrt, exp, sin, cos
from functools import lru_cache

from numpy.testing import (assert_warns, assert_,
                           assert_allclose,
                           assert_equal,
                           assert_array_equal,
                           suppress_warnings)
import numpy as np
from numpy import finfo, power, nan, isclose


from scipy.optimize import _zeros_py as zeros, newton, root_scalar

from scipy._lib._util import getfullargspec_no_self as _getfullargspec

# Import testing parameters
from scipy.optimize._tstutils import get_tests, functions as tstutils_functions, fstrings as tstutils_fstrings

TOL = 4*np.finfo(float).eps  # tolerance

_FLOAT_EPS = finfo(float).eps

# A few test functions used frequently:
# # A simple quadratic, (x-1)^2 - 1
def f1(x):
    return x ** 2 - 2 * x - 1


def f1_1(x):
    return 2 * x - 2


def f1_2(x):
    return 2.0 + 0 * x


def f1_and_p_and_pp(x):
    return f1(x), f1_1(x), f1_2(x)


# Simple transcendental function
def f2(x):
    return exp(x) - cos(x)


def f2_1(x):
    return exp(x) + sin(x)


def f2_2(x):
    return exp(x) + cos(x)


# lru cached function
@lru_cache()
def f_lrucached(x):
    return x


class TestBasic:

    def run_check_by_name(self, name, smoothness=0, **kwargs):
        a = .5
        b = sqrt(3)
        xtol = 4*np.finfo(float).eps
        rtol = 4*np.finfo(float).eps
        for function, fname in zip(tstutils_functions, tstutils_fstrings):
            if smoothness > 0 and fname in ['f4', 'f5', 'f6']:
                continue
            r = root_scalar(function, method=name, bracket=[a, b], x0=a,
                            xtol=xtol, rtol=rtol, **kwargs)
            zero = r.root
            assert_(r.converged)
            assert_allclose(zero, 1.0, atol=xtol, rtol=rtol,
                            err_msg='method %s, function %s' % (name, fname))

    def run_check(self, method, name):
        a = .5
        b = sqrt(3)
        xtol = 4 * _FLOAT_EPS
        rtol = 4 * _FLOAT_EPS
        for function, fname in zip(tstutils_functions, tstutils_fstrings):
            zero, r = method(function, a, b, xtol=xtol, rtol=rtol,
                             full_output=True)
            assert_(r.converged)
            assert_allclose(zero, 1.0, atol=xtol, rtol=rtol,
                            err_msg='method %s, function %s' % (name, fname))

    def run_check_lru_cached(self, method, name):
        # check that https://github.com/scipy/scipy/issues/10846 is fixed
        a = -1
        b = 1
        zero, r = method(f_lrucached, a, b, full_output=True)
        assert_(r.converged)
        assert_allclose(zero, 0,
                        err_msg='method %s, function %s' % (name, 'f_lrucached'))

    def _run_one_test(self, tc, method, sig_args_keys=None,
                      sig_kwargs_keys=None, **kwargs):
        method_args = []
        for k in sig_args_keys or []:
            if k not in tc:
                # If a,b not present use x0, x1. Similarly for f and func
                k = {'a': 'x0', 'b': 'x1', 'func': 'f'}.get(k, k)
            method_args.append(tc[k])

        method_kwargs = dict(**kwargs)
        method_kwargs.update({'full_output': True, 'disp': False})
        for k in sig_kwargs_keys or []:
            method_kwargs[k] = tc[k]

        root = tc.get('root')
        func_args = tc.get('args', ())

        try:
            r, rr = method(*method_args, args=func_args, **method_kwargs)
            return root, rr, tc
        except Exception:
            return root, zeros.RootResults(nan, -1, -1, zeros._EVALUEERR), tc

    def run_tests(self, tests, method, name,
                  xtol=4 * _FLOAT_EPS, rtol=4 * _FLOAT_EPS,
                  known_fail=None, **kwargs):
        r"""Run test-cases using the specified method and the supplied signature.

        Extract the arguments for the method call from the test case
        dictionary using the supplied keys for the method's signature."""
        # The methods have one of two base signatures:
        # (f, a, b, **kwargs)  # newton
        # (func, x0, **kwargs)  # bisect/brentq/...
        sig = _getfullargspec(method)  # FullArgSpec with args, varargs, varkw, defaults, ...
        assert_(not sig.kwonlyargs)
        nDefaults = len(sig.defaults)
        nRequired = len(sig.args) - nDefaults
        sig_args_keys = sig.args[:nRequired]
        sig_kwargs_keys = []
        if name in ['secant', 'newton', 'halley']:
            if name in ['newton', 'halley']:
                sig_kwargs_keys.append('fprime')
                if name in ['halley']:
                    sig_kwargs_keys.append('fprime2')
            kwargs['tol'] = xtol
        else:
            kwargs['xtol'] = xtol
            kwargs['rtol'] = rtol

        results = [list(self._run_one_test(
            tc, method, sig_args_keys=sig_args_keys,
            sig_kwargs_keys=sig_kwargs_keys, **kwargs)) for tc in tests]
        # results= [[true root, full output, tc], ...]

        known_fail = known_fail or []
        notcvgd = [elt for elt in results if not elt[1].converged]
        notcvgd = [elt for elt in notcvgd if elt[-1]['ID'] not in known_fail]
        notcvged_IDS = [elt[-1]['ID'] for elt in notcvgd]
        assert_equal([len(notcvged_IDS), notcvged_IDS], [0, []])

        # The usable xtol and rtol depend on the test
        tols = {'xtol': 4 * _FLOAT_EPS, 'rtol': 4 * _FLOAT_EPS}
        tols.update(**kwargs)
        rtol = tols['rtol']
        atol = tols.get('tol', tols['xtol'])

        cvgd = [elt for elt in results if elt[1].converged]
        approx = [elt[1].root for elt in cvgd]
        correct = [elt[0] for elt in cvgd]
        notclose = [[a] + elt for a, c, elt in zip(approx, correct, cvgd) if
                    not isclose(a, c, rtol=rtol, atol=atol)
                    and elt[-1]['ID'] not in known_fail]
        # Evaluate the function and see if is 0 at the purported root
        fvs = [tc['f'](aroot, *(tc['args'])) for aroot, c, fullout, tc in notclose]
        notclose = [[fv] + elt for fv, elt in zip(fvs, notclose) if fv != 0]
        assert_equal([notclose, len(notclose)], [[], 0])

    def run_collection(self, collection, method, name, smoothness=None,
                       known_fail=None,
                       xtol=4 * _FLOAT_EPS, rtol=4 * _FLOAT_EPS,
                       **kwargs):
        r"""Run a collection of tests using the specified method.

        The name is used to determine some optional arguments."""
        tests = get_tests(collection, smoothness=smoothness)
        self.run_tests(tests, method, name, xtol=xtol, rtol=rtol,
                       known_fail=known_fail, **kwargs)

    def test_bisect(self):
        self.run_check(zeros.bisect, 'bisect')
        self.run_check_lru_cached(zeros.bisect, 'bisect')
        self.run_check_by_name('bisect')
        self.run_collection('aps', zeros.bisect, 'bisect', smoothness=1)

    def test_ridder(self):
        self.run_check(zeros.ridder, 'ridder')
        self.run_check_lru_cached(zeros.ridder, 'ridder')
        self.run_check_by_name('ridder')
        self.run_collection('aps', zeros.ridder, 'ridder', smoothness=1)

    def test_brentq(self):
        self.run_check(zeros.brentq, 'brentq')
        self.run_check_lru_cached(zeros.brentq, 'brentq')
        self.run_check_by_name('brentq')
        # Brentq/h needs a lower tolerance to be specified
        self.run_collection('aps', zeros.brentq, 'brentq', smoothness=1,
                            xtol=1e-14, rtol=1e-14)

    def test_brenth(self):
        self.run_check(zeros.brenth, 'brenth')
        self.run_check_lru_cached(zeros.brenth, 'brenth')
        self.run_check_by_name('brenth')
        self.run_collection('aps', zeros.brenth, 'brenth', smoothness=1,
                            xtol=1e-14, rtol=1e-14)

    def test_toms748(self):
        self.run_check(zeros.toms748, 'toms748')
        self.run_check_lru_cached(zeros.toms748, 'toms748')
        self.run_check_by_name('toms748')
        self.run_collection('aps', zeros.toms748, 'toms748', smoothness=1)

    def test_newton_collections(self):
        known_fail = ['aps.13.00']
        known_fail += ['aps.12.05', 'aps.12.17']  # fails under Windows Py27
        for collection in ['aps', 'complex']:
            self.run_collection(collection, zeros.newton, 'newton',
                                smoothness=2, known_fail=known_fail)

    def test_halley_collections(self):
        known_fail = ['aps.12.06', 'aps.12.07', 'aps.12.08', 'aps.12.09',
                      'aps.12.10', 'aps.12.11', 'aps.12.12', 'aps.12.13',
                      'aps.12.14', 'aps.12.15', 'aps.12.16', 'aps.12.17',
                      'aps.12.18', 'aps.13.00']
        for collection in ['aps', 'complex']:
            self.run_collection(collection, zeros.newton, 'halley',
                                smoothness=2, known_fail=known_fail)

    @staticmethod
    def f1(x):
        return x**2 - 2*x - 1  # == (x-1)**2 - 2

    @staticmethod
    def f1_1(x):
        return 2*x - 2

    @staticmethod
    def f1_2(x):
        return 2.0 + 0*x

    @staticmethod
    def f2(x):
        return exp(x) - cos(x)

    @staticmethod
    def f2_1(x):
        return exp(x) + sin(x)

    @staticmethod
    def f2_2(x):
        return exp(x) + cos(x)

    def test_newton(self):
        for f, f_1, f_2 in [(self.f1, self.f1_1, self.f1_2),
                            (self.f2, self.f2_1, self.f2_2)]:
            x = zeros.newton(f, 3, tol=1e-6)
            assert_allclose(f(x), 0, atol=1e-6)
            x = zeros.newton(f, 3, x1=5, tol=1e-6)  # secant, x0 and x1
            assert_allclose(f(x), 0, atol=1e-6)
            x = zeros.newton(f, 3, fprime=f_1, tol=1e-6)   # newton
            assert_allclose(f(x), 0, atol=1e-6)
            x = zeros.newton(f, 3, fprime=f_1, fprime2=f_2, tol=1e-6)  # halley
            assert_allclose(f(x), 0, atol=1e-6)

    def test_newton_by_name(self):
        r"""Invoke newton through root_scalar()"""
        for f, f_1, f_2 in [(f1, f1_1, f1_2), (f2, f2_1, f2_2)]:
            r = root_scalar(f, method='newton', x0=3, fprime=f_1, xtol=1e-6)
            assert_allclose(f(r.root), 0, atol=1e-6)

    def test_secant_by_name(self):
        r"""Invoke secant through root_scalar()"""
        for f, f_1, f_2 in [(f1, f1_1, f1_2), (f2, f2_1, f2_2)]:
            r = root_scalar(f, method='secant', x0=3, x1=2, xtol=1e-6)
            assert_allclose(f(r.root), 0, atol=1e-6)
            r = root_scalar(f, method='secant', x0=3, x1=5, xtol=1e-6)
            assert_allclose(f(r.root), 0, atol=1e-6)

    def test_halley_by_name(self):
        r"""Invoke halley through root_scalar()"""
        for f, f_1, f_2 in [(f1, f1_1, f1_2), (f2, f2_1, f2_2)]:
            r = root_scalar(f, method='halley', x0=3,
                            fprime=f_1, fprime2=f_2, xtol=1e-6)
            assert_allclose(f(r.root), 0, atol=1e-6)

    def test_root_scalar_fail(self):
        with pytest.raises(ValueError):
            root_scalar(f1, method='secant', x0=3, xtol=1e-6)  # no x1
        with pytest.raises(ValueError):
            root_scalar(f1, method='newton', x0=3, xtol=1e-6)  # no fprime
        with pytest.raises(ValueError):
            root_scalar(f1, method='halley', fprime=f1_1, x0=3, xtol=1e-6)  # no fprime2
        with pytest.raises(ValueError):
            root_scalar(f1, method='halley', fprime2=f1_2, x0=3, xtol=1e-6)  # no fprime

    def test_array_newton(self):
        """test newton with array"""

        def f1(x, *a):
            b = a[0] + x * a[3]
            return a[1] - a[2] * (np.exp(b / a[5]) - 1.0) - b / a[4] - x

        def f1_1(x, *a):
            b = a[3] / a[5]
            return -a[2] * np.exp(a[0] / a[5] + x * b) * b - a[3] / a[4] - 1

        def f1_2(x, *a):
            b = a[3] / a[5]
            return -a[2] * np.exp(a[0] / a[5] + x * b) * b**2

        a0 = np.array([
            5.32725221, 5.48673747, 5.49539973,
            5.36387202, 4.80237316, 1.43764452,
            5.23063958, 5.46094772, 5.50512718,
            5.42046290
        ])
        a1 = (np.sin(range(10)) + 1.0) * 7.0
        args = (a0, a1, 1e-09, 0.004, 10, 0.27456)
        x0 = [7.0] * 10
        x = zeros.newton(f1, x0, f1_1, args)
        x_expected = (
            6.17264965, 11.7702805, 12.2219954,
            7.11017681, 1.18151293, 0.143707955,
            4.31928228, 10.5419107, 12.7552490,
            8.91225749
        )
        assert_allclose(x, x_expected)
        # test halley's
        x = zeros.newton(f1, x0, f1_1, args, fprime2=f1_2)
        assert_allclose(x, x_expected)
        # test secant
        x = zeros.newton(f1, x0, args=args)
        assert_allclose(x, x_expected)

    def test_array_newton_complex(self):
        def f(x):
            return x + 1+1j

        def fprime(x):
            return 1.0

        t = np.full(4, 1j)
        x = zeros.newton(f, t, fprime=fprime)
        assert_allclose(f(x), 0.)

        # should work even if x0 is not complex
        t = np.ones(4)
        x = zeros.newton(f, t, fprime=fprime)
        assert_allclose(f(x), 0.)

        x = zeros.newton(f, t)
        assert_allclose(f(x), 0.)

    def test_array_secant_active_zero_der(self):
        """test secant doesn't continue to iterate zero derivatives"""
        x = zeros.newton(lambda x, *a: x*x - a[0], x0=[4.123, 5],
                         args=[np.array([17, 25])])
        assert_allclose(x, (4.123105625617661, 5.0))

    def test_array_newton_integers(self):
        # test secant with float
        x = zeros.newton(lambda y, z: z - y ** 2, [4.0] * 2,
                         args=([15.0, 17.0],))
        assert_allclose(x, (3.872983346207417, 4.123105625617661))
        # test integer becomes float
        x = zeros.newton(lambda y, z: z - y ** 2, [4] * 2, args=([15, 17],))
        assert_allclose(x, (3.872983346207417, 4.123105625617661))

    def test_array_newton_zero_der_failures(self):
        # test derivative zero warning
        assert_warns(RuntimeWarning, zeros.newton,
                     lambda y: y**2 - 2, [0., 0.], lambda y: 2 * y)
        # test failures and zero_der
        with pytest.warns(RuntimeWarning):
            results = zeros.newton(lambda y: y**2 - 2, [0., 0.],
                                   lambda y: 2*y, full_output=True)
            assert_allclose(results.root, 0)
            assert results.zero_der.all()
            assert not results.converged.any()

    def test_newton_combined(self):
        f1 = lambda x: x**2 - 2*x - 1
        f1_1 = lambda x: 2*x - 2
        f1_2 = lambda x: 2.0 + 0*x

        def f1_and_p_and_pp(x):
            return x**2 - 2*x-1, 2*x-2, 2.0

        sol0 = root_scalar(f1, method='newton', x0=3, fprime=f1_1)
        sol = root_scalar(f1_and_p_and_pp, method='newton', x0=3, fprime=True)
        assert_allclose(sol0.root, sol.root, atol=1e-8)
        assert_equal(2*sol.function_calls, sol0.function_calls)

        sol0 = root_scalar(f1, method='halley', x0=3, fprime=f1_1, fprime2=f1_2)
        sol = root_scalar(f1_and_p_and_pp, method='halley', x0=3, fprime2=True)
        assert_allclose(sol0.root, sol.root, atol=1e-8)
        assert_equal(3*sol.function_calls, sol0.function_calls)

    def test_newton_full_output(self):
        # Test the full_output capability, both when converging and not.
        # Use simple polynomials, to avoid hitting platform dependencies
        # (e.g., exp & trig) in number of iterations

        x0 = 3
        expected_counts = [(6, 7), (5, 10), (3, 9)]

        for derivs in range(3):
            kwargs = {'tol': 1e-6, 'full_output': True, }
            for k, v in [['fprime', self.f1_1], ['fprime2', self.f1_2]][:derivs]:
                kwargs[k] = v

            x, r = zeros.newton(self.f1, x0, disp=False, **kwargs)
            assert_(r.converged)
            assert_equal(x, r.root)
            assert_equal((r.iterations, r.function_calls), expected_counts[derivs])
            if derivs == 0:
                assert r.function_calls <= r.iterations + 1
            else:
                assert_equal(r.function_calls, (derivs + 1) * r.iterations)

            # Now repeat, allowing one fewer iteration to force convergence failure
            iters = r.iterations - 1
            x, r = zeros.newton(self.f1, x0, maxiter=iters, disp=False, **kwargs)
            assert_(not r.converged)
            assert_equal(x, r.root)
            assert_equal(r.iterations, iters)

            if derivs == 1:
                # Check that the correct Exception is raised and
                # validate the start of the message.
                with pytest.raises(
                    RuntimeError,
                    match='Failed to converge after %d iterations, value is .*' % (iters)):
                    x, r = zeros.newton(self.f1, x0, maxiter=iters, disp=True, **kwargs)

    def test_deriv_zero_warning(self):
        func = lambda x: x**2 - 2.0
        dfunc = lambda x: 2*x
        assert_warns(RuntimeWarning, zeros.newton, func, 0.0, dfunc, disp=False)
        with pytest.raises(RuntimeError, match='Derivative was zero'):
            zeros.newton(func, 0.0, dfunc)

    def test_newton_does_not_modify_x0(self):
        # https://github.com/scipy/scipy/issues/9964
        x0 = np.array([0.1, 3])
        x0_copy = x0.copy()  # Copy to test for equality.
        newton(np.sin, x0, np.cos)
        assert_array_equal(x0, x0_copy)

    def test_maxiter_int_check(self):
        for method in [zeros.bisect, zeros.newton, zeros.ridder, zeros.brentq,
                       zeros.brenth, zeros.toms748]:
            with pytest.raises(TypeError,
                    match="'float' object cannot be interpreted as an integer"):
                method(f1, 0.0, 1.0, maxiter=72.45)


def test_gh_5555():
    root = 0.1

    def f(x):
        return x - root

    methods = [zeros.bisect, zeros.ridder]
    xtol = rtol = TOL
    for method in methods:
        res = method(f, -1e8, 1e7, xtol=xtol, rtol=rtol)
        assert_allclose(root, res, atol=xtol, rtol=rtol,
                        err_msg='method %s' % method.__name__)


def test_gh_5557():
    # Show that without the changes in 5557 brentq and brenth might
    # only achieve a tolerance of 2*(xtol + rtol*|res|).

    # f linearly interpolates (0, -0.1), (0.5, -0.1), and (1,
    # 0.4). The important parts are that |f(0)| < |f(1)| (so that
    # brent takes 0 as the initial guess), |f(0)| < atol (so that
    # brent accepts 0 as the root), and that the exact root of f lies
    # more than atol away from 0 (so that brent doesn't achieve the
    # desired tolerance).
    def f(x):
        if x < 0.5:
            return -0.1
        else:
            return x - 0.6

    atol = 0.51
    rtol = 4 * _FLOAT_EPS
    methods = [zeros.brentq, zeros.brenth]
    for method in methods:
        res = method(f, 0, 1, xtol=atol, rtol=rtol)
        assert_allclose(0.6, res, atol=atol, rtol=rtol)


def test_brent_underflow_in_root_bracketing():
    # Tetsing if an interval [a,b] brackets a zero of a function
    # by checking f(a)*f(b) < 0 is not reliable when the product
    # underflows/overflows. (reported in issue# 13737)

    underflow_scenario = (-450.0, -350.0, -400.0)
    overflow_scenario = (350.0, 450.0, 400.0)

    for a, b, root in [underflow_scenario, overflow_scenario]:
        c = np.exp(root)
        for method in [zeros.brenth, zeros.brentq]:
            res = method(lambda x: np.exp(x)-c, a, b)
            assert_allclose(root, res)


class TestRootResults:
    def test_repr(self):
        r = zeros.RootResults(root=1.0,
                              iterations=44,
                              function_calls=46,
                              flag=0)
        expected_repr = ("      converged: True\n           flag: 'converged'"
                         "\n function_calls: 46\n     iterations: 44\n"
                         "           root: 1.0")
        assert_equal(repr(r), expected_repr)


def test_complex_halley():
    """Test Halley's works with complex roots"""
    def f(x, *a):
        return a[0] * x**2 + a[1] * x + a[2]

    def f_1(x, *a):
        return 2 * a[0] * x + a[1]

    def f_2(x, *a):
        retval = 2 * a[0]
        try:
            size = len(x)
        except TypeError:
            return retval
        else:
            return [retval] * size

    z = complex(1.0, 2.0)
    coeffs = (2.0, 3.0, 4.0)
    y = zeros.newton(f, z, args=coeffs, fprime=f_1, fprime2=f_2, tol=1e-6)
    # (-0.75000000000000078+1.1989578808281789j)
    assert_allclose(f(y, *coeffs), 0, atol=1e-6)
    z = [z] * 10
    coeffs = (2.0, 3.0, 4.0)
    y = zeros.newton(f, z, args=coeffs, fprime=f_1, fprime2=f_2, tol=1e-6)
    assert_allclose(f(y, *coeffs), 0, atol=1e-6)


def test_zero_der_nz_dp():
    """Test secant method with a non-zero dp, but an infinite newton step"""
    # pick a symmetrical functions and choose a point on the side that with dx
    # makes a secant that is a flat line with zero slope, EG: f = (x - 100)**2,
    # which has a root at x = 100 and is symmetrical around the line x = 100
    # we have to pick a really big number so that it is consistently true
    # now find a point on each side so that the secant has a zero slope
    dx = np.finfo(float).eps ** 0.33
    # 100 - p0 = p1 - 100 = p0 * (1 + dx) + dx - 100
    # -> 200 = p0 * (2 + dx) + dx
    p0 = (200.0 - dx) / (2.0 + dx)
    with suppress_warnings() as sup:
        sup.filter(RuntimeWarning, "RMS of")
        x = zeros.newton(lambda y: (y - 100.0)**2, x0=[p0] * 10)
    assert_allclose(x, [100] * 10)
    # test scalar cases too
    p0 = (2.0 - 1e-4) / (2.0 + 1e-4)
    with suppress_warnings() as sup:
        sup.filter(RuntimeWarning, "Tolerance of")
        x = zeros.newton(lambda y: (y - 1.0) ** 2, x0=p0, disp=False)
    assert_allclose(x, 1)
    with pytest.raises(RuntimeError, match='Tolerance of'):
        x = zeros.newton(lambda y: (y - 1.0) ** 2, x0=p0, disp=True)
    p0 = (-2.0 + 1e-4) / (2.0 + 1e-4)
    with suppress_warnings() as sup:
        sup.filter(RuntimeWarning, "Tolerance of")
        x = zeros.newton(lambda y: (y + 1.0) ** 2, x0=p0, disp=False)
    assert_allclose(x, -1)
    with pytest.raises(RuntimeError, match='Tolerance of'):
        x = zeros.newton(lambda y: (y + 1.0) ** 2, x0=p0, disp=True)


def test_array_newton_failures():
    """Test that array newton fails as expected"""
    # p = 0.68  # [MPa]
    # dp = -0.068 * 1e6  # [Pa]
    # T = 323  # [K]
    diameter = 0.10  # [m]
    # L = 100  # [m]
    roughness = 0.00015  # [m]
    rho = 988.1  # [kg/m**3]
    mu = 5.4790e-04  # [Pa*s]
    u = 2.488  # [m/s]
    reynolds_number = rho * u * diameter / mu  # Reynolds number

    def colebrook_eqn(darcy_friction, re, dia):
        return (1 / np.sqrt(darcy_friction) +
                2 * np.log10(roughness / 3.7 / dia +
                             2.51 / re / np.sqrt(darcy_friction)))

    # only some failures
    with pytest.warns(RuntimeWarning):
        result = zeros.newton(
            colebrook_eqn, x0=[0.01, 0.2, 0.02223, 0.3], maxiter=2,
            args=[reynolds_number, diameter], full_output=True
        )
        assert not result.converged.all()
    # they all fail
    with pytest.raises(RuntimeError):
        result = zeros.newton(
            colebrook_eqn, x0=[0.01] * 2, maxiter=2,
            args=[reynolds_number, diameter], full_output=True
        )


# this test should **not** raise a RuntimeWarning
def test_gh8904_zeroder_at_root_fails():
    """Test that Newton or Halley don't warn if zero derivative at root"""

    # a function that has a zero derivative at it's root
    def f_zeroder_root(x):
        return x**3 - x**2

    # should work with secant
    r = zeros.newton(f_zeroder_root, x0=0)
    assert_allclose(r, 0, atol=zeros._xtol, rtol=zeros._rtol)
    # test again with array
    r = zeros.newton(f_zeroder_root, x0=[0]*10)
    assert_allclose(r, 0, atol=zeros._xtol, rtol=zeros._rtol)

    # 1st derivative
    def fder(x):
        return 3 * x**2 - 2 * x

    # 2nd derivative
    def fder2(x):
        return 6*x - 2

    # should work with newton and halley
    r = zeros.newton(f_zeroder_root, x0=0, fprime=fder)
    assert_allclose(r, 0, atol=zeros._xtol, rtol=zeros._rtol)
    r = zeros.newton(f_zeroder_root, x0=0, fprime=fder,
                     fprime2=fder2)
    assert_allclose(r, 0, atol=zeros._xtol, rtol=zeros._rtol)
    # test again with array
    r = zeros.newton(f_zeroder_root, x0=[0]*10, fprime=fder)
    assert_allclose(r, 0, atol=zeros._xtol, rtol=zeros._rtol)
    r = zeros.newton(f_zeroder_root, x0=[0]*10, fprime=fder,
                     fprime2=fder2)
    assert_allclose(r, 0, atol=zeros._xtol, rtol=zeros._rtol)

    # also test that if a root is found we do not raise RuntimeWarning even if
    # the derivative is zero, EG: at x = 0.5, then fval = -0.125 and
    # fder = -0.25 so the next guess is 0.5 - (-0.125/-0.5) = 0 which is the
    # root, but if the solver continued with that guess, then it will calculate
    # a zero derivative, so it should return the root w/o RuntimeWarning
    r = zeros.newton(f_zeroder_root, x0=0.5, fprime=fder)
    assert_allclose(r, 0, atol=zeros._xtol, rtol=zeros._rtol)
    # test again with array
    r = zeros.newton(f_zeroder_root, x0=[0.5]*10, fprime=fder)
    assert_allclose(r, 0, atol=zeros._xtol, rtol=zeros._rtol)
    # doesn't apply to halley


def test_gh_8881():
    r"""Test that Halley's method realizes that the 2nd order adjustment
    is too big and drops off to the 1st order adjustment."""
    n = 9

    def f(x):
        return power(x, 1.0/n) - power(n, 1.0/n)

    def fp(x):
        return power(x, (1.0-n)/n)/n

    def fpp(x):
        return power(x, (1.0-2*n)/n) * (1.0/n) * (1.0-n)/n

    x0 = 0.1
    # The root is at x=9.
    # The function has positive slope, x0 < root.
    # Newton succeeds in 8 iterations
    rt, r = newton(f, x0, fprime=fp, full_output=True)
    assert r.converged
    # Before the Issue 8881/PR 8882, halley would send x in the wrong direction.
    # Check that it now succeeds.
    rt, r = newton(f, x0, fprime=fp, fprime2=fpp, full_output=True)
    assert r.converged


def test_gh_9608_preserve_array_shape():
    """
    Test that shape is preserved for array inputs even if fprime or fprime2 is
    scalar
    """
    def f(x):
        return x**2

    def fp(x):
        return 2 * x

    def fpp(x):
        return 2

    x0 = np.array([-2], dtype=np.float32)
    rt, r = newton(f, x0, fprime=fp, fprime2=fpp, full_output=True)
    assert r.converged

    x0_array = np.array([-2, -3], dtype=np.float32)
    # This next invocation should fail
    with pytest.raises(IndexError):
        result = zeros.newton(
            f, x0_array, fprime=fp, fprime2=fpp, full_output=True
        )

    def fpp_array(x):
        return np.full(np.shape(x), 2, dtype=np.float32)

    result = zeros.newton(
        f, x0_array, fprime=fp, fprime2=fpp_array, full_output=True
    )
    assert result.converged.all()


@pytest.mark.parametrize(
    "maximum_iterations,flag_expected",
    [(10, zeros.CONVERR), (100, zeros.CONVERGED)])
def test_gh9254_flag_if_maxiter_exceeded(maximum_iterations, flag_expected):
    """
    Test that if the maximum iterations is exceeded that the flag is not
    converged.
    """
    result = zeros.brentq(
        lambda x: ((1.2*x - 2.3)*x + 3.4)*x - 4.5,
        -30, 30, (), 1e-6, 1e-6, maximum_iterations,
        full_output=True, disp=False)
    assert result[1].flag == flag_expected
    if flag_expected == zeros.CONVERR:
        # didn't converge because exceeded maximum iterations
        assert result[1].iterations == maximum_iterations
    elif flag_expected == zeros.CONVERGED:
        # converged before maximum iterations
        assert result[1].iterations < maximum_iterations


def test_gh9551_raise_error_if_disp_true():
    """Test that if disp is true then zero derivative raises RuntimeError"""

    def f(x):
        return x*x + 1

    def f_p(x):
        return 2*x

    assert_warns(RuntimeWarning, zeros.newton, f, 1.0, f_p, disp=False)
    with pytest.raises(
            RuntimeError,
            match=r'^Derivative was zero\. Failed to converge after \d+ iterations, value is [+-]?\d*\.\d+\.$'):
        zeros.newton(f, 1.0, f_p)
    root = zeros.newton(f, complex(10.0, 10.0), f_p)
    assert_allclose(root, complex(0.0, 1.0))


@pytest.mark.parametrize('solver_name',
                         ['brentq', 'brenth', 'bisect', 'ridder', 'toms748'])
@pytest.mark.parametrize('rs_interface', [True, False])
def test_gh3089_8394(solver_name, rs_interface):
    # gh-3089 and gh-8394 reported that bracketing solvers returned incorrect
    # results when they encountered NaNs. Check that this is resolved.
    solver = ((lambda f, a, b: root_scalar(f, bracket=(a, b))) if rs_interface
              else getattr(zeros, solver_name))

    def f(x):
        return np.nan

    message = "The function value at x..."
    with pytest.raises(ValueError, match=message):
        solver(f, 0, 1)


@pytest.mark.parametrize('solver_name',
                         ['brentq', 'brenth', 'bisect', 'ridder', 'toms748'])
@pytest.mark.parametrize('rs_interface', [True, False])
def test_function_calls(solver_name, rs_interface):
    # There do not appear to be checks that the bracketing solvers report the
    # correct number of function evaluations. Check that this is the case.
    solver = ((lambda f, a, b, **kwargs: root_scalar(f, bracket=(a, b)))
              if rs_interface else getattr(zeros, solver_name))

    def f(x):
        f.calls += 1
        return x**2 - 1
    f.calls = 0

    res = solver(f, 0, 10, full_output=True)

    if rs_interface:
        assert res.function_calls == f.calls
    else:
        assert res[1].function_calls == f.calls


<<<<<<< HEAD
def test_gh_14486_converged_false():
    """Test that zero slope with secant method results in a converged=False"""
    def lhs(x):
        return x * np.exp(-x*x) - 0.07

    with pytest.warns(RuntimeWarning, match='Tolerance of'):
        res = root_scalar(lhs, method='secant', x0=-0.15, x1=1.0)
    assert not res.converged
    assert res.flag == 'convergence error'

    with pytest.warns(RuntimeWarning, match='Tolerance of'):
        res = newton(lhs, x0=-0.15, x1=1.0, disp=False, full_output=True)[1]
    assert not res.converged
    assert res.flag == 'convergence error'

    # This test case doesn't fail to converge for the vectorized version of
    # newton, but this one from `def test_zero_der_nz_dp()` does.
    dx = np.finfo(float).eps ** 0.33
    p0 = (200.0 - dx) / (2.0 + dx)
    with pytest.warns(RuntimeWarning, match='RMS of'):
        res = newton(lambda y: (y - 100.0)**2, x0=[p0]*2, full_output=True)
    assert_equal(res.converged, [False, False])
=======
@pytest.mark.parametrize('solver_name',
                         ['brentq', 'brenth', 'bisect', 'ridder', 'toms748'])
@pytest.mark.parametrize('rs_interface', [True, False])
def test_gh5584(solver_name, rs_interface):
    # gh-5584 reported that an underflow can cause sign checks in the algorithm
    # to fail. Check that this is resolved.
    solver = ((lambda f, a, b, **kwargs: root_scalar(f, bracket=(a, b)))
              if rs_interface else getattr(zeros, solver_name))

    def f(x):
        return 1e-200*x

    # Report failure when signs are the same
    with pytest.raises(ValueError, match='...must have different signs'):
        solver(f, -0.5, -0.4, full_output=True)

    # Solve successfully when signs are different
    res = solver(f, -0.5, 0.4, full_output=True)
    res = res if rs_interface else res[1]
    assert res.converged
    assert_allclose(res.root, 0, atol=1e-8)

    # Solve successfully when one side is negative zero
    res = solver(f, -0.5, -1e-200*1e-200, full_output=True)
    res = res if rs_interface else res[1]
    assert res.converged
    assert_allclose(res.root, 0, atol=1e-8)
>>>>>>> 706fafea
<|MERGE_RESOLUTION|>--- conflicted
+++ resolved
@@ -809,7 +809,6 @@
         assert res[1].function_calls == f.calls
 
 
-<<<<<<< HEAD
 def test_gh_14486_converged_false():
     """Test that zero slope with secant method results in a converged=False"""
     def lhs(x):
@@ -832,7 +831,8 @@
     with pytest.warns(RuntimeWarning, match='RMS of'):
         res = newton(lambda y: (y - 100.0)**2, x0=[p0]*2, full_output=True)
     assert_equal(res.converged, [False, False])
-=======
+
+
 @pytest.mark.parametrize('solver_name',
                          ['brentq', 'brenth', 'bisect', 'ridder', 'toms748'])
 @pytest.mark.parametrize('rs_interface', [True, False])
@@ -856,8 +856,7 @@
     assert_allclose(res.root, 0, atol=1e-8)
 
     # Solve successfully when one side is negative zero
-    res = solver(f, -0.5, -1e-200*1e-200, full_output=True)
+    res = solver(f, -0.5, float('-0.0'), full_output=True)
     res = res if rs_interface else res[1]
     assert res.converged
-    assert_allclose(res.root, 0, atol=1e-8)
->>>>>>> 706fafea
+    assert_allclose(res.root, 0, atol=1e-8)