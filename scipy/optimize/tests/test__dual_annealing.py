--- conflicted
+++ resolved
@@ -339,17 +339,16 @@
 
         assert_allclose(rate, accept_rate)
 
-<<<<<<< HEAD
     def test_args_passed_to_jac(self):
         test_args = ((2., ))
         minimizer_opts = {
             'jac': self.rosen_der_wrapper,
         }
         dual_annealing(self.rosen_with_args, self.ld_bounds,
-            local_search_options=minimizer_opts,
+            minimizer_kwargs=minimizer_opts,
             seed=self.seed, args=test_args)
         assert self.jac_arg == test_args[0]
-=======
+
     def test_bounds_class(self):
         # test that result does not depend on the bounds type
         def func(x):
@@ -376,5 +375,4 @@
         assert_allclose(ret_bounds_class.x, ret_bounds_list.x, atol=1e-8)
         assert_allclose(ret_bounds_class.x, np.arange(-2, 3), atol=1e-7)
         assert_allclose(ret_bounds_list.fun, ret_bounds_class.fun, atol=1e-9)
-        assert ret_bounds_list.nfev == ret_bounds_class.nfev
->>>>>>> 9aee554b
+        assert ret_bounds_list.nfev == ret_bounds_class.nfev