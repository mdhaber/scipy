"""
Unit test for Linear Programming
"""
from __future__ import division, print_function, absolute_import

import numpy as np
from numpy.testing import (assert_, assert_allclose, assert_equal,
                           assert_array_less)
from pytest import raises as assert_raises
from scipy.optimize import linprog, OptimizeWarning
from scipy._lib._numpy_compat import _assert_warns, suppress_warnings
from scipy.sparse.linalg import MatrixRankWarning

import pytest


def magic_square(n):
    np.random.seed(0)
    M = n * (n**2 + 1) / 2

    numbers = np.arange(n**4) // n**2 + 1

    numbers = numbers.reshape(n**2, n, n)

    zeros = np.zeros((n**2, n, n))

    A_list = []
    b_list = []

    # Rule 1: use every number exactly once
    for i in range(n**2):
        A_row = zeros.copy()
        A_row[i, :, :] = 1
        A_list.append(A_row.flatten())
        b_list.append(1)

    # Rule 2: Only one number per square
    for i in range(n):
        for j in range(n):
            A_row = zeros.copy()
            A_row[:, i, j] = 1
            A_list.append(A_row.flatten())
            b_list.append(1)

    # Rule 3: sum of rows is M
    for i in range(n):
        A_row = zeros.copy()
        A_row[:, i, :] = numbers[:, i, :]
        A_list.append(A_row.flatten())
        b_list.append(M)

    # Rule 4: sum of columns is M
    for i in range(n):
        A_row = zeros.copy()
        A_row[:, :, i] = numbers[:, :, i]
        A_list.append(A_row.flatten())
        b_list.append(M)

    # Rule 5: sum of diagonals is M
    A_row = zeros.copy()
    A_row[:, range(n), range(n)] = numbers[:, range(n), range(n)]
    A_list.append(A_row.flatten())
    b_list.append(M)
    A_row = zeros.copy()
    A_row[:, range(n), range(-1, -n - 1, -1)] = \
        numbers[:, range(n), range(-1, -n - 1, -1)]
    A_list.append(A_row.flatten())
    b_list.append(M)

    A = np.array(np.vstack(A_list), dtype=float)
    b = np.array(b_list, dtype=float)
    c = np.random.rand(A.shape[1])

    return A, b, c, numbers


def lpgen_2d(m, n):
    """ -> A b c LP test: m*n vars, m+n constraints
        row sums == n/m, col sums == 1
        https://gist.github.com/denis-bz/8647461
    """
    np.random.seed(0)
    c = - np.random.exponential(size=(m, n))
    Arow = np.zeros((m, m * n))
    brow = np.zeros(m)
    for j in range(m):
        j1 = j + 1
        Arow[j, j * n:j1 * n] = 1
        brow[j] = n / m

    Acol = np.zeros((n, m * n))
    bcol = np.zeros(n)
    for j in range(n):
        j1 = j + 1
        Acol[j, j::n] = 1
        bcol[j] = 1

    A = np.vstack((Arow, Acol))
    b = np.hstack((brow, bcol))

    return A, b, c.ravel()


def _assert_infeasible(res):
    # res: linprog result object
    assert_(not res.success, "incorrectly reported success")
    assert_equal(res.status, 2, "failed to report infeasible status")


def _assert_unbounded(res):
    # res: linprog result object
    assert_(not res.success, "incorrectly reported success")
    assert_equal(res.status, 3, "failed to report unbounded status")


def _assert_unable_to_find_basic_feasible_sol(res):
    # res: linprog result object
    assert_(not res.success, "incorrectly reported success")
    assert_equal(res.status, 2, "failed to report optimization failure")


def _assert_success(res, desired_fun=None, desired_x=None,
                    rtol=1e-8, atol=1e-8):
    # res: linprog result object
    # desired_fun: desired objective function value or None
    # desired_x: desired solution or None
    if not res.success:
        msg = "linprog status {0}, message: {1}".format(res.status,
                                                        res.message)
        raise AssertionError(msg)

    assert_equal(res.status, 0)
    if desired_fun is not None:
        assert_allclose(res.fun, desired_fun,
                        err_msg="converged to an unexpected objective value",
                        rtol=rtol, atol=atol)
    if desired_x is not None:
        assert_allclose(res.x, desired_x,
                        err_msg="converged to an unexpected solution",
                        rtol=rtol, atol=atol)


class LinprogCommonTests(object):

    def test_aliasing_b_ub(self):
        c = np.array([1.0])
        A_ub = np.array([[1.0]])
        b_ub_orig = np.array([3.0])
        b_ub = b_ub_orig.copy()
        bounds = (-4.0, np.inf)
        res = linprog(c, A_ub=A_ub, b_ub=b_ub, bounds=bounds,
                      method=self.method, options=self.options)
        _assert_success(res, desired_fun=-4, desired_x=[-4])
        assert_allclose(b_ub_orig, b_ub)

    def test_aliasing_b_eq(self):
        c = np.array([1.0])
        A_eq = np.array([[1.0]])
        b_eq_orig = np.array([3.0])
        b_eq = b_eq_orig.copy()
        bounds = (-4.0, np.inf)
        res = linprog(c, A_eq=A_eq, b_eq=b_eq, bounds=bounds,
                      method=self.method, options=self.options)
        _assert_success(res, desired_fun=3, desired_x=[3])
        assert_allclose(b_eq_orig, b_eq)

    def test_bounds_second_form_unbounded_below(self):
        c = np.array([1.0])
        A_eq = np.array([[1.0]])
        b_eq = np.array([3.0])
        bounds = (None, 10.0)
        res = linprog(c, A_eq=A_eq, b_eq=b_eq, bounds=bounds,
                      method=self.method, options=self.options)
        _assert_success(res, desired_fun=3, desired_x=[3])

    def test_bounds_second_form_unbounded_above(self):
        c = np.array([1.0])
        A_eq = np.array([[1.0]])
        b_eq = np.array([3.0])
        bounds = (1.0, None)
        res = linprog(c, A_eq=A_eq, b_eq=b_eq, bounds=bounds,
                      method=self.method, options=self.options)
        _assert_success(res, desired_fun=3, desired_x=[3])

    def test_non_ndarray_args(self):
        c = [1.0]
        A_ub = [[1.0]]
        b_ub = [3.0]
        A_eq = [[1.0]]
        b_eq = [2.0]
        bounds = (-1.0, 10.0)
        res = linprog(c, A_ub=A_ub, b_ub=b_ub, A_eq=A_eq, b_eq=b_eq,
                      bounds=bounds, method=self.method, options=self.options)
        _assert_success(res, desired_fun=2, desired_x=[2])

    def test_linprog_upper_bound_constraints(self):
        # Maximize a linear function subject to only linear upper bound
        # constraints.
        #  http://www.dam.brown.edu/people/huiwang/classes/am121/Archive/simplex_121_c.pdf
        c = np.array([3, 2]) * -1  # maximize
        A_ub = [[2, 1],
                [1, 1],
                [1, 0]]
        b_ub = [10, 8, 4]
        res = (linprog(c, A_ub=A_ub, b_ub=b_ub,
                       method=self.method, options=self.options))
        _assert_success(res, desired_fun=-18, desired_x=[2, 6])

    def test_linprog_mixed_constraints(self):
        # Minimize linear function subject to non-negative variables.
        #  http://www.statslab.cam.ac.uk/~ff271/teaching/opt/notes/notes8.pdf (dead link)
        c = [6, 3]
        A_ub = [[0, 3],
                [-1, -1],
                [-2, 1]]
        b_ub = [2, -1, -1]
        res = linprog(c, A_ub=A_ub, b_ub=b_ub,
                      method=self.method, options=self.options)
        _assert_success(res, desired_fun=5, desired_x=[2 / 3, 1 / 3])

    def test_linprog_cyclic_recovery(self):
        # Test linprogs recovery from cycling using the Klee-Minty problem
        #  Klee-Minty  https://www.math.ubc.ca/~israel/m340/kleemin3.pdf
        c = np.array([100, 10, 1]) * -1  # maximize
        A_ub = [[1, 0, 0],
                [20, 1, 0],
                [200, 20, 1]]
        b_ub = [1, 100, 10000]
        res = linprog(c, A_ub=A_ub, b_ub=b_ub,
                      method=self.method, options=self.options)
        _assert_success(res, desired_x=[0, 0, 10000], atol=5e-6, rtol=1e-7)

    def test_linprog_cyclic_bland(self):
        # Test the effect of Bland's rule on a cycling problem
        c = np.array([-10, 57, 9, 24.])
        A_ub = np.array([[0.5, -5.5, -2.5, 9],
                         [0.5, -1.5, -0.5, 1],
                         [1, 0, 0, 0]])
        b_ub = [0, 0, 1]
        # "interior-point" will succeed, "simplex" will fail
        res = linprog(c, A_ub=A_ub, b_ub=b_ub, options=dict(maxiter=100),
                      method=self.method)
        if self.method == "simplex":
            assert_(not res.success)
            res = linprog(c, A_ub=A_ub, b_ub=b_ub,
                          options=dict(maxiter=100, bland=True,),
                          method=self.method)
        _assert_success(res, desired_x=[1, 0, 1, 0])

    def test_linprog_cyclic_bland_bug_8561(self):
        # Test that pivot row is chosen correctly when using Bland's rule
        c = np.array([7, 0, -4, 1.5, 1.5])
        A_ub = np.array([
            [4, 5.5, 1.5, 1.0, -3.5],
            [1, -2.5, -2, 2.5, 0.5],
            [3, -0.5, 4, -12.5, -7],
            [-1, 4.5, 2, -3.5, -2],
            [5.5, 2, -4.5, -1, 9.5]])
        b_ub = np.array([0, 0, 0, 0, 1])
        if self.method == "simplex":
            res = linprog(c, A_ub=A_ub, b_ub=b_ub,
                          options=dict(maxiter=100, bland=True),
                          method=self.method)
        else:
            res = linprog(c, A_ub=A_ub, b_ub=b_ub, options=dict(maxiter=100),
                          method=self.method)
        _assert_success(res, desired_x=[0, 0, 19, 16/3, 29/3])

    def test_linprog_unbounded(self):
        # Test linprog response to an unbounded problem
        c = np.array([1, 1]) * -1  # maximize
        A_ub = [[-1, 1],
                [-1, -1]]
        b_ub = [-1, -2]
        res = linprog(c, A_ub=A_ub, b_ub=b_ub,
                      method=self.method, options=self.options)
        _assert_unbounded(res)

    def test_linprog_infeasible(self):
        # Test linrpog response to an infeasible problem
        c = [-1, -1]
        A_ub = [[1, 0],
                [0, 1],
                [-1, -1]]
        b_ub = [2, 2, -5]
        res = linprog(c, A_ub=A_ub, b_ub=b_ub,
                      method=self.method, options=self.options)
        _assert_infeasible(res)

    def test_nontrivial_problem(self):
        # Test linprog for a problem involving all constraint types,
        # negative resource limits, and rounding issues.
        c = [-1, 8, 4, -6]
        A_ub = [[-7, -7, 6, 9],
                [1, -1, -3, 0],
                [10, -10, -7, 7],
                [6, -1, 3, 4]]
        b_ub = [-3, 6, -6, 6]
        A_eq = [[-10, 1, 1, -8]]
        b_eq = [-4]
        res = linprog(c, A_ub=A_ub, b_ub=b_ub, A_eq=A_eq, b_eq=b_eq,
                      method=self.method, options=self.options)
        _assert_success(res, desired_fun=7083 / 1391,
                        desired_x=[101 / 1391, 1462 / 1391, 0, 752 / 1391])

    def test_negative_variable(self):
        # Test linprog with a problem with one unbounded variable and
        # another with a negative lower bound.
        c = np.array([-1, 4]) * -1  # maximize
        A_ub = np.array([[-3, 1],
                         [1, 2]], dtype=np.float64)
        A_ub_orig = A_ub.copy()
        b_ub = [6, 4]
        x0_bounds = (-np.inf, np.inf)
        x1_bounds = (-3, np.inf)

        res = linprog(c, A_ub=A_ub, b_ub=b_ub, bounds=(x0_bounds, x1_bounds),
                      method=self.method, options=self.options)

        assert_equal(A_ub, A_ub_orig)   # user input not overwritten
        _assert_success(res, desired_fun=-80 / 7, desired_x=[-8 / 7, 18 / 7])

    def test_large_problem(self):
        # Test linprog simplex with a rather large problem (400 variables,
        # 40 constraints) generated by https://gist.github.com/denis-bz/8647461
        A, b, c = lpgen_2d(20, 20)
        res = linprog(c, A_ub=A, b_ub=b,
                      method=self.method, options=self.options)
        _assert_success(res, desired_fun=-64.049494229)

    def test_network_flow(self):
        # A network flow problem with supply and demand at nodes
        # and with costs along directed edges.
        # https://www.princeton.edu/~rvdb/542/lectures/lec10.pdf
        c = [2, 4, 9, 11, 4, 3, 8, 7, 0, 15, 16, 18]
        n, p = -1, 1
        A_eq = [
            [n, n, p, 0, p, 0, 0, 0, 0, p, 0, 0],
            [p, 0, 0, p, 0, p, 0, 0, 0, 0, 0, 0],
            [0, 0, n, n, 0, 0, 0, 0, 0, 0, 0, 0],
            [0, 0, 0, 0, 0, 0, p, p, 0, 0, p, 0],
            [0, 0, 0, 0, n, n, n, 0, p, 0, 0, 0],
            [0, 0, 0, 0, 0, 0, 0, n, n, 0, 0, p],
            [0, 0, 0, 0, 0, 0, 0, 0, 0, n, n, n]]
        b_eq = [0, 19, -16, 33, 0, 0, -36]
        res = linprog(c=c, A_eq=A_eq, b_eq=b_eq,
                      method=self.method, options=self.options)
        _assert_success(res, desired_fun=755, atol=1e-6, rtol=1e-7)

    def test_network_flow_limited_capacity(self):
        # A network flow problem with supply and demand at nodes
        # and with costs and capacities along directed edges.
        # http://blog.sommer-forst.de/2013/04/10/
        cost = [2, 2, 1, 3, 1]
        bounds = [
            [0, 4],
            [0, 2],
            [0, 2],
            [0, 3],
            [0, 5]]
        n, p = -1, 1
        A_eq = [
            [n, n, 0, 0, 0],
            [p, 0, n, n, 0],
            [0, p, p, 0, n],
            [0, 0, 0, p, p]]
        b_eq = [-4, 0, 0, 4]

        if self.method == "simplex":
            # Including the callback here ensures the solution can be
            # calculated correctly, even when phase 1 terminated
            # with some of the artificial variables as pivots
            # (i.e. basis[:m] contains elements corresponding to
            # the artificial variables)
            res = linprog(c=cost, A_eq=A_eq, b_eq=b_eq, bounds=bounds,
                          method=self.method, options=self.options,
                          callback=lambda x, **kwargs: None)
        else:
            with suppress_warnings() as sup:
                sup.filter(RuntimeWarning, "scipy.linalg.solve\nIll...")
                sup.filter(OptimizeWarning, "A_eq does not appear...")
                sup.filter(OptimizeWarning, "Solving system with option...")
                res = linprog(c=cost, A_eq=A_eq, b_eq=b_eq, bounds=bounds,
                              method=self.method, options=self.options)
        _assert_success(res, desired_fun=14)

    def test_simplex_algorithm_wikipedia_example(self):
        # https://en.wikipedia.org/wiki/Simplex_algorithm#Example
        Z = [-2, -3, -4]
        A_ub = [
            [3, 2, 1],
            [2, 5, 3]]
        b_ub = [10, 15]
        res = linprog(c=Z, A_ub=A_ub, b_ub=b_ub,
                      method=self.method, options=self.options)
        _assert_success(res, desired_fun=-20)

    def test_enzo_example(self):
        # https://github.com/scipy/scipy/issues/1779 lp2.py
        #
        # Translated from Octave code at:
        # http://www.ecs.shimane-u.ac.jp/~kyoshida/lpeng.htm
        # and placed under MIT licence by Enzo Michelangeli
        # with permission explicitly granted by the original author,
        # Prof. Kazunobu Yoshida
        c = [4, 8, 3, 0, 0, 0]
        A_eq = [
            [2, 5, 3, -1, 0, 0],
            [3, 2.5, 8, 0, -1, 0],
            [8, 10, 4, 0, 0, -1]]
        b_eq = [185, 155, 600]
        res = linprog(c=c, A_eq=A_eq, b_eq=b_eq,
                      method=self.method, options=self.options)
        _assert_success(res, desired_fun=317.5,
                        desired_x=[66.25, 0, 17.5, 0, 183.75, 0],
                        atol=6e-6, rtol=1e-7)

    def test_enzo_example_b(self):
        # rescued from https://github.com/scipy/scipy/pull/218
        c = [2.8, 6.3, 10.8, -2.8, -6.3, -10.8]
        A_eq = [[-1, -1, -1, 0, 0, 0],
                [0, 0, 0, 1, 1, 1],
                [1, 0, 0, 1, 0, 0],
                [0, 1, 0, 0, 1, 0],
                [0, 0, 1, 0, 0, 1]]
        b_eq = [-0.5, 0.4, 0.3, 0.3, 0.3]
        if self.method == "simplex":
            # Including the callback here ensures the solution can be
            # calculated correctly.
            res = linprog(c=c, A_eq=A_eq, b_eq=b_eq,
                          method=self.method, options=self.options,
                          callback=lambda x, **kwargs: None)
        else:
            with suppress_warnings() as sup:
                sup.filter(OptimizeWarning, "A_eq does not appear...")
                res = linprog(c=c, A_eq=A_eq, b_eq=b_eq,
                              method=self.method, options=self.options)
        _assert_success(res, desired_fun=-1.77,
                        desired_x=[0.3, 0.2, 0.0, 0.0, 0.1, 0.3])

    def test_enzo_example_c_with_degeneracy(self):
        # rescued from https://github.com/scipy/scipy/pull/218
        m = 20
        c = -np.ones(m)
        tmp = 2 * np.pi * np.arange(1, m + 1) / (m + 1)
        A_eq = np.vstack((np.cos(tmp) - 1, np.sin(tmp)))
        b_eq = [0, 0]
        res = linprog(c=c, A_eq=A_eq, b_eq=b_eq,
                      method=self.method, options=self.options)
        _assert_success(res, desired_fun=0, desired_x=np.zeros(m))

    def test_enzo_example_c_with_unboundedness(self):
        # rescued from https://github.com/scipy/scipy/pull/218
        m = 50
        c = -np.ones(m)
        tmp = 2 * np.pi * np.arange(m) / (m + 1)
        A_eq = np.vstack((np.cos(tmp) - 1, np.sin(tmp)))
        b_eq = [0, 0]
        res = linprog(c=c, A_eq=A_eq, b_eq=b_eq,
                      method=self.method, options=self.options)
        _assert_unbounded(res)

    def test_enzo_example_c_with_infeasibility(self):
        # rescued from https://github.com/scipy/scipy/pull/218
        m = 50
        c = -np.ones(m)
        tmp = 2 * np.pi * np.arange(m) / (m + 1)
        A_eq = np.vstack((np.cos(tmp) - 1, np.sin(tmp)))
        b_eq = [1, 1]
        if self.method == "simplex":
            res = linprog(c=c, A_eq=A_eq, b_eq=b_eq,
                          method=self.method, options=self.options)
        else:
            res = linprog(c=c, A_eq=A_eq, b_eq=b_eq, method=self.method,
                          options={"presolve": False})
        _assert_infeasible(res)

    def test_unknown_options_or_solver(self):
        c = np.array([-3, -2])
        A_ub = [[2, 1], [1, 1], [1, 0]]
        b_ub = [10, 8, 4]

        def f(c, A_ub=None, b_ub=None, A_eq=None, b_eq=None, bounds=None,
              options={}):
            linprog(c, A_ub, b_ub, A_eq, b_eq, bounds, method=self.method,
                    options=options)

        _assert_warns(OptimizeWarning, f,
                      c, A_ub=A_ub, b_ub=b_ub, options=dict(spam='42'))

        assert_raises(ValueError, linprog,
                      c, A_ub=A_ub, b_ub=b_ub, method='ekki-ekki-ekki')

    def test_no_constraints(self):
        res = linprog([-1, -2], method=self.method, options=self.options)
        if self.method == "simplex":
            # Why should x be 0,0? inf,inf is more correct, IMO
            assert_equal(res.x, [0, 0])
        _assert_unbounded(res)

    def test_simple_bounds(self):
        res = linprog([1, 2], bounds=(1, 2),
                      method=self.method, options=self.options)
        _assert_success(res, desired_x=[1, 1])
        res = linprog([1, 2], bounds=[(1, 2), (1, 2)],
                      method=self.method, options=self.options)
        _assert_success(res, desired_x=[1, 1])

    def test_invalid_inputs(self):

        def f(c, A_ub=None, b_ub=None, A_eq=None, b_eq=None, bounds=None):
            linprog(c, A_ub, b_ub, A_eq, b_eq, bounds,
                    method=self.method, options=self.options)

        for bad_bound in [[(5, 0), (1, 2), (3, 4)],
                          [(1, 2), (3, 4)],
                          [(1, 2), (3, 4), (3, 4, 5)],
                          [(1, 2), (np.inf, np.inf), (3, 4)],
                          [(1, 2), (-np.inf, -np.inf), (3, 4)],
                          ]:
            assert_raises(ValueError, f, [1, 2, 3], bounds=bad_bound)

        assert_raises(ValueError, f, [1, 2], A_ub=[[1, 2]], b_ub=[1, 2])
        assert_raises(ValueError, f, [1, 2], A_ub=[[1]], b_ub=[1])
        assert_raises(ValueError, f, [1, 2], A_eq=[[1, 2]], b_eq=[1, 2])
        assert_raises(ValueError, f, [1, 2], A_eq=[[1]], b_eq=[1])
        assert_raises(ValueError, f, [1, 2], A_eq=[1], b_eq=1)

        if ("_sparse_presolve" in self.options and
                self.options["_sparse_presolve"]):
            return
            # this test doesn't make sense for sparse presolve
            # there aren't 3D sparse matrices
        assert_raises(ValueError, f, [1, 2], A_ub=np.zeros((1, 1, 3)), b_eq=1)

    def test_basic_artificial_vars(self):
        # Test if linprog succeeds when at the end of Phase 1 some artificial
        # variables remain basic, and the row in T corresponding to the
        # artificial variables is not all zero.
        c = np.array([-0.1, -0.07, 0.004, 0.004, 0.004, 0.004])
        A_ub = np.array([[1.0, 0, 0, 0, 0, 0], [-1.0, 0, 0, 0, 0, 0],
                         [0, -1.0, 0, 0, 0, 0], [0, 1.0, 0, 0, 0, 0],
                         [1.0, 1.0, 0, 0, 0, 0]])
        b_ub = np.array([3.0, 3.0, 3.0, 3.0, 20.0])
        A_eq = np.array([[1.0, 0, -1, 1, -1, 1], [0, -1.0, -1, 1, -1, 1]])
        b_eq = np.array([0, 0])
        res = linprog(c, A_ub=A_ub, b_ub=b_ub, A_eq=A_eq, b_eq=b_eq,
                      method=self.method, options=self.options)
        _assert_success(res, desired_fun=0, desired_x=np.zeros_like(c),
                        atol=2e-6)

    def test_empty_constraint_2(self):
        res = linprog([1, -1, 1, -1],
                      bounds=[(0, np.inf), (-np.inf, 0), (-1, 1), (-1, 1)],
                      method=self.method, options=self.options)
        _assert_success(res, desired_x=[0, 0, -1, 1], desired_fun=-2)

    def test_zero_row_2(self):
        A_eq = [[0, 0, 0], [1, 1, 1], [0, 0, 0]]
        b_eq = [0, 3, 0]
        c = [1, 2, 3]
        res = linprog(c=c, A_eq=A_eq, b_eq=b_eq,
                      method=self.method, options=self.options)
        _assert_success(res, desired_fun=3)

    def test_zero_row_4(self):
        A_ub = [[0, 0, 0], [1, 1, 1], [0, 0, 0]]
        b_ub = [0, 3, 0]
        c = [1, 2, 3]
        res = linprog(c=c, A_ub=A_ub, b_ub=b_ub,
                      method=self.method, options=self.options)
        _assert_success(res, desired_fun=0)

    def test_zero_column_1(self):
        m, n = 3, 4
        np.random.seed(0)
        c = np.random.rand(n)
        c[1] = 1
        A_eq = np.random.rand(m, n)
        A_eq[:, 1] = 0
        b_eq = np.random.rand(m)
        A_ub = [[1, 0, 1, 1]]
        b_ub = 3
        res = linprog(c, A_ub, b_ub, A_eq, b_eq,
                      bounds=[(-10, 10), (-10, 10),
                              (-10, None), (None, None)],
                      method=self.method, options=self.options)
        _assert_success(res, desired_fun=-9.7087836730413404)

    def test_singleton_row_eq_2(self):
        c = [1, 1, 1, 2]
        A_eq = [[1, 0, 0, 0], [0, 2, 0, 0], [1, 0, 0, 0], [1, 1, 1, 1]]
        b_eq = [1, 2, 1, 4]
        res = linprog(c, A_eq=A_eq, b_eq=b_eq,
                      method=self.method, options=self.options)
        _assert_success(res, desired_fun=4)

    def test_singleton_row_ub_2(self):
        c = [1, 1, 1, 2]
        A_ub = [[1, 0, 0, 0], [0, 2, 0, 0], [-1, 0, 0, 0], [1, 1, 1, 1]]
        b_ub = [1, 2, -0.5, 4]
        res = linprog(c, A_ub=A_ub, b_ub=b_ub,
                      bounds=[(None, None), (0, None), (0, None), (0, None)],
                      method=self.method, options=self.options)
        _assert_success(res, desired_fun=0.5)

    def test_remove_redundancy_infeasibility(self):
        m, n = 10, 10
        c = np.random.rand(n)
        A0 = np.random.rand(m, n)
        b0 = np.random.rand(m)
        A0[-1, :] = 2 * A0[-2, :]
        b0[-1] *= -1
        with suppress_warnings() as sup:
            sup.filter(OptimizeWarning, "A_eq does not appear...")
            res = linprog(c, A_eq=A0, b_eq=b0,
                          method=self.method, options=self.options)
        _assert_infeasible(res)

    def test_bounded_below_only(self):
        A = np.eye(3)
        b = np.array([1, 2, 3])
        c = np.ones(3)
        res = linprog(c, A_eq=A, b_eq=b, bounds=(0.5, np.inf),
                      method=self.method, options=self.options)
        _assert_success(res, desired_x=b, desired_fun=np.sum(b))

    def test_bounded_above_only(self):
        A = np.eye(3)
        b = np.array([1, 2, 3])
        c = np.ones(3)
        res = linprog(c, A_eq=A, b_eq=b, bounds=(-np.inf, 4),
                      method=self.method, options=self.options)
        _assert_success(res, desired_x=b, desired_fun=np.sum(b))

    def test_unbounded_below_and_above(self):
        A = np.eye(3)
        b = np.array([1, 2, 3])
        c = np.ones(3)
        res = linprog(c, A_eq=A, b_eq=b, bounds=(-np.inf, np.inf),
                      method=self.method, options=self.options)
        _assert_success(res, desired_x=b, desired_fun=np.sum(b))

    def test_bug_6690(self):
        # SciPy violates bound constraint despite result status being success
        # when the simplex method is used.
        # https://github.com/scipy/scipy/issues/6690

        A_eq = np.array([[0, 0, 0, 0.93, 0, 0.65, 0, 0, 0.83, 0]])
        b_eq = np.array([0.9626])
        A_ub = np.array([
            [0, 0, 0, 1.18, 0, 0, 0, -0.2, 0, -0.22],
            [0, 0, 0, 0, 0, 0, 0, 0, 0, 0],
            [0, 0, 0, 0.43, 0, 0, 0, 0, 0, 0],
            [0, -1.22, -0.25, 0, 0, 0, -2.06, 0, 0, 1.37],
            [0, 0, 0, 0, 0, 0, 0, -0.25, 0, 0]
        ])
        b_ub = np.array([0.615, 0, 0.172, -0.869, -0.022])
        bounds = np.array([
            [-0.84, -0.97, 0.34, 0.4, -0.33, -0.74, 0.47, 0.09, -1.45, -0.73],
            [0.37, 0.02, 2.86, 0.86, 1.18, 0.5, 1.76, 0.17, 0.32, -0.15]
        ]).T
        c = np.array([
            -1.64, 0.7, 1.8, -1.06, -1.16, 0.26, 2.13, 1.53, 0.66, 0.28
            ])

        with suppress_warnings() as sup:
<<<<<<< HEAD
            sup.filter(OptimizeWarning, "Solving system with option...")
            res = linprog(
                c, A_ub=A_ub, b_ub=b_ub, A_eq=A_eq, b_eq=b_eq,
                bounds=bounds, method=self.method, options=self.options
            )

=======
            sup.filter(OptimizeWarning, "Solving system with option 'sym_pos'")
            res = linprog(
                c, A_ub=A_ub, b_ub=b_ub, A_eq=A_eq, b_eq=b_eq,
                bounds=bounds, method=self.method
            )
>>>>>>> 048e6d3b
        desired_fun = -1.19099999999
        desired_x = np.array([
            0.3700, -0.9700, 0.3400, 0.4000, 1.1800,
            0.5000, 0.4700, 0.0900, 0.3200, -0.7300
        ])
        _assert_success(
            res,
            desired_fun=desired_fun,
            desired_x=desired_x
        )

        # Add small tol value to ensure arrays are less than or equal.
        atol = 1e-6
        assert_array_less(bounds[:, 0] - atol, res.x)
        assert_array_less(res.x, bounds[:, 1] + atol)

    def test_bug_7044(self):
        # linprog fails to identify correct constraints with simplex method
        # leading to a non-optimal solution if A is rank-deficient.
        # https://github.com/scipy/scipy/issues/7044

        A, b, c, N = magic_square(3)
        with suppress_warnings() as sup:
            sup.filter(OptimizeWarning, "A_eq does not appear...")
<<<<<<< HEAD
            sup.filter(OptimizeWarning, "Solving system with option...")
            res = linprog(
                c, A_eq = A, b_eq = b,
                method=self.method, options=self.options
            )
=======
            res = linprog(c, A_eq=A, b_eq=b, method=self.method)
>>>>>>> 048e6d3b

        desired_fun = 1.730550597
        _assert_success(res, desired_fun=desired_fun)
        assert_allclose(A.dot(res.x), b)
        assert_array_less(np.zeros(res.x.size) - 1e-5, res.x)

    def test_bug_8662(self):
        # scipy.linprog returns incorrect optimal result for constraints using
        # default bounds, but, correct if boundary condition as constraint.
        # https://github.com/scipy/scipy/issues/8662
        c = [-10, 10, 6, 3]
        A = [
            [8, -8, -4, 6],
            [-8, 8, 4, -6],
            [-4, 4, 8, -4],
            [3, -3, -3, -10]
        ]
        b = [9, -9, -9, -4]
        bounds = [(0, None), (0, None), (0, None), (0, None)]
        desired_fun = 36.0000000000

<<<<<<< HEAD
        res1 = linprog(
            c, A, b, bounds=bounds,
            method=self.method, options=self.options
        )
=======
        res1 = linprog(c, A, b, bounds=bounds,
                       method=self.method, options=self.options)
>>>>>>> 048e6d3b

        # Set boundary condition as a constraint
        A.append([0, 0, -1, 0])
        b.append(0)
        bounds[2] = (None, None)
<<<<<<< HEAD
        res2 = linprog(
            c, A, b, bounds=bounds,
            method=self.method, options=self.options
        )
=======
        res2 = linprog(c, A, b, bounds=bounds, method=self.method,
                       options=self.options)
>>>>>>> 048e6d3b

        rtol = 1e-5
        _assert_success(res1, desired_fun=desired_fun, rtol=rtol)
        _assert_success(res2, desired_fun=desired_fun, rtol=rtol)

    def test_bug_8663(self):
        A = [[0, -7]]
        b = [-6]
        c = [1, 5]
        bounds = [(0, None), (None, None)]
        res = linprog(c, A_eq=A, b_eq=b, bounds=bounds,
                      method=self.method, options=self.options)
        _assert_success(res,
                        desired_x=[0, 6./7],
                        desired_fun=5*6./7)


class TestLinprogSimplex(LinprogCommonTests):
    method = "simplex"
    options = {}

    def test_callback(self):
        # Check that callback is as advertised
        callback_complete = [False]
        last_xk = []

        def cb(xk, **kwargs):
            kwargs.pop('tableau')
            assert_(isinstance(kwargs.pop('phase'), int))
            assert_(isinstance(kwargs.pop('nit'), int))

            i, j = kwargs.pop('pivot')
            assert_(np.isscalar(i))
            assert_(np.isscalar(j))

            basis = kwargs.pop('basis')
            assert_(isinstance(basis, np.ndarray))
            assert_(basis.dtype == np.int_)

            complete = kwargs.pop('complete')
            assert_(isinstance(complete, bool))
            if complete:
                last_xk.append(xk)
                callback_complete[0] = True
            else:
                assert_(not callback_complete[0])

            # no more kwargs
            assert_(not kwargs)

        c = np.array([-3, -2])
        A_ub = [[2, 1], [1, 1], [1, 0]]
        b_ub = [10, 8, 4]
        res = linprog(c, A_ub=A_ub, b_ub=b_ub, callback=cb, method=self.method)

        assert_(callback_complete[0])
        assert_allclose(last_xk[0], res.x)

    def test_issue_6139(self):
        # Linprog(method='simplex') fails to find a basic feasible solution
        # if phase 1 pseudo-objective function is outside the provided tol.
        # https://github.com/scipy/scipy/issues/6139

        # Note: This is not strictly a bug as the default tolerance determines
        # if a result is "close enough" to zero and should not be expected
        # to work for all cases.

        c = np.array([1, 1, 1])
        A_eq = np.array([[1., 0., 0.], [-1000., 0., - 1000.]])
        b_eq = np.array([5.00000000e+00, -1.00000000e+04])
        A_ub = -np.array([[0., 1000000., 1010000.]])
        b_ub = -np.array([10000000.])
        bounds = (None, None)

        low_tol = 1e-20
        res = linprog(
            c, A_ub, b_ub, A_eq, b_eq,
            bounds=bounds, options={'tol': low_tol}
            )
        _assert_unable_to_find_basic_feasible_sol(res)

        high_tol = 1e-9
        res2 = linprog(
            c, A_ub, b_ub, A_eq, b_eq,
            bounds=bounds, options={'tol': high_tol}
            )

        # The result should be valid given a higher tolerance.
        _assert_success(
            res2, desired_fun=14.95, desired_x=np.array([5, 4.95, 5])
        )


class BaseTestLinprogIP(LinprogCommonTests):
    method = "interior-point"

    def test_bounds_equal_but_infeasible(self):
        c = [-4, 1]
        A_ub = [[7, -2], [0, 1], [2, -2]]
        b_ub = [14, 0, 3]
        bounds = [(2, 2), (0, None)]
        res = linprog(c=c, A_ub=A_ub, b_ub=b_ub, bounds=bounds,
                      method=self.method)
        _assert_infeasible(res)

    def test_bounds_equal_but_infeasible2(self):
        c = [-4, 1]
        A_eq = [[7, -2], [0, 1], [2, -2]]
        b_eq = [14, 0, 3]
        bounds = [(2, 2), (0, None)]
        res = linprog(c=c, A_eq=A_eq, b_eq=b_eq, bounds=bounds,
                      method=self.method)
        _assert_infeasible(res)

    def test_bug_5400(self):
        # https://github.com/scipy/scipy/issues/5400
        bounds = [
            (0, None),
            (0, 100), (0, 100), (0, 100), (0, 100), (0, 100), (0, 100),
            (0, 900), (0, 900), (0, 900), (0, 900), (0, 900), (0, 900),
            (0, None), (0, None), (0, None), (0, None), (0, None), (0, None)]

        f = 1 / 9
        g = -1e4
        h = -3.1
        A_ub = np.array([
            [1, -2.99, 0, 0, -3, 0, 0, 0, -1, -1, 0, -1, -1, 1, 1, 0, 0, 0, 0],
            [1, 0, -2.9, h, 0, -3, 0, -1, 0, 0, -1, 0, -1, 0, 0, 1, 1, 0, 0],
            [1, 0, 0, h, 0, 0, -3, -1, -1, 0, -1, -1, 0, 0, 0, 0, 0, 1, 1],
            [0, 1.99, -1, -1, 0, 0, 0, -1, f, f, 0, 0, 0, g, 0, 0, 0, 0, 0],
            [0, 0, 0, 0, 2, -1, -1, 0, 0, 0, -1, f, f, 0, g, 0, 0, 0, 0],
            [0, -1, 1.9, 2.1, 0, 0, 0, f, -1, -1, 0, 0, 0, 0, 0, g, 0, 0, 0],
            [0, 0, 0, 0, -1, 2, -1, 0, 0, 0, f, -1, f, 0, 0, 0, g, 0, 0],
            [0, -1, -1, 2.1, 0, 0, 0, f, f, -1, 0, 0, 0, 0, 0, 0, 0, g, 0],
            [0, 0, 0, 0, -1, -1, 2, 0, 0, 0, f, f, -1, 0, 0, 0, 0, 0, g]])

        b_ub = np.array([0.0, 0, 0, 0, 0, 0, 0, 0, 0])
        c = np.array([-1.0, 1, 1, 1, 1, 1, 1, 1, 1,
                      1, 1, 1, 1, 0, 0, 0, 0, 0, 0])

        res = linprog(c, A_ub, b_ub, bounds=bounds,
                      method=self.method, options=self.options)
        _assert_success(res, desired_fun=-106.63507541835018)

    def test_empty_constraint_1(self):
        # detected in presolve?
        res = linprog([-1, 1, -1, 1],
                      bounds=[(0, np.inf), (-np.inf, 0), (-1, 1), (-1, 1)],
                      method=self.method, options=self.options)
        _assert_unbounded(res)
        assert_equal(res.nit, 0)

    def test_singleton_row_eq_1(self):
        # detected in presolve?
        c = [1, 1, 1, 2]
        A_eq = [[1, 0, 0, 0], [0, 2, 0, 0], [1, 0, 0, 0], [1, 1, 1, 1]]
        b_eq = [1, 2, 2, 4]
        res = linprog(c, A_eq=A_eq, b_eq=b_eq,
                      method=self.method, options=self.options)
        _assert_infeasible(res)
        assert_equal(res.nit, 0)

    def test_singleton_row_ub_1(self):
        # detected in presolve?
        c = [1, 1, 1, 2]
        A_ub = [[1, 0, 0, 0], [0, 2, 0, 0], [-1, 0, 0, 0], [1, 1, 1, 1]]
        b_ub = [1, 2, -2, 4]
        res = linprog(c, A_ub=A_ub, b_ub=b_ub,
                      bounds=[(None, None), (0, None), (0, None), (0, None)],
                      method=self.method, options=self.options)
        _assert_infeasible(res)
        assert_equal(res.nit, 0)

    def test_zero_column_2(self):
        # detected in presolve?
        np.random.seed(0)
        m, n = 2, 4
        c = np.random.rand(n)
        c[1] = -1
        A_eq = np.random.rand(m, n)
        A_eq[:, 1] = 0
        b_eq = np.random.rand(m)

        A_ub = np.random.rand(m, n)
        A_ub[:, 1] = 0
        b_ub = np.random.rand(m)
        res = linprog(c, A_ub, b_ub, A_eq, b_eq, bounds=(None, None),
                      method=self.method, options=self.options)
        _assert_unbounded(res)
        assert_equal(res.nit, 0)

    def test_zero_row_1(self):
        # detected in presolve?
        m, n = 2, 4
        c = np.random.rand(n)
        A_eq = np.random.rand(m, n)
        A_eq[0, :] = 0
        b_eq = np.random.rand(m)
        res = linprog(c=c, A_eq=A_eq, b_eq=b_eq,
                      method=self.method, options=self.options)
        _assert_infeasible(res)
        assert_equal(res.nit, 0)

    def test_zero_row_3(self):
        # detected in presolve?
        m, n = 2, 4
        c = np.random.rand(n)
        A_ub = np.random.rand(m, n)
        A_ub[0, :] = 0
        b_ub = -np.random.rand(m)
        res = linprog(c=c, A_ub=A_ub, b_ub=b_ub,
                      method=self.method, options=self.options)
        _assert_infeasible(res)
        assert_equal(res.nit, 0)

    def test_infeasible_ub(self):
        # detected in presolve?
        c = [1]
        A_ub = [[2]]
        b_ub = 4
        bounds = (5, 6)
        res = linprog(c=c, A_ub=A_ub, b_ub=b_ub, bounds=bounds,
                      method=self.method, options=self.options)
        _assert_infeasible(res)
        assert_equal(res.nit, 0)

    def test_type_error(self):
        c = [1]
        A_eq = [[1]]
        b_eq = "hello"
        assert_raises(TypeError, linprog,
                      c, A_eq=A_eq, b_eq=b_eq,
                      method=self.method, options=self.options)

    def test_equal_bounds_no_presolve(self):
        # There was a bug when a lower and upper bound were equal but
        # presolve was not on to eliminate the variable. The bound
        # was being converted to an equality constraint, but the bound
        # was not eliminated, leading to issues in postprocessing.
        c = [1, 2]
        A_ub = [[1, 2], [1.1, 2.2]]
        b_ub = [4, 8]
        bounds = [(1, 2), (2, 2)]
        o = {key: self.options[key] for key in self.options}
        o["presolve"] = False
        res = linprog(c=c, A_ub=A_ub, b_ub=b_ub, bounds=bounds,
                      method=self.method, options=o)
        _assert_infeasible(res)

    def test_unbounded_below_no_presolve_corrected(self):
        c = [1]
        bounds = [(None, 1)]
        o = {key: self.options[key] for key in self.options}
        o["presolve"] = False
        res = linprog(c=c, bounds=bounds,
                      method=self.method,
                      options=o)
        _assert_unbounded(res)

    def test_bug_8664(self):
        # Weak test. Ideally should _detect infeasibility_ for all options.
        c = [4]
        A_ub = [[2], [5]]
        b_ub = [4, 4]
        A_eq = [[0], [-8], [9]]
        b_eq = [3, 2, 10]
        with suppress_warnings() as sup:
            sup.filter(RuntimeWarning)
            sup.filter(OptimizeWarning, "Solving system with option...")
            o = {key: self.options[key] for key in self.options}
            o["presolve"] = False
            res = linprog(c, A_ub, b_ub, A_eq, b_eq, options=o,
                          method=self.method)
        assert_(not res.success, "incorrectly reported success")


class TestLinprogIPSpecific:
    method = "interior-point"
    # the following tests don't need to be performed separately for
    # sparse presolve, sparse after presolve, and dense

    def test_unbounded_below_no_presolve_original(self):
        # formerly caused segfault in TravisCI w/ "cholesky":True
        c = [-1]
        bounds = [(None, 1)]
        res = linprog(c=c, bounds=bounds,
                      method=self.method,
                      options={"presolve": False, "cholesky": True})
        _assert_success(res, desired_fun=-1)

    def test_cholesky(self):
        # Test with a rather large problem (400 variables,
        # 40 constraints) generated by https://gist.github.com/denis-bz/8647461
        # use cholesky factorization and triangular solves
        A, b, c = lpgen_2d(20, 20)
        res = linprog(c, A_ub=A, b_ub=b, method=self.method,
                      options={"cholesky": True})  # only for dense
        _assert_success(res, desired_fun=-64.049494229)

    def test_alternate_initial_point(self):
        # Test with a rather large problem (400 variables,
        # 40 constraints) generated by https://gist.github.com/denis-bz/8647461
        # use "improved" initial point
        A, b, c = lpgen_2d(20, 20)
        with suppress_warnings() as sup:
            sup.filter(RuntimeWarning, "scipy.linalg.solve\nIll...")
            sup.filter(OptimizeWarning, "Solving system with option...")
            res = linprog(c, A_ub=A, b_ub=b, method=self.method,
                          options={"ip": True, "disp": True})
            # ip code is independent of sparse/dense
        _assert_success(res, desired_fun=-64.049494229)

    def test_maxiter(self):
        # Test with a rather large problem (400 variables,
        # 40 constraints) generated by https://gist.github.com/denis-bz/8647461
        # test iteration limit
        A, b, c = lpgen_2d(20, 20)
        maxiter = np.random.randint(6) + 1  # problem takes 7 iterations
        res = linprog(c, A_ub=A, b_ub=b, method=self.method,
                      options={"maxiter": maxiter})
        # maxiter is independent of sparse/dense
        assert_equal(res.status, 1)
        assert_equal(res.nit, maxiter)

    def test_disp(self):
        # Test with a rather large problem (400 variables,
        # 40 constraints) generated by https://gist.github.com/denis-bz/8647461
        # test that display option does not break anything.
        A, b, c = lpgen_2d(20, 20)
        res = linprog(c, A_ub=A, b_ub=b, method=self.method,
                      options={"disp": True})
        # disp is independent of sparse/dense
        _assert_success(res, desired_fun=-64.049494229)

    def test_callback(self):
        def f():
            pass
        assert_raises(NotImplementedError, linprog, c=1, callback=f,
                      method=self.method)


class TestLinprogIPSparse(BaseTestLinprogIP):
    options = {"sparse": True}

    @pytest.mark.xfail(reason='Fails with ATLAS, see gh-7877')
    def test_bug_6690(self):
        # Test defined in base class, but can't mark as xfail there
        super(TestLinprogIPSparse, self).test_bug_6690()

    def test_magic_square_sparse_no_presolve(self):
        # test linprog with a problem with a rank-deficient A_eq matrix
        A, b, c, N = magic_square(3)
        with suppress_warnings() as sup:
            sup.filter(MatrixRankWarning, "Matrix is exactly singular")
            sup.filter(OptimizeWarning, "Solving system with option...")
            o = {key: self.options[key] for key in self.options}
            o["presolve"] = False
            res = linprog(c, A_eq=A, b_eq=b, bounds=(0, 1),
                          options=o, method=self.method)
        _assert_success(res, desired_fun=1.730550597)

    def test_sparse_solve_options(self):
        A, b, c, N = magic_square(3)
        with suppress_warnings() as sup:
            sup.filter(OptimizeWarning, "A_eq does not appear...")
            sup.filter(OptimizeWarning, "Invalid permc_spec option")
            o = {key: self.options[key] for key in self.options}
            permc_specs = ('NATURAL', 'MMD_ATA', 'MMD_AT_PLUS_A',
                           'COLAMD', 'ekki-ekki-ekki')
            for permc_spec in permc_specs:
                o["permc_spec"] = permc_spec
                res = linprog(c, A_eq=A, b_eq=b, bounds=(0, 1),
                              method=self.method, options=o)
                _assert_success(res, desired_fun=1.730550597)


class TestLinprogIPDense(BaseTestLinprogIP):
    options = {"sparse": False}


class TestLinprogIPSparsePresolve(BaseTestLinprogIP):
    options = {"sparse": True, "_sparse_presolve": True}

    @pytest.mark.xfail(reason='Fails with ATLAS, see gh-7877')
    def test_bug_6690(self):
        # Test defined in base class, but can't mark as xfail there
        super(TestLinprogIPSparsePresolve, self).test_bug_6690()<|MERGE_RESOLUTION|>--- conflicted
+++ resolved
@@ -665,20 +665,12 @@
             ])
 
         with suppress_warnings() as sup:
-<<<<<<< HEAD
-            sup.filter(OptimizeWarning, "Solving system with option...")
-            res = linprog(
-                c, A_ub=A_ub, b_ub=b_ub, A_eq=A_eq, b_eq=b_eq,
-                bounds=bounds, method=self.method, options=self.options
-            )
-
-=======
             sup.filter(OptimizeWarning, "Solving system with option 'sym_pos'")
             res = linprog(
                 c, A_ub=A_ub, b_ub=b_ub, A_eq=A_eq, b_eq=b_eq,
                 bounds=bounds, method=self.method
             )
->>>>>>> 048e6d3b
+
         desired_fun = -1.19099999999
         desired_x = np.array([
             0.3700, -0.9700, 0.3400, 0.4000, 1.1800,
@@ -703,15 +695,7 @@
         A, b, c, N = magic_square(3)
         with suppress_warnings() as sup:
             sup.filter(OptimizeWarning, "A_eq does not appear...")
-<<<<<<< HEAD
-            sup.filter(OptimizeWarning, "Solving system with option...")
-            res = linprog(
-                c, A_eq = A, b_eq = b,
-                method=self.method, options=self.options
-            )
-=======
             res = linprog(c, A_eq=A, b_eq=b, method=self.method)
->>>>>>> 048e6d3b
 
         desired_fun = 1.730550597
         _assert_success(res, desired_fun=desired_fun)
@@ -733,30 +717,16 @@
         bounds = [(0, None), (0, None), (0, None), (0, None)]
         desired_fun = 36.0000000000
 
-<<<<<<< HEAD
-        res1 = linprog(
-            c, A, b, bounds=bounds,
-            method=self.method, options=self.options
-        )
-=======
         res1 = linprog(c, A, b, bounds=bounds,
                        method=self.method, options=self.options)
->>>>>>> 048e6d3b
 
         # Set boundary condition as a constraint
         A.append([0, 0, -1, 0])
         b.append(0)
         bounds[2] = (None, None)
-<<<<<<< HEAD
-        res2 = linprog(
-            c, A, b, bounds=bounds,
-            method=self.method, options=self.options
-        )
-=======
+
         res2 = linprog(c, A, b, bounds=bounds, method=self.method,
                        options=self.options)
->>>>>>> 048e6d3b
-
         rtol = 1e-5
         _assert_success(res1, desired_fun=desired_fun, rtol=rtol)
         _assert_success(res2, desired_fun=desired_fun, rtol=rtol)
