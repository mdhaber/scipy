--- conflicted
+++ resolved
@@ -1313,7 +1313,6 @@
                       method=self.method, options=o)
         _assert_success(res, desired_x=[10, -3], desired_fun=-22)
 
-<<<<<<< HEAD
     def test_bug_10466(self):
         """
         Test that autoscale fixes poorly-scaled problem
@@ -1347,7 +1346,7 @@
             res = linprog(c, A_ub, b_ub, A_eq, b_eq, bounds,
                           method=self.method, options=self.options)
         assert_allclose(res.fun, -8589934560)
-=======
+
     def test_bug_10349(self):
         """
         Test for redundancy removal tolerance issue
@@ -1366,7 +1365,6 @@
             res = linprog(c, A_ub, b_ub, A_eq, b_eq, bounds,
                           method=self.method, options=self.options)
         _assert_success(res, desired_x=[129, 92, 12, 198, 0, 10], desired_fun=92)
->>>>>>> e4ca3778
 
 #########################
 # Method-specific Tests #
