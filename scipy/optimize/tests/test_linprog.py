--- conflicted
+++ resolved
@@ -233,13 +233,14 @@
     A_ub = [[2, 1], [1, 1], [1, 0]]
     b_ub = [10, 8, 4]
 
-<<<<<<< HEAD
     assert_raises(ValueError, linprog,
                   c, A_ub=A_ub, b_ub=b_ub, method='ekki-ekki-ekki')
     assert_raises(ValueError, linprog,
                   c, A_ub=A_ub, b_ub=b_ub, method='highs-ekki')
-
-
+    assert_raises(ValueError, linprog, c, A_ub=A_ub, b_ub=b_ub,
+                  options={"rr_method": 'ekki-ekki-ekki'})
+
+    
 def test_choose_solver():
     # 'highs' chooses 'dual'
     c = np.array([-3, -2])
@@ -248,14 +249,8 @@
 
     res = linprog(c, A_ub, b_ub, method='highs')
     _assert_success(res, desired_fun=-18.0, desired_x=[2, 6])
-=======
-    assert_raises(ValueError, linprog, c, A_ub=A_ub, b_ub=b_ub,
-                  method='ekki-ekki-ekki')
-    assert_raises(ValueError, linprog, c, A_ub=A_ub, b_ub=b_ub,
-                  options={"rr_method": 'ekki-ekki-ekki'})
->>>>>>> 1d6d7b86
-
-
+
+    
 A_ub = None
 b_ub = None
 A_eq = None
