import warnings
from collections import namedtuple
import operator
from . import _zeros
from ._optimize import OptimizeResult, _call_callback_maybe_halt, _status_message
import numpy as np


_iter = 100
_xtol = 2e-12
_rtol = 4 * np.finfo(float).eps

__all__ = ['newton', 'bisect', 'ridder', 'brentq', 'brenth', 'toms748',
           'RootResults']

# Must agree with CONVERGED, SIGNERR, CONVERR, ...  in zeros.h
_ECONVERGED = 0
_ESIGNERR = -1
_ECONVERR = -2
_EVALUEERR = -3
_EINPROGRESS = 1

CONVERGED = 'converged'
SIGNERR = 'sign error'
CONVERR = 'convergence error'
VALUEERR = 'value error'
INPROGRESS = 'No error'


flag_map = {_ECONVERGED: CONVERGED, _ESIGNERR: SIGNERR, _ECONVERR: CONVERR,
            _EVALUEERR: VALUEERR, _EINPROGRESS: INPROGRESS}


class RootResults(OptimizeResult):
    """Represents the root finding result.

    Attributes
    ----------
    root : float
        Estimated root location.
    iterations : int
        Number of iterations needed to find the root.
    function_calls : int
        Number of times the function was called.
    converged : bool
        True if the routine converged.
    flag : str
        Description of the cause of termination.

    """

    def __init__(self, root, iterations, function_calls, flag):
        self.root = root
        self.iterations = iterations
        self.function_calls = function_calls
        self.converged = flag == _ECONVERGED
        if flag in flag_map:
            self.flag = flag_map[flag]
<<<<<<< HEAD
        except KeyError:
            self.flag = f'unknown error {flag}'
=======
        else:
            self.flag = flag
>>>>>>> 91210d7a


def results_c(full_output, r):
    if full_output:
        x, funcalls, iterations, flag = r
        results = RootResults(root=x,
                              iterations=iterations,
                              function_calls=funcalls,
                              flag=flag)
        return x, results
    else:
        return r


def _results_select(full_output, r):
    """Select from a tuple of (root, funccalls, iterations, flag)"""
    x, funcalls, iterations, flag = r
    if full_output:
        results = RootResults(root=x,
                              iterations=iterations,
                              function_calls=funcalls,
                              flag=flag)
        return x, results
    return x


def _wrap_nan_raise(f):

    def f_raise(x, *args):
        fx = f(x, *args)
        f_raise._function_calls += 1
        if np.isnan(fx):
            msg = (f'The function value at x={x} is NaN; '
                   'solver cannot continue.')
            err = ValueError(msg)
            err._x = x
            err._function_calls = f_raise._function_calls
            raise err
        return fx

    f_raise._function_calls = 0
    return f_raise


def newton(func, x0, fprime=None, args=(), tol=1.48e-8, maxiter=50,
           fprime2=None, x1=None, rtol=0.0,
           full_output=False, disp=True):
    """
    Find a root of a real or complex function using the Newton-Raphson
    (or secant or Halley's) method.

    Find a root of the scalar-valued function `func` given a nearby scalar
    starting point `x0`.
    The Newton-Raphson method is used if the derivative `fprime` of `func`
    is provided, otherwise the secant method is used. If the second order
    derivative `fprime2` of `func` is also provided, then Halley's method is
    used.

    If `x0` is a sequence with more than one item, `newton` returns an array:
    the roots of the function from each (scalar) starting point in `x0`.
    In this case, `func` must be vectorized to return a sequence or array of
    the same shape as its first argument. If `fprime` (`fprime2`) is given,
    then its return must also have the same shape: each element is the first
    (second) derivative of `func` with respect to its only variable evaluated
    at each element of its first argument.

    `newton` is for finding roots of a scalar-valued functions of a single
    variable. For problems involving several variables, see `root`.

    Parameters
    ----------
    func : callable
        The function whose root is wanted. It must be a function of a
        single variable of the form ``f(x,a,b,c...)``, where ``a,b,c...``
        are extra arguments that can be passed in the `args` parameter.
    x0 : float, sequence, or ndarray
        An initial estimate of the root that should be somewhere near the
        actual root. If not scalar, then `func` must be vectorized and return
        a sequence or array of the same shape as its first argument.
    fprime : callable, optional
        The derivative of the function when available and convenient. If it
        is None (default), then the secant method is used.
    args : tuple, optional
        Extra arguments to be used in the function call.
    tol : float, optional
        The allowable error of the root's value. If `func` is complex-valued,
        a larger `tol` is recommended as both the real and imaginary parts
        of `x` contribute to ``|x - x0|``.
    maxiter : int, optional
        Maximum number of iterations.
    fprime2 : callable, optional
        The second order derivative of the function when available and
        convenient. If it is None (default), then the normal Newton-Raphson
        or the secant method is used. If it is not None, then Halley's method
        is used.
    x1 : float, optional
        Another estimate of the root that should be somewhere near the
        actual root. Used if `fprime` is not provided.
    rtol : float, optional
        Tolerance (relative) for termination.
    full_output : bool, optional
        If `full_output` is False (default), the root is returned.
        If True and `x0` is scalar, the return value is ``(x, r)``, where ``x``
        is the root and ``r`` is a `RootResults` object.
        If True and `x0` is non-scalar, the return value is ``(x, converged,
        zero_der)`` (see Returns section for details).
    disp : bool, optional
        If True, raise a RuntimeError if the algorithm didn't converge, with
        the error message containing the number of iterations and current
        function value. Otherwise, the convergence status is recorded in a
        `RootResults` return object.
        Ignored if `x0` is not scalar.
        *Note: this has little to do with displaying, however,
        the `disp` keyword cannot be renamed for backwards compatibility.*

    Returns
    -------
    root : float, sequence, or ndarray
        Estimated location where function is zero.
    r : `RootResults`, optional
        Present if ``full_output=True`` and `x0` is scalar.
        Object containing information about the convergence. In particular,
        ``r.converged`` is True if the routine converged.
    converged : ndarray of bool, optional
        Present if ``full_output=True`` and `x0` is non-scalar.
        For vector functions, indicates which elements converged successfully.
    zero_der : ndarray of bool, optional
        Present if ``full_output=True`` and `x0` is non-scalar.
        For vector functions, indicates which elements had a zero derivative.

    See Also
    --------
    root_scalar : interface to root solvers for scalar functions
    root : interface to root solvers for multi-input, multi-output functions

    Notes
    -----
    The convergence rate of the Newton-Raphson method is quadratic,
    the Halley method is cubic, and the secant method is
    sub-quadratic. This means that if the function is well-behaved
    the actual error in the estimated root after the nth iteration
    is approximately the square (cube for Halley) of the error
    after the (n-1)th step. However, the stopping criterion used
    here is the step size and there is no guarantee that a root
    has been found. Consequently, the result should be verified.
    Safer algorithms are brentq, brenth, ridder, and bisect,
    but they all require that the root first be bracketed in an
    interval where the function changes sign. The brentq algorithm
    is recommended for general use in one dimensional problems
    when such an interval has been found.

    When `newton` is used with arrays, it is best suited for the following
    types of problems:

    * The initial guesses, `x0`, are all relatively the same distance from
      the roots.
    * Some or all of the extra arguments, `args`, are also arrays so that a
      class of similar problems can be solved together.
    * The size of the initial guesses, `x0`, is larger than O(100) elements.
      Otherwise, a naive loop may perform as well or better than a vector.

    Examples
    --------
    >>> import numpy as np
    >>> import matplotlib.pyplot as plt
    >>> from scipy import optimize

    >>> def f(x):
    ...     return (x**3 - 1)  # only one real root at x = 1

    ``fprime`` is not provided, use the secant method:

    >>> root = optimize.newton(f, 1.5)
    >>> root
    1.0000000000000016
    >>> root = optimize.newton(f, 1.5, fprime2=lambda x: 6 * x)
    >>> root
    1.0000000000000016

    Only ``fprime`` is provided, use the Newton-Raphson method:

    >>> root = optimize.newton(f, 1.5, fprime=lambda x: 3 * x**2)
    >>> root
    1.0

    Both ``fprime2`` and ``fprime`` are provided, use Halley's method:

    >>> root = optimize.newton(f, 1.5, fprime=lambda x: 3 * x**2,
    ...                        fprime2=lambda x: 6 * x)
    >>> root
    1.0

    When we want to find roots for a set of related starting values and/or
    function parameters, we can provide both of those as an array of inputs:

    >>> f = lambda x, a: x**3 - a
    >>> fder = lambda x, a: 3 * x**2
    >>> rng = np.random.default_rng()
    >>> x = rng.standard_normal(100)
    >>> a = np.arange(-50, 50)
    >>> vec_res = optimize.newton(f, x, fprime=fder, args=(a, ), maxiter=200)

    The above is the equivalent of solving for each value in ``(x, a)``
    separately in a for-loop, just faster:

    >>> loop_res = [optimize.newton(f, x0, fprime=fder, args=(a0,),
    ...                             maxiter=200)
    ...             for x0, a0 in zip(x, a)]
    >>> np.allclose(vec_res, loop_res)
    True

    Plot the results found for all values of ``a``:

    >>> analytical_result = np.sign(a) * np.abs(a)**(1/3)
    >>> fig, ax = plt.subplots()
    >>> ax.plot(a, analytical_result, 'o')
    >>> ax.plot(a, vec_res, '.')
    >>> ax.set_xlabel('$a$')
    >>> ax.set_ylabel('$x$ where $f(x, a)=0$')
    >>> plt.show()

    """
    if tol <= 0:
        raise ValueError("tol too small (%g <= 0)" % tol)
    maxiter = operator.index(maxiter)
    if maxiter < 1:
        raise ValueError("maxiter must be greater than 0")
    if np.size(x0) > 1:
        return _array_newton(func, x0, fprime, args, tol, maxiter, fprime2,
                             full_output)

    # Convert to float (don't use float(x0); this works also for complex x0)
    x0 = np.asarray(x0)[()]
    p0 = x0
    funcalls = 0
    if fprime is not None:
        # Newton-Raphson method
        for itr in range(maxiter):
            # first evaluate fval
            fval = func(p0, *args)
            funcalls += 1
            # If fval is 0, a root has been found, then terminate
            if fval == 0:
                return _results_select(
                    full_output, (p0, funcalls, itr, _ECONVERGED))
            fder = fprime(p0, *args)
            funcalls += 1
            if fder == 0:
                msg = "Derivative was zero."
                if disp:
                    msg += (
                        " Failed to converge after %d iterations, value is %s."
                        % (itr + 1, p0))
                    raise RuntimeError(msg)
                warnings.warn(msg, RuntimeWarning)
                return _results_select(
                    full_output, (p0, funcalls, itr + 1, _ECONVERR))
            newton_step = fval / fder
            if fprime2:
                fder2 = fprime2(p0, *args)
                funcalls += 1
                # Halley's method:
                #   newton_step /= (1.0 - 0.5 * newton_step * fder2 / fder)
                # Only do it if denominator stays close enough to 1
                # Rationale: If 1-adj < 0, then Halley sends x in the
                # opposite direction to Newton. Doesn't happen if x is close
                # enough to root.
                adj = newton_step * fder2 / fder / 2
                if np.abs(adj) < 1:
                    newton_step /= 1.0 - adj
            p = p0 - newton_step
            if np.isclose(p, p0, rtol=rtol, atol=tol):
                return _results_select(
                    full_output, (p, funcalls, itr + 1, _ECONVERGED))
            p0 = p
    else:
        # Secant method
        if x1 is not None:
            if x1 == x0:
                raise ValueError("x1 and x0 must be different")
            p1 = x1
        else:
            eps = 1e-4
            p1 = x0 * (1 + eps)
            p1 += (eps if p1 >= 0 else -eps)
        q0 = func(p0, *args)
        funcalls += 1
        q1 = func(p1, *args)
        funcalls += 1
        if abs(q1) < abs(q0):
            p0, p1, q0, q1 = p1, p0, q1, q0
        for itr in range(maxiter):
            if q1 == q0:
                if p1 != p0:
                    msg = "Tolerance of %s reached." % (p1 - p0)
                    if disp:
                        msg += (
                            " Failed to converge after %d iterations, value is %s."
                            % (itr + 1, p1))
                        raise RuntimeError(msg)
                    warnings.warn(msg, RuntimeWarning)
                p = (p1 + p0) / 2.0
                return _results_select(
                    full_output, (p, funcalls, itr + 1, _ECONVERR))
            else:
                if abs(q1) > abs(q0):
                    p = (-q0 / q1 * p1 + p0) / (1 - q0 / q1)
                else:
                    p = (-q1 / q0 * p0 + p1) / (1 - q1 / q0)
            if np.isclose(p, p1, rtol=rtol, atol=tol):
                return _results_select(
                    full_output, (p, funcalls, itr + 1, _ECONVERGED))
            p0, q0 = p1, q1
            p1 = p
            q1 = func(p1, *args)
            funcalls += 1

    if disp:
        msg = ("Failed to converge after %d iterations, value is %s."
               % (itr + 1, p))
        raise RuntimeError(msg)

    return _results_select(full_output, (p, funcalls, itr + 1, _ECONVERR))


def _array_newton(func, x0, fprime, args, tol, maxiter, fprime2, full_output):
    """
    A vectorized version of Newton, Halley, and secant methods for arrays.

    Do not use this method directly. This method is called from `newton`
    when ``np.size(x0) > 1`` is ``True``. For docstring, see `newton`.
    """
    # Explicitly copy `x0` as `p` will be modified inplace, but the
    # user's array should not be altered.
    p = np.array(x0, copy=True)

    failures = np.ones_like(p, dtype=bool)
    nz_der = np.ones_like(failures)
    if fprime is not None:
        # Newton-Raphson method
        for iteration in range(maxiter):
            # first evaluate fval
            fval = np.asarray(func(p, *args))
            # If all fval are 0, all roots have been found, then terminate
            if not fval.any():
                failures = fval.astype(bool)
                break
            fder = np.asarray(fprime(p, *args))
            nz_der = (fder != 0)
            # stop iterating if all derivatives are zero
            if not nz_der.any():
                break
            # Newton step
            dp = fval[nz_der] / fder[nz_der]
            if fprime2 is not None:
                fder2 = np.asarray(fprime2(p, *args))
                dp = dp / (1.0 - 0.5 * dp * fder2[nz_der] / fder[nz_der])
            # only update nonzero derivatives
            p = np.asarray(p, dtype=np.result_type(p, dp, np.float64))
            p[nz_der] -= dp
            failures[nz_der] = np.abs(dp) >= tol  # items not yet converged
            # stop iterating if there aren't any failures, not incl zero der
            if not failures[nz_der].any():
                break
    else:
        # Secant method
        dx = np.finfo(float).eps**0.33
        p1 = p * (1 + dx) + np.where(p >= 0, dx, -dx)
        q0 = np.asarray(func(p, *args))
        q1 = np.asarray(func(p1, *args))
        active = np.ones_like(p, dtype=bool)
        for iteration in range(maxiter):
            nz_der = (q1 != q0)
            # stop iterating if all derivatives are zero
            if not nz_der.any():
                p = (p1 + p) / 2.0
                break
            # Secant Step
            dp = (q1 * (p1 - p))[nz_der] / (q1 - q0)[nz_der]
            # only update nonzero derivatives
            p = np.asarray(p, dtype=np.result_type(p, p1, dp, np.float64))
            p[nz_der] = p1[nz_der] - dp
            active_zero_der = ~nz_der & active
            p[active_zero_der] = (p1 + p)[active_zero_der] / 2.0
            active &= nz_der  # don't assign zero derivatives again
            failures[nz_der] = np.abs(dp) >= tol  # not yet converged
            # stop iterating if there aren't any failures, not incl zero der
            if not failures[nz_der].any():
                break
            p1, p = p, p1
            q0 = q1
            q1 = np.asarray(func(p1, *args))

    zero_der = ~nz_der & failures  # don't include converged with zero-ders
    if zero_der.any():
        # Secant warnings
        if fprime is None:
            nonzero_dp = (p1 != p)
            # non-zero dp, but infinite newton step
            zero_der_nz_dp = (zero_der & nonzero_dp)
            if zero_der_nz_dp.any():
                rms = np.sqrt(
                    sum((p1[zero_der_nz_dp] - p[zero_der_nz_dp]) ** 2)
                )
                warnings.warn(
                    f'RMS of {rms:g} reached', RuntimeWarning)
        # Newton or Halley warnings
        else:
            all_or_some = 'all' if zero_der.all() else 'some'
            msg = f'{all_or_some:s} derivatives were zero'
            warnings.warn(msg, RuntimeWarning)
    elif failures.any():
        all_or_some = 'all' if failures.all() else 'some'
        msg = '{:s} failed to converge after {:d} iterations'.format(
            all_or_some, maxiter
        )
        if failures.all():
            raise RuntimeError(msg)
        warnings.warn(msg, RuntimeWarning)

    if full_output:
        result = namedtuple('result', ('root', 'converged', 'zero_der'))
        p = result(p, ~failures, zero_der)

    return p


def bisect(f, a, b, args=(),
           xtol=_xtol, rtol=_rtol, maxiter=_iter,
           full_output=False, disp=True):
    """
    Find root of a function within an interval using bisection.

    Basic bisection routine to find a root of the function `f` between the
    arguments `a` and `b`. `f(a)` and `f(b)` cannot have the same signs.
    Slow but sure.

    Parameters
    ----------
    f : function
        Python function returning a number.  `f` must be continuous, and
        f(a) and f(b) must have opposite signs.
    a : scalar
        One end of the bracketing interval [a,b].
    b : scalar
        The other end of the bracketing interval [a,b].
    xtol : number, optional
        The computed root ``x0`` will satisfy ``np.allclose(x, x0,
        atol=xtol, rtol=rtol)``, where ``x`` is the exact root. The
        parameter must be positive.
    rtol : number, optional
        The computed root ``x0`` will satisfy ``np.allclose(x, x0,
        atol=xtol, rtol=rtol)``, where ``x`` is the exact root. The
        parameter cannot be smaller than its default value of
        ``4*np.finfo(float).eps``.
    maxiter : int, optional
        If convergence is not achieved in `maxiter` iterations, an error is
        raised. Must be >= 0.
    args : tuple, optional
        Containing extra arguments for the function `f`.
        `f` is called by ``apply(f, (x)+args)``.
    full_output : bool, optional
        If `full_output` is False, the root is returned. If `full_output` is
        True, the return value is ``(x, r)``, where x is the root, and r is
        a `RootResults` object.
    disp : bool, optional
        If True, raise RuntimeError if the algorithm didn't converge.
        Otherwise, the convergence status is recorded in a `RootResults`
        return object.

    Returns
    -------
    root : float
        Root of `f` between `a` and `b`.
    r : `RootResults` (present if ``full_output = True``)
        Object containing information about the convergence. In particular,
        ``r.converged`` is True if the routine converged.

    Examples
    --------

    >>> def f(x):
    ...     return (x**2 - 1)

    >>> from scipy import optimize

    >>> root = optimize.bisect(f, 0, 2)
    >>> root
    1.0

    >>> root = optimize.bisect(f, -2, 0)
    >>> root
    -1.0

    See Also
    --------
    brentq, brenth, bisect, newton
    fixed_point : scalar fixed-point finder
    fsolve : n-dimensional root-finding

    """
    if not isinstance(args, tuple):
        args = (args,)
    maxiter = operator.index(maxiter)
    if xtol <= 0:
        raise ValueError("xtol too small (%g <= 0)" % xtol)
    if rtol < _rtol:
        raise ValueError(f"rtol too small ({rtol:g} < {_rtol:g})")
    f = _wrap_nan_raise(f)
    r = _zeros._bisect(f, a, b, xtol, rtol, maxiter, args, full_output, disp)
    return results_c(full_output, r)


def ridder(f, a, b, args=(),
           xtol=_xtol, rtol=_rtol, maxiter=_iter,
           full_output=False, disp=True):
    """
    Find a root of a function in an interval using Ridder's method.

    Parameters
    ----------
    f : function
        Python function returning a number. f must be continuous, and f(a) and
        f(b) must have opposite signs.
    a : scalar
        One end of the bracketing interval [a,b].
    b : scalar
        The other end of the bracketing interval [a,b].
    xtol : number, optional
        The computed root ``x0`` will satisfy ``np.allclose(x, x0,
        atol=xtol, rtol=rtol)``, where ``x`` is the exact root. The
        parameter must be positive.
    rtol : number, optional
        The computed root ``x0`` will satisfy ``np.allclose(x, x0,
        atol=xtol, rtol=rtol)``, where ``x`` is the exact root. The
        parameter cannot be smaller than its default value of
        ``4*np.finfo(float).eps``.
    maxiter : int, optional
        If convergence is not achieved in `maxiter` iterations, an error is
        raised. Must be >= 0.
    args : tuple, optional
        Containing extra arguments for the function `f`.
        `f` is called by ``apply(f, (x)+args)``.
    full_output : bool, optional
        If `full_output` is False, the root is returned. If `full_output` is
        True, the return value is ``(x, r)``, where `x` is the root, and `r` is
        a `RootResults` object.
    disp : bool, optional
        If True, raise RuntimeError if the algorithm didn't converge.
        Otherwise, the convergence status is recorded in any `RootResults`
        return object.

    Returns
    -------
    root : float
        Root of `f` between `a` and `b`.
    r : `RootResults` (present if ``full_output = True``)
        Object containing information about the convergence.
        In particular, ``r.converged`` is True if the routine converged.

    See Also
    --------
    brentq, brenth, bisect, newton : 1-D root-finding
    fixed_point : scalar fixed-point finder

    Notes
    -----
    Uses [Ridders1979]_ method to find a root of the function `f` between the
    arguments `a` and `b`. Ridders' method is faster than bisection, but not
    generally as fast as the Brent routines. [Ridders1979]_ provides the
    classic description and source of the algorithm. A description can also be
    found in any recent edition of Numerical Recipes.

    The routine used here diverges slightly from standard presentations in
    order to be a bit more careful of tolerance.

    References
    ----------
    .. [Ridders1979]
       Ridders, C. F. J. "A New Algorithm for Computing a
       Single Root of a Real Continuous Function."
       IEEE Trans. Circuits Systems 26, 979-980, 1979.

    Examples
    --------

    >>> def f(x):
    ...     return (x**2 - 1)

    >>> from scipy import optimize

    >>> root = optimize.ridder(f, 0, 2)
    >>> root
    1.0

    >>> root = optimize.ridder(f, -2, 0)
    >>> root
    -1.0
    """
    if not isinstance(args, tuple):
        args = (args,)
    maxiter = operator.index(maxiter)
    if xtol <= 0:
        raise ValueError("xtol too small (%g <= 0)" % xtol)
    if rtol < _rtol:
        raise ValueError(f"rtol too small ({rtol:g} < {_rtol:g})")
    f = _wrap_nan_raise(f)
    r = _zeros._ridder(f, a, b, xtol, rtol, maxiter, args, full_output, disp)
    return results_c(full_output, r)


def brentq(f, a, b, args=(),
           xtol=_xtol, rtol=_rtol, maxiter=_iter,
           full_output=False, disp=True):
    """
    Find a root of a function in a bracketing interval using Brent's method.

    Uses the classic Brent's method to find a root of the function `f` on
    the sign changing interval [a , b]. Generally considered the best of the
    rootfinding routines here. It is a safe version of the secant method that
    uses inverse quadratic extrapolation. Brent's method combines root
    bracketing, interval bisection, and inverse quadratic interpolation. It is
    sometimes known as the van Wijngaarden-Dekker-Brent method. Brent (1973)
    claims convergence is guaranteed for functions computable within [a,b].

    [Brent1973]_ provides the classic description of the algorithm. Another
    description can be found in a recent edition of Numerical Recipes, including
    [PressEtal1992]_. A third description is at
    http://mathworld.wolfram.com/BrentsMethod.html. It should be easy to
    understand the algorithm just by reading our code. Our code diverges a bit
    from standard presentations: we choose a different formula for the
    extrapolation step.

    Parameters
    ----------
    f : function
        Python function returning a number. The function :math:`f`
        must be continuous, and :math:`f(a)` and :math:`f(b)` must
        have opposite signs.
    a : scalar
        One end of the bracketing interval :math:`[a, b]`.
    b : scalar
        The other end of the bracketing interval :math:`[a, b]`.
    xtol : number, optional
        The computed root ``x0`` will satisfy ``np.allclose(x, x0,
        atol=xtol, rtol=rtol)``, where ``x`` is the exact root. The
        parameter must be positive. For nice functions, Brent's
        method will often satisfy the above condition with ``xtol/2``
        and ``rtol/2``. [Brent1973]_
    rtol : number, optional
        The computed root ``x0`` will satisfy ``np.allclose(x, x0,
        atol=xtol, rtol=rtol)``, where ``x`` is the exact root. The
        parameter cannot be smaller than its default value of
        ``4*np.finfo(float).eps``. For nice functions, Brent's
        method will often satisfy the above condition with ``xtol/2``
        and ``rtol/2``. [Brent1973]_
    maxiter : int, optional
        If convergence is not achieved in `maxiter` iterations, an error is
        raised. Must be >= 0.
    args : tuple, optional
        Containing extra arguments for the function `f`.
        `f` is called by ``apply(f, (x)+args)``.
    full_output : bool, optional
        If `full_output` is False, the root is returned. If `full_output` is
        True, the return value is ``(x, r)``, where `x` is the root, and `r` is
        a `RootResults` object.
    disp : bool, optional
        If True, raise RuntimeError if the algorithm didn't converge.
        Otherwise, the convergence status is recorded in any `RootResults`
        return object.

    Returns
    -------
    root : float
        Root of `f` between `a` and `b`.
    r : `RootResults` (present if ``full_output = True``)
        Object containing information about the convergence. In particular,
        ``r.converged`` is True if the routine converged.

    Notes
    -----
    `f` must be continuous.  f(a) and f(b) must have opposite signs.

    Related functions fall into several classes:

    multivariate local optimizers
      `fmin`, `fmin_powell`, `fmin_cg`, `fmin_bfgs`, `fmin_ncg`
    nonlinear least squares minimizer
      `leastsq`
    constrained multivariate optimizers
      `fmin_l_bfgs_b`, `fmin_tnc`, `fmin_cobyla`
    global optimizers
      `basinhopping`, `brute`, `differential_evolution`
    local scalar minimizers
      `fminbound`, `brent`, `golden`, `bracket`
    N-D root-finding
      `fsolve`
    1-D root-finding
      `brenth`, `ridder`, `bisect`, `newton`
    scalar fixed-point finder
      `fixed_point`

    References
    ----------
    .. [Brent1973]
       Brent, R. P.,
       *Algorithms for Minimization Without Derivatives*.
       Englewood Cliffs, NJ: Prentice-Hall, 1973. Ch. 3-4.

    .. [PressEtal1992]
       Press, W. H.; Flannery, B. P.; Teukolsky, S. A.; and Vetterling, W. T.
       *Numerical Recipes in FORTRAN: The Art of Scientific Computing*, 2nd ed.
       Cambridge, England: Cambridge University Press, pp. 352-355, 1992.
       Section 9.3:  "Van Wijngaarden-Dekker-Brent Method."

    Examples
    --------
    >>> def f(x):
    ...     return (x**2 - 1)

    >>> from scipy import optimize

    >>> root = optimize.brentq(f, -2, 0)
    >>> root
    -1.0

    >>> root = optimize.brentq(f, 0, 2)
    >>> root
    1.0
    """
    if not isinstance(args, tuple):
        args = (args,)
    maxiter = operator.index(maxiter)
    if xtol <= 0:
        raise ValueError("xtol too small (%g <= 0)" % xtol)
    if rtol < _rtol:
        raise ValueError(f"rtol too small ({rtol:g} < {_rtol:g})")
    f = _wrap_nan_raise(f)
    r = _zeros._brentq(f, a, b, xtol, rtol, maxiter, args, full_output, disp)
    return results_c(full_output, r)


def brenth(f, a, b, args=(),
           xtol=_xtol, rtol=_rtol, maxiter=_iter,
           full_output=False, disp=True):
    """Find a root of a function in a bracketing interval using Brent's
    method with hyperbolic extrapolation.

    A variation on the classic Brent routine to find a root of the function f
    between the arguments a and b that uses hyperbolic extrapolation instead of
    inverse quadratic extrapolation. Bus & Dekker (1975) guarantee convergence
    for this method, claiming that the upper bound of function evaluations here
    is 4 or 5 times lesser than that for bisection.
    f(a) and f(b) cannot have the same signs. Generally, on a par with the
    brent routine, but not as heavily tested. It is a safe version of the
    secant method that uses hyperbolic extrapolation.
    The version here is by Chuck Harris, and implements Algorithm M of
    [BusAndDekker1975]_, where further details (convergence properties,
    additional remarks and such) can be found

    Parameters
    ----------
    f : function
        Python function returning a number. f must be continuous, and f(a) and
        f(b) must have opposite signs.
    a : scalar
        One end of the bracketing interval [a,b].
    b : scalar
        The other end of the bracketing interval [a,b].
    xtol : number, optional
        The computed root ``x0`` will satisfy ``np.allclose(x, x0,
        atol=xtol, rtol=rtol)``, where ``x`` is the exact root. The
        parameter must be positive. As with `brentq`, for nice
        functions the method will often satisfy the above condition
        with ``xtol/2`` and ``rtol/2``.
    rtol : number, optional
        The computed root ``x0`` will satisfy ``np.allclose(x, x0,
        atol=xtol, rtol=rtol)``, where ``x`` is the exact root. The
        parameter cannot be smaller than its default value of
        ``4*np.finfo(float).eps``. As with `brentq`, for nice functions
        the method will often satisfy the above condition with
        ``xtol/2`` and ``rtol/2``.
    maxiter : int, optional
        If convergence is not achieved in `maxiter` iterations, an error is
        raised. Must be >= 0.
    args : tuple, optional
        Containing extra arguments for the function `f`.
        `f` is called by ``apply(f, (x)+args)``.
    full_output : bool, optional
        If `full_output` is False, the root is returned. If `full_output` is
        True, the return value is ``(x, r)``, where `x` is the root, and `r` is
        a `RootResults` object.
    disp : bool, optional
        If True, raise RuntimeError if the algorithm didn't converge.
        Otherwise, the convergence status is recorded in any `RootResults`
        return object.

    Returns
    -------
    root : float
        Root of `f` between `a` and `b`.
    r : `RootResults` (present if ``full_output = True``)
        Object containing information about the convergence. In particular,
        ``r.converged`` is True if the routine converged.

    See Also
    --------
    fmin, fmin_powell, fmin_cg, fmin_bfgs, fmin_ncg : multivariate local optimizers
    leastsq : nonlinear least squares minimizer
    fmin_l_bfgs_b, fmin_tnc, fmin_cobyla : constrained multivariate optimizers
    basinhopping, differential_evolution, brute : global optimizers
    fminbound, brent, golden, bracket : local scalar minimizers
    fsolve : N-D root-finding
    brentq, brenth, ridder, bisect, newton : 1-D root-finding
    fixed_point : scalar fixed-point finder

    References
    ----------
    .. [BusAndDekker1975]
       Bus, J. C. P., Dekker, T. J.,
       "Two Efficient Algorithms with Guaranteed Convergence for Finding a Zero
       of a Function", ACM Transactions on Mathematical Software, Vol. 1, Issue
       4, Dec. 1975, pp. 330-345. Section 3: "Algorithm M".
       :doi:`10.1145/355656.355659`

    Examples
    --------
    >>> def f(x):
    ...     return (x**2 - 1)

    >>> from scipy import optimize

    >>> root = optimize.brenth(f, -2, 0)
    >>> root
    -1.0

    >>> root = optimize.brenth(f, 0, 2)
    >>> root
    1.0

    """
    if not isinstance(args, tuple):
        args = (args,)
    maxiter = operator.index(maxiter)
    if xtol <= 0:
        raise ValueError("xtol too small (%g <= 0)" % xtol)
    if rtol < _rtol:
        raise ValueError(f"rtol too small ({rtol:g} < {_rtol:g})")
    f = _wrap_nan_raise(f)
    r = _zeros._brenth(f, a, b, xtol, rtol, maxiter, args, full_output, disp)
    return results_c(full_output, r)


################################
# TOMS "Algorithm 748: Enclosing Zeros of Continuous Functions", by
#  Alefeld, G. E. and Potra, F. A. and Shi, Yixun,
#  See [1]


def _notclose(fs, rtol=_rtol, atol=_xtol):
    # Ensure not None, not 0, all finite, and not very close to each other
    notclosefvals = (
            all(fs) and all(np.isfinite(fs)) and
            not any(any(np.isclose(_f, fs[i + 1:], rtol=rtol, atol=atol))
                    for i, _f in enumerate(fs[:-1])))
    return notclosefvals


def _secant(xvals, fvals):
    """Perform a secant step, taking a little care"""
    # Secant has many "mathematically" equivalent formulations
    # x2 = x0 - (x1 - x0)/(f1 - f0) * f0
    #    = x1 - (x1 - x0)/(f1 - f0) * f1
    #    = (-x1 * f0 + x0 * f1) / (f1 - f0)
    #    = (-f0 / f1 * x1 + x0) / (1 - f0 / f1)
    #    = (-f1 / f0 * x0 + x1) / (1 - f1 / f0)
    x0, x1 = xvals[:2]
    f0, f1 = fvals[:2]
    if f0 == f1:
        return np.nan
    if np.abs(f1) > np.abs(f0):
        x2 = (-f0 / f1 * x1 + x0) / (1 - f0 / f1)
    else:
        x2 = (-f1 / f0 * x0 + x1) / (1 - f1 / f0)
    return x2


def _update_bracket(ab, fab, c, fc):
    """Update a bracket given (c, fc), return the discarded endpoints."""
    fa, fb = fab
    idx = (0 if np.sign(fa) * np.sign(fc) > 0 else 1)
    rx, rfx = ab[idx], fab[idx]
    fab[idx] = fc
    ab[idx] = c
    return rx, rfx


def _compute_divided_differences(xvals, fvals, N=None, full=True,
                                 forward=True):
    """Return a matrix of divided differences for the xvals, fvals pairs

    DD[i, j] = f[x_{i-j}, ..., x_i] for 0 <= j <= i

    If full is False, just return the main diagonal(or last row):
      f[a], f[a, b] and f[a, b, c].
    If forward is False, return f[c], f[b, c], f[a, b, c]."""
    if full:
        if forward:
            xvals = np.asarray(xvals)
        else:
            xvals = np.array(xvals)[::-1]
        M = len(xvals)
        N = M if N is None else min(N, M)
        DD = np.zeros([M, N])
        DD[:, 0] = fvals[:]
        for i in range(1, N):
            DD[i:, i] = (np.diff(DD[i - 1:, i - 1]) /
                         (xvals[i:] - xvals[:M - i]))
        return DD

    xvals = np.asarray(xvals)
    dd = np.array(fvals)
    row = np.array(fvals)
    idx2Use = (0 if forward else -1)
    dd[0] = fvals[idx2Use]
    for i in range(1, len(xvals)):
        denom = xvals[i:i + len(row) - 1] - xvals[:len(row) - 1]
        row = np.diff(row)[:] / denom
        dd[i] = row[idx2Use]
    return dd


def _interpolated_poly(xvals, fvals, x):
    """Compute p(x) for the polynomial passing through the specified locations.

    Use Neville's algorithm to compute p(x) where p is the minimal degree
    polynomial passing through the points xvals, fvals"""
    xvals = np.asarray(xvals)
    N = len(xvals)
    Q = np.zeros([N, N])
    D = np.zeros([N, N])
    Q[:, 0] = fvals[:]
    D[:, 0] = fvals[:]
    for k in range(1, N):
        alpha = D[k:, k - 1] - Q[k - 1:N - 1, k - 1]
        diffik = xvals[0:N - k] - xvals[k:N]
        Q[k:, k] = (xvals[k:] - x) / diffik * alpha
        D[k:, k] = (xvals[:N - k] - x) / diffik * alpha
    # Expect Q[-1, 1:] to be small relative to Q[-1, 0] as x approaches a root
    return np.sum(Q[-1, 1:]) + Q[-1, 0]


def _inverse_poly_zero(a, b, c, d, fa, fb, fc, fd):
    """Inverse cubic interpolation f-values -> x-values

    Given four points (fa, a), (fb, b), (fc, c), (fd, d) with
    fa, fb, fc, fd all distinct, find poly IP(y) through the 4 points
    and compute x=IP(0).
    """
    return _interpolated_poly([fa, fb, fc, fd], [a, b, c, d], 0)


def _newton_quadratic(ab, fab, d, fd, k):
    """Apply Newton-Raphson like steps, using divided differences to approximate f'

    ab is a real interval [a, b] containing a root,
    fab holds the real values of f(a), f(b)
    d is a real number outside [ab, b]
    k is the number of steps to apply
    """
    a, b = ab
    fa, fb = fab
    _, B, A = _compute_divided_differences([a, b, d], [fa, fb, fd],
                                           forward=True, full=False)

    # _P  is the quadratic polynomial through the 3 points
    def _P(x):
        # Horner evaluation of fa + B * (x - a) + A * (x - a) * (x - b)
        return (A * (x - b) + B) * (x - a) + fa

    if A == 0:
        r = a - fa / B
    else:
        r = (a if np.sign(A) * np.sign(fa) > 0 else b)
        # Apply k Newton-Raphson steps to _P(x), starting from x=r
        for i in range(k):
            r1 = r - _P(r) / (B + A * (2 * r - a - b))
            if not (ab[0] < r1 < ab[1]):
                if (ab[0] < r < ab[1]):
                    return r
                r = sum(ab) / 2.0
                break
            r = r1

    return r


class TOMS748Solver:
    """Solve f(x, *args) == 0 using Algorithm748 of Alefeld, Potro & Shi.
    """
    _MU = 0.5
    _K_MIN = 1
    _K_MAX = 100  # A very high value for real usage. Expect 1, 2, maybe 3.

    def __init__(self):
        self.f = None
        self.args = None
        self.function_calls = 0
        self.iterations = 0
        self.k = 2
        # ab=[a,b] is a global interval containing a root
        self.ab = [np.nan, np.nan]
        # fab is function values at a, b
        self.fab = [np.nan, np.nan]
        self.d = None
        self.fd = None
        self.e = None
        self.fe = None
        self.disp = False
        self.xtol = _xtol
        self.rtol = _rtol
        self.maxiter = _iter

    def configure(self, xtol, rtol, maxiter, disp, k):
        self.disp = disp
        self.xtol = xtol
        self.rtol = rtol
        self.maxiter = maxiter
        # Silently replace a low value of k with 1
        self.k = max(k, self._K_MIN)
        # Noisily replace a high value of k with self._K_MAX
        if self.k > self._K_MAX:
            msg = "toms748: Overriding k: ->%d" % self._K_MAX
            warnings.warn(msg, RuntimeWarning)
            self.k = self._K_MAX

    def _callf(self, x, error=True):
        """Call the user-supplied function, update book-keeping"""
        fx = self.f(x, *self.args)
        self.function_calls += 1
        if not np.isfinite(fx) and error:
            raise ValueError(f"Invalid function value: f({x:f}) -> {fx} ")
        return fx

    def get_result(self, x, flag=_ECONVERGED):
        r"""Package the result and statistics into a tuple."""
        return (x, self.function_calls, self.iterations, flag)

    def _update_bracket(self, c, fc):
        return _update_bracket(self.ab, self.fab, c, fc)

    def start(self, f, a, b, args=()):
        r"""Prepare for the iterations."""
        self.function_calls = 0
        self.iterations = 0

        self.f = f
        self.args = args
        self.ab[:] = [a, b]
        if not np.isfinite(a) or np.imag(a) != 0:
            raise ValueError("Invalid x value: %s " % (a))
        if not np.isfinite(b) or np.imag(b) != 0:
            raise ValueError("Invalid x value: %s " % (b))

        fa = self._callf(a)
        if not np.isfinite(fa) or np.imag(fa) != 0:
            raise ValueError(f"Invalid function value: f({a:f}) -> {fa} ")
        if fa == 0:
            return _ECONVERGED, a
        fb = self._callf(b)
        if not np.isfinite(fb) or np.imag(fb) != 0:
            raise ValueError(f"Invalid function value: f({b:f}) -> {fb} ")
        if fb == 0:
            return _ECONVERGED, b

        if np.sign(fb) * np.sign(fa) > 0:
            raise ValueError("f(a) and f(b) must have different signs, but "
                             "f({:e})={:e}, f({:e})={:e} ".format(a, fa, b, fb))
        self.fab[:] = [fa, fb]

        return _EINPROGRESS, sum(self.ab) / 2.0

    def get_status(self):
        """Determine the current status."""
        a, b = self.ab[:2]
        if np.isclose(a, b, rtol=self.rtol, atol=self.xtol):
            return _ECONVERGED, sum(self.ab) / 2.0
        if self.iterations >= self.maxiter:
            return _ECONVERR, sum(self.ab) / 2.0
        return _EINPROGRESS, sum(self.ab) / 2.0

    def iterate(self):
        """Perform one step in the algorithm.

        Implements Algorithm 4.1(k=1) or 4.2(k=2) in [APS1995]
        """
        self.iterations += 1
        eps = np.finfo(float).eps
        d, fd, e, fe = self.d, self.fd, self.e, self.fe
        ab_width = self.ab[1] - self.ab[0]  # Need the start width below
        c = None

        for nsteps in range(2, self.k+2):
            # If the f-values are sufficiently separated, perform an inverse
            # polynomial interpolation step. Otherwise, nsteps repeats of
            # an approximate Newton-Raphson step.
            if _notclose(self.fab + [fd, fe], rtol=0, atol=32*eps):
                c0 = _inverse_poly_zero(self.ab[0], self.ab[1], d, e,
                                        self.fab[0], self.fab[1], fd, fe)
                if self.ab[0] < c0 < self.ab[1]:
                    c = c0
            if c is None:
                c = _newton_quadratic(self.ab, self.fab, d, fd, nsteps)

            fc = self._callf(c)
            if fc == 0:
                return _ECONVERGED, c

            # re-bracket
            e, fe = d, fd
            d, fd = self._update_bracket(c, fc)

        # u is the endpoint with the smallest f-value
        uix = (0 if np.abs(self.fab[0]) < np.abs(self.fab[1]) else 1)
        u, fu = self.ab[uix], self.fab[uix]

        _, A = _compute_divided_differences(self.ab, self.fab,
                                            forward=(uix == 0), full=False)
        c = u - 2 * fu / A
        if np.abs(c - u) > 0.5 * (self.ab[1] - self.ab[0]):
            c = sum(self.ab) / 2.0
        else:
            if np.isclose(c, u, rtol=eps, atol=0):
                # c didn't change (much).
                # Either because the f-values at the endpoints have vastly
                # differing magnitudes, or because the root is very close to
                # that endpoint
                frs = np.frexp(self.fab)[1]
                if frs[uix] < frs[1 - uix] - 50:  # Differ by more than 2**50
                    c = (31 * self.ab[uix] + self.ab[1 - uix]) / 32
                else:
                    # Make a bigger adjustment, about the
                    # size of the requested tolerance.
                    mm = (1 if uix == 0 else -1)
                    adj = mm * np.abs(c) * self.rtol + mm * self.xtol
                    c = u + adj
                if not self.ab[0] < c < self.ab[1]:
                    c = sum(self.ab) / 2.0

        fc = self._callf(c)
        if fc == 0:
            return _ECONVERGED, c

        e, fe = d, fd
        d, fd = self._update_bracket(c, fc)

        # If the width of the new interval did not decrease enough, bisect
        if self.ab[1] - self.ab[0] > self._MU * ab_width:
            e, fe = d, fd
            z = sum(self.ab) / 2.0
            fz = self._callf(z)
            if fz == 0:
                return _ECONVERGED, z
            d, fd = self._update_bracket(z, fz)

        # Record d and e for next iteration
        self.d, self.fd = d, fd
        self.e, self.fe = e, fe

        status, xn = self.get_status()
        return status, xn

    def solve(self, f, a, b, args=(),
              xtol=_xtol, rtol=_rtol, k=2, maxiter=_iter, disp=True):
        r"""Solve f(x) = 0 given an interval containing a root."""
        self.configure(xtol=xtol, rtol=rtol, maxiter=maxiter, disp=disp, k=k)
        status, xn = self.start(f, a, b, args)
        if status == _ECONVERGED:
            return self.get_result(xn)

        # The first step only has two x-values.
        c = _secant(self.ab, self.fab)
        if not self.ab[0] < c < self.ab[1]:
            c = sum(self.ab) / 2.0
        fc = self._callf(c)
        if fc == 0:
            return self.get_result(c)

        self.d, self.fd = self._update_bracket(c, fc)
        self.e, self.fe = None, None
        self.iterations += 1

        while True:
            status, xn = self.iterate()
            if status == _ECONVERGED:
                return self.get_result(xn)
            if status == _ECONVERR:
                fmt = "Failed to converge after %d iterations, bracket is %s"
                if disp:
                    msg = fmt % (self.iterations + 1, self.ab)
                    raise RuntimeError(msg)
                return self.get_result(xn, _ECONVERR)


def toms748(f, a, b, args=(), k=1,
            xtol=_xtol, rtol=_rtol, maxiter=_iter,
            full_output=False, disp=True):
    """
    Find a root using TOMS Algorithm 748 method.

    Implements the Algorithm 748 method of Alefeld, Potro and Shi to find a
    root of the function `f` on the interval `[a , b]`, where `f(a)` and
    `f(b)` must have opposite signs.

    It uses a mixture of inverse cubic interpolation and
    "Newton-quadratic" steps. [APS1995].

    Parameters
    ----------
    f : function
        Python function returning a scalar. The function :math:`f`
        must be continuous, and :math:`f(a)` and :math:`f(b)`
        have opposite signs.
    a : scalar,
        lower boundary of the search interval
    b : scalar,
        upper boundary of the search interval
    args : tuple, optional
        containing extra arguments for the function `f`.
        `f` is called by ``f(x, *args)``.
    k : int, optional
        The number of Newton quadratic steps to perform each
        iteration. ``k>=1``.
    xtol : scalar, optional
        The computed root ``x0`` will satisfy ``np.allclose(x, x0,
        atol=xtol, rtol=rtol)``, where ``x`` is the exact root. The
        parameter must be positive.
    rtol : scalar, optional
        The computed root ``x0`` will satisfy ``np.allclose(x, x0,
        atol=xtol, rtol=rtol)``, where ``x`` is the exact root.
    maxiter : int, optional
        If convergence is not achieved in `maxiter` iterations, an error is
        raised. Must be >= 0.
    full_output : bool, optional
        If `full_output` is False, the root is returned. If `full_output` is
        True, the return value is ``(x, r)``, where `x` is the root, and `r` is
        a `RootResults` object.
    disp : bool, optional
        If True, raise RuntimeError if the algorithm didn't converge.
        Otherwise, the convergence status is recorded in the `RootResults`
        return object.

    Returns
    -------
    root : float
        Approximate root of `f`
    r : `RootResults` (present if ``full_output = True``)
        Object containing information about the convergence. In particular,
        ``r.converged`` is True if the routine converged.

    See Also
    --------
    brentq, brenth, ridder, bisect, newton
    fsolve : find roots in N dimensions.

    Notes
    -----
    `f` must be continuous.
    Algorithm 748 with ``k=2`` is asymptotically the most efficient
    algorithm known for finding roots of a four times continuously
    differentiable function.
    In contrast with Brent's algorithm, which may only decrease the length of
    the enclosing bracket on the last step, Algorithm 748 decreases it each
    iteration with the same asymptotic efficiency as it finds the root.

    For easy statement of efficiency indices, assume that `f` has 4
    continuouous deriviatives.
    For ``k=1``, the convergence order is at least 2.7, and with about
    asymptotically 2 function evaluations per iteration, the efficiency
    index is approximately 1.65.
    For ``k=2``, the order is about 4.6 with asymptotically 3 function
    evaluations per iteration, and the efficiency index 1.66.
    For higher values of `k`, the efficiency index approaches
    the kth root of ``(3k-2)``, hence ``k=1`` or ``k=2`` are
    usually appropriate.

    References
    ----------
    .. [APS1995]
       Alefeld, G. E. and Potra, F. A. and Shi, Yixun,
       *Algorithm 748: Enclosing Zeros of Continuous Functions*,
       ACM Trans. Math. Softw. Volume 221(1995)
       doi = {10.1145/210089.210111}

    Examples
    --------
    >>> def f(x):
    ...     return (x**3 - 1)  # only one real root at x = 1

    >>> from scipy import optimize
    >>> root, results = optimize.toms748(f, 0, 2, full_output=True)
    >>> root
    1.0
    >>> results
          converged: True
               flag: converged
     function_calls: 11
         iterations: 5
               root: 1.0
    """
    if xtol <= 0:
        raise ValueError("xtol too small (%g <= 0)" % xtol)
    if rtol < _rtol / 4:
        raise ValueError(f"rtol too small ({rtol:g} < {_rtol/4:g})")
    maxiter = operator.index(maxiter)
    if maxiter < 1:
        raise ValueError("maxiter must be greater than 0")
    if not np.isfinite(a):
        raise ValueError("a is not finite %s" % a)
    if not np.isfinite(b):
        raise ValueError("b is not finite %s" % b)
    if a >= b:
        raise ValueError(f"a and b are not an interval [{a}, {b}]")
    if not k >= 1:
        raise ValueError("k too small (%s < 1)" % k)

    if not isinstance(args, tuple):
        args = (args,)
    f = _wrap_nan_raise(f)
    solver = TOMS748Solver()
    result = solver.solve(f, a, b, args=args, k=k, xtol=xtol, rtol=rtol,
                          maxiter=maxiter, disp=disp)
    x, function_calls, iterations, flag = result
    return _results_select(full_output, (x, function_calls, iterations, flag))


def _chandrupatla(f, x0, x1, *, args=(), xrtol=_xtol,
                  xatol=_rtol, maxiter=_iter, ensure_scalar_x=False,
                  callback=None, test_switch=False):
    """Find the root of an elementwise function using Chandrupatla's algorithm.

    This function allows for `x0`, `x1`, amd the output of `f` to be of any
    broadcastable shapes. For each element of the output of `f`, `chandrupatla`
    seeks the scalar root that makes the element 0.

    Parameters
    ----------

    f : callable
        The elementwise function whose root is wanted. The signature must be::

            f(x: ndarray, *args) -> ndarray

         where each element of ``x`` is a finite real and ``args`` is a tuple
         with an arbitrary number of components of any type(s).
         `chandrupatla` seeks an array ``x`` (or scalar) such that each
         corresponding element in the output array (or scalar) are zero.
    x0 : float, sequence, or ndarray
        The lower bound of the root of the function. Follows normal
        broadcasting rules and will be broadcast against `x1`and `f` before
        being passed into `f`.
    x1 : float, sequence, or ndarray
        The upper bound of the root of the function. Follows normal
        broadcasting rules and will be broadcast against `x0` and `f` before
        being passed into `f`.
    args : tuple, optional
        Determines shape of output
    xatol : float, optional
        Tolerance (absolute) for termination. Termination occurs if
        `2*xatol*np.abs(r) + xrtol / np.abs(b - c) > 0.5`.
    xrtol : float, optional
        Tolerance (relative) for termination. Termination occurs if
        `2*xatol*np.abs(r) + xrtol / np.abs(b - c) > 0.5`.
    maxiter : int, optional
        If convergence is not achieved in `maxiter` iterations, the
        corresponding elements of the `status` and `success` attributes will
        indicate the iteration
        limit was reached.
    callback : callable, optional
        An optional user-supplied function, called after each iteration.
        Called as ``callback(xk)``, where ``xk`` is the current value of `x0`.

    Returns
    -------
    res : OptimizeResult
        An instance of :class:`scipy.optimize.OptimizeResult`. The object
        is guaranteed to have the following attributes.
        status : int
            An integer representing the exit status of the algorithm.
            ``0`` : Optimal solution found.
            ``1`` : Iteration or time limit reached.
            ``2`` : Problem is infeasible.
            ``3`` : Problem is unbounded.
            ``4`` : Other; see message for details.
        success : bool
            ``True`` when an optimal solution is found and ``False`` otherwise.
        message : str
            A string descriptor of the exit status of the algorithm.
        The following attributes will also be present, but the values may be
        ``None``, depending on the solution status.
        x : ndarray
            The values of the decision variables that minimize the
            objective function while satisfying the constraints.
        fun : float
            The optimal value of the objective function ``c @ x``.
        lower_bracket : float
            The lower value of the bracket.
        upper_bracket : float
            The upper value of the bracket.
        lower_fun_val : float
            The lower function value.
        upper_fun_val : float
            The upper function value.

    Notes
    -----
    As written in [Sachs2015]_ which in turn is based on Chandrupatla's
    algorithm as described in [Scherer2018]_.

    References
    ----------

    .. [Sachs2015]
       Sachs, Jason
       "Ten Little Algorithms, Part 5: Quadratic Extremum Interpolation and
       Chandrupatla's Method",
       https://www.embeddedrelated.com/showarticle/855.php

    .. [Scherer2018]
       Scherer, Philipp
       *Computational physics: Simulation of classical and Quantum Systems*.
       SPRINGER INTERNATIONAL PU, 2018. Ch. 6.1.7.3.

    .. [Chandrupatla1997]
        Chandrupatla, Tirupathi R.
        "A new hybrid quadratic/bisection algorithm for finding the zero of a
        nonlinear function without using derivatives".
        Advances in Engineering Software, 28(3), 145-149.
        https://doi.org/10.1016/s0965-9978(96)00051-8

    See Also
    --------
    brentq, brenth, ridder, bisect, newton

    Examples
    --------
    >>> from scipy import optimize
    >>> def f(x,a):
    ...     return a-x*x

    >>> y = optimize._chandrupatla(f,0,3,args=(7.0,))
    >>> y.x
    2.6457513110645907

    >>> x0 = np.zeros((2,1,1))
    >>> x1 = np.full((1,2,1), 3)
    >>> k = np.array([[[1, 2]]])
    >>> res = optimize._chandrupatla(f,x0=x0,x1=x1,
                              args=(k,),
                              maxiter=50)
    >>> res.x
    [[[ 1.000e+00  1.414e+00]
         [ 1.000e+00  1.414e+00]]

        [[ 1.000e+00  1.414e+00]
         [ 1.000e+00  1.414e+00]]]

    permission from Jason Sachs (@jason-s):
        https://github.com/scipy/scipy/issues/7242#issuecomment-1314178133
    """

    # adapted from an earlier implementation of Jason Sachs'
    # as written in https://www.embeddedrelated.com/showarticle/855.php
    # which in turn is based on Chandrupatla's algorithm as described in
    # Scherer https://books.google.com/books?id=cC-8BAAAQBAJ&pg=PA95

    # FOR TESTING ONLY
    if ensure_scalar_x:
        def f_wrapped(x, *args, **kwargs):
            return np.asarray([f(x[0], *args, **kwargs)])
    else:
        f_wrapped = f

    # FOR TESTING ONLY
    def termination_function1():
        """chandrupatla termination per paper"""
        term = np.logical_or(terminate,
                             np.logical_or(fm == 0, tlim > 0.5))
        return term

    def termination_function2():
        """termination like brent / bisect for testing"""
        delta = (xatol + xrtol * abs(r))
        term = np.logical_or(terminate,
                             np.logical_or(fm == 0,
                                           abs(b - a) < delta))
        return term

    termination_function = (termination_function2
                            if test_switch
                            else termination_function1)

    # Initialization
    b = x0
    a = c = x1
    fb = f_wrapped(b, *args)
    fa = fc = f_wrapped(a, *args)
    t = 0.5
    iterations = 0

    a, b, fa, fb = np.broadcast_arrays(a, b, fa, fb)
    intermediate_shape = a.shape
    a, b, fa, fb = np.atleast_1d(a, b, fa, fb)
    shape = a.shape

    iterations = np.zeros_like(a)

    # flag to check state of convergence
    flag = np.full(shape, "in_progress")

    funcalls = np.full(np.shape(flag), 0)
    terminate = False

    while iterations.any() < maxiter:
        # use t to linearly interpolate between a and b,
        # and evaluate this function as our newest estimate xt
        xt = a + t * (b - a)
        ft = f_wrapped(xt, *args)
        funcalls += 1

        # update our history of the last few points so that
        # - a is the newest estimate (we're going to update it from xt)
        # - c and b get the preceding two estimates
        # - a and b maintain opposite signs for f(a) and f(b)
        samesign = np.sign(ft) == np.sign(fa)
        c = np.choose(samesign, [b, a])
        b = np.choose(samesign, [a, b])
        fc = np.choose(samesign, [fb, fa])
        fb = np.choose(samesign, [fa, fb])
        a = xt
        fa = ft

        # set r so that f(r) is the minimum magnitude of f(a) and f(b)
        fa_is_smaller = np.abs(fa) < np.abs(fb)
        r = np.choose(fa_is_smaller, [b, a])
        fm = np.choose(fa_is_smaller, [fb, fa])

        tol = 2 * xrtol * np.abs(r) + xatol
        tlim = tol / np.abs(b - a)

        terminate = termination_function()

        # check convergence here, update flag if so
        if np.all(terminate):
            flag.fill(_status_message['success'])
            break

        iterations += 1 - terminate

        # Figure out values xi and phi
        # to determine which method we should use next
        xi = (a - b) / (c - b)
        phi = (fa - fb) / (fc - fb)
        alpha = (c - a) / (b - a)
        t = (fa / (fa - fb) * fc / (fc - fb) -
             alpha * fa / (fc - fa) * fb / (fb - fc))
        j = ((1-(np.sqrt(1-xi))) >= phi) | (phi >= np.sqrt(xi))
        t[j] = 0.5

        # limit to the range (tlim, 1-tlim)
        t = np.minimum(1 - tlim, np.maximum(tlim, t))

        intermediate_result = RootResults(root=r,
                                          function_calls=funcalls,
                                          iterations=iterations,
                                          flag=None)
        if _call_callback_maybe_halt(callback, intermediate_result):
            break

    # reshape outputs
    r = np.reshape(r, intermediate_shape)[()]
    ft = np.reshape(ft, intermediate_shape)[()]
    funcalls = np.reshape(funcalls, intermediate_shape)[()]
    a = np.reshape(a, intermediate_shape)[()]
    b = np.reshape(b, intermediate_shape)[()]
    fa = np.reshape(fa, intermediate_shape)[()]
    fb = np.reshape(fb, intermediate_shape)[()]
    iterations = np.reshape(iterations, intermediate_shape)[()]

    # checks for convergence and conditions
    if (iterations > maxiter).any():
        mask = np.where(iterations > maxiter)
        flag[mask] = 'maxiter'
    elif not (np.sign(fa) * np.sign(fb) <= 0).all():
        flag.fill('sign_error')
    elif not ((np.isfinite(a).all() and np.isreal(a).all()) and
              (np.isfinite(b).all() and np.isreal(b).all())):
        flag.fill('value_error')
    elif not (np.isreal(fa).all() and np.isreal(fb).all()):
        flag.fill('value_error')
    else:
        flag.fill('success')

    # iterate here to create the message since the scalar case has dimension ()
    message_flag = flag.flatten()
    message = {i: _status_message[i] for i in message_flag}
    flag = np.reshape(flag, intermediate_shape)[()]

    result = RootResults(root=r,
                         function_calls=funcalls,
                         iterations=iterations,
                         flag=None)

    # add output specific to _chandrupatla
    result.flag = flag
    result.converged = flag == 'success'
    result.fun = ft
    result.message = message
    result.lower_bracket = a
    result.upper_bracket = b
    result.lower_fun_value = fa
    result.upper_fun_value = fb

    return result<|MERGE_RESOLUTION|>--- conflicted
+++ resolved
@@ -56,13 +56,8 @@
         self.converged = flag == _ECONVERGED
         if flag in flag_map:
             self.flag = flag_map[flag]
-<<<<<<< HEAD
-        except KeyError:
-            self.flag = f'unknown error {flag}'
-=======
         else:
             self.flag = flag
->>>>>>> 91210d7a
 
 
 def results_c(full_output, r):
