import warnings
from collections import namedtuple
import operator
from . import _zeros
from ._optimize import OptimizeResult, _call_callback_maybe_halt
import numpy as np


_iter = 100
_xtol = 2e-12
_rtol = 4 * np.finfo(float).eps

__all__ = ['newton', 'bisect', 'ridder', 'brentq', 'brenth', 'toms748',
           'RootResults']

# Must agree with CONVERGED, SIGNERR, CONVERR, ...  in zeros.h
_ECONVERGED = 0
<<<<<<< HEAD
_ESIGNERR = -1
_EOTHERCONVERGED = -1
=======
_ESIGNERR = -1  # used in _chandrupatla
_EERRORINCREASE = -1  # used in _differentiate
_ELIMITS = -1  # used in _bracket_root
>>>>>>> c66a6462
_ECONVERR = -2
_EVALUEERR = -3
_ECALLBACK = -4
_EINPROGRESS = 1
_ESTOPONESIDE = 2  # used in _bracket_root

CONVERGED = 'converged'
SIGNERR = 'sign error'
CONVERR = 'convergence error'
VALUEERR = 'value error'
INPROGRESS = 'No error'


flag_map = {_ECONVERGED: CONVERGED, _ESIGNERR: SIGNERR, _ECONVERR: CONVERR,
            _EVALUEERR: VALUEERR, _EINPROGRESS: INPROGRESS}


class RootResults(OptimizeResult):
    """Represents the root finding result.

    Attributes
    ----------
    root : float
        Estimated root location.
    iterations : int
        Number of iterations needed to find the root.
    function_calls : int
        Number of times the function was called.
    converged : bool
        True if the routine converged.
    flag : str
        Description of the cause of termination.
    method : str
        Root finding method used.

    """

    def __init__(self, root, iterations, function_calls, flag, method):
        self.root = root
        self.iterations = iterations
        self.function_calls = function_calls
        self.converged = flag == _ECONVERGED
        if flag in flag_map:
            self.flag = flag_map[flag]
        else:
            self.flag = flag
        self.method = method


def results_c(full_output, r, method):
    if full_output:
        x, funcalls, iterations, flag = r
        results = RootResults(root=x,
                              iterations=iterations,
                              function_calls=funcalls,
                              flag=flag, method=method)
        return x, results
    else:
        return r


def _results_select(full_output, r, method):
    """Select from a tuple of (root, funccalls, iterations, flag)"""
    x, funcalls, iterations, flag = r
    if full_output:
        results = RootResults(root=x,
                              iterations=iterations,
                              function_calls=funcalls,
                              flag=flag, method=method)
        return x, results
    return x


def _wrap_nan_raise(f):

    def f_raise(x, *args):
        fx = f(x, *args)
        f_raise._function_calls += 1
        if np.isnan(fx):
            msg = (f'The function value at x={x} is NaN; '
                   'solver cannot continue.')
            err = ValueError(msg)
            err._x = x
            err._function_calls = f_raise._function_calls
            raise err
        return fx

    f_raise._function_calls = 0
    return f_raise


def newton(func, x0, fprime=None, args=(), tol=1.48e-8, maxiter=50,
           fprime2=None, x1=None, rtol=0.0,
           full_output=False, disp=True):
    """
    Find a root of a real or complex function using the Newton-Raphson
    (or secant or Halley's) method.

    Find a root of the scalar-valued function `func` given a nearby scalar
    starting point `x0`.
    The Newton-Raphson method is used if the derivative `fprime` of `func`
    is provided, otherwise the secant method is used. If the second order
    derivative `fprime2` of `func` is also provided, then Halley's method is
    used.

    If `x0` is a sequence with more than one item, `newton` returns an array:
    the roots of the function from each (scalar) starting point in `x0`.
    In this case, `func` must be vectorized to return a sequence or array of
    the same shape as its first argument. If `fprime` (`fprime2`) is given,
    then its return must also have the same shape: each element is the first
    (second) derivative of `func` with respect to its only variable evaluated
    at each element of its first argument.

    `newton` is for finding roots of a scalar-valued functions of a single
    variable. For problems involving several variables, see `root`.

    Parameters
    ----------
    func : callable
        The function whose root is wanted. It must be a function of a
        single variable of the form ``f(x,a,b,c...)``, where ``a,b,c...``
        are extra arguments that can be passed in the `args` parameter.
    x0 : float, sequence, or ndarray
        An initial estimate of the root that should be somewhere near the
        actual root. If not scalar, then `func` must be vectorized and return
        a sequence or array of the same shape as its first argument.
    fprime : callable, optional
        The derivative of the function when available and convenient. If it
        is None (default), then the secant method is used.
    args : tuple, optional
        Extra arguments to be used in the function call.
    tol : float, optional
        The allowable error of the root's value. If `func` is complex-valued,
        a larger `tol` is recommended as both the real and imaginary parts
        of `x` contribute to ``|x - x0|``.
    maxiter : int, optional
        Maximum number of iterations.
    fprime2 : callable, optional
        The second order derivative of the function when available and
        convenient. If it is None (default), then the normal Newton-Raphson
        or the secant method is used. If it is not None, then Halley's method
        is used.
    x1 : float, optional
        Another estimate of the root that should be somewhere near the
        actual root. Used if `fprime` is not provided.
    rtol : float, optional
        Tolerance (relative) for termination.
    full_output : bool, optional
        If `full_output` is False (default), the root is returned.
        If True and `x0` is scalar, the return value is ``(x, r)``, where ``x``
        is the root and ``r`` is a `RootResults` object.
        If True and `x0` is non-scalar, the return value is ``(x, converged,
        zero_der)`` (see Returns section for details).
    disp : bool, optional
        If True, raise a RuntimeError if the algorithm didn't converge, with
        the error message containing the number of iterations and current
        function value. Otherwise, the convergence status is recorded in a
        `RootResults` return object.
        Ignored if `x0` is not scalar.
        *Note: this has little to do with displaying, however,
        the `disp` keyword cannot be renamed for backwards compatibility.*

    Returns
    -------
    root : float, sequence, or ndarray
        Estimated location where function is zero.
    r : `RootResults`, optional
        Present if ``full_output=True`` and `x0` is scalar.
        Object containing information about the convergence. In particular,
        ``r.converged`` is True if the routine converged.
    converged : ndarray of bool, optional
        Present if ``full_output=True`` and `x0` is non-scalar.
        For vector functions, indicates which elements converged successfully.
    zero_der : ndarray of bool, optional
        Present if ``full_output=True`` and `x0` is non-scalar.
        For vector functions, indicates which elements had a zero derivative.

    See Also
    --------
    root_scalar : interface to root solvers for scalar functions
    root : interface to root solvers for multi-input, multi-output functions

    Notes
    -----
    The convergence rate of the Newton-Raphson method is quadratic,
    the Halley method is cubic, and the secant method is
    sub-quadratic. This means that if the function is well-behaved
    the actual error in the estimated root after the nth iteration
    is approximately the square (cube for Halley) of the error
    after the (n-1)th step. However, the stopping criterion used
    here is the step size and there is no guarantee that a root
    has been found. Consequently, the result should be verified.
    Safer algorithms are brentq, brenth, ridder, and bisect,
    but they all require that the root first be bracketed in an
    interval where the function changes sign. The brentq algorithm
    is recommended for general use in one dimensional problems
    when such an interval has been found.

    When `newton` is used with arrays, it is best suited for the following
    types of problems:

    * The initial guesses, `x0`, are all relatively the same distance from
      the roots.
    * Some or all of the extra arguments, `args`, are also arrays so that a
      class of similar problems can be solved together.
    * The size of the initial guesses, `x0`, is larger than O(100) elements.
      Otherwise, a naive loop may perform as well or better than a vector.

    Examples
    --------
    >>> import numpy as np
    >>> import matplotlib.pyplot as plt
    >>> from scipy import optimize

    >>> def f(x):
    ...     return (x**3 - 1)  # only one real root at x = 1

    ``fprime`` is not provided, use the secant method:

    >>> root = optimize.newton(f, 1.5)
    >>> root
    1.0000000000000016
    >>> root = optimize.newton(f, 1.5, fprime2=lambda x: 6 * x)
    >>> root
    1.0000000000000016

    Only ``fprime`` is provided, use the Newton-Raphson method:

    >>> root = optimize.newton(f, 1.5, fprime=lambda x: 3 * x**2)
    >>> root
    1.0

    Both ``fprime2`` and ``fprime`` are provided, use Halley's method:

    >>> root = optimize.newton(f, 1.5, fprime=lambda x: 3 * x**2,
    ...                        fprime2=lambda x: 6 * x)
    >>> root
    1.0

    When we want to find roots for a set of related starting values and/or
    function parameters, we can provide both of those as an array of inputs:

    >>> f = lambda x, a: x**3 - a
    >>> fder = lambda x, a: 3 * x**2
    >>> rng = np.random.default_rng()
    >>> x = rng.standard_normal(100)
    >>> a = np.arange(-50, 50)
    >>> vec_res = optimize.newton(f, x, fprime=fder, args=(a, ), maxiter=200)

    The above is the equivalent of solving for each value in ``(x, a)``
    separately in a for-loop, just faster:

    >>> loop_res = [optimize.newton(f, x0, fprime=fder, args=(a0,),
    ...                             maxiter=200)
    ...             for x0, a0 in zip(x, a)]
    >>> np.allclose(vec_res, loop_res)
    True

    Plot the results found for all values of ``a``:

    >>> analytical_result = np.sign(a) * np.abs(a)**(1/3)
    >>> fig, ax = plt.subplots()
    >>> ax.plot(a, analytical_result, 'o')
    >>> ax.plot(a, vec_res, '.')
    >>> ax.set_xlabel('$a$')
    >>> ax.set_ylabel('$x$ where $f(x, a)=0$')
    >>> plt.show()

    """
    if tol <= 0:
        raise ValueError("tol too small (%g <= 0)" % tol)
    maxiter = operator.index(maxiter)
    if maxiter < 1:
        raise ValueError("maxiter must be greater than 0")
    if np.size(x0) > 1:
        return _array_newton(func, x0, fprime, args, tol, maxiter, fprime2,
                             full_output)

    # Convert to float (don't use float(x0); this works also for complex x0)
    # Use np.asarray because we want x0 to be a numpy object, not a Python
    # object. e.g. np.complex(1+1j) > 0 is possible, but (1 + 1j) > 0 raises
    # a TypeError
    x0 = np.asarray(x0)[()] * 1.0
    p0 = x0
    funcalls = 0
    if fprime is not None:
        # Newton-Raphson method
        method = "newton"
        for itr in range(maxiter):
            # first evaluate fval
            fval = func(p0, *args)
            funcalls += 1
            # If fval is 0, a root has been found, then terminate
            if fval == 0:
                return _results_select(
                    full_output, (p0, funcalls, itr, _ECONVERGED), method)
            fder = fprime(p0, *args)
            funcalls += 1
            if fder == 0:
                msg = "Derivative was zero."
                if disp:
                    msg += (
                        " Failed to converge after %d iterations, value is %s."
                        % (itr + 1, p0))
                    raise RuntimeError(msg)
                warnings.warn(msg, RuntimeWarning)
                return _results_select(
                    full_output, (p0, funcalls, itr + 1, _ECONVERR), method)
            newton_step = fval / fder
            if fprime2:
                fder2 = fprime2(p0, *args)
                funcalls += 1
                method = "halley"
                # Halley's method:
                #   newton_step /= (1.0 - 0.5 * newton_step * fder2 / fder)
                # Only do it if denominator stays close enough to 1
                # Rationale: If 1-adj < 0, then Halley sends x in the
                # opposite direction to Newton. Doesn't happen if x is close
                # enough to root.
                adj = newton_step * fder2 / fder / 2
                if np.abs(adj) < 1:
                    newton_step /= 1.0 - adj
            p = p0 - newton_step
            if np.isclose(p, p0, rtol=rtol, atol=tol):
                return _results_select(
                    full_output, (p, funcalls, itr + 1, _ECONVERGED), method)
            p0 = p
    else:
        # Secant method
        method = "secant"
        if x1 is not None:
            if x1 == x0:
                raise ValueError("x1 and x0 must be different")
            p1 = x1
        else:
            eps = 1e-4
            p1 = x0 * (1 + eps)
            p1 += (eps if p1 >= 0 else -eps)
        q0 = func(p0, *args)
        funcalls += 1
        q1 = func(p1, *args)
        funcalls += 1
        if abs(q1) < abs(q0):
            p0, p1, q0, q1 = p1, p0, q1, q0
        for itr in range(maxiter):
            if q1 == q0:
                if p1 != p0:
                    msg = "Tolerance of %s reached." % (p1 - p0)
                    if disp:
                        msg += (
                            " Failed to converge after %d iterations, value is %s."
                            % (itr + 1, p1))
                        raise RuntimeError(msg)
                    warnings.warn(msg, RuntimeWarning)
                p = (p1 + p0) / 2.0
                return _results_select(
                    full_output, (p, funcalls, itr + 1, _ECONVERR), method)
            else:
                if abs(q1) > abs(q0):
                    p = (-q0 / q1 * p1 + p0) / (1 - q0 / q1)
                else:
                    p = (-q1 / q0 * p0 + p1) / (1 - q1 / q0)
            if np.isclose(p, p1, rtol=rtol, atol=tol):
                return _results_select(
                    full_output, (p, funcalls, itr + 1, _ECONVERGED), method)
            p0, q0 = p1, q1
            p1 = p
            q1 = func(p1, *args)
            funcalls += 1

    if disp:
        msg = ("Failed to converge after %d iterations, value is %s."
               % (itr + 1, p))
        raise RuntimeError(msg)

    return _results_select(full_output, (p, funcalls, itr + 1, _ECONVERR), method)


def _array_newton(func, x0, fprime, args, tol, maxiter, fprime2, full_output):
    """
    A vectorized version of Newton, Halley, and secant methods for arrays.

    Do not use this method directly. This method is called from `newton`
    when ``np.size(x0) > 1`` is ``True``. For docstring, see `newton`.
    """
    # Explicitly copy `x0` as `p` will be modified inplace, but the
    # user's array should not be altered.
    p = np.array(x0, copy=True)

    failures = np.ones_like(p, dtype=bool)
    nz_der = np.ones_like(failures)
    if fprime is not None:
        # Newton-Raphson method
        for iteration in range(maxiter):
            # first evaluate fval
            fval = np.asarray(func(p, *args))
            # If all fval are 0, all roots have been found, then terminate
            if not fval.any():
                failures = fval.astype(bool)
                break
            fder = np.asarray(fprime(p, *args))
            nz_der = (fder != 0)
            # stop iterating if all derivatives are zero
            if not nz_der.any():
                break
            # Newton step
            dp = fval[nz_der] / fder[nz_der]
            if fprime2 is not None:
                fder2 = np.asarray(fprime2(p, *args))
                dp = dp / (1.0 - 0.5 * dp * fder2[nz_der] / fder[nz_der])
            # only update nonzero derivatives
            p = np.asarray(p, dtype=np.result_type(p, dp, np.float64))
            p[nz_der] -= dp
            failures[nz_der] = np.abs(dp) >= tol  # items not yet converged
            # stop iterating if there aren't any failures, not incl zero der
            if not failures[nz_der].any():
                break
    else:
        # Secant method
        dx = np.finfo(float).eps**0.33
        p1 = p * (1 + dx) + np.where(p >= 0, dx, -dx)
        q0 = np.asarray(func(p, *args))
        q1 = np.asarray(func(p1, *args))
        active = np.ones_like(p, dtype=bool)
        for iteration in range(maxiter):
            nz_der = (q1 != q0)
            # stop iterating if all derivatives are zero
            if not nz_der.any():
                p = (p1 + p) / 2.0
                break
            # Secant Step
            dp = (q1 * (p1 - p))[nz_der] / (q1 - q0)[nz_der]
            # only update nonzero derivatives
            p = np.asarray(p, dtype=np.result_type(p, p1, dp, np.float64))
            p[nz_der] = p1[nz_der] - dp
            active_zero_der = ~nz_der & active
            p[active_zero_der] = (p1 + p)[active_zero_der] / 2.0
            active &= nz_der  # don't assign zero derivatives again
            failures[nz_der] = np.abs(dp) >= tol  # not yet converged
            # stop iterating if there aren't any failures, not incl zero der
            if not failures[nz_der].any():
                break
            p1, p = p, p1
            q0 = q1
            q1 = np.asarray(func(p1, *args))

    zero_der = ~nz_der & failures  # don't include converged with zero-ders
    if zero_der.any():
        # Secant warnings
        if fprime is None:
            nonzero_dp = (p1 != p)
            # non-zero dp, but infinite newton step
            zero_der_nz_dp = (zero_der & nonzero_dp)
            if zero_der_nz_dp.any():
                rms = np.sqrt(
                    sum((p1[zero_der_nz_dp] - p[zero_der_nz_dp]) ** 2)
                )
                warnings.warn(
                    f'RMS of {rms:g} reached', RuntimeWarning)
        # Newton or Halley warnings
        else:
            all_or_some = 'all' if zero_der.all() else 'some'
            msg = f'{all_or_some:s} derivatives were zero'
            warnings.warn(msg, RuntimeWarning)
    elif failures.any():
        all_or_some = 'all' if failures.all() else 'some'
        msg = '{:s} failed to converge after {:d} iterations'.format(
            all_or_some, maxiter
        )
        if failures.all():
            raise RuntimeError(msg)
        warnings.warn(msg, RuntimeWarning)

    if full_output:
        result = namedtuple('result', ('root', 'converged', 'zero_der'))
        p = result(p, ~failures, zero_der)

    return p


def bisect(f, a, b, args=(),
           xtol=_xtol, rtol=_rtol, maxiter=_iter,
           full_output=False, disp=True):
    """
    Find root of a function within an interval using bisection.

    Basic bisection routine to find a root of the function `f` between the
    arguments `a` and `b`. `f(a)` and `f(b)` cannot have the same signs.
    Slow but sure.

    Parameters
    ----------
    f : function
        Python function returning a number.  `f` must be continuous, and
        f(a) and f(b) must have opposite signs.
    a : scalar
        One end of the bracketing interval [a,b].
    b : scalar
        The other end of the bracketing interval [a,b].
    xtol : number, optional
        The computed root ``x0`` will satisfy ``np.allclose(x, x0,
        atol=xtol, rtol=rtol)``, where ``x`` is the exact root. The
        parameter must be positive.
    rtol : number, optional
        The computed root ``x0`` will satisfy ``np.allclose(x, x0,
        atol=xtol, rtol=rtol)``, where ``x`` is the exact root. The
        parameter cannot be smaller than its default value of
        ``4*np.finfo(float).eps``.
    maxiter : int, optional
        If convergence is not achieved in `maxiter` iterations, an error is
        raised. Must be >= 0.
    args : tuple, optional
        Containing extra arguments for the function `f`.
        `f` is called by ``apply(f, (x)+args)``.
    full_output : bool, optional
        If `full_output` is False, the root is returned. If `full_output` is
        True, the return value is ``(x, r)``, where x is the root, and r is
        a `RootResults` object.
    disp : bool, optional
        If True, raise RuntimeError if the algorithm didn't converge.
        Otherwise, the convergence status is recorded in a `RootResults`
        return object.

    Returns
    -------
    root : float
        Root of `f` between `a` and `b`.
    r : `RootResults` (present if ``full_output = True``)
        Object containing information about the convergence. In particular,
        ``r.converged`` is True if the routine converged.

    Examples
    --------

    >>> def f(x):
    ...     return (x**2 - 1)

    >>> from scipy import optimize

    >>> root = optimize.bisect(f, 0, 2)
    >>> root
    1.0

    >>> root = optimize.bisect(f, -2, 0)
    >>> root
    -1.0

    See Also
    --------
    brentq, brenth, bisect, newton
    fixed_point : scalar fixed-point finder
    fsolve : n-dimensional root-finding

    """
    if not isinstance(args, tuple):
        args = (args,)
    maxiter = operator.index(maxiter)
    if xtol <= 0:
        raise ValueError("xtol too small (%g <= 0)" % xtol)
    if rtol < _rtol:
        raise ValueError(f"rtol too small ({rtol:g} < {_rtol:g})")
    f = _wrap_nan_raise(f)
    r = _zeros._bisect(f, a, b, xtol, rtol, maxiter, args, full_output, disp)
    return results_c(full_output, r, "bisect")


def ridder(f, a, b, args=(),
           xtol=_xtol, rtol=_rtol, maxiter=_iter,
           full_output=False, disp=True):
    """
    Find a root of a function in an interval using Ridder's method.

    Parameters
    ----------
    f : function
        Python function returning a number. f must be continuous, and f(a) and
        f(b) must have opposite signs.
    a : scalar
        One end of the bracketing interval [a,b].
    b : scalar
        The other end of the bracketing interval [a,b].
    xtol : number, optional
        The computed root ``x0`` will satisfy ``np.allclose(x, x0,
        atol=xtol, rtol=rtol)``, where ``x`` is the exact root. The
        parameter must be positive.
    rtol : number, optional
        The computed root ``x0`` will satisfy ``np.allclose(x, x0,
        atol=xtol, rtol=rtol)``, where ``x`` is the exact root. The
        parameter cannot be smaller than its default value of
        ``4*np.finfo(float).eps``.
    maxiter : int, optional
        If convergence is not achieved in `maxiter` iterations, an error is
        raised. Must be >= 0.
    args : tuple, optional
        Containing extra arguments for the function `f`.
        `f` is called by ``apply(f, (x)+args)``.
    full_output : bool, optional
        If `full_output` is False, the root is returned. If `full_output` is
        True, the return value is ``(x, r)``, where `x` is the root, and `r` is
        a `RootResults` object.
    disp : bool, optional
        If True, raise RuntimeError if the algorithm didn't converge.
        Otherwise, the convergence status is recorded in any `RootResults`
        return object.

    Returns
    -------
    root : float
        Root of `f` between `a` and `b`.
    r : `RootResults` (present if ``full_output = True``)
        Object containing information about the convergence.
        In particular, ``r.converged`` is True if the routine converged.

    See Also
    --------
    brentq, brenth, bisect, newton : 1-D root-finding
    fixed_point : scalar fixed-point finder

    Notes
    -----
    Uses [Ridders1979]_ method to find a root of the function `f` between the
    arguments `a` and `b`. Ridders' method is faster than bisection, but not
    generally as fast as the Brent routines. [Ridders1979]_ provides the
    classic description and source of the algorithm. A description can also be
    found in any recent edition of Numerical Recipes.

    The routine used here diverges slightly from standard presentations in
    order to be a bit more careful of tolerance.

    References
    ----------
    .. [Ridders1979]
       Ridders, C. F. J. "A New Algorithm for Computing a
       Single Root of a Real Continuous Function."
       IEEE Trans. Circuits Systems 26, 979-980, 1979.

    Examples
    --------

    >>> def f(x):
    ...     return (x**2 - 1)

    >>> from scipy import optimize

    >>> root = optimize.ridder(f, 0, 2)
    >>> root
    1.0

    >>> root = optimize.ridder(f, -2, 0)
    >>> root
    -1.0
    """
    if not isinstance(args, tuple):
        args = (args,)
    maxiter = operator.index(maxiter)
    if xtol <= 0:
        raise ValueError("xtol too small (%g <= 0)" % xtol)
    if rtol < _rtol:
        raise ValueError(f"rtol too small ({rtol:g} < {_rtol:g})")
    f = _wrap_nan_raise(f)
    r = _zeros._ridder(f, a, b, xtol, rtol, maxiter, args, full_output, disp)
    return results_c(full_output, r, "ridder")


def brentq(f, a, b, args=(),
           xtol=_xtol, rtol=_rtol, maxiter=_iter,
           full_output=False, disp=True):
    """
    Find a root of a function in a bracketing interval using Brent's method.

    Uses the classic Brent's method to find a root of the function `f` on
    the sign changing interval [a , b]. Generally considered the best of the
    rootfinding routines here. It is a safe version of the secant method that
    uses inverse quadratic extrapolation. Brent's method combines root
    bracketing, interval bisection, and inverse quadratic interpolation. It is
    sometimes known as the van Wijngaarden-Dekker-Brent method. Brent (1973)
    claims convergence is guaranteed for functions computable within [a,b].

    [Brent1973]_ provides the classic description of the algorithm. Another
    description can be found in a recent edition of Numerical Recipes, including
    [PressEtal1992]_. A third description is at
    http://mathworld.wolfram.com/BrentsMethod.html. It should be easy to
    understand the algorithm just by reading our code. Our code diverges a bit
    from standard presentations: we choose a different formula for the
    extrapolation step.

    Parameters
    ----------
    f : function
        Python function returning a number. The function :math:`f`
        must be continuous, and :math:`f(a)` and :math:`f(b)` must
        have opposite signs.
    a : scalar
        One end of the bracketing interval :math:`[a, b]`.
    b : scalar
        The other end of the bracketing interval :math:`[a, b]`.
    xtol : number, optional
        The computed root ``x0`` will satisfy ``np.allclose(x, x0,
        atol=xtol, rtol=rtol)``, where ``x`` is the exact root. The
        parameter must be positive. For nice functions, Brent's
        method will often satisfy the above condition with ``xtol/2``
        and ``rtol/2``. [Brent1973]_
    rtol : number, optional
        The computed root ``x0`` will satisfy ``np.allclose(x, x0,
        atol=xtol, rtol=rtol)``, where ``x`` is the exact root. The
        parameter cannot be smaller than its default value of
        ``4*np.finfo(float).eps``. For nice functions, Brent's
        method will often satisfy the above condition with ``xtol/2``
        and ``rtol/2``. [Brent1973]_
    maxiter : int, optional
        If convergence is not achieved in `maxiter` iterations, an error is
        raised. Must be >= 0.
    args : tuple, optional
        Containing extra arguments for the function `f`.
        `f` is called by ``apply(f, (x)+args)``.
    full_output : bool, optional
        If `full_output` is False, the root is returned. If `full_output` is
        True, the return value is ``(x, r)``, where `x` is the root, and `r` is
        a `RootResults` object.
    disp : bool, optional
        If True, raise RuntimeError if the algorithm didn't converge.
        Otherwise, the convergence status is recorded in any `RootResults`
        return object.

    Returns
    -------
    root : float
        Root of `f` between `a` and `b`.
    r : `RootResults` (present if ``full_output = True``)
        Object containing information about the convergence. In particular,
        ``r.converged`` is True if the routine converged.

    Notes
    -----
    `f` must be continuous.  f(a) and f(b) must have opposite signs.

    Related functions fall into several classes:

    multivariate local optimizers
      `fmin`, `fmin_powell`, `fmin_cg`, `fmin_bfgs`, `fmin_ncg`
    nonlinear least squares minimizer
      `leastsq`
    constrained multivariate optimizers
      `fmin_l_bfgs_b`, `fmin_tnc`, `fmin_cobyla`
    global optimizers
      `basinhopping`, `brute`, `differential_evolution`
    local scalar minimizers
      `fminbound`, `brent`, `golden`, `bracket`
    N-D root-finding
      `fsolve`
    1-D root-finding
      `brenth`, `ridder`, `bisect`, `newton`
    scalar fixed-point finder
      `fixed_point`

    References
    ----------
    .. [Brent1973]
       Brent, R. P.,
       *Algorithms for Minimization Without Derivatives*.
       Englewood Cliffs, NJ: Prentice-Hall, 1973. Ch. 3-4.

    .. [PressEtal1992]
       Press, W. H.; Flannery, B. P.; Teukolsky, S. A.; and Vetterling, W. T.
       *Numerical Recipes in FORTRAN: The Art of Scientific Computing*, 2nd ed.
       Cambridge, England: Cambridge University Press, pp. 352-355, 1992.
       Section 9.3:  "Van Wijngaarden-Dekker-Brent Method."

    Examples
    --------
    >>> def f(x):
    ...     return (x**2 - 1)

    >>> from scipy import optimize

    >>> root = optimize.brentq(f, -2, 0)
    >>> root
    -1.0

    >>> root = optimize.brentq(f, 0, 2)
    >>> root
    1.0
    """
    if not isinstance(args, tuple):
        args = (args,)
    maxiter = operator.index(maxiter)
    if xtol <= 0:
        raise ValueError("xtol too small (%g <= 0)" % xtol)
    if rtol < _rtol:
        raise ValueError(f"rtol too small ({rtol:g} < {_rtol:g})")
    f = _wrap_nan_raise(f)
    r = _zeros._brentq(f, a, b, xtol, rtol, maxiter, args, full_output, disp)
    return results_c(full_output, r, "brentq")


def brenth(f, a, b, args=(),
           xtol=_xtol, rtol=_rtol, maxiter=_iter,
           full_output=False, disp=True):
    """Find a root of a function in a bracketing interval using Brent's
    method with hyperbolic extrapolation.

    A variation on the classic Brent routine to find a root of the function f
    between the arguments a and b that uses hyperbolic extrapolation instead of
    inverse quadratic extrapolation. Bus & Dekker (1975) guarantee convergence
    for this method, claiming that the upper bound of function evaluations here
    is 4 or 5 times lesser than that for bisection.
    f(a) and f(b) cannot have the same signs. Generally, on a par with the
    brent routine, but not as heavily tested. It is a safe version of the
    secant method that uses hyperbolic extrapolation.
    The version here is by Chuck Harris, and implements Algorithm M of
    [BusAndDekker1975]_, where further details (convergence properties,
    additional remarks and such) can be found

    Parameters
    ----------
    f : function
        Python function returning a number. f must be continuous, and f(a) and
        f(b) must have opposite signs.
    a : scalar
        One end of the bracketing interval [a,b].
    b : scalar
        The other end of the bracketing interval [a,b].
    xtol : number, optional
        The computed root ``x0`` will satisfy ``np.allclose(x, x0,
        atol=xtol, rtol=rtol)``, where ``x`` is the exact root. The
        parameter must be positive. As with `brentq`, for nice
        functions the method will often satisfy the above condition
        with ``xtol/2`` and ``rtol/2``.
    rtol : number, optional
        The computed root ``x0`` will satisfy ``np.allclose(x, x0,
        atol=xtol, rtol=rtol)``, where ``x`` is the exact root. The
        parameter cannot be smaller than its default value of
        ``4*np.finfo(float).eps``. As with `brentq`, for nice functions
        the method will often satisfy the above condition with
        ``xtol/2`` and ``rtol/2``.
    maxiter : int, optional
        If convergence is not achieved in `maxiter` iterations, an error is
        raised. Must be >= 0.
    args : tuple, optional
        Containing extra arguments for the function `f`.
        `f` is called by ``apply(f, (x)+args)``.
    full_output : bool, optional
        If `full_output` is False, the root is returned. If `full_output` is
        True, the return value is ``(x, r)``, where `x` is the root, and `r` is
        a `RootResults` object.
    disp : bool, optional
        If True, raise RuntimeError if the algorithm didn't converge.
        Otherwise, the convergence status is recorded in any `RootResults`
        return object.

    Returns
    -------
    root : float
        Root of `f` between `a` and `b`.
    r : `RootResults` (present if ``full_output = True``)
        Object containing information about the convergence. In particular,
        ``r.converged`` is True if the routine converged.

    See Also
    --------
    fmin, fmin_powell, fmin_cg, fmin_bfgs, fmin_ncg : multivariate local optimizers
    leastsq : nonlinear least squares minimizer
    fmin_l_bfgs_b, fmin_tnc, fmin_cobyla : constrained multivariate optimizers
    basinhopping, differential_evolution, brute : global optimizers
    fminbound, brent, golden, bracket : local scalar minimizers
    fsolve : N-D root-finding
    brentq, brenth, ridder, bisect, newton : 1-D root-finding
    fixed_point : scalar fixed-point finder

    References
    ----------
    .. [BusAndDekker1975]
       Bus, J. C. P., Dekker, T. J.,
       "Two Efficient Algorithms with Guaranteed Convergence for Finding a Zero
       of a Function", ACM Transactions on Mathematical Software, Vol. 1, Issue
       4, Dec. 1975, pp. 330-345. Section 3: "Algorithm M".
       :doi:`10.1145/355656.355659`

    Examples
    --------
    >>> def f(x):
    ...     return (x**2 - 1)

    >>> from scipy import optimize

    >>> root = optimize.brenth(f, -2, 0)
    >>> root
    -1.0

    >>> root = optimize.brenth(f, 0, 2)
    >>> root
    1.0

    """
    if not isinstance(args, tuple):
        args = (args,)
    maxiter = operator.index(maxiter)
    if xtol <= 0:
        raise ValueError("xtol too small (%g <= 0)" % xtol)
    if rtol < _rtol:
        raise ValueError(f"rtol too small ({rtol:g} < {_rtol:g})")
    f = _wrap_nan_raise(f)
    r = _zeros._brenth(f, a, b, xtol, rtol, maxiter, args, full_output, disp)
    return results_c(full_output, r, "brenth")


################################
# TOMS "Algorithm 748: Enclosing Zeros of Continuous Functions", by
#  Alefeld, G. E. and Potra, F. A. and Shi, Yixun,
#  See [1]


def _notclose(fs, rtol=_rtol, atol=_xtol):
    # Ensure not None, not 0, all finite, and not very close to each other
    notclosefvals = (
            all(fs) and all(np.isfinite(fs)) and
            not any(any(np.isclose(_f, fs[i + 1:], rtol=rtol, atol=atol))
                    for i, _f in enumerate(fs[:-1])))
    return notclosefvals


def _secant(xvals, fvals):
    """Perform a secant step, taking a little care"""
    # Secant has many "mathematically" equivalent formulations
    # x2 = x0 - (x1 - x0)/(f1 - f0) * f0
    #    = x1 - (x1 - x0)/(f1 - f0) * f1
    #    = (-x1 * f0 + x0 * f1) / (f1 - f0)
    #    = (-f0 / f1 * x1 + x0) / (1 - f0 / f1)
    #    = (-f1 / f0 * x0 + x1) / (1 - f1 / f0)
    x0, x1 = xvals[:2]
    f0, f1 = fvals[:2]
    if f0 == f1:
        return np.nan
    if np.abs(f1) > np.abs(f0):
        x2 = (-f0 / f1 * x1 + x0) / (1 - f0 / f1)
    else:
        x2 = (-f1 / f0 * x0 + x1) / (1 - f1 / f0)
    return x2


def _update_bracket(ab, fab, c, fc):
    """Update a bracket given (c, fc), return the discarded endpoints."""
    fa, fb = fab
    idx = (0 if np.sign(fa) * np.sign(fc) > 0 else 1)
    rx, rfx = ab[idx], fab[idx]
    fab[idx] = fc
    ab[idx] = c
    return rx, rfx


def _compute_divided_differences(xvals, fvals, N=None, full=True,
                                 forward=True):
    """Return a matrix of divided differences for the xvals, fvals pairs

    DD[i, j] = f[x_{i-j}, ..., x_i] for 0 <= j <= i

    If full is False, just return the main diagonal(or last row):
      f[a], f[a, b] and f[a, b, c].
    If forward is False, return f[c], f[b, c], f[a, b, c]."""
    if full:
        if forward:
            xvals = np.asarray(xvals)
        else:
            xvals = np.array(xvals)[::-1]
        M = len(xvals)
        N = M if N is None else min(N, M)
        DD = np.zeros([M, N])
        DD[:, 0] = fvals[:]
        for i in range(1, N):
            DD[i:, i] = (np.diff(DD[i - 1:, i - 1]) /
                         (xvals[i:] - xvals[:M - i]))
        return DD

    xvals = np.asarray(xvals)
    dd = np.array(fvals)
    row = np.array(fvals)
    idx2Use = (0 if forward else -1)
    dd[0] = fvals[idx2Use]
    for i in range(1, len(xvals)):
        denom = xvals[i:i + len(row) - 1] - xvals[:len(row) - 1]
        row = np.diff(row)[:] / denom
        dd[i] = row[idx2Use]
    return dd


def _interpolated_poly(xvals, fvals, x):
    """Compute p(x) for the polynomial passing through the specified locations.

    Use Neville's algorithm to compute p(x) where p is the minimal degree
    polynomial passing through the points xvals, fvals"""
    xvals = np.asarray(xvals)
    N = len(xvals)
    Q = np.zeros([N, N])
    D = np.zeros([N, N])
    Q[:, 0] = fvals[:]
    D[:, 0] = fvals[:]
    for k in range(1, N):
        alpha = D[k:, k - 1] - Q[k - 1:N - 1, k - 1]
        diffik = xvals[0:N - k] - xvals[k:N]
        Q[k:, k] = (xvals[k:] - x) / diffik * alpha
        D[k:, k] = (xvals[:N - k] - x) / diffik * alpha
    # Expect Q[-1, 1:] to be small relative to Q[-1, 0] as x approaches a root
    return np.sum(Q[-1, 1:]) + Q[-1, 0]


def _inverse_poly_zero(a, b, c, d, fa, fb, fc, fd):
    """Inverse cubic interpolation f-values -> x-values

    Given four points (fa, a), (fb, b), (fc, c), (fd, d) with
    fa, fb, fc, fd all distinct, find poly IP(y) through the 4 points
    and compute x=IP(0).
    """
    return _interpolated_poly([fa, fb, fc, fd], [a, b, c, d], 0)


def _newton_quadratic(ab, fab, d, fd, k):
    """Apply Newton-Raphson like steps, using divided differences to approximate f'

    ab is a real interval [a, b] containing a root,
    fab holds the real values of f(a), f(b)
    d is a real number outside [ab, b]
    k is the number of steps to apply
    """
    a, b = ab
    fa, fb = fab
    _, B, A = _compute_divided_differences([a, b, d], [fa, fb, fd],
                                           forward=True, full=False)

    # _P  is the quadratic polynomial through the 3 points
    def _P(x):
        # Horner evaluation of fa + B * (x - a) + A * (x - a) * (x - b)
        return (A * (x - b) + B) * (x - a) + fa

    if A == 0:
        r = a - fa / B
    else:
        r = (a if np.sign(A) * np.sign(fa) > 0 else b)
        # Apply k Newton-Raphson steps to _P(x), starting from x=r
        for i in range(k):
            r1 = r - _P(r) / (B + A * (2 * r - a - b))
            if not (ab[0] < r1 < ab[1]):
                if (ab[0] < r < ab[1]):
                    return r
                r = sum(ab) / 2.0
                break
            r = r1

    return r


class TOMS748Solver:
    """Solve f(x, *args) == 0 using Algorithm748 of Alefeld, Potro & Shi.
    """
    _MU = 0.5
    _K_MIN = 1
    _K_MAX = 100  # A very high value for real usage. Expect 1, 2, maybe 3.

    def __init__(self):
        self.f = None
        self.args = None
        self.function_calls = 0
        self.iterations = 0
        self.k = 2
        # ab=[a,b] is a global interval containing a root
        self.ab = [np.nan, np.nan]
        # fab is function values at a, b
        self.fab = [np.nan, np.nan]
        self.d = None
        self.fd = None
        self.e = None
        self.fe = None
        self.disp = False
        self.xtol = _xtol
        self.rtol = _rtol
        self.maxiter = _iter

    def configure(self, xtol, rtol, maxiter, disp, k):
        self.disp = disp
        self.xtol = xtol
        self.rtol = rtol
        self.maxiter = maxiter
        # Silently replace a low value of k with 1
        self.k = max(k, self._K_MIN)
        # Noisily replace a high value of k with self._K_MAX
        if self.k > self._K_MAX:
            msg = "toms748: Overriding k: ->%d" % self._K_MAX
            warnings.warn(msg, RuntimeWarning)
            self.k = self._K_MAX

    def _callf(self, x, error=True):
        """Call the user-supplied function, update book-keeping"""
        fx = self.f(x, *self.args)
        self.function_calls += 1
        if not np.isfinite(fx) and error:
            raise ValueError(f"Invalid function value: f({x:f}) -> {fx} ")
        return fx

    def get_result(self, x, flag=_ECONVERGED):
        r"""Package the result and statistics into a tuple."""
        return (x, self.function_calls, self.iterations, flag)

    def _update_bracket(self, c, fc):
        return _update_bracket(self.ab, self.fab, c, fc)

    def start(self, f, a, b, args=()):
        r"""Prepare for the iterations."""
        self.function_calls = 0
        self.iterations = 0

        self.f = f
        self.args = args
        self.ab[:] = [a, b]
        if not np.isfinite(a) or np.imag(a) != 0:
            raise ValueError("Invalid x value: %s " % (a))
        if not np.isfinite(b) or np.imag(b) != 0:
            raise ValueError("Invalid x value: %s " % (b))

        fa = self._callf(a)
        if not np.isfinite(fa) or np.imag(fa) != 0:
            raise ValueError(f"Invalid function value: f({a:f}) -> {fa} ")
        if fa == 0:
            return _ECONVERGED, a
        fb = self._callf(b)
        if not np.isfinite(fb) or np.imag(fb) != 0:
            raise ValueError(f"Invalid function value: f({b:f}) -> {fb} ")
        if fb == 0:
            return _ECONVERGED, b

        if np.sign(fb) * np.sign(fa) > 0:
            raise ValueError("f(a) and f(b) must have different signs, but "
                             "f({:e})={:e}, f({:e})={:e} ".format(a, fa, b, fb))
        self.fab[:] = [fa, fb]

        return _EINPROGRESS, sum(self.ab) / 2.0

    def get_status(self):
        """Determine the current status."""
        a, b = self.ab[:2]
        if np.isclose(a, b, rtol=self.rtol, atol=self.xtol):
            return _ECONVERGED, sum(self.ab) / 2.0
        if self.iterations >= self.maxiter:
            return _ECONVERR, sum(self.ab) / 2.0
        return _EINPROGRESS, sum(self.ab) / 2.0

    def iterate(self):
        """Perform one step in the algorithm.

        Implements Algorithm 4.1(k=1) or 4.2(k=2) in [APS1995]
        """
        self.iterations += 1
        eps = np.finfo(float).eps
        d, fd, e, fe = self.d, self.fd, self.e, self.fe
        ab_width = self.ab[1] - self.ab[0]  # Need the start width below
        c = None

        for nsteps in range(2, self.k+2):
            # If the f-values are sufficiently separated, perform an inverse
            # polynomial interpolation step. Otherwise, nsteps repeats of
            # an approximate Newton-Raphson step.
            if _notclose(self.fab + [fd, fe], rtol=0, atol=32*eps):
                c0 = _inverse_poly_zero(self.ab[0], self.ab[1], d, e,
                                        self.fab[0], self.fab[1], fd, fe)
                if self.ab[0] < c0 < self.ab[1]:
                    c = c0
            if c is None:
                c = _newton_quadratic(self.ab, self.fab, d, fd, nsteps)

            fc = self._callf(c)
            if fc == 0:
                return _ECONVERGED, c

            # re-bracket
            e, fe = d, fd
            d, fd = self._update_bracket(c, fc)

        # u is the endpoint with the smallest f-value
        uix = (0 if np.abs(self.fab[0]) < np.abs(self.fab[1]) else 1)
        u, fu = self.ab[uix], self.fab[uix]

        _, A = _compute_divided_differences(self.ab, self.fab,
                                            forward=(uix == 0), full=False)
        c = u - 2 * fu / A
        if np.abs(c - u) > 0.5 * (self.ab[1] - self.ab[0]):
            c = sum(self.ab) / 2.0
        else:
            if np.isclose(c, u, rtol=eps, atol=0):
                # c didn't change (much).
                # Either because the f-values at the endpoints have vastly
                # differing magnitudes, or because the root is very close to
                # that endpoint
                frs = np.frexp(self.fab)[1]
                if frs[uix] < frs[1 - uix] - 50:  # Differ by more than 2**50
                    c = (31 * self.ab[uix] + self.ab[1 - uix]) / 32
                else:
                    # Make a bigger adjustment, about the
                    # size of the requested tolerance.
                    mm = (1 if uix == 0 else -1)
                    adj = mm * np.abs(c) * self.rtol + mm * self.xtol
                    c = u + adj
                if not self.ab[0] < c < self.ab[1]:
                    c = sum(self.ab) / 2.0

        fc = self._callf(c)
        if fc == 0:
            return _ECONVERGED, c

        e, fe = d, fd
        d, fd = self._update_bracket(c, fc)

        # If the width of the new interval did not decrease enough, bisect
        if self.ab[1] - self.ab[0] > self._MU * ab_width:
            e, fe = d, fd
            z = sum(self.ab) / 2.0
            fz = self._callf(z)
            if fz == 0:
                return _ECONVERGED, z
            d, fd = self._update_bracket(z, fz)

        # Record d and e for next iteration
        self.d, self.fd = d, fd
        self.e, self.fe = e, fe

        status, xn = self.get_status()
        return status, xn

    def solve(self, f, a, b, args=(),
              xtol=_xtol, rtol=_rtol, k=2, maxiter=_iter, disp=True):
        r"""Solve f(x) = 0 given an interval containing a root."""
        self.configure(xtol=xtol, rtol=rtol, maxiter=maxiter, disp=disp, k=k)
        status, xn = self.start(f, a, b, args)
        if status == _ECONVERGED:
            return self.get_result(xn)

        # The first step only has two x-values.
        c = _secant(self.ab, self.fab)
        if not self.ab[0] < c < self.ab[1]:
            c = sum(self.ab) / 2.0
        fc = self._callf(c)
        if fc == 0:
            return self.get_result(c)

        self.d, self.fd = self._update_bracket(c, fc)
        self.e, self.fe = None, None
        self.iterations += 1

        while True:
            status, xn = self.iterate()
            if status == _ECONVERGED:
                return self.get_result(xn)
            if status == _ECONVERR:
                fmt = "Failed to converge after %d iterations, bracket is %s"
                if disp:
                    msg = fmt % (self.iterations + 1, self.ab)
                    raise RuntimeError(msg)
                return self.get_result(xn, _ECONVERR)


def toms748(f, a, b, args=(), k=1,
            xtol=_xtol, rtol=_rtol, maxiter=_iter,
            full_output=False, disp=True):
    """
    Find a root using TOMS Algorithm 748 method.

    Implements the Algorithm 748 method of Alefeld, Potro and Shi to find a
    root of the function `f` on the interval `[a , b]`, where `f(a)` and
    `f(b)` must have opposite signs.

    It uses a mixture of inverse cubic interpolation and
    "Newton-quadratic" steps. [APS1995].

    Parameters
    ----------
    f : function
        Python function returning a scalar. The function :math:`f`
        must be continuous, and :math:`f(a)` and :math:`f(b)`
        have opposite signs.
    a : scalar,
        lower boundary of the search interval
    b : scalar,
        upper boundary of the search interval
    args : tuple, optional
        containing extra arguments for the function `f`.
        `f` is called by ``f(x, *args)``.
    k : int, optional
        The number of Newton quadratic steps to perform each
        iteration. ``k>=1``.
    xtol : scalar, optional
        The computed root ``x0`` will satisfy ``np.allclose(x, x0,
        atol=xtol, rtol=rtol)``, where ``x`` is the exact root. The
        parameter must be positive.
    rtol : scalar, optional
        The computed root ``x0`` will satisfy ``np.allclose(x, x0,
        atol=xtol, rtol=rtol)``, where ``x`` is the exact root.
    maxiter : int, optional
        If convergence is not achieved in `maxiter` iterations, an error is
        raised. Must be >= 0.
    full_output : bool, optional
        If `full_output` is False, the root is returned. If `full_output` is
        True, the return value is ``(x, r)``, where `x` is the root, and `r` is
        a `RootResults` object.
    disp : bool, optional
        If True, raise RuntimeError if the algorithm didn't converge.
        Otherwise, the convergence status is recorded in the `RootResults`
        return object.

    Returns
    -------
    root : float
        Approximate root of `f`
    r : `RootResults` (present if ``full_output = True``)
        Object containing information about the convergence. In particular,
        ``r.converged`` is True if the routine converged.

    See Also
    --------
    brentq, brenth, ridder, bisect, newton
    fsolve : find roots in N dimensions.

    Notes
    -----
    `f` must be continuous.
    Algorithm 748 with ``k=2`` is asymptotically the most efficient
    algorithm known for finding roots of a four times continuously
    differentiable function.
    In contrast with Brent's algorithm, which may only decrease the length of
    the enclosing bracket on the last step, Algorithm 748 decreases it each
    iteration with the same asymptotic efficiency as it finds the root.

    For easy statement of efficiency indices, assume that `f` has 4
    continuouous deriviatives.
    For ``k=1``, the convergence order is at least 2.7, and with about
    asymptotically 2 function evaluations per iteration, the efficiency
    index is approximately 1.65.
    For ``k=2``, the order is about 4.6 with asymptotically 3 function
    evaluations per iteration, and the efficiency index 1.66.
    For higher values of `k`, the efficiency index approaches
    the kth root of ``(3k-2)``, hence ``k=1`` or ``k=2`` are
    usually appropriate.

    References
    ----------
    .. [APS1995]
       Alefeld, G. E. and Potra, F. A. and Shi, Yixun,
       *Algorithm 748: Enclosing Zeros of Continuous Functions*,
       ACM Trans. Math. Softw. Volume 221(1995)
       doi = {10.1145/210089.210111}

    Examples
    --------
    >>> def f(x):
    ...     return (x**3 - 1)  # only one real root at x = 1

    >>> from scipy import optimize
    >>> root, results = optimize.toms748(f, 0, 2, full_output=True)
    >>> root
    1.0
    >>> results
          converged: True
               flag: converged
     function_calls: 11
         iterations: 5
               root: 1.0
             method: toms748
    """
    if xtol <= 0:
        raise ValueError("xtol too small (%g <= 0)" % xtol)
    if rtol < _rtol / 4:
        raise ValueError(f"rtol too small ({rtol:g} < {_rtol/4:g})")
    maxiter = operator.index(maxiter)
    if maxiter < 1:
        raise ValueError("maxiter must be greater than 0")
    if not np.isfinite(a):
        raise ValueError("a is not finite %s" % a)
    if not np.isfinite(b):
        raise ValueError("b is not finite %s" % b)
    if a >= b:
        raise ValueError(f"a and b are not an interval [{a}, {b}]")
    if not k >= 1:
        raise ValueError("k too small (%s < 1)" % k)

    if not isinstance(args, tuple):
        args = (args,)
    f = _wrap_nan_raise(f)
    solver = TOMS748Solver()
    result = solver.solve(f, a, b, args=args, k=k, xtol=xtol, rtol=rtol,
                          maxiter=maxiter, disp=disp)
    x, function_calls, iterations, flag = result
    return _results_select(full_output, (x, function_calls, iterations, flag),
                           "toms748")


def _bracket_root_iv(func, a, b, min, max, factor, args, maxiter):

    if not callable(func):
        raise ValueError('`func` must be callable.')

    if not np.iterable(args):
        args = (args,)

    a = np.asarray(a)[()]
    if not np.issubdtype(a.dtype, np.number) or np.iscomplex(a).any():
        raise ValueError('`a` must be numeric and real.')

    b = a + 1 if b is None else b
    min = -np.inf if min is None else min
    max = np.inf if max is None else max
<<<<<<< HEAD
    # golden ratio as suggested in gh-18348, but higher values are faster.
    factor = .5 + .5*5**.5 if factor is None else factor
=======
    factor = 2. if factor is None else factor
>>>>>>> c66a6462
    a, b, min, max, factor = np.broadcast_arrays(a, b, min, max, factor)

    if not np.issubdtype(b.dtype, np.number) or np.iscomplex(b).any():
        raise ValueError('`b` must be numeric and real.')

    if not np.issubdtype(min.dtype, np.number) or np.iscomplex(min).any():
        raise ValueError('`min` must be numeric and real.')

    if not np.issubdtype(max.dtype, np.number) or np.iscomplex(max).any():
        raise ValueError('`max` must be numeric and real.')

    if not np.issubdtype(factor.dtype, np.number) or np.iscomplex(factor).any():
        raise ValueError('`factor` must be numeric and real.')
    if not np.all(factor > 1):
        raise ValueError('All elements of `factor` must be greater than 1.')

    maxiter = np.asarray(maxiter)
    message = '`maxiter` must be a non-negative integer.'
    if (not np.issubdtype(maxiter.dtype, np.number) or maxiter.shape != tuple()
            or np.iscomplex(maxiter)):
        raise ValueError(message)
    maxiter_int = int(maxiter[()])
    if not maxiter == maxiter_int or maxiter < 0:
        raise ValueError(message)

<<<<<<< HEAD
    # if not np.all((min <= a) & (a < b) & (b <= max)):
    #     raise ValueError('`min <= a < b <= max` must be True (elementwise).')
=======
    if not np.all((min <= a) & (a < b) & (b <= max)):
        raise ValueError('`min <= a < b <= max` must be True (elementwise).')
>>>>>>> c66a6462

    return func, a, b, min, max, factor, args, maxiter


def _bracket_root(func, a, b=None, *, min=None, max=None, factor=None,
                  args=(), maxiter=1000):
    """Bracket the root of a monotonic scalar function of one variable

<<<<<<< HEAD
=======
    This function works elementwise when `a`, `b`, `min`, `max`, `factor`, and
    the elements of `args` are broadcastable arrays.

>>>>>>> c66a6462
    Parameters
    ----------
    func : callable
        The function for which the root is to be bracketed.
<<<<<<< HEAD
    a, b : float
        Starting guess of bracket, which need not contain a root. Must be
        broadcastable with one another. If `b` is not provided, ``b = a + 1``.
    min, max : float, optional
        Minimum and maximum allowable endpoints of the bracket, inclusive. Must
        be broadcastable with `a` and `b`.
    factor : float, default: golden ratio
=======
        The signature must be::

            func(x: ndarray, *args) -> ndarray

        where each element of ``x`` is a finite real and ``args`` is a tuple,
        which may contain an arbitrary number of arrays that are broadcastable
        with `x`. ``func`` must be an elementwise function: each element
        ``func(x)[i]`` must equal ``func(x[i])`` for all indices ``i``.
    a, b : float array_like
        Starting guess of bracket, which need not contain a root. If `b` is
        not provided, ``b = a + 1``. Must be broadcastable with one another.
    min, max : float array_like, optional
        Minimum and maximum allowable endpoints of the bracket, inclusive. Must
        be broadcastable with `a` and `b`.
    factor : float array_like, default: 2
>>>>>>> c66a6462
        The factor used to grow the bracket. See notes for details.
    args : tuple, optional
        Additional positional arguments to be passed to `func`.  Must be arrays
        broadcastable with `a`, `b`, `min`, and `max`. If the callable to be
<<<<<<< HEAD
        bracketed requires arguments that are not broadcastable with these
        arrays, wrap that callable with `func` such that `func` accepts
        only `x` and broadcastable arrays.
    maxiter : int, optional
        The maximum number of iterations of the algorithm to perform.
=======
        differentiated requires arguments that are not broadcastable with the
        other arrays, wrap that callable with `func` such that `func` accepts
        only `x` and broadcastable arrays.
>>>>>>> c66a6462

    Returns
    -------
    res : OptimizeResult
        An instance of `scipy.optimize.OptimizeResult` with the following
        attributes. The descriptions are written as though the values will be
        scalars; however, if `func` returns an array, the outputs will be
        arrays of the same shape.

        xl, xr : float
<<<<<<< HEAD
            The lower and upper ends of the bracket, if the algorithm
            terminated successfully.
        nfev : int
            The number of function evaluations required to find the bracket.
            This is distinct from the number of times `func` is *called*
            because the function may evaluated at multiple points in a single
            call.
        nit : int
            The number of iterations of the algorithm that were performed.
        status : int
            An integer representing the exit status of the algorithm.
            ``0`` : The algorithm found a bracket.
            ``-2`` : The maximum number of iterations was reached.
            ``-3`` : A non-finite value was encountered.
        success : bool
            ``True`` when the algorithm terminated successfully (status ``0``).
        fl, fr : float
            The function value at the lower and upper ends of the bracket.
=======
            The lower and upper ends of the bracket.
        fl, fr : float
            The function value at the lower and upper ends of the bracket.
        nfev : int
            The number of times the function was called to find the root.
        nit : int
            The number of iterations of Chandrupatla's algorithm performed.
        status : int
            An integer representing the exit status of the algorithm.
            ``0`` : The algorithm produced a valid bracket.
            ``-1`` : The bracket expanded to the allowable limits without finding a bracket.
            ``-2`` : The maximum number of iterations was reached.
            ``-3`` : A non-finite value was encountered.
            ``-4`` : Iteration was terminated by `callback`.
            ``1`` : The algorithm is proceeding normally (in `callback` only).
            ``2`` : A bracket was found in the opposite search direction (in `callback` only).

        success : bool
            ``True`` when the algorithm terminated successfully (status ``0``).
>>>>>>> c66a6462

    Notes
    -----
    This function generalizes an algorithm found in pieces throughout
    `scipy.stats`. The strategy is to iteratively grow the bracket `(l, r)`
<<<<<<< HEAD
     until ``func(l) < 0 < func(r)``. The bracket grows to the left as follows.
=======
     until ``func(l) < 0 < func(r)``.
>>>>>>> c66a6462

    - If `min` is not provided, the distance between `b` and `l` is iteratively
      increased by `factor`.
    - If `min` is provided, the distance between `min` and `l` is iteratively
<<<<<<< HEAD
      decreased by `factor`. Note that this also *increases* the bracket size.
=======
      decreased by `factor`. Note that this *increases* the bracket size.
>>>>>>> c66a6462

    Growth of the bracket to the right is analogous.

    Growth of the bracket in one direction stops when the endpoint is no longer
<<<<<<< HEAD
    finite, the function value at the endpoint is no longer finite, the
=======
    finite, the function value at the endpoint is no longer finite, or the
>>>>>>> c66a6462
    endpoint reaches its limiting value (`min` or `max`). Iteration terminates
    when the bracket stops growing in both directions, the bracket surrounds
    the root, or a root is found (accidentally).

<<<<<<< HEAD
    If two brackets are found - that is, a bracket is found on both sides in
    the same iteration, the smaller of the two is returned.
=======
    If multiple brackets are found, only the leftmost one is returned.
>>>>>>> c66a6462
    If roots of the function are found, both `l` and `r` are set to the
    leftmost root.

    """
    # Todo:
<<<<<<< HEAD
    # - check what happens when multiple brackets are found or if a bracket
    #   and a root is found
=======
>>>>>>> c66a6462
    # - find bracket with sign change in specified direction
    # - Add tolerance
    # - allow factor < 1?

    callback = None  # works; I just don't want to test it
    temp = _bracket_root_iv(func, a, b, min, max, factor, args, maxiter)
    func, a, b, min, max, factor, args, maxiter = temp

    xs = (a, b)
    temp = _scalar_optimization_initialize(func, xs, args)
<<<<<<< HEAD
    xs, fs, args, shape, dtype = temp  # line split for PEP8

    n = len(xs[0])

    # The approach is to treat the left and right searches as though they were
    # (almost) totally independent one-sided bracket searches. (The interaction
    # is considered when checking for termination and preparing the result
    # object.)
    # `x` is the "moving" end of the bracket
    x = np.concatenate(xs)
    f = np.concatenate(fs)
    # `x_last` is the previous location of the moving end of the bracket. If
    # the signs of `f` and `f_last` are different, `x` and `x_last` form a
    # bracket.
    x_last = np.concatenate((x[n:], x[:n]))
    f_last = np.concatenate((f[n:], f[:n]))
    # `x0` is the "fixed" end of the bracket.
    x0 = x_last
    # We don't need to retain the corresponding function value, since the
    # fixed end of the bracket is only needed to compute the new value of the
    # moving end; it is never returned.
=======
    xs, fs, args, shape, dtype = temp
    x = np.concatenate(xs)
    f = np.concatenate(fs)
    n = len(x) // 2

    x_last = np.concatenate((x[n:], x[:n]))
    f_last = np.concatenate((f[n:], f[:n]))
    x0 = x_last
>>>>>>> c66a6462

    min = np.broadcast_to(min, shape).astype(dtype, copy=False).ravel()
    max = np.broadcast_to(max, shape).astype(dtype, copy=False).ravel()
    limit = np.concatenate((min, max))

    factor = np.broadcast_to(factor, shape).astype(dtype, copy=False).ravel()
    factor = np.concatenate((factor, factor))

    active = np.arange(2*n)
    args = [np.concatenate((arg, arg)) for arg in args]
<<<<<<< HEAD

    # This is needed due to inner workings of `_scalar_optimization_loop`.
    # We're abusing it a tiny bit.
    shape = shape + (2,)

    # `d` is for "distance".
    # For searches without a limit, the distance between the fixed end of the
    # bracket `x0` and the moving end `x` will grow by `factor` each iteration.
    # For searches with a limit, the distance between the `limit` and moving
    # end of the bracket `x` will shrink by `factor` each iteration.
    i = np.isinf(limit)
    ni = ~i
    d = np.zeros_like(x)
    d[i] = x[i] - x0[i]
    d[ni] = limit[ni] - x[ni]
=======
    shape = shape + (2,)

    i = np.isinf(limit)
    ni = ~i
    d = np.zeros_like(x)
    d[i] = (x[i] - x0[i]) * factor[i]
    d[ni] = (limit[ni] - x[ni]) / factor[ni]
>>>>>>> c66a6462

    status = np.full_like(x, _EINPROGRESS, dtype=int)  # in progress
    nit, nfev = 0, 1  # one function evaluation per side performed above

    work = OptimizeResult(x=x, x0=x0, f=f, limit=limit, factor=factor,
                          active=active, d=d, x_last=x_last, f_last=f_last,
                          nit=nit, nfev=nfev, status=status, args=args,
                          xl=None, xr=None, fl=None, fr=None, n=n)
    res_work_pairs = [('status', 'status'), ('xl', 'xl'), ('xr', 'xr'),
                      ('nit', 'nit'), ('nfev', 'nfev'), ('fl', 'fl'),
                      ('fr', 'fr'), ('x', 'x'), ('f', 'f'),
                      ('x_last', 'x_last'), ('f_last', 'f_last')]

    def pre_func_eval(work):
<<<<<<< HEAD
        # Initialize moving end of bracket
        x = np.zeros_like(work.x)

        # Unlimited brackets grow by `factor` by increasing distance from fixed
        # end to moving end.
        i = np.isinf(work.limit)  # indices of unlimited brackets
        work.d[i] *= work.factor[i]
        x[i] = work.x0[i] + work.d[i]

        # Limited brackets grow by decreasing the distance from the limit to
        # the moving end.
        ni = ~i  # indices of limited brackets
        work.d[ni] /= work.factor[ni]
        x[ni] = work.limit[ni] - work.d[ni]
=======
        work.x_last = work.x
        work.f_last = work.f
        i = np.isinf(work.limit)
        x = np.zeros_like(work.x)

        x[i] = work.x0[i] + work.d[i]
        work.d[i] *= work.factor[i]

        ni = ~i
        x[ni] = work.limit[ni] - work.d[ni]
        work.d[ni] /= work.factor[ni]
>>>>>>> c66a6462

        return x

    def post_func_eval(x, f, work):
<<<<<<< HEAD
        # Keep track of the previous location of the moving end so that we can
        # return a narrower bracket. (The alternative is to remember the
        # original fixed end, but then the bracket would be wider than needed.)
        work.x_last = work.x
        work.f_last = work.f
=======
>>>>>>> c66a6462
        work.x = x
        work.f = f

    def check_termination(work):
<<<<<<< HEAD
        stop = np.zeros_like(work.x, dtype=bool)

        # Condition 1: a valid bracket (or the root itself) has been found
        sf = np.sign(work.f)
        sf_last = np.sign(work.f_last)
=======

        stop = np.zeros_like(work.x, dtype=bool)

        sf = np.sign(work.f)
        sf_last = np.sign(work.f_last)

>>>>>>> c66a6462
        i = (sf_last == -sf) | (sf_last == 0) | (sf == 0)
        work.status[i] = _ECONVERGED
        stop[i] = True

<<<<<<< HEAD
        # Condition 2: the other side's search found a valid bracket.
        # (If we just found a bracket with the rightward search, we can stop
        #  the leftward search, and vice-versa.)
        # To do this, we need to set the status of the other side's search;
        # this is tricky because `work.status` contains only the *active*
        # elements, so we don't immediately know the index of the element we
        # need to set - or even if it's still there. (That search may have
        # terminated already, e.g. by reaching its `limit`.)
        # To facilitate this, `work.active` contains a unit integer index of
        # each search. Index `k` (`k < n)` and `k + n` correspond with a
        # leftward and rightward search, respectively. Elements are removed
        # from `work.active` just as they are removed from `work.status`, so
        # we use `work.active` to help find the right location in
        # `work.status`.
        # Get the integer indices of the elements that can also stop
        also_stop = (work.active[i] + work.n) % (2*work.n)
        # Check whether they are still active.
        # To start, we need to find out where in `work.active` they would
        # appear if they are indeed there.
=======
        # If we just found a bracket on the right, we can stop looking on the
        # left, and vice-versa. This is a bit tricky.
        # Get the integer indices of the elements that can also stop
        also_stop = (work.active[i] + work.n) % (2*work.n)
        # Check whether they are still active.
        # To start, we need to find out whether they would be in `work.active`
        # if they are indeed there.
>>>>>>> c66a6462
        j = np.searchsorted(work.active, also_stop)
        # If the location exceeds the length of the `work.active`, they are
        # not there.
        j = j[j < len(work.active)]
        # Check whether they are still there.
        j = j[also_stop == work.active[j]]
<<<<<<< HEAD
        # Now convert these to boolean indices to use with `work.status`.
        i = np.zeros_like(stop)
        i[j] = True  # boolean indices of elements that can also stop
        i = i & ~stop
        work.status[i] = _EOTHERCONVERGED
        stop[i] = True

        # Condition 3: moving end of bracket reaches limit
        i = (work.x == work.limit) & ~stop
        work.status[i] = _ECONVERR
        stop[i] = True

        # Condition 4: non-finite value encountered
=======
        # Now convert these to boolean indices
        i = np.zeros_like(stop)
        i[j] = True  # boolean indices of elements that can also stop
        i = i & ~stop
        work.status[i] = _ESTOPONESIDE
        stop[i] = True

        i = (work.x == work.limit) & ~stop
        work.status[i] = _ELIMITS
        stop[i] = True

>>>>>>> c66a6462
        i = ~(np.isfinite(work.x) & np.isfinite(work.f)) & ~stop
        work.status[i] = _EVALUEERR
        stop[i] = True

        return stop

    def post_termination_check(work):
        pass

    def customize_result(res, shape):
        n = len(res['x']) // 2

<<<<<<< HEAD
        # Because we treat the two one-sided searches as though they were
        # independent, what we keep track of in `work` and what we want to
        # return in `res` look quite different. Combine the results from the
        # two one-sided searches before reporting the results to the user.
        # - "a" refers to the leftward search (the moving end started at `a`)
        # - "b" refers to the rightward search (the moving end started at `b`)
        # - "l" refers to the left end of the bracket (closer to -oo)
        # - "r" refers to the right end of the bracket (closer to +oo)
=======
>>>>>>> c66a6462
        xal = res['x'][:n]
        xar = res['x_last'][:n]
        xbl = res['x_last'][n:]
        xbr = res['x'][n:]

        fal = res['f'][:n]
        far = res['f_last'][:n]
        fbl = res['f_last'][n:]
        fbr = res['f'][n:]

<<<<<<< HEAD
        # Initialize the brackets and corresponding function values to return
        # to the user. Brackets may not be valid (e.g. there is no root,
        # there weren't enough iterations, NaN encountered), but we still need
        # to return something. One option would be all NaNs, but what I've
        # chosen here is the left- and right-most points at which the function
        # has been evaluated. This gives the user some information about what
        # interval of the real line has been searched and shows that there is
        # no sign change between the two ends.
        xl = xal.copy()
        fl = fal.copy()
        xr = xbr.copy()
        fr = fbr.copy()

        # `status` indicates whether the bracket is valid or not. If so,
        # we want to adjust the bracket we return to be the narrowest possible
        # given the points at which we evaluated the function.
        # For example if bracket "a" is valid and smaller than bracket "b" OR
        # if bracket "a" is valid and bracket "b" is not valid, we want to
        # return bracket "a" (and vice versa).
=======
>>>>>>> c66a6462
        sa = res['status'][:n]
        sb = res['status'][n:]

        da = xar - xal
        db = xbr - xbl

        i1 = ((da <= db) & (sa == 0)) | ((sa == 0) & (sb != 0))
        i2 = ((db <= da) & (sb == 0)) | ((sb == 0) & (sa != 0))

<<<<<<< HEAD
=======
        xl = xal.copy()
        fl = fal.copy()
        xr = xbr.copy()
        fr = fbr.copy()

>>>>>>> c66a6462
        xr[i1] = xar[i1]
        fr[i1] = far[i1]
        xl[i2] = xbl[i2]
        fl[i2] = fbl[i2]

<<<<<<< HEAD
        # Finish assembling the result object
=======
>>>>>>> c66a6462
        res['xl'] = xl
        res['xr'] = xr
        res['fl'] = fl
        res['fr'] = fr

        res['nit'] = np.maximum(res['nit'][:n], res['nit'][n:])
        res['nfev'] = res['nfev'][:n] + res['nfev'][n:]
<<<<<<< HEAD
        # I was conflicted about what to return for `status` because in
        # reality there are separate statuses for leftward and rightward
        # search. Choosing the maximum of the two is somewhat arbitrary, but
        # it ensures that 0 is reported if the bracket is valid. (Another
        # option would be to return the two separately, but I don't know if
        # it's really useful. The status of the other side's search can always
        # be added later.)
        res['status'] = np.maximum(sa, sb)
        res['success'] = (res['status'] == 0)

=======
        # If the status on one side is zero, the status is zero. In any case,
        # report the status from one side only.
        res['status'] = np.choose(sa == 0, (sb, sa))
        res['success'] = (res['status'] == 0)
>>>>>>> c66a6462
        del res['x']
        del res['f']
        del res['x_last']
        del res['f_last']
<<<<<<< HEAD

=======
>>>>>>> c66a6462
        return shape[:-1]

    return _scalar_optimization_loop(work, callback, shape,
                                     maxiter, func, args, dtype,
                                     pre_func_eval, post_func_eval,
                                     check_termination, post_termination_check,
                                     customize_result, res_work_pairs)


def _chandrupatla(func, a, b, *, args=(), xatol=_xtol, xrtol=_rtol,
                  fatol=None, frtol=0, maxiter=_iter, callback=None):
    """Find the root of an elementwise function using Chandrupatla's algorithm.

    For each element of the output of `func`, `chandrupatla` seeks the scalar
    root that makes the element 0. This function allows for `a`, `b`, and the
    output of `func` to be of any broadcastable shapes.

    Parameters
    ----------
    func : callable
        The function whose root is desired. The signature must be::

            func(x: ndarray, *args) -> ndarray

         where each element of ``x`` is a finite real and ``args`` is a tuple,
         which may contain an arbitrary number of components of any type(s).
         ``func`` must be an elementwise function: each element ``func(x)[i]``
         must equal ``func(x[i])`` for all indices ``i``. `_chandrupatla`
         seeks an array ``x`` such that ``func(x)`` is an array of zeros.
    a, b : array_like
        The lower and upper bounds of the root of the function. Must be
        broadcastable with one another.
    args : tuple, optional
        Additional positional arguments to be passed to `func`.
    xatol, xrtol, fatol, frtol : float, optional
        Absolute and relative tolerances on the root and function value.
        See Notes for details.
    maxiter : int, optional
        The maximum number of iterations of the algorithm to perform.
    callback : callable, optional
        An optional user-supplied function to be called before the first
        iteration and after each iteration.
        Called as ``callback(res)``, where ``res`` is an ``OptimizeResult``
        similar to that returned by `_chandrupatla` (but containing the current
        iterate's values of all variables). If `callback` raises a
        ``StopIteration``, the algorithm will terminate immediately and
        `_chandrupatla` will return a result.

    Returns
    -------
    res : OptimizeResult
        An instance of `scipy.optimize.OptimizeResult` with the following
        attributes. The descriptions are written as though the values will be
        scalars; however, if `func` returns an array, the outputs will be
        arrays of the same shape.

        x : float
            The root of the function, if the algorithm terminated successfully.
        nfev : int
            The number of times the function was called to find the root.
        nit : int
            The number of iterations of Chandrupatla's algorithm performed.
        status : int
            An integer representing the exit status of the algorithm.
            ``0`` : The algorithm converged to the specified tolerances.
            ``-1`` : The algorithm encountered an invalid bracket.
            ``-2`` : The maximum number of iterations was reached.
            ``-3`` : A non-finite value was encountered.
            ``-4`` : Iteration was terminated by `callback`.
            ``1`` : The algorithm is proceeding normally (in `callback` only).
        success : bool
            ``True`` when the algorithm terminated successfully (status ``0``).
        fun : float
            The value of `func` evaluated at `x`.
        xl, xr : float
            The lower and upper ends of the bracket.
        fl, fr : float
            The function value at the lower and upper ends of the bracket.

    Notes
    -----
    Implemented based on Chandrupatla's original paper [1]_.

    If ``xl`` and ``xr`` are the left and right ends of the bracket,
    ``xmin = xl if abs(func(xl)) <= abs(func(xr)) else xr``,
    and ``fmin0 = min(func(a), func(b))``, then the algorithm is considered to
    have converged when ``abs(xr - xl) < xatol + abs(xmin) * xrtol`` or
    ``fun(xmin) <= fatol + abs(fmin0) * frtol``. This is equivalent to the
    termination condition described in [1]_ with ``xrtol = 4e-10``,
    ``xatol = 1e-5``, and ``fatol = frtol = 0``. The default values are
    ``xatol = 2e-12``, ``xrtol = 4 * np.finfo(float).eps``, ``frtol = 0``,
    and ``fatol`` is the smallest normal number of the ``dtype`` returned
    by ``func``.

    References
    ----------

    .. [1] Chandrupatla, Tirupathi R.
        "A new hybrid quadratic/bisection algorithm for finding the zero of a
        nonlinear function without using derivatives".
        Advances in Engineering Software, 28(3), 145-149.
        https://doi.org/10.1016/s0965-9978(96)00051-8

    See Also
    --------
    brentq, brenth, ridder, bisect, newton

    Examples
    --------
    >>> from scipy import optimize
    >>> def f(x, c):
    ...     return x**3 - 2*x - c
    >>> c = 5
    >>> res = optimize._zeros_py._chandrupatla(f, 0, 3, args=(c,))
    >>> res.x
    2.0945514818937463

    >>> c = [3, 4, 5]
    >>> res = optimize._zeros_py._chandrupatla(f, 0, 3, args=(c,))
    >>> res.x
    array([1.8932892 , 2.        , 2.09455148])

    """
    res = _chandrupatla_iv(func, args, xatol, xrtol,
                           fatol, frtol, maxiter, callback)
    func, args, xatol, xrtol, fatol, frtol, maxiter, callback = res

    # Initialization
    xs, fs, args, shape, dtype = _scalar_optimization_initialize(func, (a, b),
                                                                 args)
    x1, x2 = xs
    f1, f2 = fs
    status = np.full_like(x1, _EINPROGRESS, dtype=int)  # in progress
    nit, nfev = 0, 2  # two function evaluations performed above
    xatol = _xtol if xatol is None else xatol
    xrtol = _rtol if xrtol is None else xrtol
    fatol = np.finfo(dtype).tiny if fatol is None else fatol
    frtol = frtol * np.minimum(np.abs(f1), np.abs(f2))
    work = OptimizeResult(x1=x1, f1=f1, x2=x2, f2=f2, x3=None, f3=None, t=0.5,
                          xatol=xatol, xrtol=xrtol, fatol=fatol, frtol=frtol,
                          nit=nit, nfev=nfev, status=status)
    res_work_pairs = [('status', 'status'), ('x', 'xmin'), ('fun', 'fmin'),
                      ('nit', 'nit'), ('nfev', 'nfev'), ('xl', 'x1'),
                      ('fl', 'f1'), ('xr', 'x2'), ('fr', 'f2')]

    def pre_func_eval(work):
        # [1] Figure 1 (first box)
        x = work.x1 + work.t * (work.x2 - work.x1)
        return x

    def post_func_eval(x, f, work):
        # [1] Figure 1 (first diamond and boxes)
        # Note: y/n are reversed in figure; compare to BASIC in appendix
        work.x3, work.f3 = work.x2.copy(), work.f2.copy()
        j = np.sign(f) == np.sign(work.f1)
        nj = ~j
        work.x3[j], work.f3[j] = work.x1[j], work.f1[j]
        work.x2[nj], work.f2[nj] = work.x1[nj], work.f1[nj]
        work.x1, work.f1 = x, f

    def check_termination(work):
        # [1] Figure 1 (second diamond)
        # Check for all terminal conditions and record statuses.

        # See [1] Section 4 (first two sentences)
        i = np.abs(work.f1) < np.abs(work.f2)
        work.xmin = np.choose(i, (work.x2, work.x1))
        work.fmin = np.choose(i, (work.f2, work.f1))
        stop = np.zeros_like(work.x1, dtype=bool)  # termination condition met

        # This is the convergence criterion used in bisect. Chandrupatla's
        # criterion is equivalent to this except with a factor of 4 on `xrtol`.
        work.dx = abs(work.x2 - work.x1)
        work.tol = abs(work.xmin) * work.xrtol + work.xatol
        i = work.dx < work.tol
        # Modify in place to incorporate tolerance on function value. Note that
        # `frtol` has been redefined as `frtol = frtol * np.minimum(f1, f2)`,
        # where `f1` and `f2` are the function evaluated at the original ends of
        # the bracket.
        i |= np.abs(work.fmin) <= work.fatol + work.frtol
        work.status[i] = _ECONVERGED
        stop[i] = True

        i = (np.sign(work.f1) == np.sign(work.f2)) & ~stop
        work.xmin[i], work.fmin[i], work.status[i] = np.nan, np.nan, _ESIGNERR
        stop[i] = True

        i = ~((np.isfinite(work.x1) & np.isfinite(work.x2)
               & np.isfinite(work.f1) & np.isfinite(work.f2)) | stop)
        work.xmin[i], work.fmin[i], work.status[i] = np.nan, np.nan, _EVALUEERR
        stop[i] = True

        return stop

    def post_termination_check(work):
        # [1] Figure 1 (third diamond and boxes / Equation 1)
        xi1 = (work.x1 - work.x2) / (work.x3 - work.x2)
        phi1 = (work.f1 - work.f2) / (work.f3 - work.f2)
        alpha = (work.x3 - work.x1) / (work.x2 - work.x1)
        j = ((1 - np.sqrt(1 - xi1)) < phi1) & (phi1 < np.sqrt(xi1))

        f1j, f2j, f3j, alphaj = work.f1[j], work.f2[j], work.f3[j], alpha[j]
        t = np.full_like(alpha, 0.5)
        t[j] = (f1j / (f1j - f2j) * f3j / (f3j - f2j)
                - alphaj * f1j / (f3j - f1j) * f2j / (f2j - f3j))

        # [1] Figure 1 (last box; see also BASIC in appendix with comment
        # "Adjust T Away from the Interval Boundary")
        tl = 0.5 * work.tol / work.dx
        work.t = np.clip(t, tl, 1 - tl)

    def customize_result(res, shape):
        xl, xr, fl, fr = res['xl'], res['xr'], res['fl'], res['fr']
        i = res['xl'] < res['xr']
        res['xl'] = np.choose(i, (xr, xl))
        res['xr'] = np.choose(i, (xl, xr))
        res['fl'] = np.choose(i, (fr, fl))
        res['fr'] = np.choose(i, (fl, fr))
        return shape

    return _scalar_optimization_loop(work, callback, shape,
                                     maxiter, func, args, dtype,
                                     pre_func_eval, post_func_eval,
                                     check_termination, post_termination_check,
                                     customize_result, res_work_pairs)


def _scalar_optimization_loop(work, callback, shape, maxiter,
                              func, args, dtype, pre_func_eval, post_func_eval,
                              check_termination, post_termination_check,
                              customize_result, res_work_pairs):
    """Main loop of a vectorized scalar optimization algorithm

    Parameters
    ----------
    work : OptimizeResult
        All variables that need to be retained between iterations. Must
        contain attributes `nit`, `nfev`, and `success`
    callback : callable
        User-specified callback function
    shape : tuple of ints
        The shape of all output arrays
    maxiter :
        Maximum number of iterations of the algorithm
    func : callable
        The user-specified callable that is being optimized or solved
    args : tuple
        Additional positional arguments to be passed to `func`.
    dtype : NumPy dtype
        The common dtype of all abscissae and function values
    pre_func_eval : callable
        A function that accepts `work` and returns `x`, the active elements
        of `x` at which `func` will be evaluated. May modify attributes
        of `work` with any algorithmic steps that need to happen
         at the beginning of an iteration, before `func` is evaluated,
    post_func_eval : callable
        A function that accepts `x`, `func(x)`, and `work`. May modify
        attributes of `work` with any algorithmic steps that need to happen
         in the middle of an iteration, after `func` is evaluated but before
         the termination check.
    check_termination : callable
        A function that accepts `work` and returns `stop`, a boolean array
        indicating which of the active elements have met a termination
        condition.
    post_termination_check : callable
        A function that accepts `work`. May modify `work` with any algorithmic
        steps that need to happen after the termination check and before the
        end of the iteration.
    customize_result : callable
        A function that accepts `res` and `shape` and returns `shape`. May
        modify `res` (in-place) according to preferences (e.g. rearrange
        elements between attributes) and modify `shape` if needed.
    res_work_pairs : list of (str, str)
        Identifies correspondence between attributes of `res` and attributes
        of `work`; i.e., attributes of active elements of `work` will be
        copied to the appropriate indices of `res` when appropriate. The order
        determines the order in which OptimizeResult attributes will be
        pretty-printed.

    Returns
    -------
    res : OptimizeResult
        The final result object

    Notes
    -----
    Besides providing structure, this framework provides several important
    services for a vectorized optimization algorithm.

    - It handles common tasks involving iteration count, function evaluation
      count, a user-specified callback, and associated termination conditions.
    - It compresses the attributes of `work` to eliminate unnecessary
      computation on elements that have already converged.

    """
    cb_terminate = False

    # Initialize the result object and active element index array
    n_elements = int(np.prod(shape)) or 1
    active = np.arange(n_elements)  # in-progress element indices
    res_dict = {i: np.zeros(n_elements, dtype=dtype) for i, j in res_work_pairs}
    res_dict['success'] = np.zeros(n_elements, dtype=bool)
    res_dict['status'] = np.full(n_elements, _EINPROGRESS)
    res_dict['nit'] = np.zeros(n_elements, dtype=int)
    res_dict['nfev'] = np.zeros(n_elements, dtype=int)
    res = OptimizeResult(res_dict)
    work.args = args

    active = _scalar_optimization_check_termination(
        work, res, res_work_pairs, active, check_termination)

    if callback is not None:
        temp = _scalar_optimization_prepare_result(
            work, res, res_work_pairs, active, shape, customize_result)
        if _call_callback_maybe_halt(callback, temp):
            cb_terminate = True

    while work.nit < maxiter and active.size and not cb_terminate:
        x = pre_func_eval(work)

        if work.args and work.args[0].ndim != x.ndim:
            # `x` always starts as 1D. If the SciPy function that uses
            # _scalar_optimization_loop added dimensions to `x`, we need to
            # add them to the elements of `args`.
            dims = np.arange(x.ndim, dtype=np.int64)
            work.args = [np.expand_dims(arg, tuple(dims[arg.ndim:]))
                         for arg in work.args]

        f = func(x, *work.args)
        f = np.asarray(f, dtype=dtype)
        work.nfev += 1 if x.ndim == 1 else x.shape[-1]

        post_func_eval(x, f, work)

        work.nit += 1
        active = _scalar_optimization_check_termination(
            work, res, res_work_pairs, active, check_termination)

        if callback is not None:
            temp = _scalar_optimization_prepare_result(
                work, res, res_work_pairs, active, shape, customize_result)
            if _call_callback_maybe_halt(callback, temp):
                cb_terminate = True
                break
        if active.size == 0:
            break

        post_termination_check(work)

    work.status[:] = _ECALLBACK if cb_terminate else _ECONVERR
    return _scalar_optimization_prepare_result(
        work, res, res_work_pairs, active, shape, customize_result)


def _chandrupatla_iv(func, args, xatol, xrtol,
                     fatol, frtol, maxiter, callback):
    # Input validation for `_chandrupatla`

    if not callable(func):
        raise ValueError('`func` must be callable.')

    if not np.iterable(args):
        args = (args,)

    tols = np.asarray([xatol if xatol is not None else 1,
                       xrtol if xrtol is not None else 1,
                       fatol if fatol is not None else 1,
                       frtol if frtol is not None else 1])
    if (not np.issubdtype(tols.dtype, np.number) or np.any(tols < 0)
            or np.any(np.isnan(tols)) or tols.shape != (4,)):
        raise ValueError('Tolerances must be non-negative scalars.')

    maxiter_int = int(maxiter)
    if maxiter != maxiter_int or maxiter < 0:
        raise ValueError('`maxiter` must be a non-negative integer.')

    if callback is not None and not callable(callback):
        raise ValueError('`callback` must be callable.')

    return func, args, xatol, xrtol, fatol, frtol, maxiter, callback


def _scalar_optimization_initialize(func, xs, args, complex_ok=False):
    """Initialize abscissa, function, and args arrays for elementwise function

    Parameters
    ----------
    func : callable
        An elementwise function with signature

            func(x: ndarray, *args) -> ndarray

        where each element of ``x`` is a finite real and ``args`` is a tuple,
        which may contain an arbitrary number of arrays that are broadcastable
        with ``x``.
    xs : tuple of arrays
        Finite real abscissa arrays. Must be broadcastable.
    args : tuple, optional
        Additional positional arguments to be passed to `func`.

    Returns
    -------
    xs, fs, args : tuple of arrays
        Broadcasted, writeable, 1D abscissa and function value arrays (or
        NumPy floats, if appropriate). The dtypes of the `xs` and `fs` are
        `xfat`; the dtype of the `args` are unchanged.
    shape : tuple of ints
        Original shape of broadcasted arrays.
    xfat : NumPy dtype
        Result dtype of abscissae, function values, and args determined using
        `np.result_type`, except integer types are promoted to `np.float64`.

    Raises
    ------
    ValueError
        If the result dtype is not that of a real scalar

    Notes
    -----
    Useful for initializing the input of SciPy functions that accept
    an elementwise callable, abscissae, and arguments; e.g.
    `scipy.optimize._chandrupatla`.
    """
    nx = len(xs)

    # Try to preserve `dtype`, but we need to ensure that the arguments are at
    # least floats before passing them into the function; integers can overflow
    # and cause failure.
    # There might be benefit to combining the `xs` into a single array and
    # calling `func` once on the combined array. For now, keep them separate.
    xas = np.broadcast_arrays(*xs, *args)  # broadcast and rename
    xat = np.result_type(*[xa.dtype for xa in xas])
    xat = np.float64 if np.issubdtype(xat, np.integer) else xat
    xs, args = xas[:nx], xas[nx:]
    xs = [x.astype(xat, copy=False)[()] for x in xs]
    fs = [np.asarray(func(x, *args)) for x in xs]
    shape = xs[0].shape

    message = ("The shape of the array returned by `func` must be the same as "
               "the broadcasted shape of `x` and all other `args`.")
    shapes_equal = [f.shape == shape for f in fs]
    if not np.all(shapes_equal):
        raise ValueError(message)

    # These algorithms tend to mix the dtypes of the abscissae and function
    # values, so figure out what the result will be and convert them all to
    # that type from the outset.
    xfat = np.result_type(*([f.dtype for f in fs] + [xat]))
    if not complex_ok and not np.issubdtype(xfat, np.floating):
        raise ValueError("Abscissae and function output must be real numbers.")
    xs = [x.astype(xfat, copy=True)[()] for x in xs]
    fs = [f.astype(xfat, copy=True)[()] for f in fs]

    # To ensure that we can do indexing, we'll work with at least 1d arrays,
    # but remember the appropriate shape of the output.
    xs = [x.ravel() for x in xs]
    fs = [f.ravel() for f in fs]
    args = [arg.flatten() for arg in args]
    return xs, fs, args, shape, xfat


def _scalar_optimization_check_termination(work, res, res_work_pairs, active,
                                           check_termination):
    # Checks termination conditions, updates elements of `res` with
    # corresponding elements of `work`, and compresses `work`.

    stop = check_termination(work)

    if np.any(stop):
        # update the active elements of the result object with the active
        # elements for which a termination condition has been met
        _scalar_optimization_update_active(work, res, res_work_pairs, active,
                                           stop)

        # compress the arrays to avoid unnecessary computation
        proceed = ~stop
        active = active[proceed]
        for key, val in work.items():
            work[key] = val[proceed] if isinstance(val, np.ndarray) else val
        work.args = [arg[proceed] for arg in work.args]

    return active


def _scalar_optimization_update_active(work, res, res_work_pairs, active,
                                       mask=None):
    # Update `active` indices of the arrays in result object `res` with the
    # contents of the scalars and arrays in `update_dict`. When provided,
    # `mask` is a boolean array applied both to the arrays in `update_dict`
    # that are to be used and to the arrays in `res` that are to be updated.
    update_dict = {key1: work[key2] for key1, key2 in res_work_pairs}
    update_dict['success'] = work.status == 0

    if mask is not None:
        active_mask = active[mask]
        for key, val in update_dict.items():
            res[key][active_mask] = val[mask] if np.size(val) > 1 else val
    else:
        for key, val in update_dict.items():
            res[key][active] = val


def _scalar_optimization_prepare_result(work, res, res_work_pairs, active,
                                        shape, customize_result):
    # Prepare the result object `res` by creating a copy, copying the latest
    # data from work, running the provided result customization function,
    # and reshaping the data to the original shapes.
    res = res.copy()
    _scalar_optimization_update_active(work, res, res_work_pairs, active)

    shape = customize_result(res, shape)

    for key, val in res.items():
        res[key] = np.reshape(val, shape)[()]
    res['_order_keys'] = ['success'] + [i for i, j in res_work_pairs]
    return OptimizeResult(**res)


def _differentiate_iv(func, x, args, atol, rtol, maxiter, order,
                      initial_step, step_factor, step_direction, callback):
    # Input validation for `_differentiate`

    if not callable(func):
        raise ValueError('`func` must be callable.')

    # x has more complex IV that is taken care of during initialization
    x = np.asarray(x)
    dtype = x.dtype if np.issubdtype(x.dtype, np.inexact) else np.float64

    if not np.iterable(args):
        args = (args,)

    if atol is None:
        atol = np.finfo(dtype).tiny

    if rtol is None:
        rtol = np.sqrt(np.finfo(dtype).eps)

    message = 'Tolerances and step parameters must be non-negative scalars.'
    tols = np.asarray([atol, rtol, initial_step, step_factor])
    if (not np.issubdtype(tols.dtype, np.number)
            or np.any(tols < 0)
            or tols.shape != (4,)):
        raise ValueError(message)
    initial_step, step_factor = tols[2:].astype(dtype)

    maxiter_int = int(maxiter)
    if maxiter != maxiter_int or maxiter <= 0:
        raise ValueError('`maxiter` must be a positive integer.')

    order_int = int(order)
    if order_int != order or order <= 0:
        raise ValueError('`order` must be a positive integer.')

    step_direction = np.sign(step_direction).astype(dtype)
    x, step_direction = np.broadcast_arrays(x, step_direction)
    x, step_direction = x[()], step_direction[()]

    if callback is not None and not callable(callback):
        raise ValueError('`callback` must be callable.')

    return (func, x, args, atol, rtol, maxiter_int, order_int, initial_step,
            step_factor, step_direction, callback)


def _differentiate(func, x, *, args=(), atol=None, rtol=None, maxiter=10,
                   order=8, initial_step=0.5, step_factor=2.0,
                   step_direction=0, callback=None):
    """Evaluate the derivative of an elementwise scalar function numerically.

    Parameters
    ----------
    func : callable
        The function whose derivative is desired. The signature must be::

            func(x: ndarray, *args) -> ndarray

         where each element of ``x`` is a finite real and ``args`` is a tuple,
         which may contain an arbitrary number of arrays that are broadcastable
         with `x`. ``func`` must be an elementwise function: each element
         ``func(x)[i]`` must equal ``func(x[i])`` for all indices ``i``.
    x : array_like
        Abscissae at which to evaluate the derivative.
    args : tuple, optional
        Additional positional arguments to be passed to `func`. Must be arrays
        broadcastable with `x`. If the callable to be differentiated requires
        arguments that are not broadcastable with `x`, wrap that callable with
        `func`. See Examples.
    atol, rtol : float, optional
        Absolute and relative tolerances for the stopping condition: iteration
        will stop when ``res.error < atol + rtol * abs(res.df)``. The default
        `atol` is the smallest normal number of the appropriate dtype, and
        the default `rtol` is the square root of the precision of the
        appropriate dtype.
    order : int, default: 8
        The (positive integer) order of the finite difference formula to be
        used. Odd integers will be rounded up to the next even integer.
    initial_step : float, default: 0.5
        The (absolute) initial step size for the finite difference derivative
        approximation.
    step_factor : float, default: 2.0
        The factor by which the step size is *reduced* in each iteration; i.e.
        the step size in iteration 1 is ``initial_step/step_factor``. If
        ``step_factor < 1``, subsequent steps will be greater than the initial
        step; this may be useful if steps smaller than some threshold are
        undesirable (e.g. due to subtractive cancellation error).
    maxiter : int, default: 10
        The maximum number of iterations of the algorithm to perform. See
        notes.
    step_direction : array_like
        An array representing the direction of the finite difference steps (for
        use when `x` lies near to the boundary of the domain of the function.)
        Must be broadcastable with `x` and all `args`.
        Where 0 (default), central differences are used; where negative (e.g.
        -1), steps are non-positive; and where positive (e.g. 1), all steps are
        non-negative.
    callback : callable, optional
        An optional user-supplied function to be called before the first
        iteration and after each iteration.
        Called as ``callback(res)``, where ``res`` is an ``OptimizeResult``
        similar to that returned by `_differentiate` (but containing the
        current iterate's values of all variables). If `callback` raises a
        ``StopIteration``, the algorithm will terminate immediately and
        `_differentiate` will return a result.

    Returns
    -------
    res : OptimizeResult
        An instance of `scipy.optimize.OptimizeResult` with the following
        attributes. (The descriptions are written as though the values will be
        scalars; however, if `func` returns an array, the outputs will be
        arrays of the same shape.)

        success : bool
            ``True`` when the algorithm terminated successfully (status ``0``).
        status : int
            An integer representing the exit status of the algorithm.
            ``0`` : The algorithm converged to the specified tolerances.
            ``-1`` : The error estimate increased, so iteration was terminated.
            ``-2`` : The maximum number of iterations was reached.
            ``-3`` : A non-finite value was encountered.
            ``-4`` : Iteration was terminated by `callback`.
            ``1`` : The algorithm is proceeding normally (in `callback` only).
        df : float
            The derivative of `func` at `x`, if the algorithm terminated
            successfully.
        error : float
            An estimate of the error: the magnitude of the difference between
            the current estimate of the derivative and the estimate in the
            previous iteration.
        nit : int
            The number of iterations performed.
        nfev : int
            The number of points at which `func` was evaluated.
        x : float
            The value at which the derivative of `func` was evaluated
            (after broadcasting with `args` and `step_direction`).

    Notes
    -----
    The implementation was inspired by jacobi [1]_, numdifftools [2]_, and
    DERIVEST [3]_, but the implementation follows the theory of Taylor series
    more straightforwardly (and arguably naively so).
    In the first iteration, the derivative is estimated using a finite
    difference formula of order `order` with maximum step size `initial_step`.
    Each subsequent iteration, the maximum step size is reduced by
    `step_factor`, and the derivative is estimated again until a termination
    condition is reached. The error estimate is the magnitude of the difference
    between the current derivative approximation and that of the previous
    iteration.

    The stencils of the finite difference formulae are designed such that
    abscissae are "nested": after `func` is evaluated at ``order + 1``
    points in the first iteration, `func` is evaluated at only two new points
    in each subsequent iteration; ``order - 1`` previously evaluated function
    values required by the finite difference formula are reused, and two
    function values (evaluations at the points furthest from `x`) are unused.

    Step sizes are absolute. When the step size is small relative to the
    magnitude of `x`, precision is lost; for example, if `x` is ``1e20``, the
    default initial step size of ``0.5`` cannot be resolved. Accordingly,
    consider using larger initial step sizes for large magnitudes of `x`.

    The default tolerances are challenging to satisfy at points where the
    true derivative is exactly zero. If the derivative may be exactly zero,
    consider specifying an absolute tolerance (e.g. ``atol=1e-16``) to
    improve convergence.

    References
    ----------
    [1]_ Hans Dembinski (@HDembinski). jacobi.
         https://github.com/HDembinski/jacobi
    [2]_ Per A. Brodtkorb and John D'Errico. numdifftools.
         https://numdifftools.readthedocs.io/en/latest/
    [3]_ John D'Errico. DERIVEST: Adaptive Robust Numerical Differentiation.
         https://www.mathworks.com/matlabcentral/fileexchange/13490-adaptive-robust-numerical-differentiation
    [4]_ Numerical Differentition. Wikipedia.
         https://en.wikipedia.org/wiki/Numerical_differentiation

    Examples
    --------
    Evaluate the derivative of ``np.exp`` at several points ``x``.

    >>> import numpy as np
    >>> from scipy.optimize._zeros_py import _differentiate
    >>> f = np.exp
    >>> df = np.exp  # true derivative
    >>> x = np.linspace(1, 2, 5)
    >>> res = _differentiate(f, x)
    >>> res.df  # approximation of the derivative
    array([2.71828183, 3.49034296, 4.48168907, 5.75460268, 7.3890561 ])
    >>> res.error  # estimate of the error
    array([7.12940817e-12, 9.16688947e-12, 1.17594823e-11, 1.50972568e-11, 1.93942640e-11])
    >>> abs(res.df - df(x))  # true error
    array([3.06421555e-14, 3.01980663e-14, 5.06261699e-14, 6.30606678e-14, 8.34887715e-14])

    Show the convergence of the approximation as the step size is reduced.
    Each iteration, the step size is reduced by `step_factor`, so for
    sufficiently small initial step, each iteration reduces the error by a
    factor of ``1/step_factor**order`` until finite precision arithmetic
    inhibits further improvement.

    >>> iter = list(range(1, 12))  # maximum iterations
    >>> hfac = 2  # step size reduction per iteration
    >>> hdir = [-1, 0, 1]  # compare left-, central-, and right- steps
    >>> order = 4  # order of differentiation formula
    >>> x = 1
    >>> ref = df(x)
    >>> errors = []  # true error
    >>> for i in iter:
    ...     res = _differentiate(f, x, maxiter=i, step_factor=hfac,
    ...                          step_direction=hdir, order=order,
    ...                          atol=0, rtol=0)  # prevent early termination
    ...     errors.append(abs(res.df - ref))
    >>> errors = np.array(errors)
    >>> plt.semilogy(iter, errors[:, 0], label='left differences')
    >>> plt.semilogy(iter, errors[:, 1], label='central differences')
    >>> plt.semilogy(iter, errors[:, 2], label='right differences')
    >>> plt.xlabel('iteration')
    >>> plt.ylabel('error')
    >>> plt.legend()
    >>> plt.show()
    >>> (errors[1, 1] / errors[0, 1], 1 / hfac**order)
    (0.06215223140159822, 0.0625)

    The implementation is vectorized over `x`, `step_direction`, and `args`.
    The function is evaluated once before the first iteration to perform input
    validation and standardization, and once per iteration thereafter.

    >>> def f(x, p):
    ...     print('here')
    ...     f.nit += 1
    ...     return x**p
    >>> f.nit = 0
    >>> def df(x, p):
    ...     return p*x**(p-1)
    >>> x = np.arange(1, 5)
    >>> p = np.arange(1, 6).reshape((-1, 1))
    >>> hdir = np.arange(-1, 2).reshape((-1, 1, 1))
    >>> res = _differentiate(f, x, args=(p,), step_direction=hdir, maxiter=1)
    >>> np.allclose(res.df, df(x, p))
    True
    >>> res.df.shape
    (3, 5, 4)
    >>> f.nit
    2

    """
    # TODO (followup):
    #  - investigate behavior at saddle points
    #  - array initial_step / step_factor?
    #  - multivariate functions?
    #  - vector-valued functions?

    res = _differentiate_iv(func, x, args, atol, rtol, maxiter, order,
                            initial_step, step_factor, step_direction, callback)
    func, x, args, atol, rtol, maxiter, order, h0, fac, hdir, callback = res

    # Initialization
    # Since f(x) (no step) is not needed for central differences, it may be
    # possible to eliminate this function evaluation. However, it's useful for
    # input validation and standardization, and everything else is designed to
    # reduce function calls, so let's keep it simple.
    xs, fs, args, shape, dtype = _scalar_optimization_initialize(func, (x,), args)
    x, f = xs[0], fs[0]
    df = np.full_like(f, np.nan)
    # Ideally we'd broadcast the shape of `hdir` in `_scalar_opt_init`, but
    # it's simpler to do it here than to generalize `_scalar_opt_init` further.
    # `hdir` and `x` are already broadcasted in `_differentiate_iv`, so we know
    # that `hdir` can be broadcasted to the final shape.
    hdir = np.broadcast_to(hdir, shape).flatten()

    status = np.full_like(x, _EINPROGRESS, dtype=int)  # in progress
    nit, nfev = 0, 1  # one function evaluations performed above
    # Boolean indices of left, central, right, and (all) one-sided steps
    il = hdir < 0
    ic = hdir == 0
    ir = hdir > 0
    io = il | ir

    # Most of these attributes are reasonably obvious, but:
    # - `fs` holds all the function values of all active `x`. The zeroth
    #   axis corresponds with active points `x`, the first axis corresponds
    #   with the different steps (in the order described in
    #   `_differentiate_weights`).
    # - `terms` (which could probably use a better name) is half the `order`,
    #   which is always even.
    work = OptimizeResult(x=x, df=df, fs=f[:, np.newaxis], error=np.nan, h=h0,
                          df_last=np.nan, error_last=np.nan, h0=h0, fac=fac,
                          atol=atol, rtol=rtol, nit=nit, nfev=nfev,
                          status=status, dtype=dtype, terms=(order+1)//2,
                          hdir=hdir, il=il, ic=ic, ir=ir, io=io)
    # This is the correspondence between terms in the `work` object and the
    # final result. In this case, the mapping is trivial. Note that `success`
    # is prepended automatically.
    res_work_pairs = [('status', 'status'), ('df', 'df'), ('error', 'error'),
                      ('nit', 'nit'), ('nfev', 'nfev'), ('x', 'x')]

    def pre_func_eval(work):
        """Determine the abscissae at which the function needs to be evaluated.

        See `_differentiate_weights` for a description of the stencil (pattern
        of the abscissae).

        In the first iteration, there is only one stored function value in
        `work.fs`, `f(x)`, so we need to evaluate at `order` new points. In
        subsequent iterations, we evaluate at two new points. Note that
        `work.x` is always flattened into a 1D array after broadcasting with
        all `args`, so we add a new axis at the end and evaluate all point
        in one call to the function.

        For improvement:
        - Consider measuring the step size actually taken, since `(x + h) - x`
          is not identically equal to `h` with floating point arithmetic.
        - Adjust the step size automatically if `x` is too big to resolve the
          step.
        - We could probably save some work if there are no central difference
          steps or no one-sided steps.
        """
        n = work.terms  # half the order
        h = work.h  # step size
        c = work.fac  # step reduction factor
        d = c**0.5  # square root of step reduction factor (one-sided stencil)
        # Note - no need to be careful about dtypes until we allocate `x_eval`

        if work.nit == 0:
            hc = h / c**np.arange(n)
            hc = np.concatenate((-hc[::-1], hc))
        else:
            hc = np.asarray([-h, h]) / c**(n-1)

        if work.nit == 0:
            hr = h / d**np.arange(2*n)
        else:
            hr = np.asarray([h, h/d]) / c**(n-1)

        n_new = 2*n if work.nit == 0 else 2  # number of new abscissae
        x_eval = np.zeros((len(work.hdir), n_new), dtype=work.dtype)
        il, ic, ir = work.il, work.ic, work.ir
        x_eval[ir] = work.x[ir, np.newaxis] + hr
        x_eval[ic] = work.x[ic, np.newaxis] + hc
        x_eval[il] = work.x[il, np.newaxis] - hr
        return x_eval

    def post_func_eval(x, f, work):
        """ Estimate the derivative and error from the function evaluations

        As in `pre_func_eval`: in the first iteration, there is only one stored
        function value in `work.fs`, `f(x)`, so we need to add the `order` new
        points. In subsequent iterations, we add two new points. The tricky
        part is getting the order to match that of the weights, which is
        described in `_differentiate_weights`.

        For improvement:
        - Change the order of the weights (and steps in `pre_func_eval`) to
          simplify `work_fc` concatenation and eliminate `fc` concatenation.
        - It would be simple to do one-step Richardson extrapolation with `df`
          and `df_last` to increase the order of the estimate and/or improve
          the error estimate.
        - Process the function evaluations in a more numerically favorable
          way. For instance, combining the pairs of central difference evals
          into a second-order approximation and using Richardson extrapolation
          to produce a higher order approximation seemed to retain accuracy up
          to very high order.
        - Alternatively, we could use `polyfit` like Jacobi. An advantage of
          fitting polynomial to more points than necessary is improved noise
          tolerance.
        """
        n = work.terms
        n_new = n if work.nit == 0 else 1
        il, ic, io = work.il, work.ic, work.io

        # Central difference
        # `work_fc` is *all* the points at which the function has been evaluated
        # `fc` is the points we're using *this iteration* to produce the estimate
        work_fc = (f[ic, :n_new], work.fs[ic, :], f[ic, -n_new:])
        work_fc = np.concatenate(work_fc, axis=-1)
        if work.nit == 0:
            fc = work_fc
        else:
            fc = (work_fc[:, :n], work_fc[:, n:n+1], work_fc[:, -n:])
            fc = np.concatenate(fc, axis=-1)

        # One-sided difference
        work_fo = np.concatenate((work.fs[io, :], f[io, :]), axis=-1)
        if work.nit == 0:
            fo = work_fo
        else:
            fo = np.concatenate((work_fo[:, 0:1], work_fo[:, -2*n:]), axis=-1)

        work.fs = np.zeros((len(ic), work.fs.shape[-1] + 2*n_new))
        work.fs[ic] = work_fc
        work.fs[io] = work_fo

        wc, wo = _differentiate_weights(work, n)
        work.df_last = work.df.copy()
        work.df[ic] = fc @ wc / work.h
        work.df[io] = fo @ wo / work.h
        work.df[il] *= -1

        work.h /= work.fac
        work.error_last = work.error
        # Simple error estimate - the difference in derivative estimates between
        # this iteration and the last. This is typically conservative because if
        # convergence has begin, the true error is much closer to the difference
        # between the current estimate and the *next* error estimate. However,
        # we could use Richarson extrapolation to produce an error estimate that
        # is one order higher, and take the difference between that and
        # `work.df` (which would just be constant factor that depends on `fac`.)
        work.error = abs(work.df - work.df_last)

    def check_termination(work):
        """Terminate due to convergence, non-finite values, or error increase"""
        stop = np.zeros_like(work.df).astype(bool)

        i = work.error < work.atol + work.rtol*abs(work.df)
        work.status[i] = _ECONVERGED
        stop[i] = True

        if work.nit > 0:
            i = ~((np.isfinite(work.x) & np.isfinite(work.df)) | stop)
            work.df[i], work.status[i] = np.nan, _EVALUEERR
            stop[i] = True

        # With infinite precision, there is a step size below which
        # all smaller step sizes will reduce the error. But in floating point
        # arithmetic, catastrophic cancellation will begin to cause the error
        # to increase again. This heuristic tries to avoid step sizes that are
        # too small. There may be more theoretically sound approaches for
        # detecting a step size that minimizes the total error, but this
        # heuristic seems simple and effective.
        i = (work.error > work.error_last*10) & ~stop
        work.status[i] = _EERRORINCREASE
        stop[i] = True

        return stop

    def post_termination_check(work):
        return

    def customize_result(res, shape):
        return shape

    return _scalar_optimization_loop(work, callback, shape,
                                     maxiter, func, args, dtype,
                                     pre_func_eval, post_func_eval,
                                     check_termination, post_termination_check,
                                     customize_result, res_work_pairs)


def _differentiate_weights(work, n):
    # This produces the weights of the finite difference formula for a given
    # stencil. In experiments, use of a second-order central difference formula
    # with Richardson extrapolation was more accurate numerically, but it was
    # more complicated, and it would have become even more complicated when
    # adding support for one-sided differences. However, now that all the
    # function evaluation values are stored, they can be processed in whatever
    # way is desired to produce the derivative estimate. We leave alternative
    # approaches to future work. To be more self-contained, here is the theory
    # for deriving the weights below.
    #
    # Recall that the Taylor expansion of a univariate, scalar-values function
    # about a point `x` may be expressed as:
    #      f(x + h)  =     f(x) + f'(x)*h + f''(x)/2!*h**2  + O(h**3)
    # Suppose we evaluate f(x), f(x+h), and f(x-h).  We have:
    #      f(x)      =     f(x)
    #      f(x + h)  =     f(x) + f'(x)*h + f''(x)/2!*h**2  + O(h**3)
    #      f(x - h)  =     f(x) - f'(x)*h + f''(x)/2!*h**2  + O(h**3)
    # We can solve for weights `wi` such that:
    #   w1*f(x)      = w1*(f(x))
    # + w2*f(x + h)  = w2*(f(x) + f'(x)*h + f''(x)/2!*h**2) + O(h**3)
    # + w3*f(x - h)  = w3*(f(x) - f'(x)*h + f''(x)/2!*h**2) + O(h**3)
    #                =     0    + f'(x)*h + 0               + O(h**3)
    # Then
    #     f'(x) ~ (w1*f(x) + w2*f(x+h) + w3*f(x-h))/h
    # is a finite difference derivative approximation with error O(h**2),
    # and so it is said to be a "second-order" approximation. Under certain
    # conditions (e.g. well-behaved function, `h` sufficiently small), the
    # error in the approximation will decrease with h**2; that is, if `h` is
    # reduced by a factor of 2, the error is reduced by a factor of 4.
    #
    # By default, we use eighth-order formulae. Our central-difference formula
    # uses abscissae:
    #   x-h/c**3, x-h/c**2, x-h/c, x-h, x, x+h, x+h/c, x+h/c**2, x+h/c**3
    # where `c` is the step factor. (Typically, the step factor is greater than
    # one, so the outermost points - as written above - are actually closest to
    # `x`.) This "stencil" is chosen so that each iteration, the step can be
    # reduced by the factor `c`, and most of the function evaluations can be
    # reused with the new step size. For example, in the next iteration, we
    # will have:
    #   x-h/c**4, x-h/c**3, x-h/c**2, x-h/c, x, x+h/c, x+h/c**2, x+h/c**3, x+h/c**4
    # We do not reuse `x-h` and `x+h` for the new derivative estimate.
    # While this would increase the order of the formula and thus the
    # theoretical convergence rate, it is also less stable numerically.
    # (As noted above, there are other ways of processing the values that are
    # more stable. Thus, even now we store `f(x-h)` and `f(x+h)` in `work.fs`
    # to simplify future development of this sort of improvement.)
    #
    # The (right) one-sided formula is produced similarly using abscissae
    #   x, x+h, x+h/d, x+h/d**2, ..., x+h/d**6, x+h/d**7, x+h/d**7
    # where `d` is the square root of `c`. (The left one-sided formula simply
    # uses -h.) When the step size is reduced by factor `c = d**2`, we have
    # abscissae:
    #   x, x+h/d**2, x+h/d**3..., x+h/d**8, x+h/d**9, x+h/d**9
    # `d` is chosen as the square root of `c` so that the rate of the step-size
    # reduction is the same per iteration as in the central difference case.
    # Note that because the central difference formulas are inherently of even
    # order, for simplicity, we use only even-order formulas for one-sided
    # differences, too.

    # It's possible for the user to specify `fac` in, say, double precision but
    # `x` and `args` in single precision. `fac` gets converted to single
    # precision, but we should always use double precision for the intermediate
    # calculations here to avoid additional error in the weights.
    fac = work.fac.astype(np.float64)

    # Note that if the user switches back to floating point precision with
    # `x` and `args`, then `fac` will not necessarily equal the (lower
    # precision) cached `_differentiate_weights.fac`, and the weights will
    # need to be recalculated. This could be fixed, but it's late, and of
    # low consequence.
    if fac != _differentiate_weights.fac:
        _differentiate_weights.central = []
        _differentiate_weights.right = []
        _differentiate_weights.fac = fac

    if len(_differentiate_weights.central) != 2*n + 1:
        # Central difference weights. Consider refactoring this; it could
        # probably be more compact.
        i = np.arange(-n, n + 1)
        p = np.abs(i) - 1.  # center point has power `p` -1, but sign `s` is 0
        s = np.sign(i)

        h = s / fac ** p
        A = np.vander(h, increasing=True).T
        b = np.zeros(2*n + 1)
        b[1] = 1
        weights = np.linalg.solve(A, b)

        # Enforce identities to improve accuracy
        weights[n] = 0
        for i in range(n):
            weights[-i-1] = -weights[i]

        # Cache the weights. We only need to calculate them once unless
        # the step factor changes.
        _differentiate_weights.central = weights

        # One-sided difference weights. The left one-sided weights (with
        # negative steps) are simply the negative of the right one-sided
        # weights, so no need to compute them separately.
        i = np.arange(2*n + 1)
        p = i - 1.
        s = np.sign(i)

        h = s / np.sqrt(fac) ** p
        A = np.vander(h, increasing=True).T
        b = np.zeros(2 * n + 1)
        b[1] = 1
        weights = np.linalg.solve(A, b)

        _differentiate_weights.right = weights

    return (_differentiate_weights.central.astype(work.dtype, copy=False),
            _differentiate_weights.right.astype(work.dtype, copy=False))
_differentiate_weights.central = []
_differentiate_weights.right = []
_differentiate_weights.fac = None<|MERGE_RESOLUTION|>--- conflicted
+++ resolved
@@ -15,14 +15,9 @@
 
 # Must agree with CONVERGED, SIGNERR, CONVERR, ...  in zeros.h
 _ECONVERGED = 0
-<<<<<<< HEAD
-_ESIGNERR = -1
-_EOTHERCONVERGED = -1
-=======
 _ESIGNERR = -1  # used in _chandrupatla
 _EERRORINCREASE = -1  # used in _differentiate
 _ELIMITS = -1  # used in _bracket_root
->>>>>>> c66a6462
 _ECONVERR = -2
 _EVALUEERR = -3
 _ECALLBACK = -4
@@ -1429,12 +1424,7 @@
     b = a + 1 if b is None else b
     min = -np.inf if min is None else min
     max = np.inf if max is None else max
-<<<<<<< HEAD
-    # golden ratio as suggested in gh-18348, but higher values are faster.
-    factor = .5 + .5*5**.5 if factor is None else factor
-=======
     factor = 2. if factor is None else factor
->>>>>>> c66a6462
     a, b, min, max, factor = np.broadcast_arrays(a, b, min, max, factor)
 
     if not np.issubdtype(b.dtype, np.number) or np.iscomplex(b).any():
@@ -1460,13 +1450,8 @@
     if not maxiter == maxiter_int or maxiter < 0:
         raise ValueError(message)
 
-<<<<<<< HEAD
     # if not np.all((min <= a) & (a < b) & (b <= max)):
     #     raise ValueError('`min <= a < b <= max` must be True (elementwise).')
-=======
-    if not np.all((min <= a) & (a < b) & (b <= max)):
-        raise ValueError('`min <= a < b <= max` must be True (elementwise).')
->>>>>>> c66a6462
 
     return func, a, b, min, max, factor, args, maxiter
 
@@ -1475,25 +1460,13 @@
                   args=(), maxiter=1000):
     """Bracket the root of a monotonic scalar function of one variable
 
-<<<<<<< HEAD
-=======
     This function works elementwise when `a`, `b`, `min`, `max`, `factor`, and
     the elements of `args` are broadcastable arrays.
 
->>>>>>> c66a6462
     Parameters
     ----------
     func : callable
         The function for which the root is to be bracketed.
-<<<<<<< HEAD
-    a, b : float
-        Starting guess of bracket, which need not contain a root. Must be
-        broadcastable with one another. If `b` is not provided, ``b = a + 1``.
-    min, max : float, optional
-        Minimum and maximum allowable endpoints of the bracket, inclusive. Must
-        be broadcastable with `a` and `b`.
-    factor : float, default: golden ratio
-=======
         The signature must be::
 
             func(x: ndarray, *args) -> ndarray
@@ -1509,22 +1482,15 @@
         Minimum and maximum allowable endpoints of the bracket, inclusive. Must
         be broadcastable with `a` and `b`.
     factor : float array_like, default: 2
->>>>>>> c66a6462
         The factor used to grow the bracket. See notes for details.
     args : tuple, optional
         Additional positional arguments to be passed to `func`.  Must be arrays
         broadcastable with `a`, `b`, `min`, and `max`. If the callable to be
-<<<<<<< HEAD
         bracketed requires arguments that are not broadcastable with these
         arrays, wrap that callable with `func` such that `func` accepts
         only `x` and broadcastable arrays.
     maxiter : int, optional
         The maximum number of iterations of the algorithm to perform.
-=======
-        differentiated requires arguments that are not broadcastable with the
-        other arrays, wrap that callable with `func` such that `func` accepts
-        only `x` and broadcastable arrays.
->>>>>>> c66a6462
 
     Returns
     -------
@@ -1535,9 +1501,10 @@
         arrays of the same shape.
 
         xl, xr : float
-<<<<<<< HEAD
             The lower and upper ends of the bracket, if the algorithm
             terminated successfully.
+        fl, fr : float
+            The function value at the lower and upper ends of the bracket.
         nfev : int
             The number of function evaluations required to find the bracket.
             This is distinct from the number of times `func` is *called*
@@ -1547,82 +1514,44 @@
             The number of iterations of the algorithm that were performed.
         status : int
             An integer representing the exit status of the algorithm.
-            ``0`` : The algorithm found a bracket.
-            ``-2`` : The maximum number of iterations was reached.
-            ``-3`` : A non-finite value was encountered.
+
+            - ``0`` : The algorithm produced a valid bracket.
+            - ``-1`` : The bracket expanded to the allowable limits without finding a bracket.
+            - ``-2`` : The maximum number of iterations was reached.
+            - ``-3`` : A non-finite value was encountered.
+            - ``-4`` : Iteration was terminated by `callback`.
+            - ``1`` : The algorithm is proceeding normally (in `callback` only).
+            - ``2`` : A bracket was found in the opposite search direction (in `callback` only).
+
         success : bool
             ``True`` when the algorithm terminated successfully (status ``0``).
-        fl, fr : float
-            The function value at the lower and upper ends of the bracket.
-=======
-            The lower and upper ends of the bracket.
-        fl, fr : float
-            The function value at the lower and upper ends of the bracket.
-        nfev : int
-            The number of times the function was called to find the root.
-        nit : int
-            The number of iterations of Chandrupatla's algorithm performed.
-        status : int
-            An integer representing the exit status of the algorithm.
-            ``0`` : The algorithm produced a valid bracket.
-            ``-1`` : The bracket expanded to the allowable limits without finding a bracket.
-            ``-2`` : The maximum number of iterations was reached.
-            ``-3`` : A non-finite value was encountered.
-            ``-4`` : Iteration was terminated by `callback`.
-            ``1`` : The algorithm is proceeding normally (in `callback` only).
-            ``2`` : A bracket was found in the opposite search direction (in `callback` only).
-
-        success : bool
-            ``True`` when the algorithm terminated successfully (status ``0``).
->>>>>>> c66a6462
 
     Notes
-    -----
+    -----s
     This function generalizes an algorithm found in pieces throughout
     `scipy.stats`. The strategy is to iteratively grow the bracket `(l, r)`
-<<<<<<< HEAD
      until ``func(l) < 0 < func(r)``. The bracket grows to the left as follows.
-=======
-     until ``func(l) < 0 < func(r)``.
->>>>>>> c66a6462
 
     - If `min` is not provided, the distance between `b` and `l` is iteratively
       increased by `factor`.
     - If `min` is provided, the distance between `min` and `l` is iteratively
-<<<<<<< HEAD
       decreased by `factor`. Note that this also *increases* the bracket size.
-=======
-      decreased by `factor`. Note that this *increases* the bracket size.
->>>>>>> c66a6462
 
     Growth of the bracket to the right is analogous.
 
     Growth of the bracket in one direction stops when the endpoint is no longer
-<<<<<<< HEAD
     finite, the function value at the endpoint is no longer finite, the
-=======
-    finite, the function value at the endpoint is no longer finite, or the
->>>>>>> c66a6462
     endpoint reaches its limiting value (`min` or `max`). Iteration terminates
     when the bracket stops growing in both directions, the bracket surrounds
     the root, or a root is found (accidentally).
 
-<<<<<<< HEAD
     If two brackets are found - that is, a bracket is found on both sides in
     the same iteration, the smaller of the two is returned.
-=======
-    If multiple brackets are found, only the leftmost one is returned.
->>>>>>> c66a6462
     If roots of the function are found, both `l` and `r` are set to the
     leftmost root.
 
     """
     # Todo:
-<<<<<<< HEAD
-    # - check what happens when multiple brackets are found or if a bracket
-    #   and a root is found
-=======
->>>>>>> c66a6462
     # - find bracket with sign change in specified direction
     # - Add tolerance
     # - allow factor < 1?
@@ -1633,10 +1562,7 @@
 
     xs = (a, b)
     temp = _scalar_optimization_initialize(func, xs, args)
-<<<<<<< HEAD
     xs, fs, args, shape, dtype = temp  # line split for PEP8
-
-    n = len(xs[0])
 
     # The approach is to treat the left and right searches as though they were
     # (almost) totally independent one-sided bracket searches. (The interaction
@@ -1645,6 +1571,8 @@
     # `x` is the "moving" end of the bracket
     x = np.concatenate(xs)
     f = np.concatenate(fs)
+    n = len(x) // 2
+
     # `x_last` is the previous location of the moving end of the bracket. If
     # the signs of `f` and `f_last` are different, `x` and `x_last` form a
     # bracket.
@@ -1655,16 +1583,6 @@
     # We don't need to retain the corresponding function value, since the
     # fixed end of the bracket is only needed to compute the new value of the
     # moving end; it is never returned.
-=======
-    xs, fs, args, shape, dtype = temp
-    x = np.concatenate(xs)
-    f = np.concatenate(fs)
-    n = len(x) // 2
-
-    x_last = np.concatenate((x[n:], x[:n]))
-    f_last = np.concatenate((f[n:], f[:n]))
-    x0 = x_last
->>>>>>> c66a6462
 
     min = np.broadcast_to(min, shape).astype(dtype, copy=False).ravel()
     max = np.broadcast_to(max, shape).astype(dtype, copy=False).ravel()
@@ -1675,7 +1593,6 @@
 
     active = np.arange(2*n)
     args = [np.concatenate((arg, arg)) for arg in args]
-<<<<<<< HEAD
 
     # This is needed due to inner workings of `_scalar_optimization_loop`.
     # We're abusing it a tiny bit.
@@ -1691,15 +1608,6 @@
     d = np.zeros_like(x)
     d[i] = x[i] - x0[i]
     d[ni] = limit[ni] - x[ni]
-=======
-    shape = shape + (2,)
-
-    i = np.isinf(limit)
-    ni = ~i
-    d = np.zeros_like(x)
-    d[i] = (x[i] - x0[i]) * factor[i]
-    d[ni] = (limit[ni] - x[ni]) / factor[ni]
->>>>>>> c66a6462
 
     status = np.full_like(x, _EINPROGRESS, dtype=int)  # in progress
     nit, nfev = 0, 1  # one function evaluation per side performed above
@@ -1714,7 +1622,6 @@
                       ('x_last', 'x_last'), ('f_last', 'f_last')]
 
     def pre_func_eval(work):
-<<<<<<< HEAD
         # Initialize moving end of bracket
         x = np.zeros_like(work.x)
 
@@ -1729,54 +1636,28 @@
         ni = ~i  # indices of limited brackets
         work.d[ni] /= work.factor[ni]
         x[ni] = work.limit[ni] - work.d[ni]
-=======
-        work.x_last = work.x
-        work.f_last = work.f
-        i = np.isinf(work.limit)
-        x = np.zeros_like(work.x)
-
-        x[i] = work.x0[i] + work.d[i]
-        work.d[i] *= work.factor[i]
-
-        ni = ~i
-        x[ni] = work.limit[ni] - work.d[ni]
-        work.d[ni] /= work.factor[ni]
->>>>>>> c66a6462
 
         return x
 
     def post_func_eval(x, f, work):
-<<<<<<< HEAD
         # Keep track of the previous location of the moving end so that we can
         # return a narrower bracket. (The alternative is to remember the
         # original fixed end, but then the bracket would be wider than needed.)
         work.x_last = work.x
         work.f_last = work.f
-=======
->>>>>>> c66a6462
         work.x = x
         work.f = f
 
     def check_termination(work):
-<<<<<<< HEAD
         stop = np.zeros_like(work.x, dtype=bool)
 
         # Condition 1: a valid bracket (or the root itself) has been found
         sf = np.sign(work.f)
         sf_last = np.sign(work.f_last)
-=======
-
-        stop = np.zeros_like(work.x, dtype=bool)
-
-        sf = np.sign(work.f)
-        sf_last = np.sign(work.f_last)
-
->>>>>>> c66a6462
         i = (sf_last == -sf) | (sf_last == 0) | (sf == 0)
         work.status[i] = _ECONVERGED
         stop[i] = True
 
-<<<<<<< HEAD
         # Condition 2: the other side's search found a valid bracket.
         # (If we just found a bracket with the rightward search, we can stop
         #  the leftward search, and vice-versa.)
@@ -1796,48 +1677,25 @@
         # Check whether they are still active.
         # To start, we need to find out where in `work.active` they would
         # appear if they are indeed there.
-=======
-        # If we just found a bracket on the right, we can stop looking on the
-        # left, and vice-versa. This is a bit tricky.
-        # Get the integer indices of the elements that can also stop
-        also_stop = (work.active[i] + work.n) % (2*work.n)
-        # Check whether they are still active.
-        # To start, we need to find out whether they would be in `work.active`
-        # if they are indeed there.
->>>>>>> c66a6462
         j = np.searchsorted(work.active, also_stop)
         # If the location exceeds the length of the `work.active`, they are
         # not there.
         j = j[j < len(work.active)]
         # Check whether they are still there.
         j = j[also_stop == work.active[j]]
-<<<<<<< HEAD
         # Now convert these to boolean indices to use with `work.status`.
-        i = np.zeros_like(stop)
-        i[j] = True  # boolean indices of elements that can also stop
-        i = i & ~stop
-        work.status[i] = _EOTHERCONVERGED
-        stop[i] = True
-
-        # Condition 3: moving end of bracket reaches limit
-        i = (work.x == work.limit) & ~stop
-        work.status[i] = _ECONVERR
-        stop[i] = True
-
-        # Condition 4: non-finite value encountered
-=======
-        # Now convert these to boolean indices
         i = np.zeros_like(stop)
         i[j] = True  # boolean indices of elements that can also stop
         i = i & ~stop
         work.status[i] = _ESTOPONESIDE
         stop[i] = True
 
+        # Condition 3: moving end of bracket reaches limit
         i = (work.x == work.limit) & ~stop
         work.status[i] = _ELIMITS
         stop[i] = True
 
->>>>>>> c66a6462
+        # Condition 4: non-finite value encountered
         i = ~(np.isfinite(work.x) & np.isfinite(work.f)) & ~stop
         work.status[i] = _EVALUEERR
         stop[i] = True
@@ -1850,7 +1708,6 @@
     def customize_result(res, shape):
         n = len(res['x']) // 2
 
-<<<<<<< HEAD
         # Because we treat the two one-sided searches as though they were
         # independent, what we keep track of in `work` and what we want to
         # return in `res` look quite different. Combine the results from the
@@ -1859,8 +1716,6 @@
         # - "b" refers to the rightward search (the moving end started at `b`)
         # - "l" refers to the left end of the bracket (closer to -oo)
         # - "r" refers to the right end of the bracket (closer to +oo)
-=======
->>>>>>> c66a6462
         xal = res['x'][:n]
         xar = res['x_last'][:n]
         xbl = res['x_last'][n:]
@@ -1871,7 +1726,6 @@
         fbl = res['f_last'][n:]
         fbr = res['f'][n:]
 
-<<<<<<< HEAD
         # Initialize the brackets and corresponding function values to return
         # to the user. Brackets may not be valid (e.g. there is no root,
         # there weren't enough iterations, NaN encountered), but we still need
@@ -1891,8 +1745,6 @@
         # For example if bracket "a" is valid and smaller than bracket "b" OR
         # if bracket "a" is valid and bracket "b" is not valid, we want to
         # return bracket "a" (and vice versa).
-=======
->>>>>>> c66a6462
         sa = res['status'][:n]
         sb = res['status'][n:]
 
@@ -1902,23 +1754,12 @@
         i1 = ((da <= db) & (sa == 0)) | ((sa == 0) & (sb != 0))
         i2 = ((db <= da) & (sb == 0)) | ((sb == 0) & (sa != 0))
 
-<<<<<<< HEAD
-=======
-        xl = xal.copy()
-        fl = fal.copy()
-        xr = xbr.copy()
-        fr = fbr.copy()
-
->>>>>>> c66a6462
         xr[i1] = xar[i1]
         fr[i1] = far[i1]
         xl[i2] = xbl[i2]
         fl[i2] = fbl[i2]
 
-<<<<<<< HEAD
         # Finish assembling the result object
-=======
->>>>>>> c66a6462
         res['xl'] = xl
         res['xr'] = xr
         res['fl'] = fl
@@ -1926,31 +1767,16 @@
 
         res['nit'] = np.maximum(res['nit'][:n], res['nit'][n:])
         res['nfev'] = res['nfev'][:n] + res['nfev'][n:]
-<<<<<<< HEAD
-        # I was conflicted about what to return for `status` because in
-        # reality there are separate statuses for leftward and rightward
-        # search. Choosing the maximum of the two is somewhat arbitrary, but
-        # it ensures that 0 is reported if the bracket is valid. (Another
-        # option would be to return the two separately, but I don't know if
-        # it's really useful. The status of the other side's search can always
-        # be added later.)
-        res['status'] = np.maximum(sa, sb)
-        res['success'] = (res['status'] == 0)
-
-=======
         # If the status on one side is zero, the status is zero. In any case,
         # report the status from one side only.
         res['status'] = np.choose(sa == 0, (sb, sa))
         res['success'] = (res['status'] == 0)
->>>>>>> c66a6462
+
         del res['x']
         del res['f']
         del res['x_last']
         del res['f_last']
-<<<<<<< HEAD
-
-=======
->>>>>>> c66a6462
+
         return shape[:-1]
 
     return _scalar_optimization_loop(work, callback, shape,
