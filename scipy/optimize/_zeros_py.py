import warnings
from collections import namedtuple
import operator
from . import _zeros
from ._optimize import OptimizeResult
import numpy as np


_iter = 100
_xtol = 2e-12
_rtol = 4 * np.finfo(float).eps

__all__ = ['newton', 'bisect', 'ridder', 'brentq', 'brenth', 'toms748',
           'RootResults']

# Must agree with CONVERGED, SIGNERR, CONVERR, ...  in zeros.h
_ECONVERGED = 0
_ESIGNERR = -1  # used in _chandrupatla
_ECONVERR = -2
_EVALUEERR = -3
_ECALLBACK = -4
_EINPROGRESS = 1

CONVERGED = 'converged'
SIGNERR = 'sign error'
CONVERR = 'convergence error'
VALUEERR = 'value error'
INPROGRESS = 'No error'


flag_map = {_ECONVERGED: CONVERGED, _ESIGNERR: SIGNERR, _ECONVERR: CONVERR,
            _EVALUEERR: VALUEERR, _EINPROGRESS: INPROGRESS}


class RootResults(OptimizeResult):
    """Represents the root finding result.

    Attributes
    ----------
    root : float
        Estimated root location.
    iterations : int
        Number of iterations needed to find the root.
    function_calls : int
        Number of times the function was called.
    converged : bool
        True if the routine converged.
    flag : str
        Description of the cause of termination.
    method : str
        Root finding method used.

    """

    def __init__(self, root, iterations, function_calls, flag, method):
        self.root = root
        self.iterations = iterations
        self.function_calls = function_calls
        self.converged = flag == _ECONVERGED
        if flag in flag_map:
            self.flag = flag_map[flag]
        else:
            self.flag = flag
        self.method = method


def results_c(full_output, r, method):
    if full_output:
        x, funcalls, iterations, flag = r
        results = RootResults(root=x,
                              iterations=iterations,
                              function_calls=funcalls,
                              flag=flag, method=method)
        return x, results
    else:
        return r


def _results_select(full_output, r, method):
    """Select from a tuple of (root, funccalls, iterations, flag)"""
    x, funcalls, iterations, flag = r
    if full_output:
        results = RootResults(root=x,
                              iterations=iterations,
                              function_calls=funcalls,
                              flag=flag, method=method)
        return x, results
    return x


def _wrap_nan_raise(f):

    def f_raise(x, *args):
        fx = f(x, *args)
        f_raise._function_calls += 1
        if np.isnan(fx):
            msg = (f'The function value at x={x} is NaN; '
                   'solver cannot continue.')
            err = ValueError(msg)
            err._x = x
            err._function_calls = f_raise._function_calls
            raise err
        return fx

    f_raise._function_calls = 0
    return f_raise


def newton(func, x0, fprime=None, args=(), tol=1.48e-8, maxiter=50,
           fprime2=None, x1=None, rtol=0.0,
           full_output=False, disp=True):
    """
    Find a root of a real or complex function using the Newton-Raphson
    (or secant or Halley's) method.

    Find a root of the scalar-valued function `func` given a nearby scalar
    starting point `x0`.
    The Newton-Raphson method is used if the derivative `fprime` of `func`
    is provided, otherwise the secant method is used. If the second order
    derivative `fprime2` of `func` is also provided, then Halley's method is
    used.

    If `x0` is a sequence with more than one item, `newton` returns an array:
    the roots of the function from each (scalar) starting point in `x0`.
    In this case, `func` must be vectorized to return a sequence or array of
    the same shape as its first argument. If `fprime` (`fprime2`) is given,
    then its return must also have the same shape: each element is the first
    (second) derivative of `func` with respect to its only variable evaluated
    at each element of its first argument.

    `newton` is for finding roots of a scalar-valued functions of a single
    variable. For problems involving several variables, see `root`.

    Parameters
    ----------
    func : callable
        The function whose root is wanted. It must be a function of a
        single variable of the form ``f(x,a,b,c...)``, where ``a,b,c...``
        are extra arguments that can be passed in the `args` parameter.
    x0 : float, sequence, or ndarray
        An initial estimate of the root that should be somewhere near the
        actual root. If not scalar, then `func` must be vectorized and return
        a sequence or array of the same shape as its first argument.
    fprime : callable, optional
        The derivative of the function when available and convenient. If it
        is None (default), then the secant method is used.
    args : tuple, optional
        Extra arguments to be used in the function call.
    tol : float, optional
        The allowable error of the root's value. If `func` is complex-valued,
        a larger `tol` is recommended as both the real and imaginary parts
        of `x` contribute to ``|x - x0|``.
    maxiter : int, optional
        Maximum number of iterations.
    fprime2 : callable, optional
        The second order derivative of the function when available and
        convenient. If it is None (default), then the normal Newton-Raphson
        or the secant method is used. If it is not None, then Halley's method
        is used.
    x1 : float, optional
        Another estimate of the root that should be somewhere near the
        actual root. Used if `fprime` is not provided.
    rtol : float, optional
        Tolerance (relative) for termination.
    full_output : bool, optional
        If `full_output` is False (default), the root is returned.
        If True and `x0` is scalar, the return value is ``(x, r)``, where ``x``
        is the root and ``r`` is a `RootResults` object.
        If True and `x0` is non-scalar, the return value is ``(x, converged,
        zero_der)`` (see Returns section for details).
    disp : bool, optional
        If True, raise a RuntimeError if the algorithm didn't converge, with
        the error message containing the number of iterations and current
        function value. Otherwise, the convergence status is recorded in a
        `RootResults` return object.
        Ignored if `x0` is not scalar.
        *Note: this has little to do with displaying, however,
        the `disp` keyword cannot be renamed for backwards compatibility.*

    Returns
    -------
    root : float, sequence, or ndarray
        Estimated location where function is zero.
    r : `RootResults`, optional
        Present if ``full_output=True`` and `x0` is scalar.
        Object containing information about the convergence. In particular,
        ``r.converged`` is True if the routine converged.
    converged : ndarray of bool, optional
        Present if ``full_output=True`` and `x0` is non-scalar.
        For vector functions, indicates which elements converged successfully.
    zero_der : ndarray of bool, optional
        Present if ``full_output=True`` and `x0` is non-scalar.
        For vector functions, indicates which elements had a zero derivative.

    See Also
    --------
    root_scalar : interface to root solvers for scalar functions
    root : interface to root solvers for multi-input, multi-output functions

    Notes
    -----
    The convergence rate of the Newton-Raphson method is quadratic,
    the Halley method is cubic, and the secant method is
    sub-quadratic. This means that if the function is well-behaved
    the actual error in the estimated root after the nth iteration
    is approximately the square (cube for Halley) of the error
    after the (n-1)th step. However, the stopping criterion used
    here is the step size and there is no guarantee that a root
    has been found. Consequently, the result should be verified.
    Safer algorithms are brentq, brenth, ridder, and bisect,
    but they all require that the root first be bracketed in an
    interval where the function changes sign. The brentq algorithm
    is recommended for general use in one dimensional problems
    when such an interval has been found.

    When `newton` is used with arrays, it is best suited for the following
    types of problems:

    * The initial guesses, `x0`, are all relatively the same distance from
      the roots.
    * Some or all of the extra arguments, `args`, are also arrays so that a
      class of similar problems can be solved together.
    * The size of the initial guesses, `x0`, is larger than O(100) elements.
      Otherwise, a naive loop may perform as well or better than a vector.

    Examples
    --------
    >>> import numpy as np
    >>> import matplotlib.pyplot as plt
    >>> from scipy import optimize

    >>> def f(x):
    ...     return (x**3 - 1)  # only one real root at x = 1

    ``fprime`` is not provided, use the secant method:

    >>> root = optimize.newton(f, 1.5)
    >>> root
    1.0000000000000016
    >>> root = optimize.newton(f, 1.5, fprime2=lambda x: 6 * x)
    >>> root
    1.0000000000000016

    Only ``fprime`` is provided, use the Newton-Raphson method:

    >>> root = optimize.newton(f, 1.5, fprime=lambda x: 3 * x**2)
    >>> root
    1.0

    Both ``fprime2`` and ``fprime`` are provided, use Halley's method:

    >>> root = optimize.newton(f, 1.5, fprime=lambda x: 3 * x**2,
    ...                        fprime2=lambda x: 6 * x)
    >>> root
    1.0

    When we want to find roots for a set of related starting values and/or
    function parameters, we can provide both of those as an array of inputs:

    >>> f = lambda x, a: x**3 - a
    >>> fder = lambda x, a: 3 * x**2
    >>> rng = np.random.default_rng()
    >>> x = rng.standard_normal(100)
    >>> a = np.arange(-50, 50)
    >>> vec_res = optimize.newton(f, x, fprime=fder, args=(a, ), maxiter=200)

    The above is the equivalent of solving for each value in ``(x, a)``
    separately in a for-loop, just faster:

    >>> loop_res = [optimize.newton(f, x0, fprime=fder, args=(a0,),
    ...                             maxiter=200)
    ...             for x0, a0 in zip(x, a)]
    >>> np.allclose(vec_res, loop_res)
    True

    Plot the results found for all values of ``a``:

    >>> analytical_result = np.sign(a) * np.abs(a)**(1/3)
    >>> fig, ax = plt.subplots()
    >>> ax.plot(a, analytical_result, 'o')
    >>> ax.plot(a, vec_res, '.')
    >>> ax.set_xlabel('$a$')
    >>> ax.set_ylabel('$x$ where $f(x, a)=0$')
    >>> plt.show()

    """
    if tol <= 0:
        raise ValueError("tol too small (%g <= 0)" % tol)
    maxiter = operator.index(maxiter)
    if maxiter < 1:
        raise ValueError("maxiter must be greater than 0")
    if np.size(x0) > 1:
        return _array_newton(func, x0, fprime, args, tol, maxiter, fprime2,
                             full_output)

    # Convert to float (don't use float(x0); this works also for complex x0)
    # Use np.asarray because we want x0 to be a numpy object, not a Python
    # object. e.g. np.complex(1+1j) > 0 is possible, but (1 + 1j) > 0 raises
    # a TypeError
    x0 = np.asarray(x0)[()] * 1.0
    p0 = x0
    funcalls = 0
    if fprime is not None:
        # Newton-Raphson method
        method = "newton"
        for itr in range(maxiter):
            # first evaluate fval
            fval = func(p0, *args)
            funcalls += 1
            # If fval is 0, a root has been found, then terminate
            if fval == 0:
                return _results_select(
                    full_output, (p0, funcalls, itr, _ECONVERGED), method)
            fder = fprime(p0, *args)
            funcalls += 1
            if fder == 0:
                msg = "Derivative was zero."
                if disp:
                    msg += (
                        " Failed to converge after %d iterations, value is %s."
                        % (itr + 1, p0))
                    raise RuntimeError(msg)
                warnings.warn(msg, RuntimeWarning, stacklevel=2)
                return _results_select(
                    full_output, (p0, funcalls, itr + 1, _ECONVERR), method)
            newton_step = fval / fder
            if fprime2:
                fder2 = fprime2(p0, *args)
                funcalls += 1
                method = "halley"
                # Halley's method:
                #   newton_step /= (1.0 - 0.5 * newton_step * fder2 / fder)
                # Only do it if denominator stays close enough to 1
                # Rationale: If 1-adj < 0, then Halley sends x in the
                # opposite direction to Newton. Doesn't happen if x is close
                # enough to root.
                adj = newton_step * fder2 / fder / 2
                if np.abs(adj) < 1:
                    newton_step /= 1.0 - adj
            p = p0 - newton_step
            if np.isclose(p, p0, rtol=rtol, atol=tol):
                return _results_select(
                    full_output, (p, funcalls, itr + 1, _ECONVERGED), method)
            p0 = p
    else:
        # Secant method
        method = "secant"
        if x1 is not None:
            if x1 == x0:
                raise ValueError("x1 and x0 must be different")
            p1 = x1
        else:
            eps = 1e-4
            p1 = x0 * (1 + eps)
            p1 += (eps if p1 >= 0 else -eps)
        q0 = func(p0, *args)
        funcalls += 1
        q1 = func(p1, *args)
        funcalls += 1
        if abs(q1) < abs(q0):
            p0, p1, q0, q1 = p1, p0, q1, q0
        for itr in range(maxiter):
            if q1 == q0:
                if p1 != p0:
                    msg = "Tolerance of %s reached." % (p1 - p0)
                    if disp:
                        msg += (
                            " Failed to converge after %d iterations, value is %s."
                            % (itr + 1, p1))
                        raise RuntimeError(msg)
                    warnings.warn(msg, RuntimeWarning, stacklevel=2)
                p = (p1 + p0) / 2.0
                return _results_select(
                    full_output, (p, funcalls, itr + 1, _ECONVERR), method)
            else:
                if abs(q1) > abs(q0):
                    p = (-q0 / q1 * p1 + p0) / (1 - q0 / q1)
                else:
                    p = (-q1 / q0 * p0 + p1) / (1 - q1 / q0)
            if np.isclose(p, p1, rtol=rtol, atol=tol):
                return _results_select(
                    full_output, (p, funcalls, itr + 1, _ECONVERGED), method)
            p0, q0 = p1, q1
            p1 = p
            q1 = func(p1, *args)
            funcalls += 1

    if disp:
        msg = ("Failed to converge after %d iterations, value is %s."
               % (itr + 1, p))
        raise RuntimeError(msg)

    return _results_select(full_output, (p, funcalls, itr + 1, _ECONVERR), method)


def _array_newton(func, x0, fprime, args, tol, maxiter, fprime2, full_output):
    """
    A vectorized version of Newton, Halley, and secant methods for arrays.

    Do not use this method directly. This method is called from `newton`
    when ``np.size(x0) > 1`` is ``True``. For docstring, see `newton`.
    """
    # Explicitly copy `x0` as `p` will be modified inplace, but the
    # user's array should not be altered.
    p = np.array(x0, copy=True)

    failures = np.ones_like(p, dtype=bool)
    nz_der = np.ones_like(failures)
    if fprime is not None:
        # Newton-Raphson method
        for iteration in range(maxiter):
            # first evaluate fval
            fval = np.asarray(func(p, *args))
            # If all fval are 0, all roots have been found, then terminate
            if not fval.any():
                failures = fval.astype(bool)
                break
            fder = np.asarray(fprime(p, *args))
            nz_der = (fder != 0)
            # stop iterating if all derivatives are zero
            if not nz_der.any():
                break
            # Newton step
            dp = fval[nz_der] / fder[nz_der]
            if fprime2 is not None:
                fder2 = np.asarray(fprime2(p, *args))
                dp = dp / (1.0 - 0.5 * dp * fder2[nz_der] / fder[nz_der])
            # only update nonzero derivatives
            p = np.asarray(p, dtype=np.result_type(p, dp, np.float64))
            p[nz_der] -= dp
            failures[nz_der] = np.abs(dp) >= tol  # items not yet converged
            # stop iterating if there aren't any failures, not incl zero der
            if not failures[nz_der].any():
                break
    else:
        # Secant method
        dx = np.finfo(float).eps**0.33
        p1 = p * (1 + dx) + np.where(p >= 0, dx, -dx)
        q0 = np.asarray(func(p, *args))
        q1 = np.asarray(func(p1, *args))
        active = np.ones_like(p, dtype=bool)
        for iteration in range(maxiter):
            nz_der = (q1 != q0)
            # stop iterating if all derivatives are zero
            if not nz_der.any():
                p = (p1 + p) / 2.0
                break
            # Secant Step
            dp = (q1 * (p1 - p))[nz_der] / (q1 - q0)[nz_der]
            # only update nonzero derivatives
            p = np.asarray(p, dtype=np.result_type(p, p1, dp, np.float64))
            p[nz_der] = p1[nz_der] - dp
            active_zero_der = ~nz_der & active
            p[active_zero_der] = (p1 + p)[active_zero_der] / 2.0
            active &= nz_der  # don't assign zero derivatives again
            failures[nz_der] = np.abs(dp) >= tol  # not yet converged
            # stop iterating if there aren't any failures, not incl zero der
            if not failures[nz_der].any():
                break
            p1, p = p, p1
            q0 = q1
            q1 = np.asarray(func(p1, *args))

    zero_der = ~nz_der & failures  # don't include converged with zero-ders
    if zero_der.any():
        # Secant warnings
        if fprime is None:
            nonzero_dp = (p1 != p)
            # non-zero dp, but infinite newton step
            zero_der_nz_dp = (zero_der & nonzero_dp)
            if zero_der_nz_dp.any():
                rms = np.sqrt(
                    sum((p1[zero_der_nz_dp] - p[zero_der_nz_dp]) ** 2)
                )
                warnings.warn(f'RMS of {rms:g} reached', RuntimeWarning, stacklevel=3)
        # Newton or Halley warnings
        else:
            all_or_some = 'all' if zero_der.all() else 'some'
            msg = f'{all_or_some:s} derivatives were zero'
            warnings.warn(msg, RuntimeWarning, stacklevel=3)
    elif failures.any():
        all_or_some = 'all' if failures.all() else 'some'
        msg = f'{all_or_some:s} failed to converge after {maxiter:d} iterations'
        if failures.all():
            raise RuntimeError(msg)
        warnings.warn(msg, RuntimeWarning, stacklevel=3)

    if full_output:
        result = namedtuple('result', ('root', 'converged', 'zero_der'))
        p = result(p, ~failures, zero_der)

    return p


def bisect(f, a, b, args=(),
           xtol=_xtol, rtol=_rtol, maxiter=_iter,
           full_output=False, disp=True):
    """
    Find root of a function within an interval using bisection.

    Basic bisection routine to find a root of the function `f` between the
    arguments `a` and `b`. `f(a)` and `f(b)` cannot have the same signs.
    Slow but sure.

    Parameters
    ----------
    f : function
        Python function returning a number.  `f` must be continuous, and
        f(a) and f(b) must have opposite signs.
    a : scalar
        One end of the bracketing interval [a,b].
    b : scalar
        The other end of the bracketing interval [a,b].
    xtol : number, optional
        The computed root ``x0`` will satisfy ``np.allclose(x, x0,
        atol=xtol, rtol=rtol)``, where ``x`` is the exact root. The
        parameter must be positive.
    rtol : number, optional
        The computed root ``x0`` will satisfy ``np.allclose(x, x0,
        atol=xtol, rtol=rtol)``, where ``x`` is the exact root. The
        parameter cannot be smaller than its default value of
        ``4*np.finfo(float).eps``.
    maxiter : int, optional
        If convergence is not achieved in `maxiter` iterations, an error is
        raised. Must be >= 0.
    args : tuple, optional
        Containing extra arguments for the function `f`.
        `f` is called by ``apply(f, (x)+args)``.
    full_output : bool, optional
        If `full_output` is False, the root is returned. If `full_output` is
        True, the return value is ``(x, r)``, where x is the root, and r is
        a `RootResults` object.
    disp : bool, optional
        If True, raise RuntimeError if the algorithm didn't converge.
        Otherwise, the convergence status is recorded in a `RootResults`
        return object.

    Returns
    -------
    root : float
        Root of `f` between `a` and `b`.
    r : `RootResults` (present if ``full_output = True``)
        Object containing information about the convergence. In particular,
        ``r.converged`` is True if the routine converged.

    Examples
    --------

    >>> def f(x):
    ...     return (x**2 - 1)

    >>> from scipy import optimize

    >>> root = optimize.bisect(f, 0, 2)
    >>> root
    1.0

    >>> root = optimize.bisect(f, -2, 0)
    >>> root
    -1.0

    See Also
    --------
    brentq, brenth, bisect, newton
    fixed_point : scalar fixed-point finder
    fsolve : n-dimensional root-finding

    """
    if not isinstance(args, tuple):
        args = (args,)
    maxiter = operator.index(maxiter)
    if xtol <= 0:
        raise ValueError("xtol too small (%g <= 0)" % xtol)
    if rtol < _rtol:
        raise ValueError(f"rtol too small ({rtol:g} < {_rtol:g})")
    f = _wrap_nan_raise(f)
    r = _zeros._bisect(f, a, b, xtol, rtol, maxiter, args, full_output, disp)
    return results_c(full_output, r, "bisect")


def ridder(f, a, b, args=(),
           xtol=_xtol, rtol=_rtol, maxiter=_iter,
           full_output=False, disp=True):
    """
    Find a root of a function in an interval using Ridder's method.

    Parameters
    ----------
    f : function
        Python function returning a number. f must be continuous, and f(a) and
        f(b) must have opposite signs.
    a : scalar
        One end of the bracketing interval [a,b].
    b : scalar
        The other end of the bracketing interval [a,b].
    xtol : number, optional
        The computed root ``x0`` will satisfy ``np.allclose(x, x0,
        atol=xtol, rtol=rtol)``, where ``x`` is the exact root. The
        parameter must be positive.
    rtol : number, optional
        The computed root ``x0`` will satisfy ``np.allclose(x, x0,
        atol=xtol, rtol=rtol)``, where ``x`` is the exact root. The
        parameter cannot be smaller than its default value of
        ``4*np.finfo(float).eps``.
    maxiter : int, optional
        If convergence is not achieved in `maxiter` iterations, an error is
        raised. Must be >= 0.
    args : tuple, optional
        Containing extra arguments for the function `f`.
        `f` is called by ``apply(f, (x)+args)``.
    full_output : bool, optional
        If `full_output` is False, the root is returned. If `full_output` is
        True, the return value is ``(x, r)``, where `x` is the root, and `r` is
        a `RootResults` object.
    disp : bool, optional
        If True, raise RuntimeError if the algorithm didn't converge.
        Otherwise, the convergence status is recorded in any `RootResults`
        return object.

    Returns
    -------
    root : float
        Root of `f` between `a` and `b`.
    r : `RootResults` (present if ``full_output = True``)
        Object containing information about the convergence.
        In particular, ``r.converged`` is True if the routine converged.

    See Also
    --------
    brentq, brenth, bisect, newton : 1-D root-finding
    fixed_point : scalar fixed-point finder

    Notes
    -----
    Uses [Ridders1979]_ method to find a root of the function `f` between the
    arguments `a` and `b`. Ridders' method is faster than bisection, but not
    generally as fast as the Brent routines. [Ridders1979]_ provides the
    classic description and source of the algorithm. A description can also be
    found in any recent edition of Numerical Recipes.

    The routine used here diverges slightly from standard presentations in
    order to be a bit more careful of tolerance.

    References
    ----------
    .. [Ridders1979]
       Ridders, C. F. J. "A New Algorithm for Computing a
       Single Root of a Real Continuous Function."
       IEEE Trans. Circuits Systems 26, 979-980, 1979.

    Examples
    --------

    >>> def f(x):
    ...     return (x**2 - 1)

    >>> from scipy import optimize

    >>> root = optimize.ridder(f, 0, 2)
    >>> root
    1.0

    >>> root = optimize.ridder(f, -2, 0)
    >>> root
    -1.0
    """
    if not isinstance(args, tuple):
        args = (args,)
    maxiter = operator.index(maxiter)
    if xtol <= 0:
        raise ValueError("xtol too small (%g <= 0)" % xtol)
    if rtol < _rtol:
        raise ValueError(f"rtol too small ({rtol:g} < {_rtol:g})")
    f = _wrap_nan_raise(f)
    r = _zeros._ridder(f, a, b, xtol, rtol, maxiter, args, full_output, disp)
    return results_c(full_output, r, "ridder")


def brentq(f, a, b, args=(),
           xtol=_xtol, rtol=_rtol, maxiter=_iter,
           full_output=False, disp=True):
    """
    Find a root of a function in a bracketing interval using Brent's method.

    Uses the classic Brent's method to find a root of the function `f` on
    the sign changing interval [a , b]. Generally considered the best of the
    rootfinding routines here. It is a safe version of the secant method that
    uses inverse quadratic extrapolation. Brent's method combines root
    bracketing, interval bisection, and inverse quadratic interpolation. It is
    sometimes known as the van Wijngaarden-Dekker-Brent method. Brent (1973)
    claims convergence is guaranteed for functions computable within [a,b].

    [Brent1973]_ provides the classic description of the algorithm. Another
    description can be found in a recent edition of Numerical Recipes, including
    [PressEtal1992]_. A third description is at
    http://mathworld.wolfram.com/BrentsMethod.html. It should be easy to
    understand the algorithm just by reading our code. Our code diverges a bit
    from standard presentations: we choose a different formula for the
    extrapolation step.

    Parameters
    ----------
    f : function
        Python function returning a number. The function :math:`f`
        must be continuous, and :math:`f(a)` and :math:`f(b)` must
        have opposite signs.
    a : scalar
        One end of the bracketing interval :math:`[a, b]`.
    b : scalar
        The other end of the bracketing interval :math:`[a, b]`.
    xtol : number, optional
        The computed root ``x0`` will satisfy ``np.allclose(x, x0,
        atol=xtol, rtol=rtol)``, where ``x`` is the exact root. The
        parameter must be positive. For nice functions, Brent's
        method will often satisfy the above condition with ``xtol/2``
        and ``rtol/2``. [Brent1973]_
    rtol : number, optional
        The computed root ``x0`` will satisfy ``np.allclose(x, x0,
        atol=xtol, rtol=rtol)``, where ``x`` is the exact root. The
        parameter cannot be smaller than its default value of
        ``4*np.finfo(float).eps``. For nice functions, Brent's
        method will often satisfy the above condition with ``xtol/2``
        and ``rtol/2``. [Brent1973]_
    maxiter : int, optional
        If convergence is not achieved in `maxiter` iterations, an error is
        raised. Must be >= 0.
    args : tuple, optional
        Containing extra arguments for the function `f`.
        `f` is called by ``apply(f, (x)+args)``.
    full_output : bool, optional
        If `full_output` is False, the root is returned. If `full_output` is
        True, the return value is ``(x, r)``, where `x` is the root, and `r` is
        a `RootResults` object.
    disp : bool, optional
        If True, raise RuntimeError if the algorithm didn't converge.
        Otherwise, the convergence status is recorded in any `RootResults`
        return object.

    Returns
    -------
    root : float
        Root of `f` between `a` and `b`.
    r : `RootResults` (present if ``full_output = True``)
        Object containing information about the convergence. In particular,
        ``r.converged`` is True if the routine converged.

    Notes
    -----
    `f` must be continuous.  f(a) and f(b) must have opposite signs.

    Related functions fall into several classes:

    multivariate local optimizers
      `fmin`, `fmin_powell`, `fmin_cg`, `fmin_bfgs`, `fmin_ncg`
    nonlinear least squares minimizer
      `leastsq`
    constrained multivariate optimizers
      `fmin_l_bfgs_b`, `fmin_tnc`, `fmin_cobyla`
    global optimizers
      `basinhopping`, `brute`, `differential_evolution`
    local scalar minimizers
      `fminbound`, `brent`, `golden`, `bracket`
    N-D root-finding
      `fsolve`
    1-D root-finding
      `brenth`, `ridder`, `bisect`, `newton`
    scalar fixed-point finder
      `fixed_point`

    References
    ----------
    .. [Brent1973]
       Brent, R. P.,
       *Algorithms for Minimization Without Derivatives*.
       Englewood Cliffs, NJ: Prentice-Hall, 1973. Ch. 3-4.

    .. [PressEtal1992]
       Press, W. H.; Flannery, B. P.; Teukolsky, S. A.; and Vetterling, W. T.
       *Numerical Recipes in FORTRAN: The Art of Scientific Computing*, 2nd ed.
       Cambridge, England: Cambridge University Press, pp. 352-355, 1992.
       Section 9.3:  "Van Wijngaarden-Dekker-Brent Method."

    Examples
    --------
    >>> def f(x):
    ...     return (x**2 - 1)

    >>> from scipy import optimize

    >>> root = optimize.brentq(f, -2, 0)
    >>> root
    -1.0

    >>> root = optimize.brentq(f, 0, 2)
    >>> root
    1.0
    """
    if not isinstance(args, tuple):
        args = (args,)
    maxiter = operator.index(maxiter)
    if xtol <= 0:
        raise ValueError("xtol too small (%g <= 0)" % xtol)
    if rtol < _rtol:
        raise ValueError(f"rtol too small ({rtol:g} < {_rtol:g})")
    f = _wrap_nan_raise(f)
    r = _zeros._brentq(f, a, b, xtol, rtol, maxiter, args, full_output, disp)
    return results_c(full_output, r, "brentq")


def brenth(f, a, b, args=(),
           xtol=_xtol, rtol=_rtol, maxiter=_iter,
           full_output=False, disp=True):
    """Find a root of a function in a bracketing interval using Brent's
    method with hyperbolic extrapolation.

    A variation on the classic Brent routine to find a root of the function f
    between the arguments a and b that uses hyperbolic extrapolation instead of
    inverse quadratic extrapolation. Bus & Dekker (1975) guarantee convergence
    for this method, claiming that the upper bound of function evaluations here
    is 4 or 5 times that of bisection.
    f(a) and f(b) cannot have the same signs. Generally, on a par with the
    brent routine, but not as heavily tested. It is a safe version of the
    secant method that uses hyperbolic extrapolation.
    The version here is by Chuck Harris, and implements Algorithm M of
    [BusAndDekker1975]_, where further details (convergence properties,
    additional remarks and such) can be found

    Parameters
    ----------
    f : function
        Python function returning a number. f must be continuous, and f(a) and
        f(b) must have opposite signs.
    a : scalar
        One end of the bracketing interval [a,b].
    b : scalar
        The other end of the bracketing interval [a,b].
    xtol : number, optional
        The computed root ``x0`` will satisfy ``np.allclose(x, x0,
        atol=xtol, rtol=rtol)``, where ``x`` is the exact root. The
        parameter must be positive. As with `brentq`, for nice
        functions the method will often satisfy the above condition
        with ``xtol/2`` and ``rtol/2``.
    rtol : number, optional
        The computed root ``x0`` will satisfy ``np.allclose(x, x0,
        atol=xtol, rtol=rtol)``, where ``x`` is the exact root. The
        parameter cannot be smaller than its default value of
        ``4*np.finfo(float).eps``. As with `brentq`, for nice functions
        the method will often satisfy the above condition with
        ``xtol/2`` and ``rtol/2``.
    maxiter : int, optional
        If convergence is not achieved in `maxiter` iterations, an error is
        raised. Must be >= 0.
    args : tuple, optional
        Containing extra arguments for the function `f`.
        `f` is called by ``apply(f, (x)+args)``.
    full_output : bool, optional
        If `full_output` is False, the root is returned. If `full_output` is
        True, the return value is ``(x, r)``, where `x` is the root, and `r` is
        a `RootResults` object.
    disp : bool, optional
        If True, raise RuntimeError if the algorithm didn't converge.
        Otherwise, the convergence status is recorded in any `RootResults`
        return object.

    Returns
    -------
    root : float
        Root of `f` between `a` and `b`.
    r : `RootResults` (present if ``full_output = True``)
        Object containing information about the convergence. In particular,
        ``r.converged`` is True if the routine converged.

    See Also
    --------
    fmin, fmin_powell, fmin_cg, fmin_bfgs, fmin_ncg : multivariate local optimizers
    leastsq : nonlinear least squares minimizer
    fmin_l_bfgs_b, fmin_tnc, fmin_cobyla : constrained multivariate optimizers
    basinhopping, differential_evolution, brute : global optimizers
    fminbound, brent, golden, bracket : local scalar minimizers
    fsolve : N-D root-finding
    brentq, brenth, ridder, bisect, newton : 1-D root-finding
    fixed_point : scalar fixed-point finder

    References
    ----------
    .. [BusAndDekker1975]
       Bus, J. C. P., Dekker, T. J.,
       "Two Efficient Algorithms with Guaranteed Convergence for Finding a Zero
       of a Function", ACM Transactions on Mathematical Software, Vol. 1, Issue
       4, Dec. 1975, pp. 330-345. Section 3: "Algorithm M".
       :doi:`10.1145/355656.355659`

    Examples
    --------
    >>> def f(x):
    ...     return (x**2 - 1)

    >>> from scipy import optimize

    >>> root = optimize.brenth(f, -2, 0)
    >>> root
    -1.0

    >>> root = optimize.brenth(f, 0, 2)
    >>> root
    1.0

    """
    if not isinstance(args, tuple):
        args = (args,)
    maxiter = operator.index(maxiter)
    if xtol <= 0:
        raise ValueError("xtol too small (%g <= 0)" % xtol)
    if rtol < _rtol:
        raise ValueError(f"rtol too small ({rtol:g} < {_rtol:g})")
    f = _wrap_nan_raise(f)
    r = _zeros._brenth(f, a, b, xtol, rtol, maxiter, args, full_output, disp)
    return results_c(full_output, r, "brenth")


################################
# TOMS "Algorithm 748: Enclosing Zeros of Continuous Functions", by
#  Alefeld, G. E. and Potra, F. A. and Shi, Yixun,
#  See [1]


def _notclose(fs, rtol=_rtol, atol=_xtol):
    # Ensure not None, not 0, all finite, and not very close to each other
    notclosefvals = (
            all(fs) and all(np.isfinite(fs)) and
            not any(any(np.isclose(_f, fs[i + 1:], rtol=rtol, atol=atol))
                    for i, _f in enumerate(fs[:-1])))
    return notclosefvals


def _secant(xvals, fvals):
    """Perform a secant step, taking a little care"""
    # Secant has many "mathematically" equivalent formulations
    # x2 = x0 - (x1 - x0)/(f1 - f0) * f0
    #    = x1 - (x1 - x0)/(f1 - f0) * f1
    #    = (-x1 * f0 + x0 * f1) / (f1 - f0)
    #    = (-f0 / f1 * x1 + x0) / (1 - f0 / f1)
    #    = (-f1 / f0 * x0 + x1) / (1 - f1 / f0)
    x0, x1 = xvals[:2]
    f0, f1 = fvals[:2]
    if f0 == f1:
        return np.nan
    if np.abs(f1) > np.abs(f0):
        x2 = (-f0 / f1 * x1 + x0) / (1 - f0 / f1)
    else:
        x2 = (-f1 / f0 * x0 + x1) / (1 - f1 / f0)
    return x2


def _update_bracket(ab, fab, c, fc):
    """Update a bracket given (c, fc), return the discarded endpoints."""
    fa, fb = fab
    idx = (0 if np.sign(fa) * np.sign(fc) > 0 else 1)
    rx, rfx = ab[idx], fab[idx]
    fab[idx] = fc
    ab[idx] = c
    return rx, rfx


def _compute_divided_differences(xvals, fvals, N=None, full=True,
                                 forward=True):
    """Return a matrix of divided differences for the xvals, fvals pairs

    DD[i, j] = f[x_{i-j}, ..., x_i] for 0 <= j <= i

    If full is False, just return the main diagonal(or last row):
      f[a], f[a, b] and f[a, b, c].
    If forward is False, return f[c], f[b, c], f[a, b, c]."""
    if full:
        if forward:
            xvals = np.asarray(xvals)
        else:
            xvals = np.array(xvals)[::-1]
        M = len(xvals)
        N = M if N is None else min(N, M)
        DD = np.zeros([M, N])
        DD[:, 0] = fvals[:]
        for i in range(1, N):
            DD[i:, i] = (np.diff(DD[i - 1:, i - 1]) /
                         (xvals[i:] - xvals[:M - i]))
        return DD

    xvals = np.asarray(xvals)
    dd = np.array(fvals)
    row = np.array(fvals)
    idx2Use = (0 if forward else -1)
    dd[0] = fvals[idx2Use]
    for i in range(1, len(xvals)):
        denom = xvals[i:i + len(row) - 1] - xvals[:len(row) - 1]
        row = np.diff(row)[:] / denom
        dd[i] = row[idx2Use]
    return dd


def _interpolated_poly(xvals, fvals, x):
    """Compute p(x) for the polynomial passing through the specified locations.

    Use Neville's algorithm to compute p(x) where p is the minimal degree
    polynomial passing through the points xvals, fvals"""
    xvals = np.asarray(xvals)
    N = len(xvals)
    Q = np.zeros([N, N])
    D = np.zeros([N, N])
    Q[:, 0] = fvals[:]
    D[:, 0] = fvals[:]
    for k in range(1, N):
        alpha = D[k:, k - 1] - Q[k - 1:N - 1, k - 1]
        diffik = xvals[0:N - k] - xvals[k:N]
        Q[k:, k] = (xvals[k:] - x) / diffik * alpha
        D[k:, k] = (xvals[:N - k] - x) / diffik * alpha
    # Expect Q[-1, 1:] to be small relative to Q[-1, 0] as x approaches a root
    return np.sum(Q[-1, 1:]) + Q[-1, 0]


def _inverse_poly_zero(a, b, c, d, fa, fb, fc, fd):
    """Inverse cubic interpolation f-values -> x-values

    Given four points (fa, a), (fb, b), (fc, c), (fd, d) with
    fa, fb, fc, fd all distinct, find poly IP(y) through the 4 points
    and compute x=IP(0).
    """
    return _interpolated_poly([fa, fb, fc, fd], [a, b, c, d], 0)


def _newton_quadratic(ab, fab, d, fd, k):
    """Apply Newton-Raphson like steps, using divided differences to approximate f'

    ab is a real interval [a, b] containing a root,
    fab holds the real values of f(a), f(b)
    d is a real number outside [ab, b]
    k is the number of steps to apply
    """
    a, b = ab
    fa, fb = fab
    _, B, A = _compute_divided_differences([a, b, d], [fa, fb, fd],
                                           forward=True, full=False)

    # _P  is the quadratic polynomial through the 3 points
    def _P(x):
        # Horner evaluation of fa + B * (x - a) + A * (x - a) * (x - b)
        return (A * (x - b) + B) * (x - a) + fa

    if A == 0:
        r = a - fa / B
    else:
        r = (a if np.sign(A) * np.sign(fa) > 0 else b)
        # Apply k Newton-Raphson steps to _P(x), starting from x=r
        for i in range(k):
            r1 = r - _P(r) / (B + A * (2 * r - a - b))
            if not (ab[0] < r1 < ab[1]):
                if (ab[0] < r < ab[1]):
                    return r
                r = sum(ab) / 2.0
                break
            r = r1

    return r


class TOMS748Solver:
    """Solve f(x, *args) == 0 using Algorithm748 of Alefeld, Potro & Shi.
    """
    _MU = 0.5
    _K_MIN = 1
    _K_MAX = 100  # A very high value for real usage. Expect 1, 2, maybe 3.

    def __init__(self):
        self.f = None
        self.args = None
        self.function_calls = 0
        self.iterations = 0
        self.k = 2
        # ab=[a,b] is a global interval containing a root
        self.ab = [np.nan, np.nan]
        # fab is function values at a, b
        self.fab = [np.nan, np.nan]
        self.d = None
        self.fd = None
        self.e = None
        self.fe = None
        self.disp = False
        self.xtol = _xtol
        self.rtol = _rtol
        self.maxiter = _iter

    def configure(self, xtol, rtol, maxiter, disp, k):
        self.disp = disp
        self.xtol = xtol
        self.rtol = rtol
        self.maxiter = maxiter
        # Silently replace a low value of k with 1
        self.k = max(k, self._K_MIN)
        # Noisily replace a high value of k with self._K_MAX
        if self.k > self._K_MAX:
            msg = "toms748: Overriding k: ->%d" % self._K_MAX
            warnings.warn(msg, RuntimeWarning, stacklevel=3)
            self.k = self._K_MAX

    def _callf(self, x, error=True):
        """Call the user-supplied function, update book-keeping"""
        fx = self.f(x, *self.args)
        self.function_calls += 1
        if not np.isfinite(fx) and error:
            raise ValueError(f"Invalid function value: f({x:f}) -> {fx} ")
        return fx

    def get_result(self, x, flag=_ECONVERGED):
        r"""Package the result and statistics into a tuple."""
        return (x, self.function_calls, self.iterations, flag)

    def _update_bracket(self, c, fc):
        return _update_bracket(self.ab, self.fab, c, fc)

    def start(self, f, a, b, args=()):
        r"""Prepare for the iterations."""
        self.function_calls = 0
        self.iterations = 0

        self.f = f
        self.args = args
        self.ab[:] = [a, b]
        if not np.isfinite(a) or np.imag(a) != 0:
            raise ValueError("Invalid x value: %s " % (a))
        if not np.isfinite(b) or np.imag(b) != 0:
            raise ValueError("Invalid x value: %s " % (b))

        fa = self._callf(a)
        if not np.isfinite(fa) or np.imag(fa) != 0:
            raise ValueError(f"Invalid function value: f({a:f}) -> {fa} ")
        if fa == 0:
            return _ECONVERGED, a
        fb = self._callf(b)
        if not np.isfinite(fb) or np.imag(fb) != 0:
            raise ValueError(f"Invalid function value: f({b:f}) -> {fb} ")
        if fb == 0:
            return _ECONVERGED, b

        if np.sign(fb) * np.sign(fa) > 0:
            raise ValueError("f(a) and f(b) must have different signs, but "
                             f"f({a:e})={fa:e}, f({b:e})={fb:e} ")
        self.fab[:] = [fa, fb]

        return _EINPROGRESS, sum(self.ab) / 2.0

    def get_status(self):
        """Determine the current status."""
        a, b = self.ab[:2]
        if np.isclose(a, b, rtol=self.rtol, atol=self.xtol):
            return _ECONVERGED, sum(self.ab) / 2.0
        if self.iterations >= self.maxiter:
            return _ECONVERR, sum(self.ab) / 2.0
        return _EINPROGRESS, sum(self.ab) / 2.0

    def iterate(self):
        """Perform one step in the algorithm.

        Implements Algorithm 4.1(k=1) or 4.2(k=2) in [APS1995]
        """
        self.iterations += 1
        eps = np.finfo(float).eps
        d, fd, e, fe = self.d, self.fd, self.e, self.fe
        ab_width = self.ab[1] - self.ab[0]  # Need the start width below
        c = None

        for nsteps in range(2, self.k+2):
            # If the f-values are sufficiently separated, perform an inverse
            # polynomial interpolation step. Otherwise, nsteps repeats of
            # an approximate Newton-Raphson step.
            if _notclose(self.fab + [fd, fe], rtol=0, atol=32*eps):
                c0 = _inverse_poly_zero(self.ab[0], self.ab[1], d, e,
                                        self.fab[0], self.fab[1], fd, fe)
                if self.ab[0] < c0 < self.ab[1]:
                    c = c0
            if c is None:
                c = _newton_quadratic(self.ab, self.fab, d, fd, nsteps)

            fc = self._callf(c)
            if fc == 0:
                return _ECONVERGED, c

            # re-bracket
            e, fe = d, fd
            d, fd = self._update_bracket(c, fc)

        # u is the endpoint with the smallest f-value
        uix = (0 if np.abs(self.fab[0]) < np.abs(self.fab[1]) else 1)
        u, fu = self.ab[uix], self.fab[uix]

        _, A = _compute_divided_differences(self.ab, self.fab,
                                            forward=(uix == 0), full=False)
        c = u - 2 * fu / A
        if np.abs(c - u) > 0.5 * (self.ab[1] - self.ab[0]):
            c = sum(self.ab) / 2.0
        else:
            if np.isclose(c, u, rtol=eps, atol=0):
                # c didn't change (much).
                # Either because the f-values at the endpoints have vastly
                # differing magnitudes, or because the root is very close to
                # that endpoint
                frs = np.frexp(self.fab)[1]
                if frs[uix] < frs[1 - uix] - 50:  # Differ by more than 2**50
                    c = (31 * self.ab[uix] + self.ab[1 - uix]) / 32
                else:
                    # Make a bigger adjustment, about the
                    # size of the requested tolerance.
                    mm = (1 if uix == 0 else -1)
                    adj = mm * np.abs(c) * self.rtol + mm * self.xtol
                    c = u + adj
                if not self.ab[0] < c < self.ab[1]:
                    c = sum(self.ab) / 2.0

        fc = self._callf(c)
        if fc == 0:
            return _ECONVERGED, c

        e, fe = d, fd
        d, fd = self._update_bracket(c, fc)

        # If the width of the new interval did not decrease enough, bisect
        if self.ab[1] - self.ab[0] > self._MU * ab_width:
            e, fe = d, fd
            z = sum(self.ab) / 2.0
            fz = self._callf(z)
            if fz == 0:
                return _ECONVERGED, z
            d, fd = self._update_bracket(z, fz)

        # Record d and e for next iteration
        self.d, self.fd = d, fd
        self.e, self.fe = e, fe

        status, xn = self.get_status()
        return status, xn

    def solve(self, f, a, b, args=(),
              xtol=_xtol, rtol=_rtol, k=2, maxiter=_iter, disp=True):
        r"""Solve f(x) = 0 given an interval containing a root."""
        self.configure(xtol=xtol, rtol=rtol, maxiter=maxiter, disp=disp, k=k)
        status, xn = self.start(f, a, b, args)
        if status == _ECONVERGED:
            return self.get_result(xn)

        # The first step only has two x-values.
        c = _secant(self.ab, self.fab)
        if not self.ab[0] < c < self.ab[1]:
            c = sum(self.ab) / 2.0
        fc = self._callf(c)
        if fc == 0:
            return self.get_result(c)

        self.d, self.fd = self._update_bracket(c, fc)
        self.e, self.fe = None, None
        self.iterations += 1

        while True:
            status, xn = self.iterate()
            if status == _ECONVERGED:
                return self.get_result(xn)
            if status == _ECONVERR:
                fmt = "Failed to converge after %d iterations, bracket is %s"
                if disp:
                    msg = fmt % (self.iterations + 1, self.ab)
                    raise RuntimeError(msg)
                return self.get_result(xn, _ECONVERR)


def toms748(f, a, b, args=(), k=1,
            xtol=_xtol, rtol=_rtol, maxiter=_iter,
            full_output=False, disp=True):
    """
    Find a root using TOMS Algorithm 748 method.

    Implements the Algorithm 748 method of Alefeld, Potro and Shi to find a
    root of the function `f` on the interval `[a , b]`, where `f(a)` and
    `f(b)` must have opposite signs.

    It uses a mixture of inverse cubic interpolation and
    "Newton-quadratic" steps. [APS1995].

    Parameters
    ----------
    f : function
        Python function returning a scalar. The function :math:`f`
        must be continuous, and :math:`f(a)` and :math:`f(b)`
        have opposite signs.
    a : scalar,
        lower boundary of the search interval
    b : scalar,
        upper boundary of the search interval
    args : tuple, optional
        containing extra arguments for the function `f`.
        `f` is called by ``f(x, *args)``.
    k : int, optional
        The number of Newton quadratic steps to perform each
        iteration. ``k>=1``.
    xtol : scalar, optional
        The computed root ``x0`` will satisfy ``np.allclose(x, x0,
        atol=xtol, rtol=rtol)``, where ``x`` is the exact root. The
        parameter must be positive.
    rtol : scalar, optional
        The computed root ``x0`` will satisfy ``np.allclose(x, x0,
        atol=xtol, rtol=rtol)``, where ``x`` is the exact root.
    maxiter : int, optional
        If convergence is not achieved in `maxiter` iterations, an error is
        raised. Must be >= 0.
    full_output : bool, optional
        If `full_output` is False, the root is returned. If `full_output` is
        True, the return value is ``(x, r)``, where `x` is the root, and `r` is
        a `RootResults` object.
    disp : bool, optional
        If True, raise RuntimeError if the algorithm didn't converge.
        Otherwise, the convergence status is recorded in the `RootResults`
        return object.

    Returns
    -------
    root : float
        Approximate root of `f`
    r : `RootResults` (present if ``full_output = True``)
        Object containing information about the convergence. In particular,
        ``r.converged`` is True if the routine converged.

    See Also
    --------
    brentq, brenth, ridder, bisect, newton
    fsolve : find roots in N dimensions.

    Notes
    -----
    `f` must be continuous.
    Algorithm 748 with ``k=2`` is asymptotically the most efficient
    algorithm known for finding roots of a four times continuously
    differentiable function.
    In contrast with Brent's algorithm, which may only decrease the length of
    the enclosing bracket on the last step, Algorithm 748 decreases it each
    iteration with the same asymptotic efficiency as it finds the root.

    For easy statement of efficiency indices, assume that `f` has 4
    continuouous deriviatives.
    For ``k=1``, the convergence order is at least 2.7, and with about
    asymptotically 2 function evaluations per iteration, the efficiency
    index is approximately 1.65.
    For ``k=2``, the order is about 4.6 with asymptotically 3 function
    evaluations per iteration, and the efficiency index 1.66.
    For higher values of `k`, the efficiency index approaches
    the kth root of ``(3k-2)``, hence ``k=1`` or ``k=2`` are
    usually appropriate.

    References
    ----------
    .. [APS1995]
       Alefeld, G. E. and Potra, F. A. and Shi, Yixun,
       *Algorithm 748: Enclosing Zeros of Continuous Functions*,
       ACM Trans. Math. Softw. Volume 221(1995)
       doi = {10.1145/210089.210111}

    Examples
    --------
    >>> def f(x):
    ...     return (x**3 - 1)  # only one real root at x = 1

    >>> from scipy import optimize
    >>> root, results = optimize.toms748(f, 0, 2, full_output=True)
    >>> root
    1.0
    >>> results
          converged: True
               flag: converged
     function_calls: 11
         iterations: 5
               root: 1.0
             method: toms748
    """
    if xtol <= 0:
        raise ValueError("xtol too small (%g <= 0)" % xtol)
    if rtol < _rtol / 4:
        raise ValueError(f"rtol too small ({rtol:g} < {_rtol/4:g})")
    maxiter = operator.index(maxiter)
    if maxiter < 1:
        raise ValueError("maxiter must be greater than 0")
    if not np.isfinite(a):
        raise ValueError("a is not finite %s" % a)
    if not np.isfinite(b):
        raise ValueError("b is not finite %s" % b)
    if a >= b:
        raise ValueError(f"a and b are not an interval [{a}, {b}]")
    if not k >= 1:
        raise ValueError("k too small (%s < 1)" % k)

    if not isinstance(args, tuple):
        args = (args,)
    f = _wrap_nan_raise(f)
    solver = TOMS748Solver()
    result = solver.solve(f, a, b, args=args, k=k, xtol=xtol, rtol=rtol,
                          maxiter=maxiter, disp=disp)
    x, function_calls, iterations, flag = result
    return _results_select(full_output, (x, function_calls, iterations, flag),
<<<<<<< HEAD
                           "toms748")


def _bracket_root_iv(func, a, b, min, max, factor, args, maxiter):

    if not callable(func):
        raise ValueError('`func` must be callable.')

    if not np.iterable(args):
        args = (args,)

    a = np.asarray(a)[()]
    if not np.issubdtype(a.dtype, np.number) or np.iscomplex(a).any():
        raise ValueError('`a` must be numeric and real.')

    b = a + 1 if b is None else b
    min = -np.inf if min is None else min
    max = np.inf if max is None else max
    factor = 2. if factor is None else factor
    a, b, min, max, factor = np.broadcast_arrays(a, b, min, max, factor)

    if not np.issubdtype(b.dtype, np.number) or np.iscomplex(b).any():
        raise ValueError('`b` must be numeric and real.')

    if not np.issubdtype(min.dtype, np.number) or np.iscomplex(min).any():
        raise ValueError('`min` must be numeric and real.')

    if not np.issubdtype(max.dtype, np.number) or np.iscomplex(max).any():
        raise ValueError('`max` must be numeric and real.')

    if not np.issubdtype(factor.dtype, np.number) or np.iscomplex(factor).any():
        raise ValueError('`factor` must be numeric and real.')
    if not np.all(factor > 1):
        raise ValueError('All elements of `factor` must be greater than 1.')

    maxiter = np.asarray(maxiter)
    message = '`maxiter` must be a non-negative integer.'
    if (not np.issubdtype(maxiter.dtype, np.number) or maxiter.shape != tuple()
            or np.iscomplex(maxiter)):
        raise ValueError(message)
    maxiter_int = int(maxiter[()])
    if not maxiter == maxiter_int or maxiter < 0:
        raise ValueError(message)

    # if not np.all((min <= a) & (a < b) & (b <= max)):
    #     raise ValueError('`min <= a < b <= max` must be True (elementwise).')

    return func, a, b, min, max, factor, args, maxiter


def _bracket_root(func, a, b=None, *, min=None, max=None, factor=None,
                  args=(), maxiter=1000):
    """Bracket the root of a monotonic scalar function of one variable

    This function works elementwise when `a`, `b`, `min`, `max`, `factor`, and
    the elements of `args` are broadcastable arrays.

    Parameters
    ----------
    func : callable
        The function for which the root is to be bracketed.
        The signature must be::

            func(x: ndarray, *args) -> ndarray

        where each element of ``x`` is a finite real and ``args`` is a tuple,
        which may contain an arbitrary number of arrays that are broadcastable
        with `x`. ``func`` must be an elementwise function: each element
        ``func(x)[i]`` must equal ``func(x[i])`` for all indices ``i``.
    a, b : float array_like
        Starting guess of bracket, which need not contain a root. If `b` is
        not provided, ``b = a + 1``. Must be broadcastable with one another.
    min, max : float array_like, optional
        Minimum and maximum allowable endpoints of the bracket, inclusive. Must
        be broadcastable with `a` and `b`.
    factor : float array_like, default: 2
        The factor used to grow the bracket. See notes for details.
    args : tuple, optional
        Additional positional arguments to be passed to `func`.  Must be arrays
        broadcastable with `a`, `b`, `min`, and `max`. If the callable to be
        bracketed requires arguments that are not broadcastable with these
        arrays, wrap that callable with `func` such that `func` accepts
        only `x` and broadcastable arrays.
    maxiter : int, optional
        The maximum number of iterations of the algorithm to perform.

    Returns
    -------
    res : OptimizeResult
        An instance of `scipy.optimize.OptimizeResult` with the following
        attributes. The descriptions are written as though the values will be
        scalars; however, if `func` returns an array, the outputs will be
        arrays of the same shape.

        xl, xr : float
            The lower and upper ends of the bracket, if the algorithm
            terminated successfully.
        fl, fr : float
            The function value at the lower and upper ends of the bracket.
        nfev : int
            The number of function evaluations required to find the bracket.
            This is distinct from the number of times `func` is *called*
            because the function may evaluated at multiple points in a single
            call.
        nit : int
            The number of iterations of the algorithm that were performed.
        status : int
            An integer representing the exit status of the algorithm.

            - ``0`` : The algorithm produced a valid bracket.
            - ``-1`` : The bracket expanded to the allowable limits without finding a bracket.
            - ``-2`` : The maximum number of iterations was reached.
            - ``-3`` : A non-finite value was encountered.
            - ``-4`` : Iteration was terminated by `callback`.
            - ``1`` : The algorithm is proceeding normally (in `callback` only).
            - ``2`` : A bracket was found in the opposite search direction (in `callback` only).

        success : bool
            ``True`` when the algorithm terminated successfully (status ``0``).

    Notes
    -----s
    This function generalizes an algorithm found in pieces throughout
    `scipy.stats`. The strategy is to iteratively grow the bracket `(l, r)`
     until ``func(l) < 0 < func(r)``. The bracket grows to the left as follows.

    - If `min` is not provided, the distance between `b` and `l` is iteratively
      increased by `factor`.
    - If `min` is provided, the distance between `min` and `l` is iteratively
      decreased by `factor`. Note that this also *increases* the bracket size.

    Growth of the bracket to the right is analogous.

    Growth of the bracket in one direction stops when the endpoint is no longer
    finite, the function value at the endpoint is no longer finite, the
    endpoint reaches its limiting value (`min` or `max`). Iteration terminates
    when the bracket stops growing in both directions, the bracket surrounds
    the root, or a root is found (accidentally).

    If two brackets are found - that is, a bracket is found on both sides in
    the same iteration, the smaller of the two is returned.
    If roots of the function are found, both `l` and `r` are set to the
    leftmost root.

    """  # noqa: E501
    # Todo:
    # - find bracket with sign change in specified direction
    # - Add tolerance
    # - allow factor < 1?

    callback = None  # works; I just don't want to test it
    temp = _bracket_root_iv(func, a, b, min, max, factor, args, maxiter)
    func, a, b, min, max, factor, args, maxiter = temp

    xs = (a, b)
    temp = _scalar_optimization_initialize(func, xs, args)
    xs, fs, args, shape, dtype = temp  # line split for PEP8

    # The approach is to treat the left and right searches as though they were
    # (almost) totally independent one-sided bracket searches. (The interaction
    # is considered when checking for termination and preparing the result
    # object.)
    # `x` is the "moving" end of the bracket
    x = np.concatenate(xs)
    f = np.concatenate(fs)
    n = len(x) // 2

    # `x_last` is the previous location of the moving end of the bracket. If
    # the signs of `f` and `f_last` are different, `x` and `x_last` form a
    # bracket.
    x_last = np.concatenate((x[n:], x[:n]))
    f_last = np.concatenate((f[n:], f[:n]))
    # `x0` is the "fixed" end of the bracket.
    x0 = x_last
    # We don't need to retain the corresponding function value, since the
    # fixed end of the bracket is only needed to compute the new value of the
    # moving end; it is never returned.

    min = np.broadcast_to(min, shape).astype(dtype, copy=False).ravel()
    max = np.broadcast_to(max, shape).astype(dtype, copy=False).ravel()
    limit = np.concatenate((min, max))

    factor = np.broadcast_to(factor, shape).astype(dtype, copy=False).ravel()
    factor = np.concatenate((factor, factor))

    active = np.arange(2*n)
    args = [np.concatenate((arg, arg)) for arg in args]

    # This is needed due to inner workings of `_scalar_optimization_loop`.
    # We're abusing it a tiny bit.
    shape = shape + (2,)

    # `d` is for "distance".
    # For searches without a limit, the distance between the fixed end of the
    # bracket `x0` and the moving end `x` will grow by `factor` each iteration.
    # For searches with a limit, the distance between the `limit` and moving
    # end of the bracket `x` will shrink by `factor` each iteration.
    i = np.isinf(limit)
    ni = ~i
    d = np.zeros_like(x)
    d[i] = x[i] - x0[i]
    d[ni] = limit[ni] - x[ni]

    status = np.full_like(x, _EINPROGRESS, dtype=int)  # in progress
    nit, nfev = 0, 1  # one function evaluation per side performed above

    work = OptimizeResult(x=x, x0=x0, f=f, limit=limit, factor=factor,
                          active=active, d=d, x_last=x_last, f_last=f_last,
                          nit=nit, nfev=nfev, status=status, args=args,
                          xl=None, xr=None, fl=None, fr=None, n=n)
    res_work_pairs = [('status', 'status'), ('xl', 'xl'), ('xr', 'xr'),
                      ('nit', 'nit'), ('nfev', 'nfev'), ('fl', 'fl'),
                      ('fr', 'fr'), ('x', 'x'), ('f', 'f'),
                      ('x_last', 'x_last'), ('f_last', 'f_last')]

    def pre_func_eval(work):
        # Initialize moving end of bracket
        x = np.zeros_like(work.x)

        # Unlimited brackets grow by `factor` by increasing distance from fixed
        # end to moving end.
        i = np.isinf(work.limit)  # indices of unlimited brackets
        work.d[i] *= work.factor[i]
        x[i] = work.x0[i] + work.d[i]

        # Limited brackets grow by decreasing the distance from the limit to
        # the moving end.
        ni = ~i  # indices of limited brackets
        work.d[ni] /= work.factor[ni]
        x[ni] = work.limit[ni] - work.d[ni]

        return x

    def post_func_eval(x, f, work):
        # Keep track of the previous location of the moving end so that we can
        # return a narrower bracket. (The alternative is to remember the
        # original fixed end, but then the bracket would be wider than needed.)
        work.x_last = work.x
        work.f_last = work.f
        work.x = x
        work.f = f

    def check_termination(work):
        stop = np.zeros_like(work.x, dtype=bool)

        # Condition 1: a valid bracket (or the root itself) has been found
        sf = np.sign(work.f)
        sf_last = np.sign(work.f_last)
        i = (sf_last == -sf) | (sf_last == 0) | (sf == 0)
        work.status[i] = _ECONVERGED
        stop[i] = True

        # Condition 2: the other side's search found a valid bracket.
        # (If we just found a bracket with the rightward search, we can stop
        #  the leftward search, and vice-versa.)
        # To do this, we need to set the status of the other side's search;
        # this is tricky because `work.status` contains only the *active*
        # elements, so we don't immediately know the index of the element we
        # need to set - or even if it's still there. (That search may have
        # terminated already, e.g. by reaching its `limit`.)
        # To facilitate this, `work.active` contains a unit integer index of
        # each search. Index `k` (`k < n)` and `k + n` correspond with a
        # leftward and rightward search, respectively. Elements are removed
        # from `work.active` just as they are removed from `work.status`, so
        # we use `work.active` to help find the right location in
        # `work.status`.
        # Get the integer indices of the elements that can also stop
        also_stop = (work.active[i] + work.n) % (2*work.n)
        # Check whether they are still active.
        # To start, we need to find out where in `work.active` they would
        # appear if they are indeed there.
        j = np.searchsorted(work.active, also_stop)
        # If the location exceeds the length of the `work.active`, they are
        # not there.
        j = j[j < len(work.active)]
        # Check whether they are still there.
        j = j[also_stop == work.active[j]]
        # Now convert these to boolean indices to use with `work.status`.
        i = np.zeros_like(stop)
        i[j] = True  # boolean indices of elements that can also stop
        i = i & ~stop
        work.status[i] = _ESTOPONESIDE
        stop[i] = True

        # Condition 3: moving end of bracket reaches limit
        i = (work.x == work.limit) & ~stop
        work.status[i] = _ELIMITS
        stop[i] = True

        # Condition 4: non-finite value encountered
        i = ~(np.isfinite(work.x) & np.isfinite(work.f)) & ~stop
        work.status[i] = _EVALUEERR
        stop[i] = True

        return stop

    def post_termination_check(work):
        pass

    def customize_result(res, shape):
        n = len(res['x']) // 2

        # Because we treat the two one-sided searches as though they were
        # independent, what we keep track of in `work` and what we want to
        # return in `res` look quite different. Combine the results from the
        # two one-sided searches before reporting the results to the user.
        # - "a" refers to the leftward search (the moving end started at `a`)
        # - "b" refers to the rightward search (the moving end started at `b`)
        # - "l" refers to the left end of the bracket (closer to -oo)
        # - "r" refers to the right end of the bracket (closer to +oo)
        xal = res['x'][:n]
        xar = res['x_last'][:n]
        xbl = res['x_last'][n:]
        xbr = res['x'][n:]

        fal = res['f'][:n]
        far = res['f_last'][:n]
        fbl = res['f_last'][n:]
        fbr = res['f'][n:]

        # Initialize the brackets and corresponding function values to return
        # to the user. Brackets may not be valid (e.g. there is no root,
        # there weren't enough iterations, NaN encountered), but we still need
        # to return something. One option would be all NaNs, but what I've
        # chosen here is the left- and right-most points at which the function
        # has been evaluated. This gives the user some information about what
        # interval of the real line has been searched and shows that there is
        # no sign change between the two ends.
        xl = xal.copy()
        fl = fal.copy()
        xr = xbr.copy()
        fr = fbr.copy()

        # `status` indicates whether the bracket is valid or not. If so,
        # we want to adjust the bracket we return to be the narrowest possible
        # given the points at which we evaluated the function.
        # For example if bracket "a" is valid and smaller than bracket "b" OR
        # if bracket "a" is valid and bracket "b" is not valid, we want to
        # return bracket "a" (and vice versa).
        sa = res['status'][:n]
        sb = res['status'][n:]

        da = xar - xal
        db = xbr - xbl

        i1 = ((da <= db) & (sa == 0)) | ((sa == 0) & (sb != 0))
        i2 = ((db <= da) & (sb == 0)) | ((sb == 0) & (sa != 0))

        xr[i1] = xar[i1]
        fr[i1] = far[i1]
        xl[i2] = xbl[i2]
        fl[i2] = fbl[i2]

        # Finish assembling the result object
        res['xl'] = xl
        res['xr'] = xr
        res['fl'] = fl
        res['fr'] = fr

        res['nit'] = np.maximum(res['nit'][:n], res['nit'][n:])
        res['nfev'] = res['nfev'][:n] + res['nfev'][n:]
        # If the status on one side is zero, the status is zero. In any case,
        # report the status from one side only.
        res['status'] = np.choose(sa == 0, (sb, sa))
        res['success'] = (res['status'] == 0)

        del res['x']
        del res['f']
        del res['x_last']
        del res['f_last']

        return shape[:-1]

    return _scalar_optimization_loop(work, callback, shape,
                                     maxiter, func, args, dtype,
                                     pre_func_eval, post_func_eval,
                                     check_termination, post_termination_check,
                                     customize_result, res_work_pairs)


def _chandrupatla(func, a, b, *, args=(), xatol=_xtol, xrtol=_rtol,
                  fatol=None, frtol=0, maxiter=_iter, callback=None):
    """Find the root of an elementwise function using Chandrupatla's algorithm.

    For each element of the output of `func`, `chandrupatla` seeks the scalar
    root that makes the element 0. This function allows for `a`, `b`, and the
    output of `func` to be of any broadcastable shapes.

    Parameters
    ----------
    func : callable
        The function whose root is desired. The signature must be::

            func(x: ndarray, *args) -> ndarray

         where each element of ``x`` is a finite real and ``args`` is a tuple,
         which may contain an arbitrary number of components of any type(s).
         ``func`` must be an elementwise function: each element ``func(x)[i]``
         must equal ``func(x[i])`` for all indices ``i``. `_chandrupatla`
         seeks an array ``x`` such that ``func(x)`` is an array of zeros.
    a, b : array_like
        The lower and upper bounds of the root of the function. Must be
        broadcastable with one another.
    args : tuple, optional
        Additional positional arguments to be passed to `func`.
    xatol, xrtol, fatol, frtol : float, optional
        Absolute and relative tolerances on the root and function value.
        See Notes for details.
    maxiter : int, optional
        The maximum number of iterations of the algorithm to perform.
    callback : callable, optional
        An optional user-supplied function to be called before the first
        iteration and after each iteration.
        Called as ``callback(res)``, where ``res`` is an ``OptimizeResult``
        similar to that returned by `_chandrupatla` (but containing the current
        iterate's values of all variables). If `callback` raises a
        ``StopIteration``, the algorithm will terminate immediately and
        `_chandrupatla` will return a result.

    Returns
    -------
    res : OptimizeResult
        An instance of `scipy.optimize.OptimizeResult` with the following
        attributes. The descriptions are written as though the values will be
        scalars; however, if `func` returns an array, the outputs will be
        arrays of the same shape.

        x : float
            The root of the function, if the algorithm terminated successfully.
        nfev : int
            The number of times the function was called to find the root.
        nit : int
            The number of iterations of Chandrupatla's algorithm performed.
        status : int
            An integer representing the exit status of the algorithm.
            ``0`` : The algorithm converged to the specified tolerances.
            ``-1`` : The algorithm encountered an invalid bracket.
            ``-2`` : The maximum number of iterations was reached.
            ``-3`` : A non-finite value was encountered.
            ``-4`` : Iteration was terminated by `callback`.
            ``1`` : The algorithm is proceeding normally (in `callback` only).
        success : bool
            ``True`` when the algorithm terminated successfully (status ``0``).
        fun : float
            The value of `func` evaluated at `x`.
        xl, xr : float
            The lower and upper ends of the bracket.
        fl, fr : float
            The function value at the lower and upper ends of the bracket.

    Notes
    -----
    Implemented based on Chandrupatla's original paper [1]_.

    If ``xl`` and ``xr`` are the left and right ends of the bracket,
    ``xmin = xl if abs(func(xl)) <= abs(func(xr)) else xr``,
    and ``fmin0 = min(func(a), func(b))``, then the algorithm is considered to
    have converged when ``abs(xr - xl) < xatol + abs(xmin) * xrtol`` or
    ``fun(xmin) <= fatol + abs(fmin0) * frtol``. This is equivalent to the
    termination condition described in [1]_ with ``xrtol = 4e-10``,
    ``xatol = 1e-5``, and ``fatol = frtol = 0``. The default values are
    ``xatol = 2e-12``, ``xrtol = 4 * np.finfo(float).eps``, ``frtol = 0``,
    and ``fatol`` is the smallest normal number of the ``dtype`` returned
    by ``func``.

    References
    ----------

    .. [1] Chandrupatla, Tirupathi R.
        "A new hybrid quadratic/bisection algorithm for finding the zero of a
        nonlinear function without using derivatives".
        Advances in Engineering Software, 28(3), 145-149.
        https://doi.org/10.1016/s0965-9978(96)00051-8

    See Also
    --------
    brentq, brenth, ridder, bisect, newton

    Examples
    --------
    >>> from scipy import optimize
    >>> def f(x, c):
    ...     return x**3 - 2*x - c
    >>> c = 5
    >>> res = optimize._zeros_py._chandrupatla(f, 0, 3, args=(c,))
    >>> res.x
    2.0945514818937463

    >>> c = [3, 4, 5]
    >>> res = optimize._zeros_py._chandrupatla(f, 0, 3, args=(c,))
    >>> res.x
    array([1.8932892 , 2.        , 2.09455148])

    """
    res = _chandrupatla_iv(func, args, xatol, xrtol,
                           fatol, frtol, maxiter, callback)
    func, args, xatol, xrtol, fatol, frtol, maxiter, callback = res

    # Initialization
    xs, fs, args, shape, dtype = _scalar_optimization_initialize(func, (a, b),
                                                                 args)
    x1, x2 = xs
    f1, f2 = fs
    status = np.full_like(x1, _EINPROGRESS, dtype=int)  # in progress
    nit, nfev = 0, 2  # two function evaluations performed above
    xatol = _xtol if xatol is None else xatol
    xrtol = _rtol if xrtol is None else xrtol
    fatol = np.finfo(dtype).tiny if fatol is None else fatol
    frtol = frtol * np.minimum(np.abs(f1), np.abs(f2))
    work = OptimizeResult(x1=x1, f1=f1, x2=x2, f2=f2, x3=None, f3=None, t=0.5,
                          xatol=xatol, xrtol=xrtol, fatol=fatol, frtol=frtol,
                          nit=nit, nfev=nfev, status=status)
    res_work_pairs = [('status', 'status'), ('x', 'xmin'), ('fun', 'fmin'),
                      ('nit', 'nit'), ('nfev', 'nfev'), ('xl', 'x1'),
                      ('fl', 'f1'), ('xr', 'x2'), ('fr', 'f2')]

    def pre_func_eval(work):
        # [1] Figure 1 (first box)
        x = work.x1 + work.t * (work.x2 - work.x1)
        return x

    def post_func_eval(x, f, work):
        # [1] Figure 1 (first diamond and boxes)
        # Note: y/n are reversed in figure; compare to BASIC in appendix
        work.x3, work.f3 = work.x2.copy(), work.f2.copy()
        j = np.sign(f) == np.sign(work.f1)
        nj = ~j
        work.x3[j], work.f3[j] = work.x1[j], work.f1[j]
        work.x2[nj], work.f2[nj] = work.x1[nj], work.f1[nj]
        work.x1, work.f1 = x, f

    def check_termination(work):
        # [1] Figure 1 (second diamond)
        # Check for all terminal conditions and record statuses.

        # See [1] Section 4 (first two sentences)
        i = np.abs(work.f1) < np.abs(work.f2)
        work.xmin = np.choose(i, (work.x2, work.x1))
        work.fmin = np.choose(i, (work.f2, work.f1))
        stop = np.zeros_like(work.x1, dtype=bool)  # termination condition met

        # This is the convergence criterion used in bisect. Chandrupatla's
        # criterion is equivalent to this except with a factor of 4 on `xrtol`.
        work.dx = abs(work.x2 - work.x1)
        work.tol = abs(work.xmin) * work.xrtol + work.xatol
        i = work.dx < work.tol
        # Modify in place to incorporate tolerance on function value. Note that
        # `frtol` has been redefined as `frtol = frtol * np.minimum(f1, f2)`,
        # where `f1` and `f2` are the function evaluated at the original ends of
        # the bracket.
        i |= np.abs(work.fmin) <= work.fatol + work.frtol
        work.status[i] = _ECONVERGED
        stop[i] = True

        i = (np.sign(work.f1) == np.sign(work.f2)) & ~stop
        work.xmin[i], work.fmin[i], work.status[i] = np.nan, np.nan, _ESIGNERR
        stop[i] = True

        i = ~((np.isfinite(work.x1) & np.isfinite(work.x2)
               & np.isfinite(work.f1) & np.isfinite(work.f2)) | stop)
        work.xmin[i], work.fmin[i], work.status[i] = np.nan, np.nan, _EVALUEERR
        stop[i] = True

        return stop

    def post_termination_check(work):
        # [1] Figure 1 (third diamond and boxes / Equation 1)
        xi1 = (work.x1 - work.x2) / (work.x3 - work.x2)
        phi1 = (work.f1 - work.f2) / (work.f3 - work.f2)
        alpha = (work.x3 - work.x1) / (work.x2 - work.x1)
        j = ((1 - np.sqrt(1 - xi1)) < phi1) & (phi1 < np.sqrt(xi1))

        f1j, f2j, f3j, alphaj = work.f1[j], work.f2[j], work.f3[j], alpha[j]
        t = np.full_like(alpha, 0.5)
        t[j] = (f1j / (f1j - f2j) * f3j / (f3j - f2j)
                - alphaj * f1j / (f3j - f1j) * f2j / (f2j - f3j))

        # [1] Figure 1 (last box; see also BASIC in appendix with comment
        # "Adjust T Away from the Interval Boundary")
        tl = 0.5 * work.tol / work.dx
        work.t = np.clip(t, tl, 1 - tl)

    def customize_result(res, shape):
        xl, xr, fl, fr = res['xl'], res['xr'], res['fl'], res['fr']
        i = res['xl'] < res['xr']
        res['xl'] = np.choose(i, (xr, xl))
        res['xr'] = np.choose(i, (xl, xr))
        res['fl'] = np.choose(i, (fr, fl))
        res['fr'] = np.choose(i, (fl, fr))
        return shape

    return _scalar_optimization_loop(work, callback, shape,
                                     maxiter, func, args, dtype,
                                     pre_func_eval, post_func_eval,
                                     check_termination, post_termination_check,
                                     customize_result, res_work_pairs)


def _scalar_optimization_loop(work, callback, shape, maxiter,
                              func, args, dtype, pre_func_eval, post_func_eval,
                              check_termination, post_termination_check,
                              customize_result, res_work_pairs):
    """Main loop of a vectorized scalar optimization algorithm

    Parameters
    ----------
    work : OptimizeResult
        All variables that need to be retained between iterations. Must
        contain attributes `nit`, `nfev`, and `success`
    callback : callable
        User-specified callback function
    shape : tuple of ints
        The shape of all output arrays
    maxiter :
        Maximum number of iterations of the algorithm
    func : callable
        The user-specified callable that is being optimized or solved
    args : tuple
        Additional positional arguments to be passed to `func`.
    dtype : NumPy dtype
        The common dtype of all abscissae and function values
    pre_func_eval : callable
        A function that accepts `work` and returns `x`, the active elements
        of `x` at which `func` will be evaluated. May modify attributes
        of `work` with any algorithmic steps that need to happen
         at the beginning of an iteration, before `func` is evaluated,
    post_func_eval : callable
        A function that accepts `x`, `func(x)`, and `work`. May modify
        attributes of `work` with any algorithmic steps that need to happen
         in the middle of an iteration, after `func` is evaluated but before
         the termination check.
    check_termination : callable
        A function that accepts `work` and returns `stop`, a boolean array
        indicating which of the active elements have met a termination
        condition.
    post_termination_check : callable
        A function that accepts `work`. May modify `work` with any algorithmic
        steps that need to happen after the termination check and before the
        end of the iteration.
    customize_result : callable
        A function that accepts `res` and `shape` and returns `shape`. May
        modify `res` (in-place) according to preferences (e.g. rearrange
        elements between attributes) and modify `shape` if needed.
    res_work_pairs : list of (str, str)
        Identifies correspondence between attributes of `res` and attributes
        of `work`; i.e., attributes of active elements of `work` will be
        copied to the appropriate indices of `res` when appropriate. The order
        determines the order in which OptimizeResult attributes will be
        pretty-printed.

    Returns
    -------
    res : OptimizeResult
        The final result object

    Notes
    -----
    Besides providing structure, this framework provides several important
    services for a vectorized optimization algorithm.

    - It handles common tasks involving iteration count, function evaluation
      count, a user-specified callback, and associated termination conditions.
    - It compresses the attributes of `work` to eliminate unnecessary
      computation on elements that have already converged.

    """
    cb_terminate = False

    # Initialize the result object and active element index array
    n_elements = int(np.prod(shape))
    active = np.arange(n_elements)  # in-progress element indices
    res_dict = {i: np.zeros(n_elements, dtype=dtype) for i, j in res_work_pairs}
    res_dict['success'] = np.zeros(n_elements, dtype=bool)
    res_dict['status'] = np.full(n_elements, _EINPROGRESS)
    res_dict['nit'] = np.zeros(n_elements, dtype=int)
    res_dict['nfev'] = np.zeros(n_elements, dtype=int)
    res = OptimizeResult(res_dict)
    work.args = args

    active = _scalar_optimization_check_termination(
        work, res, res_work_pairs, active, check_termination)

    if callback is not None:
        temp = _scalar_optimization_prepare_result(
            work, res, res_work_pairs, active, shape, customize_result)
        if _call_callback_maybe_halt(callback, temp):
            cb_terminate = True

    while work.nit < maxiter and active.size and not cb_terminate and n_elements:
        x = pre_func_eval(work)

        if work.args and work.args[0].ndim != x.ndim:
            # `x` always starts as 1D. If the SciPy function that uses
            # _scalar_optimization_loop added dimensions to `x`, we need to
            # add them to the elements of `args`.
            dims = np.arange(x.ndim, dtype=np.int64)
            work.args = [np.expand_dims(arg, tuple(dims[arg.ndim:]))
                         for arg in work.args]

        f = func(x, *work.args)
        f = np.asarray(f, dtype=dtype)
        work.nfev += 1 if x.ndim == 1 else x.shape[-1]

        post_func_eval(x, f, work)

        work.nit += 1
        active = _scalar_optimization_check_termination(
            work, res, res_work_pairs, active, check_termination)

        if callback is not None:
            temp = _scalar_optimization_prepare_result(
                work, res, res_work_pairs, active, shape, customize_result)
            if _call_callback_maybe_halt(callback, temp):
                cb_terminate = True
                break
        if active.size == 0:
            break

        post_termination_check(work)

    work.status[:] = _ECALLBACK if cb_terminate else _ECONVERR
    return _scalar_optimization_prepare_result(
        work, res, res_work_pairs, active, shape, customize_result)


def _chandrupatla_iv(func, args, xatol, xrtol,
                     fatol, frtol, maxiter, callback):
    # Input validation for `_chandrupatla`

    if not callable(func):
        raise ValueError('`func` must be callable.')

    if not np.iterable(args):
        args = (args,)

    tols = np.asarray([xatol if xatol is not None else 1,
                       xrtol if xrtol is not None else 1,
                       fatol if fatol is not None else 1,
                       frtol if frtol is not None else 1])
    if (not np.issubdtype(tols.dtype, np.number) or np.any(tols < 0)
            or np.any(np.isnan(tols)) or tols.shape != (4,)):
        raise ValueError('Tolerances must be non-negative scalars.')

    maxiter_int = int(maxiter)
    if maxiter != maxiter_int or maxiter < 0:
        raise ValueError('`maxiter` must be a non-negative integer.')

    if callback is not None and not callable(callback):
        raise ValueError('`callback` must be callable.')

    return func, args, xatol, xrtol, fatol, frtol, maxiter, callback


def _scalar_optimization_initialize(func, xs, args, complex_ok=False):
    """Initialize abscissa, function, and args arrays for elementwise function

    Parameters
    ----------
    func : callable
        An elementwise function with signature

            func(x: ndarray, *args) -> ndarray

        where each element of ``x`` is a finite real and ``args`` is a tuple,
        which may contain an arbitrary number of arrays that are broadcastable
        with ``x``.
    xs : tuple of arrays
        Finite real abscissa arrays. Must be broadcastable.
    args : tuple, optional
        Additional positional arguments to be passed to `func`.

    Returns
    -------
    xs, fs, args : tuple of arrays
        Broadcasted, writeable, 1D abscissa and function value arrays (or
        NumPy floats, if appropriate). The dtypes of the `xs` and `fs` are
        `xfat`; the dtype of the `args` are unchanged.
    shape : tuple of ints
        Original shape of broadcasted arrays.
    xfat : NumPy dtype
        Result dtype of abscissae, function values, and args determined using
        `np.result_type`, except integer types are promoted to `np.float64`.

    Raises
    ------
    ValueError
        If the result dtype is not that of a real scalar

    Notes
    -----
    Useful for initializing the input of SciPy functions that accept
    an elementwise callable, abscissae, and arguments; e.g.
    `scipy.optimize._chandrupatla`.
    """
    nx = len(xs)

    # Try to preserve `dtype`, but we need to ensure that the arguments are at
    # least floats before passing them into the function; integers can overflow
    # and cause failure.
    # There might be benefit to combining the `xs` into a single array and
    # calling `func` once on the combined array. For now, keep them separate.
    xas = np.broadcast_arrays(*xs, *args)  # broadcast and rename
    xat = np.result_type(*[xa.dtype for xa in xas])
    xat = np.float64 if np.issubdtype(xat, np.integer) else xat
    xs, args = xas[:nx], xas[nx:]
    xs = [x.astype(xat, copy=False)[()] for x in xs]
    fs = [np.asarray(func(x, *args)) for x in xs]
    shape = xs[0].shape

    message = ("The shape of the array returned by `func` must be the same as "
               "the broadcasted shape of `x` and all other `args`.")
    shapes_equal = [f.shape == shape for f in fs]
    if not np.all(shapes_equal):
        raise ValueError(message)

    # These algorithms tend to mix the dtypes of the abscissae and function
    # values, so figure out what the result will be and convert them all to
    # that type from the outset.
    xfat = np.result_type(*([f.dtype for f in fs] + [xat]))
    if not complex_ok and not np.issubdtype(xfat, np.floating):
        raise ValueError("Abscissae and function output must be real numbers.")
    xs = [x.astype(xfat, copy=True)[()] for x in xs]
    fs = [f.astype(xfat, copy=True)[()] for f in fs]

    # To ensure that we can do indexing, we'll work with at least 1d arrays,
    # but remember the appropriate shape of the output.
    xs = [x.ravel() for x in xs]
    fs = [f.ravel() for f in fs]
    args = [arg.flatten() for arg in args]
    return xs, fs, args, shape, xfat


def _scalar_optimization_check_termination(work, res, res_work_pairs, active,
                                           check_termination):
    # Checks termination conditions, updates elements of `res` with
    # corresponding elements of `work`, and compresses `work`.

    stop = check_termination(work)

    if np.any(stop):
        # update the active elements of the result object with the active
        # elements for which a termination condition has been met
        _scalar_optimization_update_active(work, res, res_work_pairs, active,
                                           stop)

        # compress the arrays to avoid unnecessary computation
        proceed = ~stop
        active = active[proceed]
        for key, val in work.items():
            work[key] = val[proceed] if isinstance(val, np.ndarray) else val
        work.args = [arg[proceed] for arg in work.args]

    return active


def _scalar_optimization_update_active(work, res, res_work_pairs, active,
                                       mask=None):
    # Update `active` indices of the arrays in result object `res` with the
    # contents of the scalars and arrays in `update_dict`. When provided,
    # `mask` is a boolean array applied both to the arrays in `update_dict`
    # that are to be used and to the arrays in `res` that are to be updated.
    update_dict = {key1: work[key2] for key1, key2 in res_work_pairs}
    update_dict['success'] = work.status == 0

    if mask is not None:
        active_mask = active[mask]
        for key, val in update_dict.items():
            res[key][active_mask] = val[mask] if np.size(val) > 1 else val
    else:
        for key, val in update_dict.items():
            res[key][active] = val


def _scalar_optimization_prepare_result(work, res, res_work_pairs, active,
                                        shape, customize_result):
    # Prepare the result object `res` by creating a copy, copying the latest
    # data from work, running the provided result customization function,
    # and reshaping the data to the original shapes.
    res = res.copy()
    _scalar_optimization_update_active(work, res, res_work_pairs, active)

    shape = customize_result(res, shape)

    for key, val in res.items():
        res[key] = np.reshape(val, shape)[()]
    res['_order_keys'] = ['success'] + [i for i, j in res_work_pairs]
    return OptimizeResult(**res)


def _differentiate_iv(func, x, args, atol, rtol, maxiter, order,
                      initial_step, step_factor, step_direction, callback):
    # Input validation for `_differentiate`

    if not callable(func):
        raise ValueError('`func` must be callable.')

    # x has more complex IV that is taken care of during initialization
    x = np.asarray(x)
    dtype = x.dtype if np.issubdtype(x.dtype, np.inexact) else np.float64

    if not np.iterable(args):
        args = (args,)

    if atol is None:
        atol = np.finfo(dtype).tiny

    if rtol is None:
        rtol = np.sqrt(np.finfo(dtype).eps)

    message = 'Tolerances and step parameters must be non-negative scalars.'
    tols = np.asarray([atol, rtol, initial_step, step_factor])
    if (not np.issubdtype(tols.dtype, np.number)
            or np.any(tols < 0)
            or tols.shape != (4,)):
        raise ValueError(message)
    initial_step, step_factor = tols[2:].astype(dtype)

    maxiter_int = int(maxiter)
    if maxiter != maxiter_int or maxiter <= 0:
        raise ValueError('`maxiter` must be a positive integer.')

    order_int = int(order)
    if order_int != order or order <= 0:
        raise ValueError('`order` must be a positive integer.')

    step_direction = np.sign(step_direction).astype(dtype)
    x, step_direction = np.broadcast_arrays(x, step_direction)
    x, step_direction = x[()], step_direction[()]

    if callback is not None and not callable(callback):
        raise ValueError('`callback` must be callable.')

    return (func, x, args, atol, rtol, maxiter_int, order_int, initial_step,
            step_factor, step_direction, callback)


def _differentiate(func, x, *, args=(), atol=None, rtol=None, maxiter=10,
                   order=8, initial_step=0.5, step_factor=2.0,
                   step_direction=0, callback=None):
    """Evaluate the derivative of an elementwise scalar function numerically.

    Parameters
    ----------
    func : callable
        The function whose derivative is desired. The signature must be::

            func(x: ndarray, *args) -> ndarray

         where each element of ``x`` is a finite real and ``args`` is a tuple,
         which may contain an arbitrary number of arrays that are broadcastable
         with `x`. ``func`` must be an elementwise function: each element
         ``func(x)[i]`` must equal ``func(x[i])`` for all indices ``i``.
    x : array_like
        Abscissae at which to evaluate the derivative.
    args : tuple, optional
        Additional positional arguments to be passed to `func`. Must be arrays
        broadcastable with `x`. If the callable to be differentiated requires
        arguments that are not broadcastable with `x`, wrap that callable with
        `func`. See Examples.
    atol, rtol : float, optional
        Absolute and relative tolerances for the stopping condition: iteration
        will stop when ``res.error < atol + rtol * abs(res.df)``. The default
        `atol` is the smallest normal number of the appropriate dtype, and
        the default `rtol` is the square root of the precision of the
        appropriate dtype.
    order : int, default: 8
        The (positive integer) order of the finite difference formula to be
        used. Odd integers will be rounded up to the next even integer.
    initial_step : float, default: 0.5
        The (absolute) initial step size for the finite difference derivative
        approximation.
    step_factor : float, default: 2.0
        The factor by which the step size is *reduced* in each iteration; i.e.
        the step size in iteration 1 is ``initial_step/step_factor``. If
        ``step_factor < 1``, subsequent steps will be greater than the initial
        step; this may be useful if steps smaller than some threshold are
        undesirable (e.g. due to subtractive cancellation error).
    maxiter : int, default: 10
        The maximum number of iterations of the algorithm to perform. See
        notes.
    step_direction : array_like
        An array representing the direction of the finite difference steps (for
        use when `x` lies near to the boundary of the domain of the function.)
        Must be broadcastable with `x` and all `args`.
        Where 0 (default), central differences are used; where negative (e.g.
        -1), steps are non-positive; and where positive (e.g. 1), all steps are
        non-negative.
    callback : callable, optional
        An optional user-supplied function to be called before the first
        iteration and after each iteration.
        Called as ``callback(res)``, where ``res`` is an ``OptimizeResult``
        similar to that returned by `_differentiate` (but containing the
        current iterate's values of all variables). If `callback` raises a
        ``StopIteration``, the algorithm will terminate immediately and
        `_differentiate` will return a result.

    Returns
    -------
    res : OptimizeResult
        An instance of `scipy.optimize.OptimizeResult` with the following
        attributes. (The descriptions are written as though the values will be
        scalars; however, if `func` returns an array, the outputs will be
        arrays of the same shape.)

        success : bool
            ``True`` when the algorithm terminated successfully (status ``0``).
        status : int
            An integer representing the exit status of the algorithm.
            ``0`` : The algorithm converged to the specified tolerances.
            ``-1`` : The error estimate increased, so iteration was terminated.
            ``-2`` : The maximum number of iterations was reached.
            ``-3`` : A non-finite value was encountered.
            ``-4`` : Iteration was terminated by `callback`.
            ``1`` : The algorithm is proceeding normally (in `callback` only).
        df : float
            The derivative of `func` at `x`, if the algorithm terminated
            successfully.
        error : float
            An estimate of the error: the magnitude of the difference between
            the current estimate of the derivative and the estimate in the
            previous iteration.
        nit : int
            The number of iterations performed.
        nfev : int
            The number of points at which `func` was evaluated.
        x : float
            The value at which the derivative of `func` was evaluated
            (after broadcasting with `args` and `step_direction`).

    Notes
    -----
    The implementation was inspired by jacobi [1]_, numdifftools [2]_, and
    DERIVEST [3]_, but the implementation follows the theory of Taylor series
    more straightforwardly (and arguably naively so).
    In the first iteration, the derivative is estimated using a finite
    difference formula of order `order` with maximum step size `initial_step`.
    Each subsequent iteration, the maximum step size is reduced by
    `step_factor`, and the derivative is estimated again until a termination
    condition is reached. The error estimate is the magnitude of the difference
    between the current derivative approximation and that of the previous
    iteration.

    The stencils of the finite difference formulae are designed such that
    abscissae are "nested": after `func` is evaluated at ``order + 1``
    points in the first iteration, `func` is evaluated at only two new points
    in each subsequent iteration; ``order - 1`` previously evaluated function
    values required by the finite difference formula are reused, and two
    function values (evaluations at the points furthest from `x`) are unused.

    Step sizes are absolute. When the step size is small relative to the
    magnitude of `x`, precision is lost; for example, if `x` is ``1e20``, the
    default initial step size of ``0.5`` cannot be resolved. Accordingly,
    consider using larger initial step sizes for large magnitudes of `x`.

    The default tolerances are challenging to satisfy at points where the
    true derivative is exactly zero. If the derivative may be exactly zero,
    consider specifying an absolute tolerance (e.g. ``atol=1e-16``) to
    improve convergence.

    References
    ----------
    [1]_ Hans Dembinski (@HDembinski). jacobi.
         https://github.com/HDembinski/jacobi
    [2]_ Per A. Brodtkorb and John D'Errico. numdifftools.
         https://numdifftools.readthedocs.io/en/latest/
    [3]_ John D'Errico. DERIVEST: Adaptive Robust Numerical Differentiation.
         https://www.mathworks.com/matlabcentral/fileexchange/13490-adaptive-robust-numerical-differentiation
    [4]_ Numerical Differentition. Wikipedia.
         https://en.wikipedia.org/wiki/Numerical_differentiation

    Examples
    --------
    Evaluate the derivative of ``np.exp`` at several points ``x``.

    >>> import numpy as np
    >>> from scipy.optimize._zeros_py import _differentiate
    >>> f = np.exp
    >>> df = np.exp  # true derivative
    >>> x = np.linspace(1, 2, 5)
    >>> res = _differentiate(f, x)
    >>> res.df  # approximation of the derivative
    array([2.71828183, 3.49034296, 4.48168907, 5.75460268, 7.3890561 ])
    >>> res.error  # estimate of the error
    array(
        [7.12940817e-12, 9.16688947e-12, 1.17594823e-11, 1.50972568e-11, 1.93942640e-11]
    )
    >>> abs(res.df - df(x))  # true error
    array(
        [3.06421555e-14, 3.01980663e-14, 5.06261699e-14, 6.30606678e-14, 8.34887715e-14]
    )

    Show the convergence of the approximation as the step size is reduced.
    Each iteration, the step size is reduced by `step_factor`, so for
    sufficiently small initial step, each iteration reduces the error by a
    factor of ``1/step_factor**order`` until finite precision arithmetic
    inhibits further improvement.

    >>> iter = list(range(1, 12))  # maximum iterations
    >>> hfac = 2  # step size reduction per iteration
    >>> hdir = [-1, 0, 1]  # compare left-, central-, and right- steps
    >>> order = 4  # order of differentiation formula
    >>> x = 1
    >>> ref = df(x)
    >>> errors = []  # true error
    >>> for i in iter:
    ...     res = _differentiate(f, x, maxiter=i, step_factor=hfac,
    ...                          step_direction=hdir, order=order,
    ...                          atol=0, rtol=0)  # prevent early termination
    ...     errors.append(abs(res.df - ref))
    >>> errors = np.array(errors)
    >>> plt.semilogy(iter, errors[:, 0], label='left differences')
    >>> plt.semilogy(iter, errors[:, 1], label='central differences')
    >>> plt.semilogy(iter, errors[:, 2], label='right differences')
    >>> plt.xlabel('iteration')
    >>> plt.ylabel('error')
    >>> plt.legend()
    >>> plt.show()
    >>> (errors[1, 1] / errors[0, 1], 1 / hfac**order)
    (0.06215223140159822, 0.0625)

    The implementation is vectorized over `x`, `step_direction`, and `args`.
    The function is evaluated once before the first iteration to perform input
    validation and standardization, and once per iteration thereafter.

    >>> def f(x, p):
    ...     print('here')
    ...     f.nit += 1
    ...     return x**p
    >>> f.nit = 0
    >>> def df(x, p):
    ...     return p*x**(p-1)
    >>> x = np.arange(1, 5)
    >>> p = np.arange(1, 6).reshape((-1, 1))
    >>> hdir = np.arange(-1, 2).reshape((-1, 1, 1))
    >>> res = _differentiate(f, x, args=(p,), step_direction=hdir, maxiter=1)
    >>> np.allclose(res.df, df(x, p))
    True
    >>> res.df.shape
    (3, 5, 4)
    >>> f.nit
    2

    """
    # TODO (followup):
    #  - investigate behavior at saddle points
    #  - array initial_step / step_factor?
    #  - multivariate functions?
    #  - vector-valued functions?

    res = _differentiate_iv(func, x, args, atol, rtol, maxiter, order,
                            initial_step, step_factor, step_direction, callback)
    func, x, args, atol, rtol, maxiter, order, h0, fac, hdir, callback = res

    # Initialization
    # Since f(x) (no step) is not needed for central differences, it may be
    # possible to eliminate this function evaluation. However, it's useful for
    # input validation and standardization, and everything else is designed to
    # reduce function calls, so let's keep it simple.
    xs, fs, args, shape, dtype = _scalar_optimization_initialize(func, (x,), args)
    x, f = xs[0], fs[0]
    df = np.full_like(f, np.nan)
    # Ideally we'd broadcast the shape of `hdir` in `_scalar_opt_init`, but
    # it's simpler to do it here than to generalize `_scalar_opt_init` further.
    # `hdir` and `x` are already broadcasted in `_differentiate_iv`, so we know
    # that `hdir` can be broadcasted to the final shape.
    hdir = np.broadcast_to(hdir, shape).flatten()

    status = np.full_like(x, _EINPROGRESS, dtype=int)  # in progress
    nit, nfev = 0, 1  # one function evaluations performed above
    # Boolean indices of left, central, right, and (all) one-sided steps
    il = hdir < 0
    ic = hdir == 0
    ir = hdir > 0
    io = il | ir

    # Most of these attributes are reasonably obvious, but:
    # - `fs` holds all the function values of all active `x`. The zeroth
    #   axis corresponds with active points `x`, the first axis corresponds
    #   with the different steps (in the order described in
    #   `_differentiate_weights`).
    # - `terms` (which could probably use a better name) is half the `order`,
    #   which is always even.
    work = OptimizeResult(x=x, df=df, fs=f[:, np.newaxis], error=np.nan, h=h0,
                          df_last=np.nan, error_last=np.nan, h0=h0, fac=fac,
                          atol=atol, rtol=rtol, nit=nit, nfev=nfev,
                          status=status, dtype=dtype, terms=(order+1)//2,
                          hdir=hdir, il=il, ic=ic, ir=ir, io=io)
    # This is the correspondence between terms in the `work` object and the
    # final result. In this case, the mapping is trivial. Note that `success`
    # is prepended automatically.
    res_work_pairs = [('status', 'status'), ('df', 'df'), ('error', 'error'),
                      ('nit', 'nit'), ('nfev', 'nfev'), ('x', 'x')]

    def pre_func_eval(work):
        """Determine the abscissae at which the function needs to be evaluated.

        See `_differentiate_weights` for a description of the stencil (pattern
        of the abscissae).

        In the first iteration, there is only one stored function value in
        `work.fs`, `f(x)`, so we need to evaluate at `order` new points. In
        subsequent iterations, we evaluate at two new points. Note that
        `work.x` is always flattened into a 1D array after broadcasting with
        all `args`, so we add a new axis at the end and evaluate all point
        in one call to the function.

        For improvement:
        - Consider measuring the step size actually taken, since `(x + h) - x`
          is not identically equal to `h` with floating point arithmetic.
        - Adjust the step size automatically if `x` is too big to resolve the
          step.
        - We could probably save some work if there are no central difference
          steps or no one-sided steps.
        """
        n = work.terms  # half the order
        h = work.h  # step size
        c = work.fac  # step reduction factor
        d = c**0.5  # square root of step reduction factor (one-sided stencil)
        # Note - no need to be careful about dtypes until we allocate `x_eval`

        if work.nit == 0:
            hc = h / c**np.arange(n)
            hc = np.concatenate((-hc[::-1], hc))
        else:
            hc = np.asarray([-h, h]) / c**(n-1)

        if work.nit == 0:
            hr = h / d**np.arange(2*n)
        else:
            hr = np.asarray([h, h/d]) / c**(n-1)

        n_new = 2*n if work.nit == 0 else 2  # number of new abscissae
        x_eval = np.zeros((len(work.hdir), n_new), dtype=work.dtype)
        il, ic, ir = work.il, work.ic, work.ir
        x_eval[ir] = work.x[ir, np.newaxis] + hr
        x_eval[ic] = work.x[ic, np.newaxis] + hc
        x_eval[il] = work.x[il, np.newaxis] - hr
        return x_eval

    def post_func_eval(x, f, work):
        """ Estimate the derivative and error from the function evaluations

        As in `pre_func_eval`: in the first iteration, there is only one stored
        function value in `work.fs`, `f(x)`, so we need to add the `order` new
        points. In subsequent iterations, we add two new points. The tricky
        part is getting the order to match that of the weights, which is
        described in `_differentiate_weights`.

        For improvement:
        - Change the order of the weights (and steps in `pre_func_eval`) to
          simplify `work_fc` concatenation and eliminate `fc` concatenation.
        - It would be simple to do one-step Richardson extrapolation with `df`
          and `df_last` to increase the order of the estimate and/or improve
          the error estimate.
        - Process the function evaluations in a more numerically favorable
          way. For instance, combining the pairs of central difference evals
          into a second-order approximation and using Richardson extrapolation
          to produce a higher order approximation seemed to retain accuracy up
          to very high order.
        - Alternatively, we could use `polyfit` like Jacobi. An advantage of
          fitting polynomial to more points than necessary is improved noise
          tolerance.
        """
        n = work.terms
        n_new = n if work.nit == 0 else 1
        il, ic, io = work.il, work.ic, work.io

        # Central difference
        # `work_fc` is *all* the points at which the function has been evaluated
        # `fc` is the points we're using *this iteration* to produce the estimate
        work_fc = (f[ic, :n_new], work.fs[ic, :], f[ic, -n_new:])
        work_fc = np.concatenate(work_fc, axis=-1)
        if work.nit == 0:
            fc = work_fc
        else:
            fc = (work_fc[:, :n], work_fc[:, n:n+1], work_fc[:, -n:])
            fc = np.concatenate(fc, axis=-1)

        # One-sided difference
        work_fo = np.concatenate((work.fs[io, :], f[io, :]), axis=-1)
        if work.nit == 0:
            fo = work_fo
        else:
            fo = np.concatenate((work_fo[:, 0:1], work_fo[:, -2*n:]), axis=-1)

        work.fs = np.zeros((len(ic), work.fs.shape[-1] + 2*n_new))
        work.fs[ic] = work_fc
        work.fs[io] = work_fo

        wc, wo = _differentiate_weights(work, n)
        work.df_last = work.df.copy()
        work.df[ic] = fc @ wc / work.h
        work.df[io] = fo @ wo / work.h
        work.df[il] *= -1

        work.h /= work.fac
        work.error_last = work.error
        # Simple error estimate - the difference in derivative estimates between
        # this iteration and the last. This is typically conservative because if
        # convergence has begin, the true error is much closer to the difference
        # between the current estimate and the *next* error estimate. However,
        # we could use Richarson extrapolation to produce an error estimate that
        # is one order higher, and take the difference between that and
        # `work.df` (which would just be constant factor that depends on `fac`.)
        work.error = abs(work.df - work.df_last)

    def check_termination(work):
        """Terminate due to convergence, non-finite values, or error increase"""
        stop = np.zeros_like(work.df).astype(bool)

        i = work.error < work.atol + work.rtol*abs(work.df)
        work.status[i] = _ECONVERGED
        stop[i] = True

        if work.nit > 0:
            i = ~((np.isfinite(work.x) & np.isfinite(work.df)) | stop)
            work.df[i], work.status[i] = np.nan, _EVALUEERR
            stop[i] = True

        # With infinite precision, there is a step size below which
        # all smaller step sizes will reduce the error. But in floating point
        # arithmetic, catastrophic cancellation will begin to cause the error
        # to increase again. This heuristic tries to avoid step sizes that are
        # too small. There may be more theoretically sound approaches for
        # detecting a step size that minimizes the total error, but this
        # heuristic seems simple and effective.
        i = (work.error > work.error_last*10) & ~stop
        work.status[i] = _EERRORINCREASE
        stop[i] = True

        return stop

    def post_termination_check(work):
        return

    def customize_result(res, shape):
        return shape

    return _scalar_optimization_loop(work, callback, shape,
                                     maxiter, func, args, dtype,
                                     pre_func_eval, post_func_eval,
                                     check_termination, post_termination_check,
                                     customize_result, res_work_pairs)


def _differentiate_weights(work, n):
    # This produces the weights of the finite difference formula for a given
    # stencil. In experiments, use of a second-order central difference formula
    # with Richardson extrapolation was more accurate numerically, but it was
    # more complicated, and it would have become even more complicated when
    # adding support for one-sided differences. However, now that all the
    # function evaluation values are stored, they can be processed in whatever
    # way is desired to produce the derivative estimate. We leave alternative
    # approaches to future work. To be more self-contained, here is the theory
    # for deriving the weights below.
    #
    # Recall that the Taylor expansion of a univariate, scalar-values function
    # about a point `x` may be expressed as:
    #      f(x + h)  =     f(x) + f'(x)*h + f''(x)/2!*h**2  + O(h**3)
    # Suppose we evaluate f(x), f(x+h), and f(x-h).  We have:
    #      f(x)      =     f(x)
    #      f(x + h)  =     f(x) + f'(x)*h + f''(x)/2!*h**2  + O(h**3)
    #      f(x - h)  =     f(x) - f'(x)*h + f''(x)/2!*h**2  + O(h**3)
    # We can solve for weights `wi` such that:
    #   w1*f(x)      = w1*(f(x))
    # + w2*f(x + h)  = w2*(f(x) + f'(x)*h + f''(x)/2!*h**2) + O(h**3)
    # + w3*f(x - h)  = w3*(f(x) - f'(x)*h + f''(x)/2!*h**2) + O(h**3)
    #                =     0    + f'(x)*h + 0               + O(h**3)
    # Then
    #     f'(x) ~ (w1*f(x) + w2*f(x+h) + w3*f(x-h))/h
    # is a finite difference derivative approximation with error O(h**2),
    # and so it is said to be a "second-order" approximation. Under certain
    # conditions (e.g. well-behaved function, `h` sufficiently small), the
    # error in the approximation will decrease with h**2; that is, if `h` is
    # reduced by a factor of 2, the error is reduced by a factor of 4.
    #
    # By default, we use eighth-order formulae. Our central-difference formula
    # uses abscissae:
    #   x-h/c**3, x-h/c**2, x-h/c, x-h, x, x+h, x+h/c, x+h/c**2, x+h/c**3
    # where `c` is the step factor. (Typically, the step factor is greater than
    # one, so the outermost points - as written above - are actually closest to
    # `x`.) This "stencil" is chosen so that each iteration, the step can be
    # reduced by the factor `c`, and most of the function evaluations can be
    # reused with the new step size. For example, in the next iteration, we
    # will have:
    #   x-h/c**4, x-h/c**3, x-h/c**2, x-h/c, x, x+h/c, x+h/c**2, x+h/c**3, x+h/c**4
    # We do not reuse `x-h` and `x+h` for the new derivative estimate.
    # While this would increase the order of the formula and thus the
    # theoretical convergence rate, it is also less stable numerically.
    # (As noted above, there are other ways of processing the values that are
    # more stable. Thus, even now we store `f(x-h)` and `f(x+h)` in `work.fs`
    # to simplify future development of this sort of improvement.)
    #
    # The (right) one-sided formula is produced similarly using abscissae
    #   x, x+h, x+h/d, x+h/d**2, ..., x+h/d**6, x+h/d**7, x+h/d**7
    # where `d` is the square root of `c`. (The left one-sided formula simply
    # uses -h.) When the step size is reduced by factor `c = d**2`, we have
    # abscissae:
    #   x, x+h/d**2, x+h/d**3..., x+h/d**8, x+h/d**9, x+h/d**9
    # `d` is chosen as the square root of `c` so that the rate of the step-size
    # reduction is the same per iteration as in the central difference case.
    # Note that because the central difference formulas are inherently of even
    # order, for simplicity, we use only even-order formulas for one-sided
    # differences, too.

    # It's possible for the user to specify `fac` in, say, double precision but
    # `x` and `args` in single precision. `fac` gets converted to single
    # precision, but we should always use double precision for the intermediate
    # calculations here to avoid additional error in the weights.
    fac = work.fac.astype(np.float64)

    # Note that if the user switches back to floating point precision with
    # `x` and `args`, then `fac` will not necessarily equal the (lower
    # precision) cached `_differentiate_weights.fac`, and the weights will
    # need to be recalculated. This could be fixed, but it's late, and of
    # low consequence.
    if fac != _differentiate_weights.fac:
        _differentiate_weights.central = []
        _differentiate_weights.right = []
        _differentiate_weights.fac = fac

    if len(_differentiate_weights.central) != 2*n + 1:
        # Central difference weights. Consider refactoring this; it could
        # probably be more compact.
        i = np.arange(-n, n + 1)
        p = np.abs(i) - 1.  # center point has power `p` -1, but sign `s` is 0
        s = np.sign(i)

        h = s / fac ** p
        A = np.vander(h, increasing=True).T
        b = np.zeros(2*n + 1)
        b[1] = 1
        weights = np.linalg.solve(A, b)

        # Enforce identities to improve accuracy
        weights[n] = 0
        for i in range(n):
            weights[-i-1] = -weights[i]

        # Cache the weights. We only need to calculate them once unless
        # the step factor changes.
        _differentiate_weights.central = weights

        # One-sided difference weights. The left one-sided weights (with
        # negative steps) are simply the negative of the right one-sided
        # weights, so no need to compute them separately.
        i = np.arange(2*n + 1)
        p = i - 1.
        s = np.sign(i)

        h = s / np.sqrt(fac) ** p
        A = np.vander(h, increasing=True).T
        b = np.zeros(2 * n + 1)
        b[1] = 1
        weights = np.linalg.solve(A, b)

        _differentiate_weights.right = weights

    return (_differentiate_weights.central.astype(work.dtype, copy=False),
            _differentiate_weights.right.astype(work.dtype, copy=False))
_differentiate_weights.central = []
_differentiate_weights.right = []
_differentiate_weights.fac = None
=======
                           "toms748")
>>>>>>> 16a35fb5
<|MERGE_RESOLUTION|>--- conflicted
+++ resolved
@@ -1400,1470 +1400,4 @@
                           maxiter=maxiter, disp=disp)
     x, function_calls, iterations, flag = result
     return _results_select(full_output, (x, function_calls, iterations, flag),
-<<<<<<< HEAD
-                           "toms748")
-
-
-def _bracket_root_iv(func, a, b, min, max, factor, args, maxiter):
-
-    if not callable(func):
-        raise ValueError('`func` must be callable.')
-
-    if not np.iterable(args):
-        args = (args,)
-
-    a = np.asarray(a)[()]
-    if not np.issubdtype(a.dtype, np.number) or np.iscomplex(a).any():
-        raise ValueError('`a` must be numeric and real.')
-
-    b = a + 1 if b is None else b
-    min = -np.inf if min is None else min
-    max = np.inf if max is None else max
-    factor = 2. if factor is None else factor
-    a, b, min, max, factor = np.broadcast_arrays(a, b, min, max, factor)
-
-    if not np.issubdtype(b.dtype, np.number) or np.iscomplex(b).any():
-        raise ValueError('`b` must be numeric and real.')
-
-    if not np.issubdtype(min.dtype, np.number) or np.iscomplex(min).any():
-        raise ValueError('`min` must be numeric and real.')
-
-    if not np.issubdtype(max.dtype, np.number) or np.iscomplex(max).any():
-        raise ValueError('`max` must be numeric and real.')
-
-    if not np.issubdtype(factor.dtype, np.number) or np.iscomplex(factor).any():
-        raise ValueError('`factor` must be numeric and real.')
-    if not np.all(factor > 1):
-        raise ValueError('All elements of `factor` must be greater than 1.')
-
-    maxiter = np.asarray(maxiter)
-    message = '`maxiter` must be a non-negative integer.'
-    if (not np.issubdtype(maxiter.dtype, np.number) or maxiter.shape != tuple()
-            or np.iscomplex(maxiter)):
-        raise ValueError(message)
-    maxiter_int = int(maxiter[()])
-    if not maxiter == maxiter_int or maxiter < 0:
-        raise ValueError(message)
-
-    # if not np.all((min <= a) & (a < b) & (b <= max)):
-    #     raise ValueError('`min <= a < b <= max` must be True (elementwise).')
-
-    return func, a, b, min, max, factor, args, maxiter
-
-
-def _bracket_root(func, a, b=None, *, min=None, max=None, factor=None,
-                  args=(), maxiter=1000):
-    """Bracket the root of a monotonic scalar function of one variable
-
-    This function works elementwise when `a`, `b`, `min`, `max`, `factor`, and
-    the elements of `args` are broadcastable arrays.
-
-    Parameters
-    ----------
-    func : callable
-        The function for which the root is to be bracketed.
-        The signature must be::
-
-            func(x: ndarray, *args) -> ndarray
-
-        where each element of ``x`` is a finite real and ``args`` is a tuple,
-        which may contain an arbitrary number of arrays that are broadcastable
-        with `x`. ``func`` must be an elementwise function: each element
-        ``func(x)[i]`` must equal ``func(x[i])`` for all indices ``i``.
-    a, b : float array_like
-        Starting guess of bracket, which need not contain a root. If `b` is
-        not provided, ``b = a + 1``. Must be broadcastable with one another.
-    min, max : float array_like, optional
-        Minimum and maximum allowable endpoints of the bracket, inclusive. Must
-        be broadcastable with `a` and `b`.
-    factor : float array_like, default: 2
-        The factor used to grow the bracket. See notes for details.
-    args : tuple, optional
-        Additional positional arguments to be passed to `func`.  Must be arrays
-        broadcastable with `a`, `b`, `min`, and `max`. If the callable to be
-        bracketed requires arguments that are not broadcastable with these
-        arrays, wrap that callable with `func` such that `func` accepts
-        only `x` and broadcastable arrays.
-    maxiter : int, optional
-        The maximum number of iterations of the algorithm to perform.
-
-    Returns
-    -------
-    res : OptimizeResult
-        An instance of `scipy.optimize.OptimizeResult` with the following
-        attributes. The descriptions are written as though the values will be
-        scalars; however, if `func` returns an array, the outputs will be
-        arrays of the same shape.
-
-        xl, xr : float
-            The lower and upper ends of the bracket, if the algorithm
-            terminated successfully.
-        fl, fr : float
-            The function value at the lower and upper ends of the bracket.
-        nfev : int
-            The number of function evaluations required to find the bracket.
-            This is distinct from the number of times `func` is *called*
-            because the function may evaluated at multiple points in a single
-            call.
-        nit : int
-            The number of iterations of the algorithm that were performed.
-        status : int
-            An integer representing the exit status of the algorithm.
-
-            - ``0`` : The algorithm produced a valid bracket.
-            - ``-1`` : The bracket expanded to the allowable limits without finding a bracket.
-            - ``-2`` : The maximum number of iterations was reached.
-            - ``-3`` : A non-finite value was encountered.
-            - ``-4`` : Iteration was terminated by `callback`.
-            - ``1`` : The algorithm is proceeding normally (in `callback` only).
-            - ``2`` : A bracket was found in the opposite search direction (in `callback` only).
-
-        success : bool
-            ``True`` when the algorithm terminated successfully (status ``0``).
-
-    Notes
-    -----s
-    This function generalizes an algorithm found in pieces throughout
-    `scipy.stats`. The strategy is to iteratively grow the bracket `(l, r)`
-     until ``func(l) < 0 < func(r)``. The bracket grows to the left as follows.
-
-    - If `min` is not provided, the distance between `b` and `l` is iteratively
-      increased by `factor`.
-    - If `min` is provided, the distance between `min` and `l` is iteratively
-      decreased by `factor`. Note that this also *increases* the bracket size.
-
-    Growth of the bracket to the right is analogous.
-
-    Growth of the bracket in one direction stops when the endpoint is no longer
-    finite, the function value at the endpoint is no longer finite, the
-    endpoint reaches its limiting value (`min` or `max`). Iteration terminates
-    when the bracket stops growing in both directions, the bracket surrounds
-    the root, or a root is found (accidentally).
-
-    If two brackets are found - that is, a bracket is found on both sides in
-    the same iteration, the smaller of the two is returned.
-    If roots of the function are found, both `l` and `r` are set to the
-    leftmost root.
-
-    """  # noqa: E501
-    # Todo:
-    # - find bracket with sign change in specified direction
-    # - Add tolerance
-    # - allow factor < 1?
-
-    callback = None  # works; I just don't want to test it
-    temp = _bracket_root_iv(func, a, b, min, max, factor, args, maxiter)
-    func, a, b, min, max, factor, args, maxiter = temp
-
-    xs = (a, b)
-    temp = _scalar_optimization_initialize(func, xs, args)
-    xs, fs, args, shape, dtype = temp  # line split for PEP8
-
-    # The approach is to treat the left and right searches as though they were
-    # (almost) totally independent one-sided bracket searches. (The interaction
-    # is considered when checking for termination and preparing the result
-    # object.)
-    # `x` is the "moving" end of the bracket
-    x = np.concatenate(xs)
-    f = np.concatenate(fs)
-    n = len(x) // 2
-
-    # `x_last` is the previous location of the moving end of the bracket. If
-    # the signs of `f` and `f_last` are different, `x` and `x_last` form a
-    # bracket.
-    x_last = np.concatenate((x[n:], x[:n]))
-    f_last = np.concatenate((f[n:], f[:n]))
-    # `x0` is the "fixed" end of the bracket.
-    x0 = x_last
-    # We don't need to retain the corresponding function value, since the
-    # fixed end of the bracket is only needed to compute the new value of the
-    # moving end; it is never returned.
-
-    min = np.broadcast_to(min, shape).astype(dtype, copy=False).ravel()
-    max = np.broadcast_to(max, shape).astype(dtype, copy=False).ravel()
-    limit = np.concatenate((min, max))
-
-    factor = np.broadcast_to(factor, shape).astype(dtype, copy=False).ravel()
-    factor = np.concatenate((factor, factor))
-
-    active = np.arange(2*n)
-    args = [np.concatenate((arg, arg)) for arg in args]
-
-    # This is needed due to inner workings of `_scalar_optimization_loop`.
-    # We're abusing it a tiny bit.
-    shape = shape + (2,)
-
-    # `d` is for "distance".
-    # For searches without a limit, the distance between the fixed end of the
-    # bracket `x0` and the moving end `x` will grow by `factor` each iteration.
-    # For searches with a limit, the distance between the `limit` and moving
-    # end of the bracket `x` will shrink by `factor` each iteration.
-    i = np.isinf(limit)
-    ni = ~i
-    d = np.zeros_like(x)
-    d[i] = x[i] - x0[i]
-    d[ni] = limit[ni] - x[ni]
-
-    status = np.full_like(x, _EINPROGRESS, dtype=int)  # in progress
-    nit, nfev = 0, 1  # one function evaluation per side performed above
-
-    work = OptimizeResult(x=x, x0=x0, f=f, limit=limit, factor=factor,
-                          active=active, d=d, x_last=x_last, f_last=f_last,
-                          nit=nit, nfev=nfev, status=status, args=args,
-                          xl=None, xr=None, fl=None, fr=None, n=n)
-    res_work_pairs = [('status', 'status'), ('xl', 'xl'), ('xr', 'xr'),
-                      ('nit', 'nit'), ('nfev', 'nfev'), ('fl', 'fl'),
-                      ('fr', 'fr'), ('x', 'x'), ('f', 'f'),
-                      ('x_last', 'x_last'), ('f_last', 'f_last')]
-
-    def pre_func_eval(work):
-        # Initialize moving end of bracket
-        x = np.zeros_like(work.x)
-
-        # Unlimited brackets grow by `factor` by increasing distance from fixed
-        # end to moving end.
-        i = np.isinf(work.limit)  # indices of unlimited brackets
-        work.d[i] *= work.factor[i]
-        x[i] = work.x0[i] + work.d[i]
-
-        # Limited brackets grow by decreasing the distance from the limit to
-        # the moving end.
-        ni = ~i  # indices of limited brackets
-        work.d[ni] /= work.factor[ni]
-        x[ni] = work.limit[ni] - work.d[ni]
-
-        return x
-
-    def post_func_eval(x, f, work):
-        # Keep track of the previous location of the moving end so that we can
-        # return a narrower bracket. (The alternative is to remember the
-        # original fixed end, but then the bracket would be wider than needed.)
-        work.x_last = work.x
-        work.f_last = work.f
-        work.x = x
-        work.f = f
-
-    def check_termination(work):
-        stop = np.zeros_like(work.x, dtype=bool)
-
-        # Condition 1: a valid bracket (or the root itself) has been found
-        sf = np.sign(work.f)
-        sf_last = np.sign(work.f_last)
-        i = (sf_last == -sf) | (sf_last == 0) | (sf == 0)
-        work.status[i] = _ECONVERGED
-        stop[i] = True
-
-        # Condition 2: the other side's search found a valid bracket.
-        # (If we just found a bracket with the rightward search, we can stop
-        #  the leftward search, and vice-versa.)
-        # To do this, we need to set the status of the other side's search;
-        # this is tricky because `work.status` contains only the *active*
-        # elements, so we don't immediately know the index of the element we
-        # need to set - or even if it's still there. (That search may have
-        # terminated already, e.g. by reaching its `limit`.)
-        # To facilitate this, `work.active` contains a unit integer index of
-        # each search. Index `k` (`k < n)` and `k + n` correspond with a
-        # leftward and rightward search, respectively. Elements are removed
-        # from `work.active` just as they are removed from `work.status`, so
-        # we use `work.active` to help find the right location in
-        # `work.status`.
-        # Get the integer indices of the elements that can also stop
-        also_stop = (work.active[i] + work.n) % (2*work.n)
-        # Check whether they are still active.
-        # To start, we need to find out where in `work.active` they would
-        # appear if they are indeed there.
-        j = np.searchsorted(work.active, also_stop)
-        # If the location exceeds the length of the `work.active`, they are
-        # not there.
-        j = j[j < len(work.active)]
-        # Check whether they are still there.
-        j = j[also_stop == work.active[j]]
-        # Now convert these to boolean indices to use with `work.status`.
-        i = np.zeros_like(stop)
-        i[j] = True  # boolean indices of elements that can also stop
-        i = i & ~stop
-        work.status[i] = _ESTOPONESIDE
-        stop[i] = True
-
-        # Condition 3: moving end of bracket reaches limit
-        i = (work.x == work.limit) & ~stop
-        work.status[i] = _ELIMITS
-        stop[i] = True
-
-        # Condition 4: non-finite value encountered
-        i = ~(np.isfinite(work.x) & np.isfinite(work.f)) & ~stop
-        work.status[i] = _EVALUEERR
-        stop[i] = True
-
-        return stop
-
-    def post_termination_check(work):
-        pass
-
-    def customize_result(res, shape):
-        n = len(res['x']) // 2
-
-        # Because we treat the two one-sided searches as though they were
-        # independent, what we keep track of in `work` and what we want to
-        # return in `res` look quite different. Combine the results from the
-        # two one-sided searches before reporting the results to the user.
-        # - "a" refers to the leftward search (the moving end started at `a`)
-        # - "b" refers to the rightward search (the moving end started at `b`)
-        # - "l" refers to the left end of the bracket (closer to -oo)
-        # - "r" refers to the right end of the bracket (closer to +oo)
-        xal = res['x'][:n]
-        xar = res['x_last'][:n]
-        xbl = res['x_last'][n:]
-        xbr = res['x'][n:]
-
-        fal = res['f'][:n]
-        far = res['f_last'][:n]
-        fbl = res['f_last'][n:]
-        fbr = res['f'][n:]
-
-        # Initialize the brackets and corresponding function values to return
-        # to the user. Brackets may not be valid (e.g. there is no root,
-        # there weren't enough iterations, NaN encountered), but we still need
-        # to return something. One option would be all NaNs, but what I've
-        # chosen here is the left- and right-most points at which the function
-        # has been evaluated. This gives the user some information about what
-        # interval of the real line has been searched and shows that there is
-        # no sign change between the two ends.
-        xl = xal.copy()
-        fl = fal.copy()
-        xr = xbr.copy()
-        fr = fbr.copy()
-
-        # `status` indicates whether the bracket is valid or not. If so,
-        # we want to adjust the bracket we return to be the narrowest possible
-        # given the points at which we evaluated the function.
-        # For example if bracket "a" is valid and smaller than bracket "b" OR
-        # if bracket "a" is valid and bracket "b" is not valid, we want to
-        # return bracket "a" (and vice versa).
-        sa = res['status'][:n]
-        sb = res['status'][n:]
-
-        da = xar - xal
-        db = xbr - xbl
-
-        i1 = ((da <= db) & (sa == 0)) | ((sa == 0) & (sb != 0))
-        i2 = ((db <= da) & (sb == 0)) | ((sb == 0) & (sa != 0))
-
-        xr[i1] = xar[i1]
-        fr[i1] = far[i1]
-        xl[i2] = xbl[i2]
-        fl[i2] = fbl[i2]
-
-        # Finish assembling the result object
-        res['xl'] = xl
-        res['xr'] = xr
-        res['fl'] = fl
-        res['fr'] = fr
-
-        res['nit'] = np.maximum(res['nit'][:n], res['nit'][n:])
-        res['nfev'] = res['nfev'][:n] + res['nfev'][n:]
-        # If the status on one side is zero, the status is zero. In any case,
-        # report the status from one side only.
-        res['status'] = np.choose(sa == 0, (sb, sa))
-        res['success'] = (res['status'] == 0)
-
-        del res['x']
-        del res['f']
-        del res['x_last']
-        del res['f_last']
-
-        return shape[:-1]
-
-    return _scalar_optimization_loop(work, callback, shape,
-                                     maxiter, func, args, dtype,
-                                     pre_func_eval, post_func_eval,
-                                     check_termination, post_termination_check,
-                                     customize_result, res_work_pairs)
-
-
-def _chandrupatla(func, a, b, *, args=(), xatol=_xtol, xrtol=_rtol,
-                  fatol=None, frtol=0, maxiter=_iter, callback=None):
-    """Find the root of an elementwise function using Chandrupatla's algorithm.
-
-    For each element of the output of `func`, `chandrupatla` seeks the scalar
-    root that makes the element 0. This function allows for `a`, `b`, and the
-    output of `func` to be of any broadcastable shapes.
-
-    Parameters
-    ----------
-    func : callable
-        The function whose root is desired. The signature must be::
-
-            func(x: ndarray, *args) -> ndarray
-
-         where each element of ``x`` is a finite real and ``args`` is a tuple,
-         which may contain an arbitrary number of components of any type(s).
-         ``func`` must be an elementwise function: each element ``func(x)[i]``
-         must equal ``func(x[i])`` for all indices ``i``. `_chandrupatla`
-         seeks an array ``x`` such that ``func(x)`` is an array of zeros.
-    a, b : array_like
-        The lower and upper bounds of the root of the function. Must be
-        broadcastable with one another.
-    args : tuple, optional
-        Additional positional arguments to be passed to `func`.
-    xatol, xrtol, fatol, frtol : float, optional
-        Absolute and relative tolerances on the root and function value.
-        See Notes for details.
-    maxiter : int, optional
-        The maximum number of iterations of the algorithm to perform.
-    callback : callable, optional
-        An optional user-supplied function to be called before the first
-        iteration and after each iteration.
-        Called as ``callback(res)``, where ``res`` is an ``OptimizeResult``
-        similar to that returned by `_chandrupatla` (but containing the current
-        iterate's values of all variables). If `callback` raises a
-        ``StopIteration``, the algorithm will terminate immediately and
-        `_chandrupatla` will return a result.
-
-    Returns
-    -------
-    res : OptimizeResult
-        An instance of `scipy.optimize.OptimizeResult` with the following
-        attributes. The descriptions are written as though the values will be
-        scalars; however, if `func` returns an array, the outputs will be
-        arrays of the same shape.
-
-        x : float
-            The root of the function, if the algorithm terminated successfully.
-        nfev : int
-            The number of times the function was called to find the root.
-        nit : int
-            The number of iterations of Chandrupatla's algorithm performed.
-        status : int
-            An integer representing the exit status of the algorithm.
-            ``0`` : The algorithm converged to the specified tolerances.
-            ``-1`` : The algorithm encountered an invalid bracket.
-            ``-2`` : The maximum number of iterations was reached.
-            ``-3`` : A non-finite value was encountered.
-            ``-4`` : Iteration was terminated by `callback`.
-            ``1`` : The algorithm is proceeding normally (in `callback` only).
-        success : bool
-            ``True`` when the algorithm terminated successfully (status ``0``).
-        fun : float
-            The value of `func` evaluated at `x`.
-        xl, xr : float
-            The lower and upper ends of the bracket.
-        fl, fr : float
-            The function value at the lower and upper ends of the bracket.
-
-    Notes
-    -----
-    Implemented based on Chandrupatla's original paper [1]_.
-
-    If ``xl`` and ``xr`` are the left and right ends of the bracket,
-    ``xmin = xl if abs(func(xl)) <= abs(func(xr)) else xr``,
-    and ``fmin0 = min(func(a), func(b))``, then the algorithm is considered to
-    have converged when ``abs(xr - xl) < xatol + abs(xmin) * xrtol`` or
-    ``fun(xmin) <= fatol + abs(fmin0) * frtol``. This is equivalent to the
-    termination condition described in [1]_ with ``xrtol = 4e-10``,
-    ``xatol = 1e-5``, and ``fatol = frtol = 0``. The default values are
-    ``xatol = 2e-12``, ``xrtol = 4 * np.finfo(float).eps``, ``frtol = 0``,
-    and ``fatol`` is the smallest normal number of the ``dtype`` returned
-    by ``func``.
-
-    References
-    ----------
-
-    .. [1] Chandrupatla, Tirupathi R.
-        "A new hybrid quadratic/bisection algorithm for finding the zero of a
-        nonlinear function without using derivatives".
-        Advances in Engineering Software, 28(3), 145-149.
-        https://doi.org/10.1016/s0965-9978(96)00051-8
-
-    See Also
-    --------
-    brentq, brenth, ridder, bisect, newton
-
-    Examples
-    --------
-    >>> from scipy import optimize
-    >>> def f(x, c):
-    ...     return x**3 - 2*x - c
-    >>> c = 5
-    >>> res = optimize._zeros_py._chandrupatla(f, 0, 3, args=(c,))
-    >>> res.x
-    2.0945514818937463
-
-    >>> c = [3, 4, 5]
-    >>> res = optimize._zeros_py._chandrupatla(f, 0, 3, args=(c,))
-    >>> res.x
-    array([1.8932892 , 2.        , 2.09455148])
-
-    """
-    res = _chandrupatla_iv(func, args, xatol, xrtol,
-                           fatol, frtol, maxiter, callback)
-    func, args, xatol, xrtol, fatol, frtol, maxiter, callback = res
-
-    # Initialization
-    xs, fs, args, shape, dtype = _scalar_optimization_initialize(func, (a, b),
-                                                                 args)
-    x1, x2 = xs
-    f1, f2 = fs
-    status = np.full_like(x1, _EINPROGRESS, dtype=int)  # in progress
-    nit, nfev = 0, 2  # two function evaluations performed above
-    xatol = _xtol if xatol is None else xatol
-    xrtol = _rtol if xrtol is None else xrtol
-    fatol = np.finfo(dtype).tiny if fatol is None else fatol
-    frtol = frtol * np.minimum(np.abs(f1), np.abs(f2))
-    work = OptimizeResult(x1=x1, f1=f1, x2=x2, f2=f2, x3=None, f3=None, t=0.5,
-                          xatol=xatol, xrtol=xrtol, fatol=fatol, frtol=frtol,
-                          nit=nit, nfev=nfev, status=status)
-    res_work_pairs = [('status', 'status'), ('x', 'xmin'), ('fun', 'fmin'),
-                      ('nit', 'nit'), ('nfev', 'nfev'), ('xl', 'x1'),
-                      ('fl', 'f1'), ('xr', 'x2'), ('fr', 'f2')]
-
-    def pre_func_eval(work):
-        # [1] Figure 1 (first box)
-        x = work.x1 + work.t * (work.x2 - work.x1)
-        return x
-
-    def post_func_eval(x, f, work):
-        # [1] Figure 1 (first diamond and boxes)
-        # Note: y/n are reversed in figure; compare to BASIC in appendix
-        work.x3, work.f3 = work.x2.copy(), work.f2.copy()
-        j = np.sign(f) == np.sign(work.f1)
-        nj = ~j
-        work.x3[j], work.f3[j] = work.x1[j], work.f1[j]
-        work.x2[nj], work.f2[nj] = work.x1[nj], work.f1[nj]
-        work.x1, work.f1 = x, f
-
-    def check_termination(work):
-        # [1] Figure 1 (second diamond)
-        # Check for all terminal conditions and record statuses.
-
-        # See [1] Section 4 (first two sentences)
-        i = np.abs(work.f1) < np.abs(work.f2)
-        work.xmin = np.choose(i, (work.x2, work.x1))
-        work.fmin = np.choose(i, (work.f2, work.f1))
-        stop = np.zeros_like(work.x1, dtype=bool)  # termination condition met
-
-        # This is the convergence criterion used in bisect. Chandrupatla's
-        # criterion is equivalent to this except with a factor of 4 on `xrtol`.
-        work.dx = abs(work.x2 - work.x1)
-        work.tol = abs(work.xmin) * work.xrtol + work.xatol
-        i = work.dx < work.tol
-        # Modify in place to incorporate tolerance on function value. Note that
-        # `frtol` has been redefined as `frtol = frtol * np.minimum(f1, f2)`,
-        # where `f1` and `f2` are the function evaluated at the original ends of
-        # the bracket.
-        i |= np.abs(work.fmin) <= work.fatol + work.frtol
-        work.status[i] = _ECONVERGED
-        stop[i] = True
-
-        i = (np.sign(work.f1) == np.sign(work.f2)) & ~stop
-        work.xmin[i], work.fmin[i], work.status[i] = np.nan, np.nan, _ESIGNERR
-        stop[i] = True
-
-        i = ~((np.isfinite(work.x1) & np.isfinite(work.x2)
-               & np.isfinite(work.f1) & np.isfinite(work.f2)) | stop)
-        work.xmin[i], work.fmin[i], work.status[i] = np.nan, np.nan, _EVALUEERR
-        stop[i] = True
-
-        return stop
-
-    def post_termination_check(work):
-        # [1] Figure 1 (third diamond and boxes / Equation 1)
-        xi1 = (work.x1 - work.x2) / (work.x3 - work.x2)
-        phi1 = (work.f1 - work.f2) / (work.f3 - work.f2)
-        alpha = (work.x3 - work.x1) / (work.x2 - work.x1)
-        j = ((1 - np.sqrt(1 - xi1)) < phi1) & (phi1 < np.sqrt(xi1))
-
-        f1j, f2j, f3j, alphaj = work.f1[j], work.f2[j], work.f3[j], alpha[j]
-        t = np.full_like(alpha, 0.5)
-        t[j] = (f1j / (f1j - f2j) * f3j / (f3j - f2j)
-                - alphaj * f1j / (f3j - f1j) * f2j / (f2j - f3j))
-
-        # [1] Figure 1 (last box; see also BASIC in appendix with comment
-        # "Adjust T Away from the Interval Boundary")
-        tl = 0.5 * work.tol / work.dx
-        work.t = np.clip(t, tl, 1 - tl)
-
-    def customize_result(res, shape):
-        xl, xr, fl, fr = res['xl'], res['xr'], res['fl'], res['fr']
-        i = res['xl'] < res['xr']
-        res['xl'] = np.choose(i, (xr, xl))
-        res['xr'] = np.choose(i, (xl, xr))
-        res['fl'] = np.choose(i, (fr, fl))
-        res['fr'] = np.choose(i, (fl, fr))
-        return shape
-
-    return _scalar_optimization_loop(work, callback, shape,
-                                     maxiter, func, args, dtype,
-                                     pre_func_eval, post_func_eval,
-                                     check_termination, post_termination_check,
-                                     customize_result, res_work_pairs)
-
-
-def _scalar_optimization_loop(work, callback, shape, maxiter,
-                              func, args, dtype, pre_func_eval, post_func_eval,
-                              check_termination, post_termination_check,
-                              customize_result, res_work_pairs):
-    """Main loop of a vectorized scalar optimization algorithm
-
-    Parameters
-    ----------
-    work : OptimizeResult
-        All variables that need to be retained between iterations. Must
-        contain attributes `nit`, `nfev`, and `success`
-    callback : callable
-        User-specified callback function
-    shape : tuple of ints
-        The shape of all output arrays
-    maxiter :
-        Maximum number of iterations of the algorithm
-    func : callable
-        The user-specified callable that is being optimized or solved
-    args : tuple
-        Additional positional arguments to be passed to `func`.
-    dtype : NumPy dtype
-        The common dtype of all abscissae and function values
-    pre_func_eval : callable
-        A function that accepts `work` and returns `x`, the active elements
-        of `x` at which `func` will be evaluated. May modify attributes
-        of `work` with any algorithmic steps that need to happen
-         at the beginning of an iteration, before `func` is evaluated,
-    post_func_eval : callable
-        A function that accepts `x`, `func(x)`, and `work`. May modify
-        attributes of `work` with any algorithmic steps that need to happen
-         in the middle of an iteration, after `func` is evaluated but before
-         the termination check.
-    check_termination : callable
-        A function that accepts `work` and returns `stop`, a boolean array
-        indicating which of the active elements have met a termination
-        condition.
-    post_termination_check : callable
-        A function that accepts `work`. May modify `work` with any algorithmic
-        steps that need to happen after the termination check and before the
-        end of the iteration.
-    customize_result : callable
-        A function that accepts `res` and `shape` and returns `shape`. May
-        modify `res` (in-place) according to preferences (e.g. rearrange
-        elements between attributes) and modify `shape` if needed.
-    res_work_pairs : list of (str, str)
-        Identifies correspondence between attributes of `res` and attributes
-        of `work`; i.e., attributes of active elements of `work` will be
-        copied to the appropriate indices of `res` when appropriate. The order
-        determines the order in which OptimizeResult attributes will be
-        pretty-printed.
-
-    Returns
-    -------
-    res : OptimizeResult
-        The final result object
-
-    Notes
-    -----
-    Besides providing structure, this framework provides several important
-    services for a vectorized optimization algorithm.
-
-    - It handles common tasks involving iteration count, function evaluation
-      count, a user-specified callback, and associated termination conditions.
-    - It compresses the attributes of `work` to eliminate unnecessary
-      computation on elements that have already converged.
-
-    """
-    cb_terminate = False
-
-    # Initialize the result object and active element index array
-    n_elements = int(np.prod(shape))
-    active = np.arange(n_elements)  # in-progress element indices
-    res_dict = {i: np.zeros(n_elements, dtype=dtype) for i, j in res_work_pairs}
-    res_dict['success'] = np.zeros(n_elements, dtype=bool)
-    res_dict['status'] = np.full(n_elements, _EINPROGRESS)
-    res_dict['nit'] = np.zeros(n_elements, dtype=int)
-    res_dict['nfev'] = np.zeros(n_elements, dtype=int)
-    res = OptimizeResult(res_dict)
-    work.args = args
-
-    active = _scalar_optimization_check_termination(
-        work, res, res_work_pairs, active, check_termination)
-
-    if callback is not None:
-        temp = _scalar_optimization_prepare_result(
-            work, res, res_work_pairs, active, shape, customize_result)
-        if _call_callback_maybe_halt(callback, temp):
-            cb_terminate = True
-
-    while work.nit < maxiter and active.size and not cb_terminate and n_elements:
-        x = pre_func_eval(work)
-
-        if work.args and work.args[0].ndim != x.ndim:
-            # `x` always starts as 1D. If the SciPy function that uses
-            # _scalar_optimization_loop added dimensions to `x`, we need to
-            # add them to the elements of `args`.
-            dims = np.arange(x.ndim, dtype=np.int64)
-            work.args = [np.expand_dims(arg, tuple(dims[arg.ndim:]))
-                         for arg in work.args]
-
-        f = func(x, *work.args)
-        f = np.asarray(f, dtype=dtype)
-        work.nfev += 1 if x.ndim == 1 else x.shape[-1]
-
-        post_func_eval(x, f, work)
-
-        work.nit += 1
-        active = _scalar_optimization_check_termination(
-            work, res, res_work_pairs, active, check_termination)
-
-        if callback is not None:
-            temp = _scalar_optimization_prepare_result(
-                work, res, res_work_pairs, active, shape, customize_result)
-            if _call_callback_maybe_halt(callback, temp):
-                cb_terminate = True
-                break
-        if active.size == 0:
-            break
-
-        post_termination_check(work)
-
-    work.status[:] = _ECALLBACK if cb_terminate else _ECONVERR
-    return _scalar_optimization_prepare_result(
-        work, res, res_work_pairs, active, shape, customize_result)
-
-
-def _chandrupatla_iv(func, args, xatol, xrtol,
-                     fatol, frtol, maxiter, callback):
-    # Input validation for `_chandrupatla`
-
-    if not callable(func):
-        raise ValueError('`func` must be callable.')
-
-    if not np.iterable(args):
-        args = (args,)
-
-    tols = np.asarray([xatol if xatol is not None else 1,
-                       xrtol if xrtol is not None else 1,
-                       fatol if fatol is not None else 1,
-                       frtol if frtol is not None else 1])
-    if (not np.issubdtype(tols.dtype, np.number) or np.any(tols < 0)
-            or np.any(np.isnan(tols)) or tols.shape != (4,)):
-        raise ValueError('Tolerances must be non-negative scalars.')
-
-    maxiter_int = int(maxiter)
-    if maxiter != maxiter_int or maxiter < 0:
-        raise ValueError('`maxiter` must be a non-negative integer.')
-
-    if callback is not None and not callable(callback):
-        raise ValueError('`callback` must be callable.')
-
-    return func, args, xatol, xrtol, fatol, frtol, maxiter, callback
-
-
-def _scalar_optimization_initialize(func, xs, args, complex_ok=False):
-    """Initialize abscissa, function, and args arrays for elementwise function
-
-    Parameters
-    ----------
-    func : callable
-        An elementwise function with signature
-
-            func(x: ndarray, *args) -> ndarray
-
-        where each element of ``x`` is a finite real and ``args`` is a tuple,
-        which may contain an arbitrary number of arrays that are broadcastable
-        with ``x``.
-    xs : tuple of arrays
-        Finite real abscissa arrays. Must be broadcastable.
-    args : tuple, optional
-        Additional positional arguments to be passed to `func`.
-
-    Returns
-    -------
-    xs, fs, args : tuple of arrays
-        Broadcasted, writeable, 1D abscissa and function value arrays (or
-        NumPy floats, if appropriate). The dtypes of the `xs` and `fs` are
-        `xfat`; the dtype of the `args` are unchanged.
-    shape : tuple of ints
-        Original shape of broadcasted arrays.
-    xfat : NumPy dtype
-        Result dtype of abscissae, function values, and args determined using
-        `np.result_type`, except integer types are promoted to `np.float64`.
-
-    Raises
-    ------
-    ValueError
-        If the result dtype is not that of a real scalar
-
-    Notes
-    -----
-    Useful for initializing the input of SciPy functions that accept
-    an elementwise callable, abscissae, and arguments; e.g.
-    `scipy.optimize._chandrupatla`.
-    """
-    nx = len(xs)
-
-    # Try to preserve `dtype`, but we need to ensure that the arguments are at
-    # least floats before passing them into the function; integers can overflow
-    # and cause failure.
-    # There might be benefit to combining the `xs` into a single array and
-    # calling `func` once on the combined array. For now, keep them separate.
-    xas = np.broadcast_arrays(*xs, *args)  # broadcast and rename
-    xat = np.result_type(*[xa.dtype for xa in xas])
-    xat = np.float64 if np.issubdtype(xat, np.integer) else xat
-    xs, args = xas[:nx], xas[nx:]
-    xs = [x.astype(xat, copy=False)[()] for x in xs]
-    fs = [np.asarray(func(x, *args)) for x in xs]
-    shape = xs[0].shape
-
-    message = ("The shape of the array returned by `func` must be the same as "
-               "the broadcasted shape of `x` and all other `args`.")
-    shapes_equal = [f.shape == shape for f in fs]
-    if not np.all(shapes_equal):
-        raise ValueError(message)
-
-    # These algorithms tend to mix the dtypes of the abscissae and function
-    # values, so figure out what the result will be and convert them all to
-    # that type from the outset.
-    xfat = np.result_type(*([f.dtype for f in fs] + [xat]))
-    if not complex_ok and not np.issubdtype(xfat, np.floating):
-        raise ValueError("Abscissae and function output must be real numbers.")
-    xs = [x.astype(xfat, copy=True)[()] for x in xs]
-    fs = [f.astype(xfat, copy=True)[()] for f in fs]
-
-    # To ensure that we can do indexing, we'll work with at least 1d arrays,
-    # but remember the appropriate shape of the output.
-    xs = [x.ravel() for x in xs]
-    fs = [f.ravel() for f in fs]
-    args = [arg.flatten() for arg in args]
-    return xs, fs, args, shape, xfat
-
-
-def _scalar_optimization_check_termination(work, res, res_work_pairs, active,
-                                           check_termination):
-    # Checks termination conditions, updates elements of `res` with
-    # corresponding elements of `work`, and compresses `work`.
-
-    stop = check_termination(work)
-
-    if np.any(stop):
-        # update the active elements of the result object with the active
-        # elements for which a termination condition has been met
-        _scalar_optimization_update_active(work, res, res_work_pairs, active,
-                                           stop)
-
-        # compress the arrays to avoid unnecessary computation
-        proceed = ~stop
-        active = active[proceed]
-        for key, val in work.items():
-            work[key] = val[proceed] if isinstance(val, np.ndarray) else val
-        work.args = [arg[proceed] for arg in work.args]
-
-    return active
-
-
-def _scalar_optimization_update_active(work, res, res_work_pairs, active,
-                                       mask=None):
-    # Update `active` indices of the arrays in result object `res` with the
-    # contents of the scalars and arrays in `update_dict`. When provided,
-    # `mask` is a boolean array applied both to the arrays in `update_dict`
-    # that are to be used and to the arrays in `res` that are to be updated.
-    update_dict = {key1: work[key2] for key1, key2 in res_work_pairs}
-    update_dict['success'] = work.status == 0
-
-    if mask is not None:
-        active_mask = active[mask]
-        for key, val in update_dict.items():
-            res[key][active_mask] = val[mask] if np.size(val) > 1 else val
-    else:
-        for key, val in update_dict.items():
-            res[key][active] = val
-
-
-def _scalar_optimization_prepare_result(work, res, res_work_pairs, active,
-                                        shape, customize_result):
-    # Prepare the result object `res` by creating a copy, copying the latest
-    # data from work, running the provided result customization function,
-    # and reshaping the data to the original shapes.
-    res = res.copy()
-    _scalar_optimization_update_active(work, res, res_work_pairs, active)
-
-    shape = customize_result(res, shape)
-
-    for key, val in res.items():
-        res[key] = np.reshape(val, shape)[()]
-    res['_order_keys'] = ['success'] + [i for i, j in res_work_pairs]
-    return OptimizeResult(**res)
-
-
-def _differentiate_iv(func, x, args, atol, rtol, maxiter, order,
-                      initial_step, step_factor, step_direction, callback):
-    # Input validation for `_differentiate`
-
-    if not callable(func):
-        raise ValueError('`func` must be callable.')
-
-    # x has more complex IV that is taken care of during initialization
-    x = np.asarray(x)
-    dtype = x.dtype if np.issubdtype(x.dtype, np.inexact) else np.float64
-
-    if not np.iterable(args):
-        args = (args,)
-
-    if atol is None:
-        atol = np.finfo(dtype).tiny
-
-    if rtol is None:
-        rtol = np.sqrt(np.finfo(dtype).eps)
-
-    message = 'Tolerances and step parameters must be non-negative scalars.'
-    tols = np.asarray([atol, rtol, initial_step, step_factor])
-    if (not np.issubdtype(tols.dtype, np.number)
-            or np.any(tols < 0)
-            or tols.shape != (4,)):
-        raise ValueError(message)
-    initial_step, step_factor = tols[2:].astype(dtype)
-
-    maxiter_int = int(maxiter)
-    if maxiter != maxiter_int or maxiter <= 0:
-        raise ValueError('`maxiter` must be a positive integer.')
-
-    order_int = int(order)
-    if order_int != order or order <= 0:
-        raise ValueError('`order` must be a positive integer.')
-
-    step_direction = np.sign(step_direction).astype(dtype)
-    x, step_direction = np.broadcast_arrays(x, step_direction)
-    x, step_direction = x[()], step_direction[()]
-
-    if callback is not None and not callable(callback):
-        raise ValueError('`callback` must be callable.')
-
-    return (func, x, args, atol, rtol, maxiter_int, order_int, initial_step,
-            step_factor, step_direction, callback)
-
-
-def _differentiate(func, x, *, args=(), atol=None, rtol=None, maxiter=10,
-                   order=8, initial_step=0.5, step_factor=2.0,
-                   step_direction=0, callback=None):
-    """Evaluate the derivative of an elementwise scalar function numerically.
-
-    Parameters
-    ----------
-    func : callable
-        The function whose derivative is desired. The signature must be::
-
-            func(x: ndarray, *args) -> ndarray
-
-         where each element of ``x`` is a finite real and ``args`` is a tuple,
-         which may contain an arbitrary number of arrays that are broadcastable
-         with `x`. ``func`` must be an elementwise function: each element
-         ``func(x)[i]`` must equal ``func(x[i])`` for all indices ``i``.
-    x : array_like
-        Abscissae at which to evaluate the derivative.
-    args : tuple, optional
-        Additional positional arguments to be passed to `func`. Must be arrays
-        broadcastable with `x`. If the callable to be differentiated requires
-        arguments that are not broadcastable with `x`, wrap that callable with
-        `func`. See Examples.
-    atol, rtol : float, optional
-        Absolute and relative tolerances for the stopping condition: iteration
-        will stop when ``res.error < atol + rtol * abs(res.df)``. The default
-        `atol` is the smallest normal number of the appropriate dtype, and
-        the default `rtol` is the square root of the precision of the
-        appropriate dtype.
-    order : int, default: 8
-        The (positive integer) order of the finite difference formula to be
-        used. Odd integers will be rounded up to the next even integer.
-    initial_step : float, default: 0.5
-        The (absolute) initial step size for the finite difference derivative
-        approximation.
-    step_factor : float, default: 2.0
-        The factor by which the step size is *reduced* in each iteration; i.e.
-        the step size in iteration 1 is ``initial_step/step_factor``. If
-        ``step_factor < 1``, subsequent steps will be greater than the initial
-        step; this may be useful if steps smaller than some threshold are
-        undesirable (e.g. due to subtractive cancellation error).
-    maxiter : int, default: 10
-        The maximum number of iterations of the algorithm to perform. See
-        notes.
-    step_direction : array_like
-        An array representing the direction of the finite difference steps (for
-        use when `x` lies near to the boundary of the domain of the function.)
-        Must be broadcastable with `x` and all `args`.
-        Where 0 (default), central differences are used; where negative (e.g.
-        -1), steps are non-positive; and where positive (e.g. 1), all steps are
-        non-negative.
-    callback : callable, optional
-        An optional user-supplied function to be called before the first
-        iteration and after each iteration.
-        Called as ``callback(res)``, where ``res`` is an ``OptimizeResult``
-        similar to that returned by `_differentiate` (but containing the
-        current iterate's values of all variables). If `callback` raises a
-        ``StopIteration``, the algorithm will terminate immediately and
-        `_differentiate` will return a result.
-
-    Returns
-    -------
-    res : OptimizeResult
-        An instance of `scipy.optimize.OptimizeResult` with the following
-        attributes. (The descriptions are written as though the values will be
-        scalars; however, if `func` returns an array, the outputs will be
-        arrays of the same shape.)
-
-        success : bool
-            ``True`` when the algorithm terminated successfully (status ``0``).
-        status : int
-            An integer representing the exit status of the algorithm.
-            ``0`` : The algorithm converged to the specified tolerances.
-            ``-1`` : The error estimate increased, so iteration was terminated.
-            ``-2`` : The maximum number of iterations was reached.
-            ``-3`` : A non-finite value was encountered.
-            ``-4`` : Iteration was terminated by `callback`.
-            ``1`` : The algorithm is proceeding normally (in `callback` only).
-        df : float
-            The derivative of `func` at `x`, if the algorithm terminated
-            successfully.
-        error : float
-            An estimate of the error: the magnitude of the difference between
-            the current estimate of the derivative and the estimate in the
-            previous iteration.
-        nit : int
-            The number of iterations performed.
-        nfev : int
-            The number of points at which `func` was evaluated.
-        x : float
-            The value at which the derivative of `func` was evaluated
-            (after broadcasting with `args` and `step_direction`).
-
-    Notes
-    -----
-    The implementation was inspired by jacobi [1]_, numdifftools [2]_, and
-    DERIVEST [3]_, but the implementation follows the theory of Taylor series
-    more straightforwardly (and arguably naively so).
-    In the first iteration, the derivative is estimated using a finite
-    difference formula of order `order` with maximum step size `initial_step`.
-    Each subsequent iteration, the maximum step size is reduced by
-    `step_factor`, and the derivative is estimated again until a termination
-    condition is reached. The error estimate is the magnitude of the difference
-    between the current derivative approximation and that of the previous
-    iteration.
-
-    The stencils of the finite difference formulae are designed such that
-    abscissae are "nested": after `func` is evaluated at ``order + 1``
-    points in the first iteration, `func` is evaluated at only two new points
-    in each subsequent iteration; ``order - 1`` previously evaluated function
-    values required by the finite difference formula are reused, and two
-    function values (evaluations at the points furthest from `x`) are unused.
-
-    Step sizes are absolute. When the step size is small relative to the
-    magnitude of `x`, precision is lost; for example, if `x` is ``1e20``, the
-    default initial step size of ``0.5`` cannot be resolved. Accordingly,
-    consider using larger initial step sizes for large magnitudes of `x`.
-
-    The default tolerances are challenging to satisfy at points where the
-    true derivative is exactly zero. If the derivative may be exactly zero,
-    consider specifying an absolute tolerance (e.g. ``atol=1e-16``) to
-    improve convergence.
-
-    References
-    ----------
-    [1]_ Hans Dembinski (@HDembinski). jacobi.
-         https://github.com/HDembinski/jacobi
-    [2]_ Per A. Brodtkorb and John D'Errico. numdifftools.
-         https://numdifftools.readthedocs.io/en/latest/
-    [3]_ John D'Errico. DERIVEST: Adaptive Robust Numerical Differentiation.
-         https://www.mathworks.com/matlabcentral/fileexchange/13490-adaptive-robust-numerical-differentiation
-    [4]_ Numerical Differentition. Wikipedia.
-         https://en.wikipedia.org/wiki/Numerical_differentiation
-
-    Examples
-    --------
-    Evaluate the derivative of ``np.exp`` at several points ``x``.
-
-    >>> import numpy as np
-    >>> from scipy.optimize._zeros_py import _differentiate
-    >>> f = np.exp
-    >>> df = np.exp  # true derivative
-    >>> x = np.linspace(1, 2, 5)
-    >>> res = _differentiate(f, x)
-    >>> res.df  # approximation of the derivative
-    array([2.71828183, 3.49034296, 4.48168907, 5.75460268, 7.3890561 ])
-    >>> res.error  # estimate of the error
-    array(
-        [7.12940817e-12, 9.16688947e-12, 1.17594823e-11, 1.50972568e-11, 1.93942640e-11]
-    )
-    >>> abs(res.df - df(x))  # true error
-    array(
-        [3.06421555e-14, 3.01980663e-14, 5.06261699e-14, 6.30606678e-14, 8.34887715e-14]
-    )
-
-    Show the convergence of the approximation as the step size is reduced.
-    Each iteration, the step size is reduced by `step_factor`, so for
-    sufficiently small initial step, each iteration reduces the error by a
-    factor of ``1/step_factor**order`` until finite precision arithmetic
-    inhibits further improvement.
-
-    >>> iter = list(range(1, 12))  # maximum iterations
-    >>> hfac = 2  # step size reduction per iteration
-    >>> hdir = [-1, 0, 1]  # compare left-, central-, and right- steps
-    >>> order = 4  # order of differentiation formula
-    >>> x = 1
-    >>> ref = df(x)
-    >>> errors = []  # true error
-    >>> for i in iter:
-    ...     res = _differentiate(f, x, maxiter=i, step_factor=hfac,
-    ...                          step_direction=hdir, order=order,
-    ...                          atol=0, rtol=0)  # prevent early termination
-    ...     errors.append(abs(res.df - ref))
-    >>> errors = np.array(errors)
-    >>> plt.semilogy(iter, errors[:, 0], label='left differences')
-    >>> plt.semilogy(iter, errors[:, 1], label='central differences')
-    >>> plt.semilogy(iter, errors[:, 2], label='right differences')
-    >>> plt.xlabel('iteration')
-    >>> plt.ylabel('error')
-    >>> plt.legend()
-    >>> plt.show()
-    >>> (errors[1, 1] / errors[0, 1], 1 / hfac**order)
-    (0.06215223140159822, 0.0625)
-
-    The implementation is vectorized over `x`, `step_direction`, and `args`.
-    The function is evaluated once before the first iteration to perform input
-    validation and standardization, and once per iteration thereafter.
-
-    >>> def f(x, p):
-    ...     print('here')
-    ...     f.nit += 1
-    ...     return x**p
-    >>> f.nit = 0
-    >>> def df(x, p):
-    ...     return p*x**(p-1)
-    >>> x = np.arange(1, 5)
-    >>> p = np.arange(1, 6).reshape((-1, 1))
-    >>> hdir = np.arange(-1, 2).reshape((-1, 1, 1))
-    >>> res = _differentiate(f, x, args=(p,), step_direction=hdir, maxiter=1)
-    >>> np.allclose(res.df, df(x, p))
-    True
-    >>> res.df.shape
-    (3, 5, 4)
-    >>> f.nit
-    2
-
-    """
-    # TODO (followup):
-    #  - investigate behavior at saddle points
-    #  - array initial_step / step_factor?
-    #  - multivariate functions?
-    #  - vector-valued functions?
-
-    res = _differentiate_iv(func, x, args, atol, rtol, maxiter, order,
-                            initial_step, step_factor, step_direction, callback)
-    func, x, args, atol, rtol, maxiter, order, h0, fac, hdir, callback = res
-
-    # Initialization
-    # Since f(x) (no step) is not needed for central differences, it may be
-    # possible to eliminate this function evaluation. However, it's useful for
-    # input validation and standardization, and everything else is designed to
-    # reduce function calls, so let's keep it simple.
-    xs, fs, args, shape, dtype = _scalar_optimization_initialize(func, (x,), args)
-    x, f = xs[0], fs[0]
-    df = np.full_like(f, np.nan)
-    # Ideally we'd broadcast the shape of `hdir` in `_scalar_opt_init`, but
-    # it's simpler to do it here than to generalize `_scalar_opt_init` further.
-    # `hdir` and `x` are already broadcasted in `_differentiate_iv`, so we know
-    # that `hdir` can be broadcasted to the final shape.
-    hdir = np.broadcast_to(hdir, shape).flatten()
-
-    status = np.full_like(x, _EINPROGRESS, dtype=int)  # in progress
-    nit, nfev = 0, 1  # one function evaluations performed above
-    # Boolean indices of left, central, right, and (all) one-sided steps
-    il = hdir < 0
-    ic = hdir == 0
-    ir = hdir > 0
-    io = il | ir
-
-    # Most of these attributes are reasonably obvious, but:
-    # - `fs` holds all the function values of all active `x`. The zeroth
-    #   axis corresponds with active points `x`, the first axis corresponds
-    #   with the different steps (in the order described in
-    #   `_differentiate_weights`).
-    # - `terms` (which could probably use a better name) is half the `order`,
-    #   which is always even.
-    work = OptimizeResult(x=x, df=df, fs=f[:, np.newaxis], error=np.nan, h=h0,
-                          df_last=np.nan, error_last=np.nan, h0=h0, fac=fac,
-                          atol=atol, rtol=rtol, nit=nit, nfev=nfev,
-                          status=status, dtype=dtype, terms=(order+1)//2,
-                          hdir=hdir, il=il, ic=ic, ir=ir, io=io)
-    # This is the correspondence between terms in the `work` object and the
-    # final result. In this case, the mapping is trivial. Note that `success`
-    # is prepended automatically.
-    res_work_pairs = [('status', 'status'), ('df', 'df'), ('error', 'error'),
-                      ('nit', 'nit'), ('nfev', 'nfev'), ('x', 'x')]
-
-    def pre_func_eval(work):
-        """Determine the abscissae at which the function needs to be evaluated.
-
-        See `_differentiate_weights` for a description of the stencil (pattern
-        of the abscissae).
-
-        In the first iteration, there is only one stored function value in
-        `work.fs`, `f(x)`, so we need to evaluate at `order` new points. In
-        subsequent iterations, we evaluate at two new points. Note that
-        `work.x` is always flattened into a 1D array after broadcasting with
-        all `args`, so we add a new axis at the end and evaluate all point
-        in one call to the function.
-
-        For improvement:
-        - Consider measuring the step size actually taken, since `(x + h) - x`
-          is not identically equal to `h` with floating point arithmetic.
-        - Adjust the step size automatically if `x` is too big to resolve the
-          step.
-        - We could probably save some work if there are no central difference
-          steps or no one-sided steps.
-        """
-        n = work.terms  # half the order
-        h = work.h  # step size
-        c = work.fac  # step reduction factor
-        d = c**0.5  # square root of step reduction factor (one-sided stencil)
-        # Note - no need to be careful about dtypes until we allocate `x_eval`
-
-        if work.nit == 0:
-            hc = h / c**np.arange(n)
-            hc = np.concatenate((-hc[::-1], hc))
-        else:
-            hc = np.asarray([-h, h]) / c**(n-1)
-
-        if work.nit == 0:
-            hr = h / d**np.arange(2*n)
-        else:
-            hr = np.asarray([h, h/d]) / c**(n-1)
-
-        n_new = 2*n if work.nit == 0 else 2  # number of new abscissae
-        x_eval = np.zeros((len(work.hdir), n_new), dtype=work.dtype)
-        il, ic, ir = work.il, work.ic, work.ir
-        x_eval[ir] = work.x[ir, np.newaxis] + hr
-        x_eval[ic] = work.x[ic, np.newaxis] + hc
-        x_eval[il] = work.x[il, np.newaxis] - hr
-        return x_eval
-
-    def post_func_eval(x, f, work):
-        """ Estimate the derivative and error from the function evaluations
-
-        As in `pre_func_eval`: in the first iteration, there is only one stored
-        function value in `work.fs`, `f(x)`, so we need to add the `order` new
-        points. In subsequent iterations, we add two new points. The tricky
-        part is getting the order to match that of the weights, which is
-        described in `_differentiate_weights`.
-
-        For improvement:
-        - Change the order of the weights (and steps in `pre_func_eval`) to
-          simplify `work_fc` concatenation and eliminate `fc` concatenation.
-        - It would be simple to do one-step Richardson extrapolation with `df`
-          and `df_last` to increase the order of the estimate and/or improve
-          the error estimate.
-        - Process the function evaluations in a more numerically favorable
-          way. For instance, combining the pairs of central difference evals
-          into a second-order approximation and using Richardson extrapolation
-          to produce a higher order approximation seemed to retain accuracy up
-          to very high order.
-        - Alternatively, we could use `polyfit` like Jacobi. An advantage of
-          fitting polynomial to more points than necessary is improved noise
-          tolerance.
-        """
-        n = work.terms
-        n_new = n if work.nit == 0 else 1
-        il, ic, io = work.il, work.ic, work.io
-
-        # Central difference
-        # `work_fc` is *all* the points at which the function has been evaluated
-        # `fc` is the points we're using *this iteration* to produce the estimate
-        work_fc = (f[ic, :n_new], work.fs[ic, :], f[ic, -n_new:])
-        work_fc = np.concatenate(work_fc, axis=-1)
-        if work.nit == 0:
-            fc = work_fc
-        else:
-            fc = (work_fc[:, :n], work_fc[:, n:n+1], work_fc[:, -n:])
-            fc = np.concatenate(fc, axis=-1)
-
-        # One-sided difference
-        work_fo = np.concatenate((work.fs[io, :], f[io, :]), axis=-1)
-        if work.nit == 0:
-            fo = work_fo
-        else:
-            fo = np.concatenate((work_fo[:, 0:1], work_fo[:, -2*n:]), axis=-1)
-
-        work.fs = np.zeros((len(ic), work.fs.shape[-1] + 2*n_new))
-        work.fs[ic] = work_fc
-        work.fs[io] = work_fo
-
-        wc, wo = _differentiate_weights(work, n)
-        work.df_last = work.df.copy()
-        work.df[ic] = fc @ wc / work.h
-        work.df[io] = fo @ wo / work.h
-        work.df[il] *= -1
-
-        work.h /= work.fac
-        work.error_last = work.error
-        # Simple error estimate - the difference in derivative estimates between
-        # this iteration and the last. This is typically conservative because if
-        # convergence has begin, the true error is much closer to the difference
-        # between the current estimate and the *next* error estimate. However,
-        # we could use Richarson extrapolation to produce an error estimate that
-        # is one order higher, and take the difference between that and
-        # `work.df` (which would just be constant factor that depends on `fac`.)
-        work.error = abs(work.df - work.df_last)
-
-    def check_termination(work):
-        """Terminate due to convergence, non-finite values, or error increase"""
-        stop = np.zeros_like(work.df).astype(bool)
-
-        i = work.error < work.atol + work.rtol*abs(work.df)
-        work.status[i] = _ECONVERGED
-        stop[i] = True
-
-        if work.nit > 0:
-            i = ~((np.isfinite(work.x) & np.isfinite(work.df)) | stop)
-            work.df[i], work.status[i] = np.nan, _EVALUEERR
-            stop[i] = True
-
-        # With infinite precision, there is a step size below which
-        # all smaller step sizes will reduce the error. But in floating point
-        # arithmetic, catastrophic cancellation will begin to cause the error
-        # to increase again. This heuristic tries to avoid step sizes that are
-        # too small. There may be more theoretically sound approaches for
-        # detecting a step size that minimizes the total error, but this
-        # heuristic seems simple and effective.
-        i = (work.error > work.error_last*10) & ~stop
-        work.status[i] = _EERRORINCREASE
-        stop[i] = True
-
-        return stop
-
-    def post_termination_check(work):
-        return
-
-    def customize_result(res, shape):
-        return shape
-
-    return _scalar_optimization_loop(work, callback, shape,
-                                     maxiter, func, args, dtype,
-                                     pre_func_eval, post_func_eval,
-                                     check_termination, post_termination_check,
-                                     customize_result, res_work_pairs)
-
-
-def _differentiate_weights(work, n):
-    # This produces the weights of the finite difference formula for a given
-    # stencil. In experiments, use of a second-order central difference formula
-    # with Richardson extrapolation was more accurate numerically, but it was
-    # more complicated, and it would have become even more complicated when
-    # adding support for one-sided differences. However, now that all the
-    # function evaluation values are stored, they can be processed in whatever
-    # way is desired to produce the derivative estimate. We leave alternative
-    # approaches to future work. To be more self-contained, here is the theory
-    # for deriving the weights below.
-    #
-    # Recall that the Taylor expansion of a univariate, scalar-values function
-    # about a point `x` may be expressed as:
-    #      f(x + h)  =     f(x) + f'(x)*h + f''(x)/2!*h**2  + O(h**3)
-    # Suppose we evaluate f(x), f(x+h), and f(x-h).  We have:
-    #      f(x)      =     f(x)
-    #      f(x + h)  =     f(x) + f'(x)*h + f''(x)/2!*h**2  + O(h**3)
-    #      f(x - h)  =     f(x) - f'(x)*h + f''(x)/2!*h**2  + O(h**3)
-    # We can solve for weights `wi` such that:
-    #   w1*f(x)      = w1*(f(x))
-    # + w2*f(x + h)  = w2*(f(x) + f'(x)*h + f''(x)/2!*h**2) + O(h**3)
-    # + w3*f(x - h)  = w3*(f(x) - f'(x)*h + f''(x)/2!*h**2) + O(h**3)
-    #                =     0    + f'(x)*h + 0               + O(h**3)
-    # Then
-    #     f'(x) ~ (w1*f(x) + w2*f(x+h) + w3*f(x-h))/h
-    # is a finite difference derivative approximation with error O(h**2),
-    # and so it is said to be a "second-order" approximation. Under certain
-    # conditions (e.g. well-behaved function, `h` sufficiently small), the
-    # error in the approximation will decrease with h**2; that is, if `h` is
-    # reduced by a factor of 2, the error is reduced by a factor of 4.
-    #
-    # By default, we use eighth-order formulae. Our central-difference formula
-    # uses abscissae:
-    #   x-h/c**3, x-h/c**2, x-h/c, x-h, x, x+h, x+h/c, x+h/c**2, x+h/c**3
-    # where `c` is the step factor. (Typically, the step factor is greater than
-    # one, so the outermost points - as written above - are actually closest to
-    # `x`.) This "stencil" is chosen so that each iteration, the step can be
-    # reduced by the factor `c`, and most of the function evaluations can be
-    # reused with the new step size. For example, in the next iteration, we
-    # will have:
-    #   x-h/c**4, x-h/c**3, x-h/c**2, x-h/c, x, x+h/c, x+h/c**2, x+h/c**3, x+h/c**4
-    # We do not reuse `x-h` and `x+h` for the new derivative estimate.
-    # While this would increase the order of the formula and thus the
-    # theoretical convergence rate, it is also less stable numerically.
-    # (As noted above, there are other ways of processing the values that are
-    # more stable. Thus, even now we store `f(x-h)` and `f(x+h)` in `work.fs`
-    # to simplify future development of this sort of improvement.)
-    #
-    # The (right) one-sided formula is produced similarly using abscissae
-    #   x, x+h, x+h/d, x+h/d**2, ..., x+h/d**6, x+h/d**7, x+h/d**7
-    # where `d` is the square root of `c`. (The left one-sided formula simply
-    # uses -h.) When the step size is reduced by factor `c = d**2`, we have
-    # abscissae:
-    #   x, x+h/d**2, x+h/d**3..., x+h/d**8, x+h/d**9, x+h/d**9
-    # `d` is chosen as the square root of `c` so that the rate of the step-size
-    # reduction is the same per iteration as in the central difference case.
-    # Note that because the central difference formulas are inherently of even
-    # order, for simplicity, we use only even-order formulas for one-sided
-    # differences, too.
-
-    # It's possible for the user to specify `fac` in, say, double precision but
-    # `x` and `args` in single precision. `fac` gets converted to single
-    # precision, but we should always use double precision for the intermediate
-    # calculations here to avoid additional error in the weights.
-    fac = work.fac.astype(np.float64)
-
-    # Note that if the user switches back to floating point precision with
-    # `x` and `args`, then `fac` will not necessarily equal the (lower
-    # precision) cached `_differentiate_weights.fac`, and the weights will
-    # need to be recalculated. This could be fixed, but it's late, and of
-    # low consequence.
-    if fac != _differentiate_weights.fac:
-        _differentiate_weights.central = []
-        _differentiate_weights.right = []
-        _differentiate_weights.fac = fac
-
-    if len(_differentiate_weights.central) != 2*n + 1:
-        # Central difference weights. Consider refactoring this; it could
-        # probably be more compact.
-        i = np.arange(-n, n + 1)
-        p = np.abs(i) - 1.  # center point has power `p` -1, but sign `s` is 0
-        s = np.sign(i)
-
-        h = s / fac ** p
-        A = np.vander(h, increasing=True).T
-        b = np.zeros(2*n + 1)
-        b[1] = 1
-        weights = np.linalg.solve(A, b)
-
-        # Enforce identities to improve accuracy
-        weights[n] = 0
-        for i in range(n):
-            weights[-i-1] = -weights[i]
-
-        # Cache the weights. We only need to calculate them once unless
-        # the step factor changes.
-        _differentiate_weights.central = weights
-
-        # One-sided difference weights. The left one-sided weights (with
-        # negative steps) are simply the negative of the right one-sided
-        # weights, so no need to compute them separately.
-        i = np.arange(2*n + 1)
-        p = i - 1.
-        s = np.sign(i)
-
-        h = s / np.sqrt(fac) ** p
-        A = np.vander(h, increasing=True).T
-        b = np.zeros(2 * n + 1)
-        b[1] = 1
-        weights = np.linalg.solve(A, b)
-
-        _differentiate_weights.right = weights
-
-    return (_differentiate_weights.central.astype(work.dtype, copy=False),
-            _differentiate_weights.right.astype(work.dtype, copy=False))
-_differentiate_weights.central = []
-_differentiate_weights.right = []
-_differentiate_weights.fac = None
-=======
-                           "toms748")
->>>>>>> 16a35fb5
+                           "toms748")