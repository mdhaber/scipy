--- conflicted
+++ resolved
@@ -23,1656 +23,7 @@
     return __all__
 
 
-<<<<<<< HEAD
-   newton_krylov
-   anderson
-
-General nonlinear solvers:
-
-.. autosummary::
-
-   broyden1
-   broyden2
-
-Simple iterations:
-
-.. autosummary::
-
-   excitingmixing
-   linearmixing
-   diagbroyden
-
-
-Examples
-~~~~~~~~
-
-**Small problem**
-
->>> def F(x):
-...    return np.cos(x) + x[::-1] - [1, 2, 3, 4]
->>> import scipy.optimize
->>> x = scipy.optimize.broyden1(F, [1,1,1,1], f_tol=1e-14)
->>> x
-array([ 4.04674914,  3.91158389,  2.71791677,  1.61756251])
->>> np.cos(x) + x[::-1]
-array([ 1.,  2.,  3.,  4.])
-
-
-**Large problem**
-
-Suppose that we needed to solve the following integrodifferential
-equation on the square :math:`[0,1]\times[0,1]`:
-
-.. math::
-
-   \nabla^2 P = 10 \left(\int_0^1\int_0^1\cosh(P)\,dx\,dy\right)^2
-
-with :math:`P(x,1) = 1` and :math:`P=0` elsewhere on the boundary of
-the square.
-
-The solution can be found using the `newton_krylov` solver:
-
-.. plot::
-
-   import numpy as np
-   from scipy.optimize import newton_krylov
-   from numpy import cosh, zeros_like, mgrid, zeros
-
-   # parameters
-   nx, ny = 75, 75
-   hx, hy = 1./(nx-1), 1./(ny-1)
-
-   P_left, P_right = 0, 0
-   P_top, P_bottom = 1, 0
-
-   def residual(P):
-       d2x = zeros_like(P)
-       d2y = zeros_like(P)
-
-       d2x[1:-1] = (P[2:]   - 2*P[1:-1] + P[:-2]) / hx/hx
-       d2x[0]    = (P[1]    - 2*P[0]    + P_left)/hx/hx
-       d2x[-1]   = (P_right - 2*P[-1]   + P[-2])/hx/hx
-
-       d2y[:,1:-1] = (P[:,2:] - 2*P[:,1:-1] + P[:,:-2])/hy/hy
-       d2y[:,0]    = (P[:,1]  - 2*P[:,0]    + P_bottom)/hy/hy
-       d2y[:,-1]   = (P_top   - 2*P[:,-1]   + P[:,-2])/hy/hy
-
-       return d2x + d2y - 10*cosh(P).mean()**2
-
-   # solve
-   guess = zeros((nx, ny), float)
-   sol = newton_krylov(residual, guess, method='lgmres', verbose=1)
-   print('Residual: %g' % abs(residual(sol)).max())
-
-   # visualize
-   import matplotlib.pyplot as plt
-   x, y = mgrid[0:1:(nx*1j), 0:1:(ny*1j)]
-   plt.pcolormesh(x, y, sol, shading='gouraud')
-   plt.colorbar()
-   plt.show()
-
-"""
-# Copyright (C) 2009, Pauli Virtanen <pav@iki.fi>
-# Distributed under the same license as SciPy.
-
-import sys
-import numpy as np
-from scipy.linalg import norm, solve, inv, qr, svd, LinAlgError
-from numpy import asarray, dot, vdot
-import scipy.sparse.linalg
-import scipy.sparse
-from scipy.linalg import get_blas_funcs
-import inspect
-from scipy._lib._util import getfullargspec_no_self as _getfullargspec
-from .linesearch import scalar_search_wolfe1, scalar_search_armijo
-
-
-__all__ = [
-    'broyden1', 'broyden2', 'anderson', 'linearmixing',
-    'diagbroyden', 'excitingmixing', 'newton_krylov']
-
-#------------------------------------------------------------------------------
-# Utility functions
-#------------------------------------------------------------------------------
-
-
-class NoConvergence(Exception):
-    pass
-
-
-def maxnorm(x):
-    return np.absolute(x).max()
-
-
-def _as_inexact(x):
-    """Return `x` as an array, of either floats or complex floats"""
-    x = asarray(x)
-    if not np.issubdtype(x.dtype, np.inexact):
-        return asarray(x, dtype=np.float_)
-    return x
-
-
-def _array_like(x, x0):
-    """Return ndarray `x` as same array subclass and shape as `x0`"""
-    x = np.reshape(x, np.shape(x0))
-    wrap = getattr(x0, '__array_wrap__', x.__array_wrap__)
-    return wrap(x)
-
-
-def _safe_norm(v):
-    if not np.isfinite(v).all():
-        return np.array(np.inf)
-    return norm(v)
-
-#------------------------------------------------------------------------------
-# Generic nonlinear solver machinery
-#------------------------------------------------------------------------------
-
-
-_doc_parts = dict(
-    params_basic="""
-    F : function(x) -> f
-        Function whose root to find; should take and return an array-like
-        object.
-    xin : array_like
-        Initial guess for the solution
-    """.strip(),
-    params_extra="""
-    iter : int, optional
-        Number of iterations to make. If omitted (default), make as many
-        as required to meet tolerances.
-    verbose : bool, optional
-        Print status to stdout on every iteration.
-    maxiter : int, optional
-        Maximum number of iterations to make. If more are needed to
-        meet convergence, `NoConvergence` is raised.
-    f_tol : float, optional
-        Absolute tolerance (in max-norm) for the residual.
-        If omitted, default is 6e-6.
-    f_rtol : float, optional
-        Relative tolerance for the residual. If omitted, not used.
-    x_tol : float, optional
-        Absolute minimum step size, as determined from the Jacobian
-        approximation. If the step size is smaller than this, optimization
-        is terminated as successful. If omitted, not used.
-    x_rtol : float, optional
-        Relative minimum step size. If omitted, not used.
-    tol_norm : function(vector) -> scalar, optional
-        Norm to use in convergence check. Default is the maximum norm.
-    line_search : {None, 'armijo' (default), 'wolfe'}, optional
-        Which type of a line search to use to determine the step size in the
-        direction given by the Jacobian approximation. Defaults to 'armijo'.
-    callback : function, optional
-        Optional callback function. It is called on every iteration as
-        ``callback(x, f)`` where `x` is the current solution and `f`
-        the corresponding residual.
-
-    Returns
-    -------
-    sol : ndarray
-        An array (of similar array type as `x0`) containing the final solution.
-
-    Raises
-    ------
-    NoConvergence
-        When a solution was not found.
-
-    """.strip()
-)
-
-
-def _set_doc(obj):
-    if obj.__doc__:
-        obj.__doc__ = obj.__doc__ % _doc_parts
-
-
-def nonlin_solve(F, x0, jacobian='krylov', iter=None, verbose=False,
-                 maxiter=None, f_tol=None, f_rtol=None, x_tol=None, x_rtol=None,
-                 tol_norm=None, line_search='armijo', callback=None,
-                 full_output=False, raise_exception=True):
-    """
-    Find a root of a function, in a way suitable for large-scale problems.
-
-    Parameters
-    ----------
-    %(params_basic)s
-    jacobian : Jacobian
-        A Jacobian approximation: `Jacobian` object or something that
-        `asjacobian` can transform to one. Alternatively, a string specifying
-        which of the builtin Jacobian approximations to use:
-
-            krylov, broyden1, broyden2, anderson
-            diagbroyden, linearmixing, excitingmixing
-
-    %(params_extra)s
-    full_output : bool
-        If true, returns a dictionary `info` containing convergence
-        information.
-    raise_exception : bool
-        If True, a `NoConvergence` exception is raise if no solution is found.
-
-    See Also
-    --------
-    asjacobian, Jacobian
-
-    Notes
-    -----
-    This algorithm implements the inexact Newton method, with
-    backtracking or full line searches. Several Jacobian
-    approximations are available, including Krylov and Quasi-Newton
-    methods.
-
-    References
-    ----------
-    .. [KIM] C. T. Kelley, \"Iterative Methods for Linear and Nonlinear
-       Equations\". Society for Industrial and Applied Mathematics. (1995)
-       https://archive.siam.org/books/kelley/fr16/
-
-    """
-    # Can't use default parameters because it's being explicitly passed as None
-    # from the calling function, so we need to set it here.
-    tol_norm = maxnorm if tol_norm is None else tol_norm
-    condition = TerminationCondition(f_tol=f_tol, f_rtol=f_rtol,
-                                     x_tol=x_tol, x_rtol=x_rtol,
-                                     iter=iter, norm=tol_norm)
-
-    x0 = _as_inexact(x0)
-    func = lambda z: _as_inexact(F(_array_like(z, x0))).flatten()
-    x = x0.flatten()
-
-    dx = np.full_like(x, np.inf)
-    Fx = func(x)
-    Fx_norm = norm(Fx)
-
-    jacobian = asjacobian(jacobian)
-    jacobian.setup(x.copy(), Fx, func)
-
-    if maxiter is None:
-        if iter is not None:
-            maxiter = iter + 1
-        else:
-            maxiter = 100*(x.size+1)
-
-    if line_search is True:
-        line_search = 'armijo'
-    elif line_search is False:
-        line_search = None
-
-    if line_search not in (None, 'armijo', 'wolfe'):
-        raise ValueError("Invalid line search")
-
-    # Solver tolerance selection
-    gamma = 0.9
-    eta_max = 0.9999
-    eta_treshold = 0.1
-    eta = 1e-3
-
-    for n in range(maxiter):
-        status = condition.check(Fx, x, dx)
-        if status:
-            break
-
-        # The tolerance, as computed for scipy.sparse.linalg.* routines
-        tol = min(eta, eta*Fx_norm)
-        dx = -jacobian.solve(Fx, tol=tol)
-
-        if norm(dx) == 0:
-            raise ValueError("Jacobian inversion yielded zero vector. "
-                             "This indicates a bug in the Jacobian "
-                             "approximation.")
-
-        # Line search, or Newton step
-        if line_search:
-            s, x, Fx, Fx_norm_new = _nonlin_line_search(func, x, Fx, dx,
-                                                        line_search)
-        else:
-            s = 1.0
-            x = x + dx
-            Fx = func(x)
-            Fx_norm_new = norm(Fx)
-
-        jacobian.update(x.copy(), Fx)
-
-        if callback:
-            callback(x, Fx)
-
-        # Adjust forcing parameters for inexact methods
-        eta_A = gamma * Fx_norm_new**2 / Fx_norm**2
-        if gamma * eta**2 < eta_treshold:
-            eta = min(eta_max, eta_A)
-        else:
-            eta = min(eta_max, max(eta_A, gamma*eta**2))
-
-        Fx_norm = Fx_norm_new
-
-        # Print status
-        if verbose:
-            sys.stdout.write("%d:  |F(x)| = %g; step %g\n" % (
-                n, tol_norm(Fx), s))
-            sys.stdout.flush()
-    else:
-        if raise_exception:
-            raise NoConvergence(_array_like(x, x0))
-        else:
-            status = 2
-
-    if full_output:
-        info = {'nit': condition.iteration,
-                'fun': Fx,
-                'status': status,
-                'success': status == 1,
-                'message': {1: 'A solution was found at the specified '
-                               'tolerance.',
-                            2: 'The maximum number of iterations allowed '
-                               'has been reached.'
-                            }[status]
-                }
-        return _array_like(x, x0), info
-    else:
-        return _array_like(x, x0)
-
-
-_set_doc(nonlin_solve)
-
-
-def _nonlin_line_search(func, x, Fx, dx, search_type='armijo', rdiff=1e-8,
-                        smin=1e-2):
-    tmp_s = [0]
-    tmp_Fx = [Fx]
-    tmp_phi = [norm(Fx)**2]
-    s_norm = norm(x) / norm(dx)
-
-    def phi(s, store=True):
-        if s == tmp_s[0]:
-            return tmp_phi[0]
-        xt = x + s*dx
-        v = func(xt)
-        p = _safe_norm(v)**2
-        if store:
-            tmp_s[0] = s
-            tmp_phi[0] = p
-            tmp_Fx[0] = v
-        return p
-
-    def derphi(s):
-        ds = (abs(s) + s_norm + 1) * rdiff
-        return (phi(s+ds, store=False) - phi(s)) / ds
-
-    if search_type == 'wolfe':
-        s, phi1, phi0 = scalar_search_wolfe1(phi, derphi, tmp_phi[0],
-                                             xtol=1e-2, amin=smin)
-    elif search_type == 'armijo':
-        s, phi1 = scalar_search_armijo(phi, tmp_phi[0], -tmp_phi[0],
-                                       amin=smin)
-
-    if s is None:
-        # XXX: No suitable step length found. Take the full Newton step,
-        #      and hope for the best.
-        s = 1.0
-
-    x = x + s*dx
-    if s == tmp_s[0]:
-        Fx = tmp_Fx[0]
-    else:
-        Fx = func(x)
-    Fx_norm = norm(Fx)
-
-    return s, x, Fx, Fx_norm
-
-
-class TerminationCondition:
-    """
-    Termination condition for an iteration. It is terminated if
-
-    - |F| < f_rtol*|F_0|, AND
-    - |F| < f_tol
-
-    AND
-
-    - |dx| < x_rtol*|x|, AND
-    - |dx| < x_tol
-
-    """
-    def __init__(self, f_tol=None, f_rtol=None, x_tol=None, x_rtol=None,
-                 iter=None, norm=maxnorm):
-
-        if f_tol is None:
-            f_tol = np.finfo(np.float_).eps ** (1./3)
-        if f_rtol is None:
-            f_rtol = np.inf
-        if x_tol is None:
-            x_tol = np.inf
-        if x_rtol is None:
-            x_rtol = np.inf
-
-        self.x_tol = x_tol
-        self.x_rtol = x_rtol
-        self.f_tol = f_tol
-        self.f_rtol = f_rtol
-
-        self.norm = norm
-
-        self.iter = iter
-
-        self.f0_norm = None
-        self.iteration = 0
-
-    def check(self, f, x, dx):
-        self.iteration += 1
-        f_norm = self.norm(f)
-        x_norm = self.norm(x)
-        dx_norm = self.norm(dx)
-
-        if self.f0_norm is None:
-            self.f0_norm = f_norm
-
-        if f_norm == 0:
-            return 1
-
-        if self.iter is not None:
-            # backwards compatibility with SciPy 0.6.0
-            return 2 * (self.iteration > self.iter)
-
-        # NB: condition must succeed for rtol=inf even if norm == 0
-        return int((f_norm <= self.f_tol
-                    and f_norm/self.f_rtol <= self.f0_norm)
-                   and (dx_norm <= self.x_tol
-                        and dx_norm/self.x_rtol <= x_norm))
-
-
-#------------------------------------------------------------------------------
-# Generic Jacobian approximation
-#------------------------------------------------------------------------------
-
-class Jacobian:
-    """
-    Common interface for Jacobians or Jacobian approximations.
-
-    The optional methods come useful when implementing trust region
-    etc., algorithms that often require evaluating transposes of the
-    Jacobian.
-
-    Methods
-    -------
-    solve
-        Returns J^-1 * v
-    update
-        Updates Jacobian to point `x` (where the function has residual `Fx`)
-
-    matvec : optional
-        Returns J * v
-    rmatvec : optional
-        Returns A^H * v
-    rsolve : optional
-        Returns A^-H * v
-    matmat : optional
-        Returns A * V, where V is a dense matrix with dimensions (N,K).
-    todense : optional
-        Form the dense Jacobian matrix. Necessary for dense trust region
-        algorithms, and useful for testing.
-
-    Attributes
-    ----------
-    shape
-        Matrix dimensions (M, N)
-    dtype
-        Data type of the matrix.
-    func : callable, optional
-        Function the Jacobian corresponds to
-
-    """
-
-    def __init__(self, **kw):
-        names = ["solve", "update", "matvec", "rmatvec", "rsolve",
-                 "matmat", "todense", "shape", "dtype"]
-        for name, value in kw.items():
-            if name not in names:
-                raise ValueError("Unknown keyword argument %s" % name)
-            if value is not None:
-                setattr(self, name, kw[name])
-
-        if hasattr(self, 'todense'):
-            self.__array__ = lambda: self.todense()
-
-    def aspreconditioner(self):
-        return InverseJacobian(self)
-
-    def solve(self, v, tol=0):
-        raise NotImplementedError
-
-    def update(self, x, F):
-        pass
-
-    def setup(self, x, F, func):
-        self.func = func
-        self.shape = (F.size, x.size)
-        self.dtype = F.dtype
-        if self.__class__.setup is Jacobian.setup:
-            # Call on the first point unless overridden
-            self.update(x, F)
-
-
-class InverseJacobian:
-    def __init__(self, jacobian):
-        self.jacobian = jacobian
-        self.matvec = jacobian.solve
-        self.update = jacobian.update
-        if hasattr(jacobian, 'setup'):
-            self.setup = jacobian.setup
-        if hasattr(jacobian, 'rsolve'):
-            self.rmatvec = jacobian.rsolve
-
-    @property
-    def shape(self):
-        return self.jacobian.shape
-
-    @property
-    def dtype(self):
-        return self.jacobian.dtype
-
-
-def asjacobian(J):
-    """
-    Convert given object to one suitable for use as a Jacobian.
-    """
-    spsolve = scipy.sparse.linalg.spsolve
-    if isinstance(J, Jacobian):
-        return J
-    elif inspect.isclass(J) and issubclass(J, Jacobian):
-        return J()
-    elif isinstance(J, np.ndarray):
-        if J.ndim > 2:
-            raise ValueError('array must have rank <= 2')
-        J = np.atleast_2d(np.asarray(J))
-        if J.shape[0] != J.shape[1]:
-            raise ValueError('array must be square')
-
-        return Jacobian(matvec=lambda v: dot(J, v),
-                        rmatvec=lambda v: dot(J.conj().T, v),
-                        solve=lambda v: solve(J, v),
-                        rsolve=lambda v: solve(J.conj().T, v),
-                        dtype=J.dtype, shape=J.shape)
-    elif scipy.sparse.isspmatrix(J):
-        if J.shape[0] != J.shape[1]:
-            raise ValueError('matrix must be square')
-        return Jacobian(matvec=lambda v: J*v,
-                        rmatvec=lambda v: J.conj().T * v,
-                        solve=lambda v: spsolve(J, v),
-                        rsolve=lambda v: spsolve(J.conj().T, v),
-                        dtype=J.dtype, shape=J.shape)
-    elif hasattr(J, 'shape') and hasattr(J, 'dtype') and hasattr(J, 'solve'):
-        return Jacobian(matvec=getattr(J, 'matvec'),
-                        rmatvec=getattr(J, 'rmatvec'),
-                        solve=J.solve,
-                        rsolve=getattr(J, 'rsolve'),
-                        update=getattr(J, 'update'),
-                        setup=getattr(J, 'setup'),
-                        dtype=J.dtype,
-                        shape=J.shape)
-    elif callable(J):
-        # Assume it's a function J(x) that returns the Jacobian
-        class Jac(Jacobian):
-            def update(self, x, F):
-                self.x = x
-
-            def solve(self, v, tol=0):
-                m = J(self.x)
-                if isinstance(m, np.ndarray):
-                    return solve(m, v)
-                elif scipy.sparse.isspmatrix(m):
-                    return spsolve(m, v)
-                else:
-                    raise ValueError("Unknown matrix type")
-
-            def matvec(self, v):
-                m = J(self.x)
-                if isinstance(m, np.ndarray):
-                    return dot(m, v)
-                elif scipy.sparse.isspmatrix(m):
-                    return m*v
-                else:
-                    raise ValueError("Unknown matrix type")
-
-            def rsolve(self, v, tol=0):
-                m = J(self.x)
-                if isinstance(m, np.ndarray):
-                    return solve(m.conj().T, v)
-                elif scipy.sparse.isspmatrix(m):
-                    return spsolve(m.conj().T, v)
-                else:
-                    raise ValueError("Unknown matrix type")
-
-            def rmatvec(self, v):
-                m = J(self.x)
-                if isinstance(m, np.ndarray):
-                    return dot(m.conj().T, v)
-                elif scipy.sparse.isspmatrix(m):
-                    return m.conj().T * v
-                else:
-                    raise ValueError("Unknown matrix type")
-        return Jac()
-    elif isinstance(J, str):
-        return dict(broyden1=BroydenFirst,
-                    broyden2=BroydenSecond,
-                    anderson=Anderson,
-                    diagbroyden=DiagBroyden,
-                    linearmixing=LinearMixing,
-                    excitingmixing=ExcitingMixing,
-                    krylov=KrylovJacobian)[J]()
-    else:
-        raise TypeError('Cannot convert object to a Jacobian')
-
-
-#------------------------------------------------------------------------------
-# Broyden
-#------------------------------------------------------------------------------
-
-class GenericBroyden(Jacobian):
-    def setup(self, x0, f0, func):
-        Jacobian.setup(self, x0, f0, func)
-        self.last_f = f0
-        self.last_x = x0
-
-        if hasattr(self, 'alpha') and self.alpha is None:
-            # Autoscale the initial Jacobian parameter
-            # unless we have already guessed the solution.
-            normf0 = norm(f0)
-            if normf0:
-                self.alpha = 0.5*max(norm(x0), 1) / normf0
-            else:
-                self.alpha = 1.0
-
-    def _update(self, x, f, dx, df, dx_norm, df_norm):
-        raise NotImplementedError
-
-    def update(self, x, f):
-        df = f - self.last_f
-        dx = x - self.last_x
-        self._update(x, f, dx, df, norm(dx), norm(df))
-        self.last_f = f
-        self.last_x = x
-
-
-class LowRankMatrix:
-    r"""
-    A matrix represented as
-
-    .. math:: \alpha I + \sum_{n=0}^{n=M} c_n d_n^\dagger
-
-    However, if the rank of the matrix reaches the dimension of the vectors,
-    full matrix representation will be used thereon.
-
-    """
-
-    def __init__(self, alpha, n, dtype):
-        self.alpha = alpha
-        self.cs = []
-        self.ds = []
-        self.n = n
-        self.dtype = dtype
-        self.collapsed = None
-
-    @staticmethod
-    def _matvec(v, alpha, cs, ds):
-        axpy, scal, dotc = get_blas_funcs(['axpy', 'scal', 'dotc'],
-                                          cs[:1] + [v])
-        w = alpha * v
-        for c, d in zip(cs, ds):
-            a = dotc(d, v)
-            w = axpy(c, w, w.size, a)
-        return w
-
-    @staticmethod
-    def _solve(v, alpha, cs, ds):
-        """Evaluate w = M^-1 v"""
-        if len(cs) == 0:
-            return v/alpha
-
-        # (B + C D^H)^-1 = B^-1 - B^-1 C (I + D^H B^-1 C)^-1 D^H B^-1
-
-        axpy, dotc = get_blas_funcs(['axpy', 'dotc'], cs[:1] + [v])
-
-        c0 = cs[0]
-        A = alpha * np.identity(len(cs), dtype=c0.dtype)
-        for i, d in enumerate(ds):
-            for j, c in enumerate(cs):
-                A[i,j] += dotc(d, c)
-
-        q = np.zeros(len(cs), dtype=c0.dtype)
-        for j, d in enumerate(ds):
-            q[j] = dotc(d, v)
-        q /= alpha
-        q = solve(A, q)
-
-        w = v/alpha
-        for c, qc in zip(cs, q):
-            w = axpy(c, w, w.size, -qc)
-
-        return w
-
-    def matvec(self, v):
-        """Evaluate w = M v"""
-        if self.collapsed is not None:
-            return np.dot(self.collapsed, v)
-        return LowRankMatrix._matvec(v, self.alpha, self.cs, self.ds)
-
-    def rmatvec(self, v):
-        """Evaluate w = M^H v"""
-        if self.collapsed is not None:
-            return np.dot(self.collapsed.T.conj(), v)
-        return LowRankMatrix._matvec(v, np.conj(self.alpha), self.ds, self.cs)
-
-    def solve(self, v, tol=0):
-        """Evaluate w = M^-1 v"""
-        if self.collapsed is not None:
-            return solve(self.collapsed, v)
-        return LowRankMatrix._solve(v, self.alpha, self.cs, self.ds)
-
-    def rsolve(self, v, tol=0):
-        """Evaluate w = M^-H v"""
-        if self.collapsed is not None:
-            return solve(self.collapsed.T.conj(), v)
-        return LowRankMatrix._solve(v, np.conj(self.alpha), self.ds, self.cs)
-
-    def append(self, c, d):
-        if self.collapsed is not None:
-            self.collapsed += c[:,None] * d[None,:].conj()
-            return
-
-        self.cs.append(c)
-        self.ds.append(d)
-
-        if len(self.cs) > c.size:
-            self.collapse()
-
-    def __array__(self):
-        if self.collapsed is not None:
-            return self.collapsed
-
-        Gm = self.alpha*np.identity(self.n, dtype=self.dtype)
-        for c, d in zip(self.cs, self.ds):
-            Gm += c[:,None]*d[None,:].conj()
-        return Gm
-
-    def collapse(self):
-        """Collapse the low-rank matrix to a full-rank one."""
-        self.collapsed = np.array(self)
-        self.cs = None
-        self.ds = None
-        self.alpha = None
-
-    def restart_reduce(self, rank):
-        """
-        Reduce the rank of the matrix by dropping all vectors.
-        """
-        if self.collapsed is not None:
-            return
-        assert rank > 0
-        if len(self.cs) > rank:
-            del self.cs[:]
-            del self.ds[:]
-
-    def simple_reduce(self, rank):
-        """
-        Reduce the rank of the matrix by dropping oldest vectors.
-        """
-        if self.collapsed is not None:
-            return
-        assert rank > 0
-        while len(self.cs) > rank:
-            del self.cs[0]
-            del self.ds[0]
-
-    def svd_reduce(self, max_rank, to_retain=None):
-        """
-        Reduce the rank of the matrix by retaining some SVD components.
-
-        This corresponds to the \"Broyden Rank Reduction Inverse\"
-        algorithm described in [1]_.
-
-        Note that the SVD decomposition can be done by solving only a
-        problem whose size is the effective rank of this matrix, which
-        is viable even for large problems.
-
-        Parameters
-        ----------
-        max_rank : int
-            Maximum rank of this matrix after reduction.
-        to_retain : int, optional
-            Number of SVD components to retain when reduction is done
-            (ie. rank > max_rank). Default is ``max_rank - 2``.
-
-        References
-        ----------
-        .. [1] B.A. van der Rotten, PhD thesis,
-           \"A limited memory Broyden method to solve high-dimensional
-           systems of nonlinear equations\". Mathematisch Instituut,
-           Universiteit Leiden, The Netherlands (2003).
-
-           https://web.archive.org/web/20161022015821/http://www.math.leidenuniv.nl/scripties/Rotten.pdf
-
-        """
-        if self.collapsed is not None:
-            return
-
-        p = max_rank
-        if to_retain is not None:
-            q = to_retain
-        else:
-            q = p - 2
-
-        if self.cs:
-            p = min(p, len(self.cs[0]))
-        q = max(0, min(q, p-1))
-
-        m = len(self.cs)
-        if m < p:
-            # nothing to do
-            return
-
-        C = np.array(self.cs).T
-        D = np.array(self.ds).T
-
-        D, R = qr(D, mode='economic')
-        C = dot(C, R.T.conj())
-
-        U, S, WH = svd(C, full_matrices=False)
-
-        C = dot(C, inv(WH))
-        D = dot(D, WH.T.conj())
-
-        for k in range(q):
-            self.cs[k] = C[:,k].copy()
-            self.ds[k] = D[:,k].copy()
-
-        del self.cs[q:]
-        del self.ds[q:]
-
-
-_doc_parts['broyden_params'] = """
-    alpha : float, optional
-        Initial guess for the Jacobian is ``(-1/alpha)``.
-    reduction_method : str or tuple, optional
-        Method used in ensuring that the rank of the Broyden
-        matrix stays low. Can either be a string giving the
-        name of the method, or a tuple of the form ``(method,
-        param1, param2, ...)`` that gives the name of the
-        method and values for additional parameters.
-
-        Methods available:
-
-        ``restart`` : Drop all matrix columns. Has no extra parameters.
-
-        ``simple`` : Drop oldest matrix column. Has no extra parameters.
-
-        ``svd`` : Keep only the most significant SVD components.
-
-        If the method is ``svd``, the number of SVD components to retain
-        when rank reduction is done may also be specified as the second
-        element in the tuple. Default is ``max_rank - 2``.
-
-    max_rank : int, optional
-        Maximum rank for the Broyden matrix.
-        Default is infinity (i.e., no rank reduction).
-    """.strip()
-
-
-class BroydenFirst(GenericBroyden):
-    r"""
-    Find a root of a function, using Broyden's first Jacobian approximation.
-
-    This method is also known as \"Broyden's good method\".
-
-    Parameters
-    ----------
-    %(params_basic)s
-    %(broyden_params)s
-    %(params_extra)s
-
-    See Also
-    --------
-    root : Interface to root finding algorithms for multivariate
-           functions. See ``method=='broyden1'`` in particular.
-
-    Notes
-    -----
-    This algorithm implements the inverse Jacobian Quasi-Newton update
-
-    .. math:: H_+ = H + (dx - H df) dx^\dagger H / ( dx^\dagger H df)
-
-    which corresponds to Broyden's first Jacobian update
-
-    .. math:: J_+ = J + (df - J dx) dx^\dagger / dx^\dagger dx
-
-
-    References
-    ----------
-    .. [1] B.A. van der Rotten, PhD thesis,
-       \"A limited memory Broyden method to solve high-dimensional
-       systems of nonlinear equations\". Mathematisch Instituut,
-       Universiteit Leiden, The Netherlands (2003).
-
-       https://web.archive.org/web/20161022015821/http://www.math.leidenuniv.nl/scripties/Rotten.pdf
-
-    Examples
-    --------
-    The following functions define a system of nonlinear equations
-
-    >>> def fun(x):
-    ...     return [x[0]  + 0.5 * (x[0] - x[1])**3 - 1.0,
-    ...             0.5 * (x[1] - x[0])**3 + x[1]]
-
-    A solution can be obtained as follows.
-
-    >>> from scipy import optimize
-    >>> sol = optimize.broyden1(fun, [0, 0])
-    >>> sol
-    array([0.84116396, 0.15883641])
-
-    """
-
-    def __init__(self, alpha=None, reduction_method='restart', max_rank=None):
-        GenericBroyden.__init__(self)
-        self.alpha = alpha
-        self.Gm = None
-
-        if max_rank is None:
-            max_rank = np.inf
-        self.max_rank = max_rank
-
-        if isinstance(reduction_method, str):
-            reduce_params = ()
-        else:
-            reduce_params = reduction_method[1:]
-            reduction_method = reduction_method[0]
-        reduce_params = (max_rank - 1,) + reduce_params
-
-        if reduction_method == 'svd':
-            self._reduce = lambda: self.Gm.svd_reduce(*reduce_params)
-        elif reduction_method == 'simple':
-            self._reduce = lambda: self.Gm.simple_reduce(*reduce_params)
-        elif reduction_method == 'restart':
-            self._reduce = lambda: self.Gm.restart_reduce(*reduce_params)
-        else:
-            raise ValueError("Unknown rank reduction method '%s'" %
-                             reduction_method)
-
-    def setup(self, x, F, func):
-        GenericBroyden.setup(self, x, F, func)
-        self.Gm = LowRankMatrix(-self.alpha, self.shape[0], self.dtype)
-
-    def todense(self):
-        return inv(self.Gm)
-
-    def solve(self, f, tol=0):
-        r = self.Gm.matvec(f)
-        if not np.isfinite(r).all():
-            # singular; reset the Jacobian approximation
-            self.setup(self.last_x, self.last_f, self.func)
-        return self.Gm.matvec(f)
-
-    def matvec(self, f):
-        return self.Gm.solve(f)
-
-    def rsolve(self, f, tol=0):
-        return self.Gm.rmatvec(f)
-
-    def rmatvec(self, f):
-        return self.Gm.rsolve(f)
-
-    def _update(self, x, f, dx, df, dx_norm, df_norm):
-        self._reduce()  # reduce first to preserve secant condition
-
-        v = self.Gm.rmatvec(dx)
-        c = dx - self.Gm.matvec(df)
-        d = v / vdot(df, v)
-
-        self.Gm.append(c, d)
-
-
-class BroydenSecond(BroydenFirst):
-    """
-    Find a root of a function, using Broyden\'s second Jacobian approximation.
-
-    This method is also known as \"Broyden's bad method\".
-
-    Parameters
-    ----------
-    %(params_basic)s
-    %(broyden_params)s
-    %(params_extra)s
-
-    See Also
-    --------
-    root : Interface to root finding algorithms for multivariate
-           functions. See ``method=='broyden2'`` in particular.
-
-    Notes
-    -----
-    This algorithm implements the inverse Jacobian Quasi-Newton update
-
-    .. math:: H_+ = H + (dx - H df) df^\\dagger / ( df^\\dagger df)
-
-    corresponding to Broyden's second method.
-
-    References
-    ----------
-    .. [1] B.A. van der Rotten, PhD thesis,
-       \"A limited memory Broyden method to solve high-dimensional
-       systems of nonlinear equations\". Mathematisch Instituut,
-       Universiteit Leiden, The Netherlands (2003).
-
-       https://web.archive.org/web/20161022015821/http://www.math.leidenuniv.nl/scripties/Rotten.pdf
-
-    Examples
-    --------
-    The following functions define a system of nonlinear equations
-
-    >>> def fun(x):
-    ...     return [x[0]  + 0.5 * (x[0] - x[1])**3 - 1.0,
-    ...             0.5 * (x[1] - x[0])**3 + x[1]]
-
-    A solution can be obtained as follows.
-
-    >>> from scipy import optimize
-    >>> sol = optimize.broyden2(fun, [0, 0])
-    >>> sol
-    array([0.84116365, 0.15883529])
-
-    """
-
-    def _update(self, x, f, dx, df, dx_norm, df_norm):
-        self._reduce()  # reduce first to preserve secant condition
-
-        v = df
-        c = dx - self.Gm.matvec(df)
-        d = v / df_norm**2
-        self.Gm.append(c, d)
-
-
-#------------------------------------------------------------------------------
-# Broyden-like (restricted memory)
-#------------------------------------------------------------------------------
-
-class Anderson(GenericBroyden):
-    """
-    Find a root of a function, using (extended) Anderson mixing.
-
-    The Jacobian is formed by for a 'best' solution in the space
-    spanned by last `M` vectors. As a result, only a MxM matrix
-    inversions and MxN multiplications are required. [Ey]_
-
-    Parameters
-    ----------
-    %(params_basic)s
-    alpha : float, optional
-        Initial guess for the Jacobian is (-1/alpha).
-    M : float, optional
-        Number of previous vectors to retain. Defaults to 5.
-    w0 : float, optional
-        Regularization parameter for numerical stability.
-        Compared to unity, good values of the order of 0.01.
-    %(params_extra)s
-
-    See Also
-    --------
-    root : Interface to root finding algorithms for multivariate
-           functions. See ``method=='anderson'`` in particular.
-
-    References
-    ----------
-    .. [Ey] V. Eyert, J. Comp. Phys., 124, 271 (1996).
-
-    Examples
-    --------
-    The following functions define a system of nonlinear equations
-
-    >>> def fun(x):
-    ...     return [x[0]  + 0.5 * (x[0] - x[1])**3 - 1.0,
-    ...             0.5 * (x[1] - x[0])**3 + x[1]]
-
-    A solution can be obtained as follows.
-
-    >>> from scipy import optimize
-    >>> sol = optimize.anderson(fun, [0, 0])
-    >>> sol
-    array([0.84116588, 0.15883789])
-
-    """
-
-    # Note:
-    #
-    # Anderson method maintains a rank M approximation of the inverse Jacobian,
-    #
-    #     J^-1 v ~ -v*alpha + (dX + alpha dF) A^-1 dF^H v
-    #     A      = W + dF^H dF
-    #     W      = w0^2 diag(dF^H dF)
-    #
-    # so that for w0 = 0 the secant condition applies for last M iterates, i.e.,
-    #
-    #     J^-1 df_j = dx_j
-    #
-    # for all j = 0 ... M-1.
-    #
-    # Moreover, (from Sherman-Morrison-Woodbury formula)
-    #
-    #    J v ~ [ b I - b^2 C (I + b dF^H A^-1 C)^-1 dF^H ] v
-    #    C   = (dX + alpha dF) A^-1
-    #    b   = -1/alpha
-    #
-    # and after simplification
-    #
-    #    J v ~ -v/alpha + (dX/alpha + dF) (dF^H dX - alpha W)^-1 dF^H v
-    #
-
-    def __init__(self, alpha=None, w0=0.01, M=5):
-        GenericBroyden.__init__(self)
-        self.alpha = alpha
-        self.M = M
-        self.dx = []
-        self.df = []
-        self.gamma = None
-        self.w0 = w0
-
-    def solve(self, f, tol=0):
-        dx = -self.alpha*f
-
-        n = len(self.dx)
-        if n == 0:
-            return dx
-
-        df_f = np.empty(n, dtype=f.dtype)
-        for k in range(n):
-            df_f[k] = vdot(self.df[k], f)
-
-        try:
-            gamma = solve(self.a, df_f)
-        except LinAlgError:
-            # singular; reset the Jacobian approximation
-            del self.dx[:]
-            del self.df[:]
-            return dx
-
-        for m in range(n):
-            dx += gamma[m]*(self.dx[m] + self.alpha*self.df[m])
-        return dx
-
-    def matvec(self, f):
-        dx = -f/self.alpha
-
-        n = len(self.dx)
-        if n == 0:
-            return dx
-
-        df_f = np.empty(n, dtype=f.dtype)
-        for k in range(n):
-            df_f[k] = vdot(self.df[k], f)
-
-        b = np.empty((n, n), dtype=f.dtype)
-        for i in range(n):
-            for j in range(n):
-                b[i,j] = vdot(self.df[i], self.dx[j])
-                if i == j and self.w0 != 0:
-                    b[i,j] -= vdot(self.df[i], self.df[i])*self.w0**2*self.alpha
-        gamma = solve(b, df_f)
-
-        for m in range(n):
-            dx += gamma[m]*(self.df[m] + self.dx[m]/self.alpha)
-        return dx
-
-    def _update(self, x, f, dx, df, dx_norm, df_norm):
-        if self.M == 0:
-            return
-
-        self.dx.append(dx)
-        self.df.append(df)
-
-        while len(self.dx) > self.M:
-            self.dx.pop(0)
-            self.df.pop(0)
-
-        n = len(self.dx)
-        a = np.zeros((n, n), dtype=f.dtype)
-
-        for i in range(n):
-            for j in range(i, n):
-                if i == j:
-                    wd = self.w0**2
-                else:
-                    wd = 0
-                a[i,j] = (1+wd)*vdot(self.df[i], self.df[j])
-
-        a += np.triu(a, 1).T.conj()
-        self.a = a
-
-#------------------------------------------------------------------------------
-# Simple iterations
-#------------------------------------------------------------------------------
-
-
-class DiagBroyden(GenericBroyden):
-    """
-    Find a root of a function, using diagonal Broyden Jacobian approximation.
-
-    The Jacobian approximation is derived from previous iterations, by
-    retaining only the diagonal of Broyden matrices.
-
-    .. warning::
-
-       This algorithm may be useful for specific problems, but whether
-       it will work may depend strongly on the problem.
-
-    Parameters
-    ----------
-    %(params_basic)s
-    alpha : float, optional
-        Initial guess for the Jacobian is (-1/alpha).
-    %(params_extra)s
-
-    See Also
-    --------
-    root : Interface to root finding algorithms for multivariate
-           functions. See ``method=='diagbroyden'`` in particular.
-
-    Examples
-    --------
-    The following functions define a system of nonlinear equations
-
-    >>> def fun(x):
-    ...     return [x[0]  + 0.5 * (x[0] - x[1])**3 - 1.0,
-    ...             0.5 * (x[1] - x[0])**3 + x[1]]
-
-    A solution can be obtained as follows.
-
-    >>> from scipy import optimize
-    >>> sol = optimize.diagbroyden(fun, [0, 0])
-    >>> sol
-    array([0.84116403, 0.15883384])
-
-    """
-
-    def __init__(self, alpha=None):
-        GenericBroyden.__init__(self)
-        self.alpha = alpha
-
-    def setup(self, x, F, func):
-        GenericBroyden.setup(self, x, F, func)
-        self.d = np.full((self.shape[0],), 1 / self.alpha, dtype=self.dtype)
-
-    def solve(self, f, tol=0):
-        return -f / self.d
-
-    def matvec(self, f):
-        return -f * self.d
-
-    def rsolve(self, f, tol=0):
-        return -f / self.d.conj()
-
-    def rmatvec(self, f):
-        return -f * self.d.conj()
-
-    def todense(self):
-        return np.diag(-self.d)
-
-    def _update(self, x, f, dx, df, dx_norm, df_norm):
-        self.d -= (df + self.d*dx)*dx/dx_norm**2
-
-
-class LinearMixing(GenericBroyden):
-    """
-    Find a root of a function, using a scalar Jacobian approximation.
-
-    .. warning::
-
-       This algorithm may be useful for specific problems, but whether
-       it will work may depend strongly on the problem.
-
-    Parameters
-    ----------
-    %(params_basic)s
-    alpha : float, optional
-        The Jacobian approximation is (-1/alpha).
-    %(params_extra)s
-
-    See Also
-    --------
-    root : Interface to root finding algorithms for multivariate
-           functions. See ``method=='linearmixing'`` in particular.
-
-    """
-
-    def __init__(self, alpha=None):
-        GenericBroyden.__init__(self)
-        self.alpha = alpha
-
-    def solve(self, f, tol=0):
-        return -f*self.alpha
-
-    def matvec(self, f):
-        return -f/self.alpha
-
-    def rsolve(self, f, tol=0):
-        return -f*np.conj(self.alpha)
-
-    def rmatvec(self, f):
-        return -f/np.conj(self.alpha)
-
-    def todense(self):
-        return np.diag(np.full(self.shape[0], -1/self.alpha))
-
-    def _update(self, x, f, dx, df, dx_norm, df_norm):
-        pass
-
-
-class ExcitingMixing(GenericBroyden):
-    """
-    Find a root of a function, using a tuned diagonal Jacobian approximation.
-
-    The Jacobian matrix is diagonal and is tuned on each iteration.
-
-    .. warning::
-
-       This algorithm may be useful for specific problems, but whether
-       it will work may depend strongly on the problem.
-
-    See Also
-    --------
-    root : Interface to root finding algorithms for multivariate
-           functions. See ``method=='excitingmixing'`` in particular.
-
-    Parameters
-    ----------
-    %(params_basic)s
-    alpha : float, optional
-        Initial Jacobian approximation is (-1/alpha).
-    alphamax : float, optional
-        The entries of the diagonal Jacobian are kept in the range
-        ``[alpha, alphamax]``.
-    %(params_extra)s
-    """
-
-    def __init__(self, alpha=None, alphamax=1.0):
-        GenericBroyden.__init__(self)
-        self.alpha = alpha
-        self.alphamax = alphamax
-        self.beta = None
-
-    def setup(self, x, F, func):
-        GenericBroyden.setup(self, x, F, func)
-        self.beta = np.full((self.shape[0],), self.alpha, dtype=self.dtype)
-
-    def solve(self, f, tol=0):
-        return -f*self.beta
-
-    def matvec(self, f):
-        return -f/self.beta
-
-    def rsolve(self, f, tol=0):
-        return -f*self.beta.conj()
-
-    def rmatvec(self, f):
-        return -f/self.beta.conj()
-
-    def todense(self):
-        return np.diag(-1/self.beta)
-
-    def _update(self, x, f, dx, df, dx_norm, df_norm):
-        incr = f*self.last_f > 0
-        self.beta[incr] += self.alpha
-        self.beta[~incr] = self.alpha
-        np.clip(self.beta, 0, self.alphamax, out=self.beta)
-
-
-#------------------------------------------------------------------------------
-# Iterative/Krylov approximated Jacobians
-#------------------------------------------------------------------------------
-
-class KrylovJacobian(Jacobian):
-    r"""
-    Find a root of a function, using Krylov approximation for inverse Jacobian.
-
-    This method is suitable for solving large-scale problems.
-
-    Parameters
-    ----------
-    %(params_basic)s
-    rdiff : float, optional
-        Relative step size to use in numerical differentiation.
-    method : {'lgmres', 'gmres', 'bicgstab', 'cgs', 'minres'} or function
-        Krylov method to use to approximate the Jacobian.
-        Can be a string, or a function implementing the same interface as
-        the iterative solvers in `scipy.sparse.linalg`.
-
-        The default is `scipy.sparse.linalg.lgmres`.
-    inner_maxiter : int, optional
-        Parameter to pass to the "inner" Krylov solver: maximum number of
-        iterations. Iteration will stop after maxiter steps even if the
-        specified tolerance has not been achieved.
-    inner_M : LinearOperator or InverseJacobian
-        Preconditioner for the inner Krylov iteration.
-        Note that you can use also inverse Jacobians as (adaptive)
-        preconditioners. For example,
-
-        >>> from scipy.optimize.nonlin import BroydenFirst, KrylovJacobian
-        >>> from scipy.optimize.nonlin import InverseJacobian
-        >>> jac = BroydenFirst()
-        >>> kjac = KrylovJacobian(inner_M=InverseJacobian(jac))
-
-        If the preconditioner has a method named 'update', it will be called
-        as ``update(x, f)`` after each nonlinear step, with ``x`` giving
-        the current point, and ``f`` the current function value.
-    outer_k : int, optional
-        Size of the subspace kept across LGMRES nonlinear iterations.
-        See `scipy.sparse.linalg.lgmres` for details.
-    inner_kwargs : kwargs
-        Keyword parameters for the "inner" Krylov solver
-        (defined with `method`). Parameter names must start with
-        the `inner_` prefix which will be stripped before passing on
-        the inner method. See, e.g., `scipy.sparse.linalg.gmres` for details.
-    %(params_extra)s
-
-    See Also
-    --------
-    root : Interface to root finding algorithms for multivariate
-           functions. See ``method=='krylov'`` in particular.
-    scipy.sparse.linalg.gmres
-    scipy.sparse.linalg.lgmres
-
-    Notes
-    -----
-    This function implements a Newton-Krylov solver. The basic idea is
-    to compute the inverse of the Jacobian with an iterative Krylov
-    method. These methods require only evaluating the Jacobian-vector
-    products, which are conveniently approximated by a finite difference:
-
-    .. math:: J v \approx (f(x + \omega*v/|v|) - f(x)) / \omega
-
-    Due to the use of iterative matrix inverses, these methods can
-    deal with large nonlinear problems.
-
-    SciPy's `scipy.sparse.linalg` module offers a selection of Krylov
-    solvers to choose from. The default here is `lgmres`, which is a
-    variant of restarted GMRES iteration that reuses some of the
-    information obtained in the previous Newton steps to invert
-    Jacobians in subsequent steps.
-
-    For a review on Newton-Krylov methods, see for example [1]_,
-    and for the LGMRES sparse inverse method, see [2]_.
-
-    References
-    ----------
-    .. [1] D.A. Knoll and D.E. Keyes, J. Comp. Phys. 193, 357 (2004).
-           :doi:`10.1016/j.jcp.2003.08.010`
-    .. [2] A.H. Baker and E.R. Jessup and T. Manteuffel,
-           SIAM J. Matrix Anal. Appl. 26, 962 (2005).
-           :doi:`10.1137/S0895479803422014`
-
-    Examples
-    --------
-    The following functions define a system of nonlinear equations
-
-    >>> def fun(x):
-    ...     return [x[0] + 0.5 * x[1] - 1.0,
-    ...             0.5 * (x[1] - x[0]) ** 2]
-
-    A solution can be obtained as follows.
-
-    >>> from scipy import optimize
-    >>> sol = optimize.newton_krylov(fun, [0, 0])
-    >>> sol
-    array([0.66731771, 0.66536458])
-
-    """
-
-    def __init__(self, rdiff=None, method='lgmres', inner_maxiter=20,
-                 inner_M=None, outer_k=10, **kw):
-        self.preconditioner = inner_M
-        self.rdiff = rdiff
-        self.method = dict(
-            bicgstab=scipy.sparse.linalg.bicgstab,
-            gmres=scipy.sparse.linalg.gmres,
-            lgmres=scipy.sparse.linalg.lgmres,
-            cgs=scipy.sparse.linalg.cgs,
-            minres=scipy.sparse.linalg.minres,
-            ).get(method, method)
-
-        self.method_kw = dict(maxiter=inner_maxiter, M=self.preconditioner)
-
-        if self.method is scipy.sparse.linalg.gmres:
-            # Replace GMRES's outer iteration with Newton steps
-            self.method_kw['restrt'] = inner_maxiter
-            self.method_kw['maxiter'] = 1
-            self.method_kw.setdefault('atol', 0)
-        elif self.method is scipy.sparse.linalg.gcrotmk:
-            self.method_kw.setdefault('atol', 0)
-        elif self.method is scipy.sparse.linalg.lgmres:
-            self.method_kw['outer_k'] = outer_k
-            # Replace LGMRES's outer iteration with Newton steps
-            self.method_kw['maxiter'] = 1
-            # Carry LGMRES's `outer_v` vectors across nonlinear iterations
-            self.method_kw.setdefault('outer_v', [])
-            self.method_kw.setdefault('prepend_outer_v', True)
-            # But don't carry the corresponding Jacobian*v products, in case
-            # the Jacobian changes a lot in the nonlinear step
-            #
-            # XXX: some trust-region inspired ideas might be more efficient...
-            #      See e.g., Brown & Saad. But needs to be implemented separately
-            #      since it's not an inexact Newton method.
-            self.method_kw.setdefault('store_outer_Av', False)
-            self.method_kw.setdefault('atol', 0)
-
-        for key, value in kw.items():
-            if not key.startswith('inner_'):
-                raise ValueError("Unknown parameter %s" % key)
-            self.method_kw[key[6:]] = value
-
-    def _update_diff_step(self):
-        mx = abs(self.x0).max()
-        mf = abs(self.f0).max()
-        self.omega = self.rdiff * max(1, mx) / max(1, mf)
-
-    def matvec(self, v):
-        nv = norm(v)
-        if nv == 0:
-            return 0*v
-        sc = self.omega / nv
-        r = (self.func(self.x0 + sc*v) - self.f0) / sc
-        if not np.all(np.isfinite(r)) and np.all(np.isfinite(v)):
-            raise ValueError('Function returned non-finite results')
-        return r
-
-    def solve(self, rhs, tol=0):
-        if 'tol' in self.method_kw:
-            sol, info = self.method(self.op, rhs, **self.method_kw)
-        else:
-            sol, info = self.method(self.op, rhs, tol=tol, **self.method_kw)
-        return sol
-
-    def update(self, x, f):
-        self.x0 = x
-        self.f0 = f
-        self._update_diff_step()
-
-        # Update also the preconditioner, if possible
-        if self.preconditioner is not None:
-            if hasattr(self.preconditioner, 'update'):
-                self.preconditioner.update(x, f)
-
-    def setup(self, x, f, func):
-        Jacobian.setup(self, x, f, func)
-        self.x0 = x
-        self.f0 = f
-        self.op = scipy.sparse.linalg.aslinearoperator(self)
-
-        if self.rdiff is None:
-            self.rdiff = np.finfo(x.dtype).eps ** (1./2)
-
-        self._update_diff_step()
-
-        # Setup also the preconditioner, if possible
-        if self.preconditioner is not None:
-            if hasattr(self.preconditioner, 'setup'):
-                self.preconditioner.setup(x, f, func)
-
-
-#------------------------------------------------------------------------------
-# Wrapper functions
-#------------------------------------------------------------------------------
-
-def _nonlin_wrapper(name, jac):
-    """
-    Construct a solver wrapper with given name and Jacobian approx.
-
-    It inspects the keyword arguments of ``jac.__init__``, and allows to
-    use the same arguments in the wrapper function, in addition to the
-    keyword arguments of `nonlin_solve`
-
-    """
-    signature = _getfullargspec(jac.__init__)
-    args, varargs, varkw, defaults, kwonlyargs, kwdefaults, _ = signature
-    kwargs = list(zip(args[-len(defaults):], defaults))
-    kw_str = ", ".join(["%s=%r" % (k, v) for k, v in kwargs])
-    if kw_str:
-        kw_str = ", " + kw_str
-    kwkw_str = ", ".join(["%s=%s" % (k, k) for k, v in kwargs])
-    if kwkw_str:
-        kwkw_str = kwkw_str + ", "
-    if kwonlyargs:
-        raise ValueError('Unexpected signature %s' % signature)
-
-    # Construct the wrapper function so that its keyword arguments
-    # are visible in pydoc.help etc.
-    wrapper = """
-def %(name)s(F, xin, iter=None %(kw)s, verbose=False, maxiter=None,
-             f_tol=None, f_rtol=None, x_tol=None, x_rtol=None,
-             tol_norm=None, line_search='armijo', callback=None, **kw):
-    jac = %(jac)s(%(kwkw)s **kw)
-    return nonlin_solve(F, xin, jac, iter, verbose, maxiter,
-                        f_tol, f_rtol, x_tol, x_rtol, tol_norm, line_search,
-                        callback)
-"""
-
-    wrapper = wrapper % dict(name=name, kw=kw_str, jac=jac.__name__,
-                             kwkw=kwkw_str)
-    ns = {}
-    ns.update(globals())
-    exec(wrapper, ns)
-    func = ns[name]
-    func.__doc__ = jac.__doc__
-    _set_doc(func)
-    return func
-
-
-broyden1 = _nonlin_wrapper('broyden1', BroydenFirst)
-broyden2 = _nonlin_wrapper('broyden2', BroydenSecond)
-anderson = _nonlin_wrapper('anderson', Anderson)
-linearmixing = _nonlin_wrapper('linearmixing', LinearMixing)
-diagbroyden = _nonlin_wrapper('diagbroyden', DiagBroyden)
-excitingmixing = _nonlin_wrapper('excitingmixing', ExcitingMixing)
-newton_krylov = _nonlin_wrapper('newton_krylov', KrylovJacobian)
-=======
 def __getattr__(name):
     return _sub_module_deprecation(sub_package="optimize", module="nonlin",
                                    private_modules=["_nonlin"], all=__all__,
-                                   attribute=name)
->>>>>>> 04410471
+                                   attribute=name)