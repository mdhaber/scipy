"""
Unified interfaces to root finding algorithms.

Functions
---------
- root : find a root of a vector function.
"""
__all__ = ['root']

import numpy as np

from warnings import warn

from ._optimize import MemoizeJac, OptimizeResult, _check_unknown_options
from ._minpack_py import _root_hybr, leastsq
from ._spectral import _root_df_sane
from . import _nonlin as nonlin


ROOT_METHODS = ['hybr', 'lm', 'broyden1', 'broyden2', 'anderson',
                'linearmixing', 'diagbroyden', 'excitingmixing', 'krylov',
                'df-sane']


def root(fun, x0, args=(), method='hybr', jac=None, tol=None, callback=None,
         options=None):
    r"""
    Find a root of a vector function.

    Parameters
    ----------
    fun : callable
        A vector function to find a root of.
    x0 : ndarray
        Initial guess.
    args : tuple, optional
        Extra arguments passed to the objective function and its Jacobian.
    method : str, optional
        Type of solver. Should be one of

        - 'hybr'             :ref:`(see here) <optimize.root-hybr>`
        - 'lm'               :ref:`(see here) <optimize.root-lm>`
        - 'broyden1'         :ref:`(see here) <optimize.root-broyden1>`
        - 'broyden2'         :ref:`(see here) <optimize.root-broyden2>`
        - 'anderson'         :ref:`(see here) <optimize.root-anderson>`
        - 'linearmixing'     :ref:`(see here) <optimize.root-linearmixing>`
        - 'diagbroyden'      :ref:`(see here) <optimize.root-diagbroyden>`
        - 'excitingmixing'   :ref:`(see here) <optimize.root-excitingmixing>`
        - 'krylov'           :ref:`(see here) <optimize.root-krylov>`
        - 'df-sane'          :ref:`(see here) <optimize.root-dfsane>`

    jac : bool or callable, optional
        If `jac` is a Boolean and is True, `fun` is assumed to return the
        value of Jacobian along with the objective function. If False, the
        Jacobian will be estimated numerically.
        `jac` can also be a callable returning the Jacobian of `fun`. In
        this case, it must accept the same arguments as `fun`.
    tol : float, optional
        Tolerance for termination. For detailed control, use solver-specific
        options.
    callback : function, optional
        Optional callback function. It is called on every iteration as
        ``callback(x, f)`` where `x` is the current solution and `f`
        the corresponding residual. For all methods but 'hybr' and 'lm'.
    options : dict, optional
        A dictionary of solver options. E.g., `xtol` or `maxiter`, see
        :obj:`show_options()` for details.

    Returns
    -------
    sol : OptimizeResult
        The solution represented as a ``OptimizeResult`` object.
        Important attributes are: ``x`` the solution array, ``success`` a
        Boolean flag indicating if the algorithm exited successfully and
        ``message`` which describes the cause of the termination. See
        `OptimizeResult` for a description of other attributes.

    See also
    --------
    show_options : Additional options accepted by the solvers

    Notes
    -----
    This section describes the available solvers that can be selected by the
    'method' parameter. The default method is *hybr*.

    Method *hybr* uses a modification of the Powell hybrid method as
    implemented in MINPACK [1]_.

    Method *lm* solves the system of nonlinear equations in a least squares
    sense using a modification of the Levenberg-Marquardt algorithm as
    implemented in MINPACK [1]_.

    Method *df-sane* is a derivative-free spectral method. [3]_

    Methods *broyden1*, *broyden2*, *anderson*, *linearmixing*,
    *diagbroyden*, *excitingmixing*, *krylov* are inexact Newton methods,
    with backtracking or full line searches [2]_. Each method corresponds
    to a particular Jacobian approximations.

    - Method *broyden1* uses Broyden's first Jacobian approximation, it is
      known as Broyden's good method.
    - Method *broyden2* uses Broyden's second Jacobian approximation, it
      is known as Broyden's bad method.
    - Method *anderson* uses (extended) Anderson mixing.
    - Method *Krylov* uses Krylov approximation for inverse Jacobian. It
      is suitable for large-scale problem.
    - Method *diagbroyden* uses diagonal Broyden Jacobian approximation.
    - Method *linearmixing* uses a scalar Jacobian approximation.
    - Method *excitingmixing* uses a tuned diagonal Jacobian
      approximation.

    .. warning::

        The algorithms implemented for methods *diagbroyden*,
        *linearmixing* and *excitingmixing* may be useful for specific
        problems, but whether they will work may depend strongly on the
        problem.

    .. versionadded:: 0.11.0

    References
    ----------
    .. [1] More, Jorge J., Burton S. Garbow, and Kenneth E. Hillstrom.
       1980. User Guide for MINPACK-1.
    .. [2] C. T. Kelley. 1995. Iterative Methods for Linear and Nonlinear
       Equations. Society for Industrial and Applied Mathematics.
       <https://archive.siam.org/books/kelley/fr16/>
    .. [3] W. La Cruz, J.M. Martinez, M. Raydan. Math. Comp. 75, 1429 (2006).

    Examples
    --------
    The following functions define a system of nonlinear equations and its
    jacobian.

    >>> import numpy as np
    >>> def fun(x):
    ...     return [x[0]  + 0.5 * (x[0] - x[1])**3 - 1.0,
    ...             0.5 * (x[1] - x[0])**3 + x[1]]

    >>> def jac(x):
    ...     return np.array([[1 + 1.5 * (x[0] - x[1])**2,
    ...                       -1.5 * (x[0] - x[1])**2],
    ...                      [-1.5 * (x[1] - x[0])**2,
    ...                       1 + 1.5 * (x[1] - x[0])**2]])

    A solution can be obtained as follows.

    >>> from scipy import optimize
    >>> sol = optimize.root(fun, [0, 0], jac=jac, method='hybr')
    >>> sol.x
    array([ 0.8411639,  0.1588361])

    **Large problem**

    Suppose that we needed to solve the following integrodifferential
    equation on the square :math:`[0,1]\times[0,1]`:

    .. math::

       \nabla^2 P = 10 \left(\int_0^1\int_0^1\cosh(P)\,dx\,dy\right)^2

    with :math:`P(x,1) = 1` and :math:`P=0` elsewhere on the boundary of
    the square.

    The solution can be found using the ``method='krylov'`` solver:

    >>> from scipy import optimize
    >>> # parameters
    >>> nx, ny = 75, 75
    >>> hx, hy = 1./(nx-1), 1./(ny-1)

    >>> P_left, P_right = 0, 0
    >>> P_top, P_bottom = 1, 0

    >>> def residual(P):
    ...    d2x = np.zeros_like(P)
    ...    d2y = np.zeros_like(P)
    ...
    ...    d2x[1:-1] = (P[2:]   - 2*P[1:-1] + P[:-2]) / hx/hx
    ...    d2x[0]    = (P[1]    - 2*P[0]    + P_left)/hx/hx
    ...    d2x[-1]   = (P_right - 2*P[-1]   + P[-2])/hx/hx
    ...
    ...    d2y[:,1:-1] = (P[:,2:] - 2*P[:,1:-1] + P[:,:-2])/hy/hy
    ...    d2y[:,0]    = (P[:,1]  - 2*P[:,0]    + P_bottom)/hy/hy
    ...    d2y[:,-1]   = (P_top   - 2*P[:,-1]   + P[:,-2])/hy/hy
    ...
    ...    return d2x + d2y - 10*np.cosh(P).mean()**2

    >>> guess = np.zeros((nx, ny), float)
    >>> sol = optimize.root(residual, guess, method='krylov')
    >>> print('Residual: %g' % abs(residual(sol.x)).max())
    Residual: 5.7972e-06  # may vary

    >>> import matplotlib.pyplot as plt
    >>> x, y = np.mgrid[0:1:(nx*1j), 0:1:(ny*1j)]
    >>> plt.pcolormesh(x, y, sol.x, shading='gouraud')
    >>> plt.colorbar()
    >>> plt.show()

    """
    def _wrapped_fun(*fargs):
        """
        Wrapped `func` to track the number of times
        the function has been called.
        """
        _wrapped_fun.nfev += 1
        return fun(*fargs)

    _wrapped_fun.nfev = 0

    if not isinstance(args, tuple):
        args = (args,)

    meth = method.lower()
    if options is None:
        options = {}

    if callback is not None and meth in ('hybr', 'lm'):
        warn('Method %s does not accept callback.' % method,
             RuntimeWarning, stacklevel=2)

    # fun also returns the Jacobian
    if not callable(jac) and meth in ('hybr', 'lm'):
        if bool(jac):
            fun = MemoizeJac(fun)
            jac = fun.derivative
        else:
            jac = None

    # set default tolerances
    if tol is not None:
        options = dict(options)
        if meth in ('hybr', 'lm'):
            options.setdefault('xtol', tol)
        elif meth in ('df-sane',):
            options.setdefault('ftol', tol)
        elif meth in ('broyden1', 'broyden2', 'anderson', 'linearmixing',
                      'diagbroyden', 'excitingmixing', 'krylov'):
            options.setdefault('xtol', tol)
            options.setdefault('xatol', np.inf)
            options.setdefault('ftol', np.inf)
            options.setdefault('fatol', np.inf)

    if meth == 'hybr':
        sol = _root_hybr(_wrapped_fun, x0, args=args, jac=jac, **options)
    elif meth == 'lm':
        sol = _root_leastsq(_wrapped_fun, x0, args=args, jac=jac, **options)
    elif meth == 'df-sane':
        _warn_jac_unused(jac, method)
        sol = _root_df_sane(_wrapped_fun, x0, args=args, callback=callback,
                            **options)
    elif meth in ('broyden1', 'broyden2', 'anderson', 'linearmixing',
                  'diagbroyden', 'excitingmixing', 'krylov'):
        _warn_jac_unused(jac, method)
        sol = _root_nonlin_solve(_wrapped_fun, x0, args=args, jac=jac,
                                 _method=meth, _callback=callback,
                                 **options)
    else:
        raise ValueError('Unknown solver %s' % method)

    sol.nfev = _wrapped_fun.nfev
    return sol


def _warn_jac_unused(jac, method):
    if jac is not None:
        warn(f'Method {method} does not use the jacobian (jac).',
             RuntimeWarning, stacklevel=2)


def _root_leastsq(fun, x0, args=(), jac=None,
                  col_deriv=0, xtol=1.49012e-08, ftol=1.49012e-08,
                  gtol=0.0, maxiter=0, eps=0.0, factor=100, diag=None,
                  **unknown_options):
    """
    Solve for least squares with Levenberg-Marquardt

    Options
    -------
    col_deriv : bool
        non-zero to specify that the Jacobian function computes derivatives
        down the columns (faster, because there is no transpose operation).
    ftol : float
        Relative error desired in the sum of squares.
    xtol : float
        Relative error desired in the approximate solution.
    gtol : float
        Orthogonality desired between the function vector and the columns
        of the Jacobian.
    maxiter : int
        The maximum number of calls to the function. If zero, then
        100*(N+1) is the maximum where N is the number of elements in x0.
    eps : float
        A suitable step length for the forward-difference approximation of
        the Jacobian (for Dfun=None). If `eps` is less than the machine
        precision, it is assumed that the relative errors in the functions
        are of the order of the machine precision.
    factor : float
        A parameter determining the initial step bound
        (``factor * || diag * x||``). Should be in interval ``(0.1, 100)``.
    diag : sequence
        N positive entries that serve as a scale factors for the variables.
    """
    nfev = 0
    def _wrapped_fun(*fargs):
        """
        Wrapped `func` to track the number of times
        the function has been called.
        """
        nonlocal nfev
        nfev += 1
        return fun(*fargs)

    _check_unknown_options(unknown_options)
    x, cov_x, info, msg, ier = leastsq(_wrapped_fun, x0, args=args,
                                       Dfun=jac, full_output=True,
                                       col_deriv=col_deriv, xtol=xtol,
                                       ftol=ftol, gtol=gtol,
                                       maxfev=maxiter, epsfcn=eps,
                                       factor=factor, diag=diag)
    sol = OptimizeResult(x=x, message=msg, status=ier,
                         success=ier in (1, 2, 3, 4), cov_x=cov_x,
                         fun=info.pop('fvec'), method="lm")
    sol.update(info)
    sol.nfev = nfev
    return sol


def _root_nonlin_solve(fun, x0, args=(), jac=None,
                       _callback=None, _method=None,
                       nit=None, disp=False, maxiter=None,
                       ftol=None, fatol=None, xtol=None, xatol=None,
                       tol_norm=None, line_search='armijo', jac_options=None,
                       **unknown_options):
    _check_unknown_options(unknown_options)

    f_tol = fatol
    f_rtol = ftol
    x_tol = xatol
    x_rtol = xtol
    verbose = disp
    if jac_options is None:
        jac_options = dict()

    jacobian = {'broyden1': nonlin.BroydenFirst,
                'broyden2': nonlin.BroydenSecond,
                'anderson': nonlin.Anderson,
                'linearmixing': nonlin.LinearMixing,
                'diagbroyden': nonlin.DiagBroyden,
                'excitingmixing': nonlin.ExcitingMixing,
                'krylov': nonlin.KrylovJacobian
                }[_method]

    if args:
        if jac is True:
            def f(x):
                return fun(x, *args)[0]
        else:
            def f(x):
                return fun(x, *args)
    else:
        f = fun

    x, info = nonlin.nonlin_solve(f, x0, jacobian=jacobian(**jac_options),
                                  iter=nit, verbose=verbose,
                                  maxiter=maxiter, f_tol=f_tol,
                                  f_rtol=f_rtol, x_tol=x_tol,
                                  x_rtol=x_rtol, tol_norm=tol_norm,
                                  line_search=line_search,
                                  callback=_callback, full_output=True,
                                  raise_exception=False)
    sol = OptimizeResult(x=x, method=_method)
    sol.update(info)
    return sol

def _root_broyden1_doc():
    """
    Options
    -------
    nit : int, optional
        Number of iterations to make. If omitted (default), make as many
        as required to meet tolerances.
    disp : bool, optional
        Print status to stdout on every iteration.
    maxiter : int, optional
        Maximum number of iterations to make.
    ftol : float, optional
        Relative tolerance for the residual. If omitted, not used.
    fatol : float, optional
        Absolute tolerance (in max-norm) for the residual.
        If omitted, default is 6e-6.
    xtol : float, optional
        Relative minimum step size. If omitted, not used.
    xatol : float, optional
        Absolute minimum step size, as determined from the Jacobian
        approximation. If the step size is smaller than this, optimization
        is terminated as successful. If omitted, not used.
    tol_norm : function(vector) -> scalar, optional
        Norm to use in convergence check. Default is the maximum norm.
    line_search : {None, 'armijo' (default), 'wolfe'}, optional
        Which type of a line search to use to determine the step size in
        the direction given by the Jacobian approximation. Defaults to
        'armijo'.
    jac_options : dict, optional
        Options for the respective Jacobian approximation.
<<<<<<< HEAD

        alpha : float, optional
            Initial guess for the Jacobian is (-1/alpha).
        reduction_method : str or tuple, optional
            Method used in ensuring that the rank of the Broyden
            matrix stays low. Can either be a string giving the
            name of the method, or a tuple of the form ``(method,
            param1, param2, ...)`` that gives the name of the
            method and values for additional parameters.

            Methods available:

            ``restart`` : Drop all matrix columns. Has no extra parameters.

            ``simple`` : Drop oldest matrix column. Has no extra parameters.

            ``svd`` : Keep only the most significant SVD components.

            If the method is ``svd``, the number of SVD components to retain
            when rank reduction is done may also be specified as the second
            element in the tuple. Default is ``max_rank - 2``.

        max_rank : int, optional
            Maximum rank for the Broyden matrix.
            Default is infinity (i.e., no rank reduction).
=======
            alpha : float, optional
                Initial guess for the Jacobian is (-1/alpha).
            reduction_method : str or tuple, optional
                Method used in ensuring that the rank of the Broyden
                matrix stays low. Can either be a string giving the
                name of the method, or a tuple of the form ``(method,
                param1, param2, ...)`` that gives the name of the
                method and values for additional parameters.

                Methods available:

                    - ``restart``
                        Drop all matrix columns. Has no
                        extra parameters.
                    - ``simple``
                        Drop oldest matrix column. Has no
                        extra parameters.
                    - ``svd``
                        Keep only the most significant SVD
                        components.

                        Extra parameters:

                            - ``to_retain``
                                Number of SVD components to
                                retain when rank reduction is done.
                                Default is ``max_rank - 2``.
            max_rank : int, optional
                Maximum rank for the Broyden matrix.
                Default is infinity (i.e., no rank reduction).

    Examples
    --------
    >>> def func(x):
    ...     return np.cos(x) + x[::-1] - [1, 2, 3, 4]
    ...
    >>> from scipy import optimize
    >>> res = optimize.root(func, [1, 1, 1, 1], method='broyden1', tol=1e-14)
    >>> x = res.x
    >>> x
    array([4.04674914, 3.91158389, 2.71791677, 1.61756251])
    >>> np.cos(x) + x[::-1]
    array([1., 2., 3., 4.])

>>>>>>> 04410471
    """
    pass


def _root_broyden2_doc():
    """
    Options
    -------
    nit : int, optional
        Number of iterations to make. If omitted (default), make as many
        as required to meet tolerances.
    disp : bool, optional
        Print status to stdout on every iteration.
    maxiter : int, optional
        Maximum number of iterations to make.
    ftol : float, optional
        Relative tolerance for the residual. If omitted, not used.
    fatol : float, optional
        Absolute tolerance (in max-norm) for the residual.
        If omitted, default is 6e-6.
    xtol : float, optional
        Relative minimum step size. If omitted, not used.
    xatol : float, optional
        Absolute minimum step size, as determined from the Jacobian
        approximation. If the step size is smaller than this, optimization
        is terminated as successful. If omitted, not used.
    tol_norm : function(vector) -> scalar, optional
        Norm to use in convergence check. Default is the maximum norm.
    line_search : {None, 'armijo' (default), 'wolfe'}, optional
        Which type of a line search to use to determine the step size in
        the direction given by the Jacobian approximation. Defaults to
        'armijo'.
    jac_options : dict, optional
        Options for the respective Jacobian approximation.

        alpha : float, optional
            Initial guess for the Jacobian is (-1/alpha).
        reduction_method : str or tuple, optional
            Method used in ensuring that the rank of the Broyden
            matrix stays low. Can either be a string giving the
            name of the method, or a tuple of the form ``(method,
            param1, param2, ...)`` that gives the name of the
            method and values for additional parameters.

            Methods available:

            ``restart`` : Drop all matrix columns. Has no extra parameters.

            ``simple`` : Drop oldest matrix column. Has no extra parameters.

            ``svd`` : Keep only the most significant SVD components.

            If the method is ``svd``, the number of SVD components to retain
            when rank reduction is done may also be specified as the second
            element in the tuple. Default is ``max_rank - 2``.

        max_rank : int, optional
            Maximum rank for the Broyden matrix.
            Default is infinity (i.e., no rank reduction).
    """
    pass


def _root_anderson_doc():
    """
    Options
    -------
    nit : int, optional
        Number of iterations to make. If omitted (default), make as many
        as required to meet tolerances.
    disp : bool, optional
        Print status to stdout on every iteration.
    maxiter : int, optional
        Maximum number of iterations to make.
    ftol : float, optional
        Relative tolerance for the residual. If omitted, not used.
    fatol : float, optional
        Absolute tolerance (in max-norm) for the residual.
        If omitted, default is 6e-6.
    xtol : float, optional
        Relative minimum step size. If omitted, not used.
    xatol : float, optional
        Absolute minimum step size, as determined from the Jacobian
        approximation. If the step size is smaller than this, optimization
        is terminated as successful. If omitted, not used.
    tol_norm : function(vector) -> scalar, optional
        Norm to use in convergence check. Default is the maximum norm.
    line_search : {None, 'armijo' (default), 'wolfe'}, optional
        Which type of a line search to use to determine the step size in
        the direction given by the Jacobian approximation. Defaults to
        'armijo'.
    jac_options : dict, optional
        Options for the respective Jacobian approximation.

        alpha : float, optional
            Initial guess for the Jacobian is (-1/alpha).
        M : float, optional
            Number of previous vectors to retain. Defaults to 5.
        w0 : float, optional
            Regularization parameter for numerical stability.
            Compared to unity, good values of the order of 0.01.
    """
    pass

def _root_linearmixing_doc():
    """
    Options
    -------
    nit : int, optional
        Number of iterations to make. If omitted (default), make as many
        as required to meet tolerances.
    disp : bool, optional
        Print status to stdout on every iteration.
    maxiter : int, optional
        Maximum number of iterations to make.
    ftol : float, optional
        Relative tolerance for the residual. If omitted, not used.
    fatol : float, optional
        Absolute tolerance (in max-norm) for the residual.
        If omitted, default is 6e-6.
    xtol : float, optional
        Relative minimum step size. If omitted, not used.
    xatol : float, optional
        Absolute minimum step size, as determined from the Jacobian
        approximation. If the step size is smaller than this, optimization
        is terminated as successful. If omitted, not used.
    tol_norm : function(vector) -> scalar, optional
        Norm to use in convergence check. Default is the maximum norm.
    line_search : {None, 'armijo' (default), 'wolfe'}, optional
        Which type of a line search to use to determine the step size in
        the direction given by the Jacobian approximation. Defaults to
        'armijo'.
    jac_options : dict, optional
        Options for the respective Jacobian approximation.

        alpha : float, optional
            initial guess for the jacobian is (-1/alpha).
    """
    pass

def _root_diagbroyden_doc():
    """
    Options
    -------
    nit : int, optional
        Number of iterations to make. If omitted (default), make as many
        as required to meet tolerances.
    disp : bool, optional
        Print status to stdout on every iteration.
    maxiter : int, optional
        Maximum number of iterations to make.
    ftol : float, optional
        Relative tolerance for the residual. If omitted, not used.
    fatol : float, optional
        Absolute tolerance (in max-norm) for the residual.
        If omitted, default is 6e-6.
    xtol : float, optional
        Relative minimum step size. If omitted, not used.
    xatol : float, optional
        Absolute minimum step size, as determined from the Jacobian
        approximation. If the step size is smaller than this, optimization
        is terminated as successful. If omitted, not used.
    tol_norm : function(vector) -> scalar, optional
        Norm to use in convergence check. Default is the maximum norm.
    line_search : {None, 'armijo' (default), 'wolfe'}, optional
        Which type of a line search to use to determine the step size in
        the direction given by the Jacobian approximation. Defaults to
        'armijo'.
    jac_options : dict, optional
        Options for the respective Jacobian approximation.

        alpha : float, optional
            initial guess for the jacobian is (-1/alpha).
    """
    pass

def _root_excitingmixing_doc():
    """
    Options
    -------
    nit : int, optional
        Number of iterations to make. If omitted (default), make as many
        as required to meet tolerances.
    disp : bool, optional
        Print status to stdout on every iteration.
    maxiter : int, optional
        Maximum number of iterations to make.
    ftol : float, optional
        Relative tolerance for the residual. If omitted, not used.
    fatol : float, optional
        Absolute tolerance (in max-norm) for the residual.
        If omitted, default is 6e-6.
    xtol : float, optional
        Relative minimum step size. If omitted, not used.
    xatol : float, optional
        Absolute minimum step size, as determined from the Jacobian
        approximation. If the step size is smaller than this, optimization
        is terminated as successful. If omitted, not used.
    tol_norm : function(vector) -> scalar, optional
        Norm to use in convergence check. Default is the maximum norm.
    line_search : {None, 'armijo' (default), 'wolfe'}, optional
        Which type of a line search to use to determine the step size in
        the direction given by the Jacobian approximation. Defaults to
        'armijo'.
    jac_options : dict, optional
        Options for the respective Jacobian approximation.

        alpha : float, optional
            Initial Jacobian approximation is (-1/alpha).
        alphamax : float, optional
            The entries of the diagonal Jacobian are kept in the range
            ``[alpha, alphamax]``.
    """
    pass

def _root_krylov_doc():
    """
    Options
    -------
    nit : int, optional
        Number of iterations to make. If omitted (default), make as many
        as required to meet tolerances.
    disp : bool, optional
        Print status to stdout on every iteration.
    maxiter : int, optional
        Maximum number of iterations to make.
    ftol : float, optional
        Relative tolerance for the residual. If omitted, not used.
    fatol : float, optional
        Absolute tolerance (in max-norm) for the residual.
        If omitted, default is 6e-6.
    xtol : float, optional
        Relative minimum step size. If omitted, not used.
    xatol : float, optional
        Absolute minimum step size, as determined from the Jacobian
        approximation. If the step size is smaller than this, optimization
        is terminated as successful. If omitted, not used.
    tol_norm : function(vector) -> scalar, optional
        Norm to use in convergence check. Default is the maximum norm.
    line_search : {None, 'armijo' (default), 'wolfe'}, optional
        Which type of a line search to use to determine the step size in
        the direction given by the Jacobian approximation. Defaults to
        'armijo'.
    jac_options : dict, optional
        Options for the respective Jacobian approximation.

        rdiff : float, optional
            Relative step size to use in numerical differentiation.
        method : str or callable, optional
            Krylov method to use to approximate the Jacobian.  Can be a string,
            or a function implementing the same interface as the iterative
            solvers in `scipy.sparse.linalg`. If a string, needs to be one of:
            ``'lgmres'``, ``'gmres'``, ``'bicgstab'``, ``'cgs'``, ``'minres'``,
            ``'tfqmr'``.

            The default is `scipy.sparse.linalg.lgmres`.
        inner_M : LinearOperator or InverseJacobian
            Preconditioner for the inner Krylov iteration.
            Note that you can use also inverse Jacobians as (adaptive)
            preconditioners. For example,

            >>> jac = BroydenFirst()
            >>> kjac = KrylovJacobian(inner_M=jac.inverse).

            If the preconditioner has a method named 'update', it will
            be called as ``update(x, f)`` after each nonlinear step,
            with ``x`` giving the current point, and ``f`` the current
            function value.
        inner_tol, inner_maxiter, ...
            Parameters to pass on to the "inner" Krylov solver.
            See `scipy.sparse.linalg.gmres` for details.
        outer_k : int, optional
            Size of the subspace kept across LGMRES nonlinear
            iterations.

            See `scipy.sparse.linalg.lgmres` for details.
    """
    pass<|MERGE_RESOLUTION|>--- conflicted
+++ resolved
@@ -404,7 +404,6 @@
         'armijo'.
     jac_options : dict, optional
         Options for the respective Jacobian approximation.
-<<<<<<< HEAD
 
         alpha : float, optional
             Initial guess for the Jacobian is (-1/alpha).
@@ -421,46 +420,14 @@
 
             ``simple`` : Drop oldest matrix column. Has no extra parameters.
 
-            ``svd`` : Keep only the most significant SVD components.
-
-            If the method is ``svd``, the number of SVD components to retain
-            when rank reduction is done may also be specified as the second
-            element in the tuple. Default is ``max_rank - 2``.
+            ``svd`` : Keep only the most significant SVD components. The number
+                      of SVD components to retain when rank reduction is done may
+                      also be specified as the second element in the tuple.
+                      Default is ``max_rank - 2``.
 
         max_rank : int, optional
             Maximum rank for the Broyden matrix.
             Default is infinity (i.e., no rank reduction).
-=======
-            alpha : float, optional
-                Initial guess for the Jacobian is (-1/alpha).
-            reduction_method : str or tuple, optional
-                Method used in ensuring that the rank of the Broyden
-                matrix stays low. Can either be a string giving the
-                name of the method, or a tuple of the form ``(method,
-                param1, param2, ...)`` that gives the name of the
-                method and values for additional parameters.
-
-                Methods available:
-
-                    - ``restart``
-                        Drop all matrix columns. Has no
-                        extra parameters.
-                    - ``simple``
-                        Drop oldest matrix column. Has no
-                        extra parameters.
-                    - ``svd``
-                        Keep only the most significant SVD
-                        components.
-
-                        Extra parameters:
-
-                            - ``to_retain``
-                                Number of SVD components to
-                                retain when rank reduction is done.
-                                Default is ``max_rank - 2``.
-            max_rank : int, optional
-                Maximum rank for the Broyden matrix.
-                Default is infinity (i.e., no rank reduction).
 
     Examples
     --------
@@ -475,7 +442,6 @@
     >>> np.cos(x) + x[::-1]
     array([1., 2., 3., 4.])
 
->>>>>>> 04410471
     """
     pass
 
@@ -526,11 +492,10 @@
 
             ``simple`` : Drop oldest matrix column. Has no extra parameters.
 
-            ``svd`` : Keep only the most significant SVD components.
-
-            If the method is ``svd``, the number of SVD components to retain
-            when rank reduction is done may also be specified as the second
-            element in the tuple. Default is ``max_rank - 2``.
+            ``svd`` : Keep only the most significant SVD components. The number
+                      of SVD components to retain when rank reduction is done may
+                      also be specified as the second element in the tuple.
+                      Default is ``max_rank - 2``.
 
         max_rank : int, optional
             Maximum rank for the Broyden matrix.
