--- conflicted
+++ resolved
@@ -122,11 +122,8 @@
 coo_todense         v iilIIT*Ti
 coo_todense_nd      v IllIT*Ti
 coo_matvec          v lIITT*T
-<<<<<<< HEAD
 coo_matvec_nd       v llIITT*T
-=======
 coo_matmat_dense    v llIITT*T
->>>>>>> 3694baba
 dia_matvec          v iiiiITT*T
 cs_graph_components i iII*I
 """
