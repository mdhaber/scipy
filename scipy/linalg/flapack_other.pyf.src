! Signatures for f2py-wrappers of FORTRAN LAPACK Other Auxiliary and Computational functions.
!

subroutine <prefix2>gejsv(joba,jobu,jobv,jobr,jobt,jobp,m,n,a,lda,sva,u,ldu,v,ldv,work,workout,lwork,iwork,iworkout,info)
    ! ?GEJSV computes the singular value decomposition (SVD) of a complex
    ! M-by-N matrix [A], where M >= N. The SVD of [A] is written as
    !
    !              [A] = [U] * [SIGMA] * [V]^*,
    !
    ! where [SIGMA] is an N-by-N (M-by-N) matrix which is zero except for its N
    ! diagonal elements, [U] is an M-by-N (or M-by-M) unitary matrix, and
    ! [V] is an N-by-N unitary matrix. The diagonal elements of [SIGMA] are
    ! the singular values of [A]. The columns of [U] and [V] are the left and
    ! the right singular vectors of [A], respectively. The matrices [U] and [V]
    ! are computed and stored in the arrays U and V, respectively. The diagonal
    ! of [SIGMA] is computed and stored in the array SVA.
    callstatement {F_INT i;(*f2py_func)(&"CEFGAR"[joba],&"UFWN"[jobu],&"VJWN"[jobv],(jobr?"R":"N"),(jobt?"T":"N"),(jobp?"P":"N"),&m,&n,a,&lda,sva,u,&ldu,v,&ldv,work,&lwork,iwork,&info);for(i=0;i\<7;i++){workout[i] = work[i];}for(i=0;i\<3;i++){iworkout[i] = iwork[i];}}
    callprotoargument char*,char*,char*,char*,char*,char*,F_INT*,F_INT*,<ctype2>*,F_INT*,<ctype2>*,<ctype2>*,F_INT*,<ctype2>*,F_INT*,<ctype2>*,F_INT*,F_INT*,F_INT*

    integer intent(in, optional), check((0 <= joba) && (joba < 6)) :: joba = 4
    integer intent(in, optional), check((0 <= jobu) && (jobu < 4)) :: jobu = 0
    integer intent(in, optional), check((0 <= jobv) && (jobv < 4) && ((jobv < 1) || (1 < jobv) || ((jobv == 1) && (jobu < 2)))), depend(jobu) :: jobv = 0
    integer intent(in, optional), check((jobr == 0) || (jobr == 1)) :: jobr = 1
    integer intent(in, optional), check((jobt == 0) || (jobt == 1)) :: jobt = 0
    integer intent(in, optional), check((jobp == 0) || (jobp == 1)) :: jobp = 1

    integer intent(hide), depend(a), check(m>=n), depend(n) :: m = shape(a, 0)
    integer intent(hide), depend(a) :: n = shape(a, 1)
    <ftype2> intent(in,copy), dimension(lda, n) :: a
    integer intent(hide), depend(a) :: lda = max(1, shape(a, 0))
    <ftype2> intent(out), depend(n), dimension(n) :: sva
    <ftype2> intent(out), depend(ldu, n, jobt, jobu, m), dimension(((jobt == 0)&&(jobu == 3)?0:m), ((jobt == 0)&&(jobu == 3)?0:(jobu == 1?m:n))) :: u
    integer intent(hide), depend(m, jobu) :: ldu = max(1, (jobu < 3?m:1))
    <ftype2> intent(out), depend(ldv, n, jobt, jobv), dimension(((jobt == 0)&&(jobv == 3)?0:ldv),((jobt == 0)&&(jobv == 3)?0:n)) :: v
    integer intent(hide), depend(n, jobv) :: ldv = max(1, (jobv < 3?n:1))
    <ftype2> intent(hide), depend(lwork), dimension(lwork) :: work
    <ftype2> intent(out), dimension(7) :: workout
    integer intent(in, optional), depend(m, n), check(lwork>=7) :: lwork = max(6*n+2*n*n, max(2*m+n, max(4*n+n*n, max(2*n+n*n+6, 7))))
    integer intent(hide), depend(m ,n), dimension(MAX(3, m+3*n)) :: iwork
    integer intent(out), dimension(3) :: iworkout
    integer intent(out) :: info

end subroutine <prefix2>gejsv

subroutine <prefix2>trexc(wantq,n,a,lda,q,ldq,ifst,ilst,work,info)
    ! Reorder the Schur decomposition of a real matrix
    ! using an orthogonal or unitary equivalence transformation.

    callstatement (*f2py_func)((wantq?"V":"N"),&n,a,&lda,q,&ldq,&ifst,&ilst,work,&info)
    callprotoargument char*,F_INT*,<ctype2>*,F_INT*,<ctype2>*,F_INT*,F_INT*,F_INT*,<ctype2>*,F_INT*

    integer optional,intent(in),check(wantq==0||wantq==1) :: wantq=1
    integer intent(hide),depend(a) :: n=shape(a,1)
    <ftype2> intent(in,out,copy),dimension(lda,n) :: a
    integer intent(hide),depend(a) :: lda=MAX(1,shape(a,0))
    <ftype2> intent(in,out,copy),dimension(ldq,n) :: q
    integer intent(hide),depend(q) :: ldq=MAX(1,shape(q,0))
    integer intent(in) :: ifst
    integer intent(in) :: ilst
    <ftype2> intent(hide),depend(n),dimension(n) :: work
    integer intent(out) :: info

end subroutine <prefix2>trexc

subroutine <prefix2c>trexc(wantq,n,a,lda,q,ldq,ifst,ilst,info)
    ! Reorder the Schur decomposition of a complex matrix
    ! using an orthogonal or unitary equivalence transformation.

    callstatement (*f2py_func)((wantq?"V":"N"),&n,a,&lda,q,&ldq,&ifst,&ilst,&info)
    callprotoargument char*,F_INT*,<ctype2c>*,F_INT*,<ctype2c>*,F_INT*,F_INT*,F_INT*,F_INT*

    integer optional,intent(in),check(wantq==0||wantq==1) :: wantq=1
    integer intent(hide),depend(a) :: n=shape(a,1)
    <ftype2c> intent(in,out,copy),dimension(lda,n) :: a
    integer intent(hide),depend(a) :: lda=MAX(1,shape(a,0))
    <ftype2c> intent(in,out,copy),dimension(ldq,n) :: q
    integer intent(hide),depend(q) :: ldq=MAX(1,shape(q,0))
    integer intent(in) :: ifst
    integer intent(in) :: ilst
    integer intent(out) :: info

end subroutine <prefix2c>trexc

subroutine <prefix2>tgexc(wantq,wantz,n,a,lda,b,ldb,q,ldq,z,ldz,ifst,ilst,work,lwork,info)
    ! Reorder the generalized Schur decomposition of a real matrix
    ! pair using an orthogonal or unitary equivalence transformation.

    callstatement (*f2py_func)(&wantq,&wantz,&n,a,&lda,b,&ldb,q,&ldq,z,&ldz,&ifst,&ilst,work,&lwork,&info)
    callprotoargument F_INT*,F_INT*,F_INT*,<ctype2>*,F_INT*,<ctype2>*,F_INT*,<ctype2>*,F_INT*,<ctype2>*,F_INT*,F_INT*,F_INT*,<ctype2>*,F_INT*,F_INT*

    integer optional,intent(in),check(wantq==0||wantq==1) :: wantq=1
    integer optional,intent(in),check(wantz==0||wantz==1) :: wantz=1
    integer intent(hide),depend(a) :: n=shape(a,1)
    <ftype2> intent(in,out,copy),dimension(lda,n) :: a
    integer intent(hide),depend(a) :: lda=MAX(1,shape(a,0))
    <ftype2> intent(in,out,copy),dimension(ldb,n) :: b
    integer intent(hide),depend(b) :: ldb=MAX(1,shape(b,0))
    <ftype2> intent(in,out,copy),dimension(ldq,n) :: q
    integer intent(hide),depend(q) :: ldq=MAX(1,shape(q,0))
    <ftype2> intent(in,out,copy),dimension(ldz,n) :: z
    integer intent(hide),depend(z) :: ldz=MAX(1,shape(z,0))
    integer intent(in) :: ifst
    integer intent(in) :: ilst
    <ftype2> intent(out),depend(lwork),dimension(MAX(lwork,1)) :: work
    integer optional,intent(in),depend(n),check(lwork == -1 || lwork >= 4*n+16) :: lwork=max(4*n+16,1)
    integer intent(out) :: info

end subroutine <prefix2>tgexc

subroutine <prefix2c>tgexc(wantq,wantz,n,a,lda,b,ldb,q,ldq,z,ldz,ifst,ilst,info)
    ! Reorder the generalized Schur decomposition of a complex matrix
    ! pair using an orthogonal or unitary equivalence transformation.

    callstatement (*f2py_func)(&wantq,&wantz,&n,a,&lda,b,&ldb,q,&ldq,z,&ldz,&ifst,&ilst,&info)
    callprotoargument F_INT*,F_INT*,F_INT*,<ctype2c>*,F_INT*,<ctype2c>*,F_INT*,<ctype2c>*,F_INT*,<ctype2c>*,F_INT*,F_INT*,F_INT*,F_INT*

    integer optional,intent(in),check(wantq==0||wantq==1) :: wantq=1
    integer optional,intent(in),check(wantz==0||wantz==1) :: wantz=1
    integer intent(hide),depend(a) :: n=shape(a,1)
    <ftype2c> intent(in,out,copy),dimension(lda,n) :: a
    integer intent(hide),depend(a) :: lda=MAX(1,shape(a,0))
    <ftype2c> intent(in,out,copy),dimension(ldb,n) :: b
    integer intent(hide),depend(b) :: ldb=MAX(1,shape(b,0))
    <ftype2c> intent(in,out,copy),dimension(ldq,n) :: q
    integer intent(hide),depend(q) :: ldq=MAX(1,shape(q,0))
    <ftype2c> intent(in,out,copy),dimension(ldz,n) :: z
    integer intent(hide),depend(z) :: ldz=MAX(1,shape(z,0))
    integer intent(in) :: ifst
    integer intent(in) :: ilst
    integer intent(out) :: info

end subroutine <prefix2c>tgexc

subroutine <prefix2>trsen(job,wantq,select,n,t,ldt,q,ldq,wr,wi,m,s,sep,work,lwork,iwork,liwork,info)

    callstatement (*f2py_func)(job,(wantq?"V":"N"),select,&n,t,&ldt,q,&ldq,wr,wi,&m,&s,&sep,work,&lwork,iwork,&liwork,&info)
    callprotoargument char*,char*,F_INT*,F_INT*,<ctype2>*,F_INT*,<ctype2>*,F_INT*,<ctype2>*,<ctype2>*,F_INT*,<ctype2>*,<ctype2>*,<ctype2>*,F_INT*,F_INT*,F_INT*,F_INT*

    character optional,intent(in),check(*job=='N'||*job=='E'||*job=='V'||*job=='B'):: job = 'B'
    logical optional, intent(in),check(wantq==0||wantq==1) :: wantq=1
    logical intent(in),dimension(n),depend(n) :: select
    integer intent(hide),depend(t) :: n=shape(t,0)
    <ftype2> intent(in,out,copy,out=ts),dimension(n,n) :: t
    integer intent(hide),depend(t) :: ldt=MAX(1,shape(t,0))
    <ftype2> intent(in,out,copy,out=qs),dimension(n,n),depend(n) :: q
    integer intent(hide),depend(q) :: ldq=MAX(1,shape(q,0))
    <ftype2> intent(out),dimension(n),depend(n) :: wr
    <ftype2> intent(out),dimension(n),depend(n) :: wi
    integer intent(out) :: m
    <ftype2> intent(out) :: s
    <ftype2> intent(out) :: sep
    <ftype2> intent(hide),dimension(MAX(lwork,1)) :: work
    ! These lwork and liwork values are bare minimum estiamates only for the case job == "N".
    ! A separate lwork query is a prerequisite due to m dependence.
    ! Depending on the m value lwork can go up to n**2 / 2 for n = 2m hence it is not
    ! possible to give a minimal value without a potential excessive memory waste.
    integer optional,intent(in),depend(n),check(lwork == -1 || lwork >= 1) :: lwork=MAX(1,n)
    integer intent(hide),dimension(MAX(1,liwork)) :: iwork
    integer optional,intent(in),check(liwork == -1 || liwork >= 1) :: liwork=1
    integer intent(out) :: info

end subroutine <prefix2>trsen

subroutine <prefix2>trsen_lwork(job,wantq,select,n,t,ldt,q,ldq,wr,wi,m,s,sep,work,lwork,iwork,liwork,info)

    fortranname <prefix2>trsen
    callstatement (*f2py_func)(job,(wantq?"V":"N"),select,&n,t,&ldt,&q,&ldq,&wr,&wi,&m,&s,&sep,&work,&lwork,&iwork,&liwork,&info)
    callprotoargument char*,char*,F_INT*,F_INT*,<ctype2>*,F_INT*,<ctype2>*,F_INT*,<ctype2>*,<ctype2>*,F_INT*,<ctype2>*,<ctype2>*,<ctype2>*,F_INT*,F_INT*,F_INT*,F_INT*

    character optional,intent(in),check(*job=='N'||*job=='E'||*job=='V'||*job=='B'):: job = 'B'
    logical intent(in),dimension(n),depend(n) :: select
    <ftype2> intent(in),dimension(n,n) :: t

    logical intent(hide) :: wantq = 0
    integer intent(hide),depend(t) :: n = shape(t,0)
    integer intent(hide),depend(n) :: ldt = MAX(1, n)
    <ftype2> intent(hide) :: q
    integer intent(hide),depend(n) :: ldq = MAX(1, n)
    <ftype2> intent(hide) :: wr
    <ftype2> intent(hide) :: wi
    integer intent(hide) :: m
    <ftype2> intent(hide) :: s
    <ftype2> intent(hide) :: sep
    integer intent(hide):: lwork=-1
    integer intent(hide) :: liwork=-1

    <ftype2> intent(out) :: work
    integer intent(out) :: iwork
    integer intent(out) :: info

end subroutine <prefix2>trsen_lwork

subroutine <prefix2c>trsen(job,wantq,select,n,t,ldt,q,ldq,w,m,s,sep,work,lwork,info)

    callstatement (*f2py_func)(job,(wantq?"V":"N"),select,&n,t,&ldt,q,&ldq,w,&m,&s,&sep,work,&lwork,&info)
    callprotoargument char*,char*,F_INT*,F_INT*,<ctype2c>*,F_INT*,<ctype2c>*,F_INT*,<ctype2c>*,F_INT*,<ctype2>*,<ctype2>*,<ctype2c>*,F_INT*,F_INT*

    character optional,intent(in),check(*job=='N'||*job=='E'||*job=='V'||*job=='B'):: job = 'B'
    logical optional, intent(in),check(wantq==0||wantq==1) :: wantq=1
    logical intent(in),dimension(n),depend(n) :: select
    integer intent(hide),depend(t) :: n=shape(t,0)
    <ftype2c> intent(in,out,copy,out=ts),dimension(n,n) :: t
    integer intent(hide),depend(t) :: ldt=MAX(1,shape(t,0))
    <ftype2c> intent(in,out,copy,out=qs),dimension(n,n),depend(n) :: q
    integer intent(hide),depend(q) :: ldq=MAX(1,shape(q,0))
    <ftype2c> intent(out),dimension(n),depend(n) :: w
    integer intent(out) :: m
    <ftype2> intent(out) :: s
    <ftype2> intent(out) :: sep
    <ftype2c> intent(hide),dimension(MAX(lwork,1)) :: work
    ! This lwork values is a bare minimum estiamate only for the case job == "N".
    ! A separate lwork query is a prerequisite due to m dependence.
    ! Depending on the m value lwork can go up to n**2 / 2 for n = 2m hence it is not
    ! possible to give a minimal value without a potential excessive memory waste.
    integer optional,intent(in),depend(n),check(lwork == -1 || lwork >= 1) :: lwork=MAX(1,n)
    integer intent(out) :: info

end subroutine <prefix2c>trsen

subroutine <prefix2c>trsen_lwork(job,wantq,select,n,t,ldt,q,ldq,w,m,s,sep,work,lwork,info)

    fortranname <prefix2c>trsen
    callstatement (*f2py_func)(job,(wantq?"V":"N"),select,&n,t,&ldt,&q,&ldq,&w,&m,&s,&sep,&work,&lwork,&info)
    callprotoargument char*,char*,F_INT*,F_INT*,<ctype2c>*,F_INT*,<ctype2c>*,F_INT*,<ctype2c>*,F_INT*,<ctype2>*,<ctype2>*,<ctype2c>*,F_INT*,F_INT*

    character optional,intent(in),check(*job=='N'||*job=='E'||*job=='V'||*job=='B'):: job = 'B'
    logical intent(in),dimension(n),depend(n) :: select
    <ftype2c> intent(in),dimension(n,n) :: t

    logical intent(hide) :: wantq = 0
    integer intent(hide),depend(t) :: n = shape(t,0)
    integer intent(hide),depend(n) :: ldt = MAX(1, n)
    <ftype2c> intent(hide) :: q
    integer intent(hide),depend(n) :: ldq = MAX(1, n)
    <ftype2c> intent(hide) :: w
    integer intent(hide) :: m
    <ftype2> intent(hide) :: s
    <ftype2> intent(hide) :: sep
    integer intent(hide):: lwork=-1

    <ftype2c> intent(out) :: work
    integer intent(out) :: info

end subroutine <prefix2c>trsen_lwork

subroutine <prefix2>tgsen(ijob,wantq,wantz,select,n,a,lda,b,ldb,alphar,alphai,beta,q,ldq,z,ldz,m,pl,pr,dif,work,lwork,iwork,liwork,info)

    callstatement (*f2py_func)(&ijob,&wantq,&wantz,select,&n,a,&lda,b,&ldb,alphar,alphai,beta,q,&ldq,z,&ldz,&m,&pl,&pr,dif,work,&lwork,iwork,&liwork,&info)
    callprotoargument F_INT*,F_INT*,F_INT*,F_INT*,F_INT*,<ctype2>*,F_INT*,<ctype2>*,F_INT*,<ctype2>*,<ctype2>*,<ctype2>*,<ctype2>*,F_INT*,<ctype2>*,F_INT*,F_INT*,<ctype2>*,<ctype2>*,<ctype2>*,<ctype2>*,F_INT*,F_INT*,F_INT*,F_INT*

    integer optional, intent(in),check(ijob>=0&&ijob<=5) :: ijob=4
    logical optional, intent(in),check(wantq==0||wantq==1) :: wantq=1
    logical optional, intent(in),check(wantz==0||wantz==1) :: wantz=1
    logical intent(in),dimension(n),depend(n) :: select
    integer intent(hide),depend(a) :: n=shape(a,0)
    <ftype2> intent(in,out,copy,out=as),dimension(n,n) :: a
    integer intent(hide),depend(a) :: lda=MAX(1,shape(a,0))
    <ftype2> intent(in,out,copy,out=bs),dimension(n,n) :: b
    integer intent(hide),depend(b) :: ldb = MAX(1, shape(b,0))
    <ftype2> intent(out),dimension(n),depend(n) :: alphar
    <ftype2> intent(out),dimension(n),depend(n) :: alphai
    <ftype2> intent(out),dimension(n),depend(n) :: beta
    <ftype2> intent(in,out,copy,out=qs),dimension(n,n),depend(n) :: q
    integer intent(hide),depend(q) :: ldq=MAX(1,shape(q,0))
    <ftype2> intent(in,out,copy,out=zs),dimension(n,n),depend(n) :: z
    integer intent(hide),depend(z) :: ldz=MAX(1,shape(z,0))
    integer intent(out) :: m
    <ftype2> intent(out) :: pl
    <ftype2> intent(out) :: pr
    <ftype2> intent(out),dimension(2) :: dif
    <ftype2> intent(hide),dimension(MAX(lwork,1)) :: work
    ! these lwork and liwork values are bare minimum estiamates only for cases ijob == 1,2,4
    ! a separate lwork query is a prerequisite due to m dependence.
    ! Depending on the m value lwork can go up to n**2 / 2 for n = 2m hence it is not
    ! possible to give a minimal value without a potential excessive memory waste
    integer optional,intent(in),depend(n),check(lwork == -1 || lwork >= 1) :: lwork=4*n+16
    integer intent(hide),dimension(MAX(1,liwork)) :: iwork
    integer optional,intent(in),depend(n),check(liwork == -1 || liwork >= 1) :: liwork=n+6
    integer intent(out) :: info

end subroutine <prefix2>tgsen

subroutine <prefix2>tgsen_lwork(ijob,wantq,wantz,select,n,a,lda,b,ldb,alphar,alphai,beta,q,ldq,z,ldz,m,pl,pr,dif,work,lwork,iwork,liwork,info)

    fortranname <prefix2>tgsen
    callstatement (*f2py_func)(&ijob,&wantq,&wantz,select,&n,a,&lda,&b,&ldb,&alphar,&alphai,&beta,&q,&ldq,&z,&ldz,&m,&pl,&pr,&dif,&work,&lwork,&iwork,&liwork,&info)
    callprotoargument F_INT*,F_INT*,F_INT*,F_INT*,F_INT*,<ctype2>*,F_INT*,<ctype2>*,F_INT*,<ctype2>*,<ctype2>*,<ctype2>*,<ctype2>*,F_INT*,<ctype2>*,F_INT*,F_INT*,<ctype2>*,<ctype2>*,<ctype2>*,<ctype2>*,F_INT*,F_INT*,F_INT*,F_INT*

    integer optional, intent(in),check(ijob>=0&&ijob<=5) :: ijob = 4
    logical intent(in),dimension(n),depend(n) :: select
    <ftype2> intent(in),dimension(n,n) :: a

    logical intent(hide) :: wantq = 0
    logical intent(hide) :: wantz = 0
    integer intent(hide),depend(a) :: n = shape(a,0)
    integer intent(hide),depend(n) :: lda = MAX(1, n)
    <ftype2> intent(hide) :: b
    integer intent(hide),depend(n) :: ldb = MAX(1, n)
    <ftype2> intent(hide) :: alphar
    <ftype2> intent(hide) :: alphai
    <ftype2> intent(hide) :: beta
    <ftype2> intent(hide) :: q
    integer intent(hide),depend(n) :: ldq = MAX(1, n)
    <ftype2> intent(hide) :: z
    integer intent(hide),depend(n) :: ldz = MAX(1, n)
    integer intent(hide) :: m
    <ftype2> intent(hide) :: pl
    <ftype2> intent(hide) :: pr
    <ftype2> intent(hide) :: dif
    integer intent(hide):: lwork=-1
    integer intent(hide) :: liwork=-1

    <ftype2> intent(out) :: work
    integer intent(out) :: iwork
    integer intent(out) :: info

end subroutine <prefix2>tgsen_lwork

subroutine <prefix2c>tgsen(ijob,wantq,wantz,select,n,a,lda,b,ldb,alpha,beta,q,ldq,z,ldz,m,pl,pr,dif,work,lwork,iwork,liwork,info)
    callstatement (*f2py_func)(&ijob,&wantq,&wantz,select,&n,a,&lda,b,&ldb,alpha,beta,q,&ldq,z,&ldz,&m,&pl,&pr,dif,work,&lwork,iwork,&liwork,&info)
    callprotoargument F_INT*,F_INT*,F_INT*,F_INT*,F_INT*,<ctype2c>*,F_INT*,<ctype2c>*,F_INT*,<ctype2c>*,<ctype2c>*,<ctype2c>*,F_INT*,<ctype2c>*,F_INT*,F_INT*,<ctype2>*,<ctype2>*,<ctype2>*,<ctype2c>*,F_INT*,F_INT*,F_INT*,F_INT*

    integer optional, intent(in),check(ijob>=0&&ijob<=5) :: ijob=4
    logical optional, intent(in),check(wantq==0||wantq==1) :: wantq=1
    logical optional, intent(in),check(wantz==0||wantz==1) :: wantz=1
    logical intent(in),dimension(n),depend(n) :: select
    integer intent(hide),depend(a) :: n=shape(a,0)
    <ftype2c> intent(in,out,copy,out=as),dimension(n,n) :: a
    integer intent(hide),depend(a) :: lda=MAX(1,shape(a,0))
    <ftype2c> intent(in,out,copy,out=bs),dimension(n,n) :: b
    integer intent(hide),depend(b) :: ldb = MAX(1, shape(b,0))
    <ftype2c> intent(out),dimension(n),depend(n) :: alpha
    <ftype2c> intent(out),dimension(n),depend(n) :: beta
    <ftype2c> intent(in,out,copy,out=qs),dimension(n,n),depend(n) :: q
    integer intent(hide),depend(q) :: ldq=MAX(1,shape(q,0))
    <ftype2c> intent(in,out,copy,out=zs),dimension(n,n),depend(n) :: z
    integer intent(hide),depend(z) :: ldz=MAX(1,shape(z,0))
    integer intent(out) :: m
    <ftype2> intent(out) :: pl
    <ftype2> intent(out) :: pr
    <ftype2> intent(out),dimension(2) :: dif
    <ftype2c> intent(hide),dimension(MAX(lwork,1)) :: work
    ! these lwork and liwork values are bare minimum estiamates only for cases ijob ==0,1,2,4
    ! a separate lwork query is a prerequisite due to m dependence.
    ! Depending on the m value lwork can go up to n**2 / 2 for n = 2m hence it is not
    ! possible to give a minimal value without a potential excessive memory waste
    integer optional,intent(in),depend(n,ijob),check(lwork == -1 || lwork >= 1) :: lwork=(ijob==0?1:n+2)
    integer intent(hide),dimension(liwork):: iwork
    integer optional,intent(in),depend(n,ijob),check(liwork == -1 || liwork>=1) :: liwork=(ijob==0?1:n+2)
    integer intent(out) :: info

end subroutine <prefix2c>tgsen

subroutine <prefix2c>tgsen_lwork(ijob,wantq,wantz,select,n,a,lda,b,ldb,alpha,beta,q,ldq,z,ldz,m,pl,pr,dif,work,lwork,iwork,liwork,info)

    fortranname <prefix2c>tgsen
    callstatement (*f2py_func)(&ijob,&wantq,&wantz,select,&n,a,&lda,b,&ldb,alpha,beta,&q,&ldq,&z,&ldz,&m,&pl,&pr,&dif,&work,&lwork,&iwork,&liwork,&info)
    callprotoargument F_INT*,F_INT*,F_INT*,F_INT*,F_INT*,<ctype2c>*,F_INT*,<ctype2c>*,F_INT*,<ctype2c>*,<ctype2c>*,<ctype2c>*,F_INT*,<ctype2c>*,F_INT*,F_INT*,<ctype2>*,<ctype2>*,<ctype2>*,<ctype2c>*,F_INT*,F_INT*,F_INT*,F_INT*

    integer optional, intent(in),check(ijob>=0&&ijob<=5) :: ijob = 4
    logical intent(in),dimension(n),depend(n) :: select
    <ftype2c> intent(in),dimension(n,n) :: a
    <ftype2c> intent(in),dimension(n,n) :: b

    logical intent(hide) :: wantq = 0
    logical intent(hide) :: wantz = 0
    integer intent(hide),depend(a) :: n = shape(a,0)
    integer intent(hide),depend(n) :: lda = MAX(1, n)
    integer intent(hide),depend(n) :: ldb = MAX(1, n)
    <ftype2c> intent(hide),dimension(n) :: alpha
    <ftype2c> intent(hide),dimension(n) :: beta
    <ftype2c> intent(hide) :: q
    integer intent(hide),depend(n) :: ldq = MAX(1, n)
    <ftype2c> intent(hide) :: z
    integer intent(hide),depend(n) :: ldz = MAX(1, n)
    integer intent(hide) :: m
    <ftype2> intent(hide) :: pl
    <ftype2> intent(hide) :: pr
    <ftype2> intent(hide) :: dif
    integer intent(hide):: lwork=-1
    integer intent(hide) :: liwork=-1

    <ftype2c> intent(out) :: work
    integer intent(out) :: iwork
    integer intent(out) :: info

end subroutine <prefix2c>tgsen_lwork

subroutine <prefix2>tgsyl(trans,ijob,m,n,a,lda,b,ldb,c,ldc,d,ldd,e,lde,f,ldf,scale,dif,work,lwork,iwork,info)

    ! Solves the generalized Sylvester equation:
    ! A * R - L * B = scale * C
    ! D * R - L * E = scale * F
    ! where R and L are unknown m-by-n matrices, (A, D), (B, E) and
    ! (C, F) are given matrix pairs of size m-by-m, n-by-n and m-by-n,
    ! respectively, with real entries. (A, D) and (B, E) must be in
    ! generalized (real) Schur canonical form, i.e. A, B are upper quasi
    ! triangular and D, E are upper triangular.
    ! The solution (R, L) overwrites (C, F). 0 <= SCALE <= 1 is an output
    ! scaling factor chosen to avoid overflow.

    callstatement (*f2py_func)(trans,&ijob,&m,&n,a,&lda,b,&ldb,c,&ldc,d,&ldd,e,&lde,f,&ldf,&scale,&dif,work,&lwork,iwork,&info)
    callprotoargument char*,F_INT*,F_INT*,F_INT*,<ctype2>*,F_INT*,<ctype2>*,F_INT*,<ctype2>*,F_INT*,<ctype2>*,F_INT*,<ctype2>*,F_INT*,<ctype2>*,F_INT*,<ctype2>*,<ctype2>*,<ctype2>*,F_INT*,F_INT*,F_INT*

    character optional,intent(in),check((*trans=='N')||(*trans=='T')) :: trans = 'N'
    integer optional,intent(in),check(ijob>=0 && ijob<=4):: ijob = 0
    integer intent(hide),depend(a):: m = shape(a,1)
    integer intent(hide),depend(b):: n = shape(b,1)

    <ftype2> intent(in),dimension(m,m):: a
    integer intent(hide),depend(a):: lda = max(shape(a,0),1)

    <ftype2> intent(in),dimension(n,n):: b
    integer intent(hide),depend(b):: ldb = max(shape(b,0),1)

    <ftype2> intent(in,copy,out,out=r),dimension(m,n):: c
    integer intent(hide),depend(c) :: ldc = max(shape(c,0),1)

    <ftype2> intent(in),dimension(m,m):: d
    integer intent(hide),depend(d):: ldd = max(shape(d,0),1)

    <ftype2> intent(in),dimension(n,n):: e
    integer intent(hide),depend(e):: lde = max(shape(e,0),1)

    <ftype2> intent(in,copy,out,out=l),dimension(m,n):: f
    integer intent(hide),depend(f):: ldf = max(shape(f,0),1)

    <ftype2> intent(out):: scale
    <ftype2> intent(out):: dif
    <ftype2> intent(hide),depend(lwork),dimension(max(1,lwork)):: work
    integer optional,intent(in),depend(ijob,trans,m,n),check ( ((ijob==1||ijob==2) && (*trans=='N')) ? lwork>=max(1,2*m*n):(lwork>=n||lwork==-1)):: lwork = max(1,2*m*n)
    integer intent(hide),depend(m,n),dimension(m+n+6):: iwork
    integer intent(out):: info

end subroutine <prefix2>tgsyl

subroutine <prefix2>pbtrf(lower,n,kd,ab,ldab,info)
    ! Compute Cholesky decomposition of banded symmetric positive definite
    ! matrix:
    ! A = U^T * U, C = U if lower = 0
    ! A = L * L^T, C = L if lower = 1
    ! C is triangular matrix of the corresponding Cholesky decomposition.

    callstatement (*f2py_func)((lower?"L":"U"),&n,&kd,ab,&ldab,&info);
    callprotoargument char*,F_INT*,F_INT*,<ctype2>*,F_INT*,F_INT*

    integer optional,check(shape(ab,0)==ldab),depend(ab) :: ldab=shape(ab,0)
    integer intent(hide),depend(ab) :: n=shape(ab,1)
    integer intent(hide),depend(ab) :: kd=shape(ab,0)-1
    integer optional,intent(in),check(lower==0||lower==1) :: lower = 0

    <ftype2> dimension(ldab,n),intent(in,out,copy,out=c) :: ab
    integer intent(out) :: info

end subroutine <prefix2>pbtrf

subroutine <prefix2c>pbtrf(lower,n,kd,ab,ldab,info)
    ! Compute Cholesky decomposition of banded symmetric positive definite
    ! matrix:
    ! A = U^H * U, C = U if lower = 0
    ! A = L * L^H, C = L if lower = 1
    ! C is triangular matrix of the corresponding Cholesky decomposition.

    callstatement (*f2py_func)((lower?"L":"U"),&n,&kd,ab,&ldab,&info);
    callprotoargument char*,F_INT*,F_INT*,<ctype2c>*,F_INT*,F_INT*

    integer optional,check(shape(ab,0)==ldab),depend(ab) :: ldab=shape(ab,0)
    integer intent(hide),depend(ab) :: n=shape(ab,1)
    integer intent(hide),depend(ab) :: kd=shape(ab,0)-1
    integer optional,intent(in),check(lower==0||lower==1) :: lower = 0

    <ftype2c> dimension(ldab,n),intent(in,out,copy,out=c) :: ab
    integer intent(out) :: info

end subroutine <prefix2c>pbtrf

subroutine <prefix2>pbtrs(lower, n, kd, nrhs, ab, ldab, b, ldb, info)

    ! Solve a system of linear equations A*X = B with a symmetric
    ! positive definite band matrix A using the Cholesky factorization.
    ! AB is the triangular factur U or L from the Cholesky factorization
    ! previously computed with *PBTRF.
    ! A = U^T * U, AB = U if lower = 0
    ! A = L * L^T, AB = L if lower = 1

    callstatement (*f2py_func)((lower?"L":"U"),&n,&kd,&nrhs,ab,&ldab,b,&ldb,&info);
    callprotoargument char*,F_INT*,F_INT*,F_INT*,<ctype2>*,F_INT*,<ctype2>*,F_INT*,F_INT*

    integer optional,check(shape(ab,0)==ldab),depend(ab) :: ldab=shape(ab,0)
    integer intent(hide),depend(ab) :: n=shape(ab,1)
    integer intent(hide),depend(ab) :: kd=shape(ab,0)-1
    integer intent(hide),depend(b) :: ldb=shape(b,0)
    integer intent(hide),depend(b) :: nrhs=shape(b,1)
    integer optional,intent(in),check(lower==0||lower==1) :: lower = 0

    <ftype2> dimension(ldb, nrhs),intent(in,out,copy,out=x) :: b
    <ftype2> dimension(ldab,n),intent(in) :: ab
    integer intent(out) :: info

end subroutine <tchar=s,d>pbtrs

subroutine <prefix2c>pbtrs(lower, n, kd, nrhs, ab, ldab, b, ldb, info)
    ! Solve a system of linear equations A*X = B with a symmetric
    ! positive definite band matrix A using the Cholesky factorization.
    ! AB is the triangular factur U or L from the Cholesky factorization
    ! previously computed with *PBTRF.
    ! A = U^T * U, AB = U if lower = 0
    ! A = L * L^T, AB = L if lower = 1

    callstatement (*f2py_func)((lower?"L":"U"),&n,&kd,&nrhs,ab,&ldab,b,&ldb,&info);
    callprotoargument char*,F_INT*,F_INT*,F_INT*,<ctype2c>*,F_INT*,<ctype2c>*,F_INT*,F_INT*

    integer optional,check(shape(ab,0)==ldab),depend(ab) :: ldab=shape(ab,0)
    integer intent(hide),depend(ab) :: n=shape(ab,1)
    integer intent(hide),depend(ab) :: kd=shape(ab,0)-1
    integer intent(hide),depend(b) :: ldb=shape(b,0)
    integer intent(hide),depend(b) :: nrhs=shape(b,1)
    integer optional,intent(in),check(lower==0||lower==1) :: lower = 0

    <ftype2c> dimension(ldb, nrhs),intent(in,out,copy,out=x) :: b
    <ftype2c> dimension(ldab,n),intent(in) :: ab
    integer intent(out) :: info

end subroutine <prefix2c>pbtrs

subroutine <prefix>trtrs(lower, trans, unitdiag, n, nrhs, a, lda, b, ldb, info)

    ! Solve a system of linear equations A*X = B with a triangular
    ! matrix A.

    callstatement (*f2py_func)((lower?"L":"U"),(trans?(trans==2?"C":"T"):"N"),(unitdiag?"U":"N"),&n,&nrhs,a,&lda,b,&ldb,&info);
    callprotoargument char*,char*,char*,F_INT*,F_INT*,<ctype>*,F_INT*,<ctype>*,F_INT*,F_INT*

    integer optional,intent(in),check(lower==0||lower==1) :: lower = 0
    integer optional,intent(in),check(trans>=0 && trans <=2) :: trans = 0
    integer optional,intent(in),check(unitdiag==0||unitdiag==1) :: unitdiag = 0
    integer optional,check(shape(a,0)==lda),depend(a) :: lda=shape(a,0)
    integer intent(hide),depend(a) :: n=shape(a,1)
    integer intent(hide),depend(b) :: ldb=shape(b,0)
    integer intent(hide),depend(b) :: nrhs=shape(b,1)

    <ftype> dimension(ldb, nrhs),intent(in,out,copy,out=x) :: b
    <ftype> dimension(lda,n),intent(in) :: a
    integer intent(out) :: info

end subroutine <prefix>trtrs


subroutine <prefix>trcon(norm, uplo, diag, n, a, lda, rcond, work, irwork, info)

    ! ?TRCON estimates the reciprocal of the condition number of a
    ! triangular matrix A, in either the 1-norm or the infinity-norm.

    callstatement (*f2py_func)(norm,uplo,diag,&n,a,&lda,&rcond,work,irwork,&info);
    callprotoargument char*,char*,char*,F_INT*,<ctype>*,F_INT*,<ctypereal>*,<ctype>*,<F_INT,F_INT,float,double>*,F_INT*

    character optional intent(in), check(*norm=='1'||*norm=='I'||*norm=='O') :: norm = '1'
    character optional intent(in), check(*uplo=='U'||*uplo=='L') :: uplo = 'U'
    character optional intent(in), check(*diag=='N'||*diag=='U') :: diag = 'N'
    <ftype> intent(in), dimension(lda, n) :: a
    integer intent(hide), depend(a) :: n = shape(a, 1)
    integer intent(hide), depend(n) :: lda = MAX(1, n)
    <ftype> intent(hide), dimension(3*n), depend(n) :: work
    <integer, integer, real, double precision> intent(hide), dimension(n), depend(n) :: irwork
    <ftypereal> intent(out) :: rcond
    integer intent(out) :: info

end subroutine <prefix>trcon


subroutine <prefix>tbtrs(uplo,trans,diag,n,kd,nrhs,ab,ldab,b,ldb,info)
    ! x, info  = tbtrs(ab, b, uplo="U", trans="N", diag="N", overwrite_b=0)
    ! ?TBTRS solves a triangular system of the form
    !
    !     A * X = B  or  A**T * X = B,
    !
    ! where:
    !   * A is a triangular band matrix of order N,
    !   * B is an N-by NRHS matrix.
    ! A check is made to verify that A is nonsingular.

    callstatement (*f2py_func)(uplo,trans,diag,&n,&kd,&nrhs,ab,&ldab,b,&ldb,&info)
    callprotoargument char*,char*,char*,F_INT*,F_INT*,F_INT*,<ctype>*,F_INT*,<ctype>*,F_INT*,F_INT*

    <ftype> intent(in), dimension(ldab, n) :: ab
    <ftype> intent(in,out,copy,out=x), dimension(ldb, nrhs) :: b
    integer intent(out) :: info

    character optional intent(in), check(*uplo=='U'||*uplo=='L') :: uplo = 'U'
    character optional intent(in), check(*trans=='N'||*trans=='T'||*trans=='C') :: trans = 'N'
    character optional intent(in), check(*diag=='N'||*diag=='U') :: diag = 'N'

    integer intent(hide), depend(ab) :: ldab = MAX(1, shape(ab, 0))
    integer intent(hide), depend(ab) :: n = MAX(1, shape(ab, 1))
    integer intent(hide), depend(ldab) :: kd = ldab - 1
    integer intent(hide), depend(b, n), check(ldb >= n) :: ldb = MAX(1, shape(b, 0))
    integer intent(hide), depend(b) :: nrhs = MAX(1, shape(b, 1))

end subroutine <prefix>tbtrs

subroutine <prefix2>pbsv(lower,n,kd,nrhs,ab,ldab,b,ldb,info)
    !
    ! Computes the solution to a real system of linear equations
    ! A * X = B,
    !  where A is an N-by-N symmetric positive definite band matrix and X
    !  and B are N-by-NRHS matrices.
    !
    !  The Cholesky decomposition is used to factor A as
    !     A = U**T * U,  if lower=1, or
    !     A = L * L**T,  if lower=0
    !  where U is an upper triangular band matrix, and L is a lower
    !  triangular band matrix, with the same number of superdiagonals or
    !  subdiagonals as A.  The factored form of A is then used to solve the
    !  system of equations A * X = B.

    callstatement (*f2py_func)((lower?"L":"U"),&n,&kd,&nrhs,ab,&ldab,b,&ldb,&info);
    callprotoargument char*,F_INT*,F_INT*,F_INT*,<ctype2>*,F_INT*,<ctype2>*,F_INT*,F_INT*

    integer optional,check(shape(ab,0)==ldab),depend(ab) :: ldab=shape(ab,0)
    integer intent(hide),depend(ab) :: n=shape(ab,1)
    integer intent(hide),depend(ab) :: kd=shape(ab,0)-1
    integer intent(hide),depend(b) :: ldb=shape(b,0)
    integer intent(hide),depend(b) :: nrhs=shape(b,1)
    integer optional,intent(in),check(lower==0||lower==1) :: lower = 0

    <ftype2> dimension(ldb, nrhs),intent(in,out,copy,out=x) :: b
    <ftype2> dimension(ldab,n),intent(in,out,copy,out=c) :: ab
    integer intent(out) :: info

end subroutine <prefix2>pbsv

subroutine <prefix2c>pbsv(lower,n,kd,nrhs,ab,ldab,b,ldb,info)
    ! Computes the solution to a real system of linear equations
    ! A * X = B,
    !  where A is an N-by-N Hermitian positive definite band matrix and X
    !  and B are N-by-NRHS matrices.
    !
    !  The Cholesky decomposition is used to factor A as
    !     A = U**H * U,  if lower=1, or
    !     A = L * L**H,  if lower=0
    !  where U is an upper triangular band matrix, and L is a lower
    !  triangular band matrix, with the same number of superdiagonals or
    !  subdiagonals as A.  The factored form of A is then used to solve the
    !  system of equations A * X = B.

    callstatement (*f2py_func)((lower?"L":"U"),&n,&kd,&nrhs,ab,&ldab,b,&ldb,&info);
    callprotoargument char*,F_INT*,F_INT*,F_INT*,<ctype2c>*,F_INT*,<ctype2c>*,F_INT*,F_INT*

    integer optional,check(shape(ab,0)==ldab),depend(ab) :: ldab=shape(ab,0)
    integer intent(hide),depend(ab) :: n=shape(ab,1)
    integer intent(hide),depend(ab) :: kd=shape(ab,0)-1
    integer intent(hide),depend(b) :: ldb=shape(b,0)
    integer intent(hide),depend(b) :: nrhs=shape(b,1)
    integer optional,intent(in),check(lower==0||lower==1) :: lower = 0

    <ftype2c> dimension(ldb, nrhs),intent(in,out,copy,out=x) :: b
    <ftype2c> dimension(ldab,n),intent(in,out,copy,out=c) :: ab
    integer intent(out) :: info

end subroutine <prefix2c>pbsv

subroutine <prefix2>orcsd(compute_u1,compute_u2,compute_v1t,compute_v2t,trans,signs,m,p,q,x11,ldx11,x12,ldx12,x21,ldx21,x22,ldx22,theta,u1,ldu1,u2,ldu2,v1t,ldv1t,v2t,ldv2t,work,lwork,iwork,info,mmp,mmq)
    ! DORCSD computes the CS decomposition of an M-by-M partitioned
    ! unitary matrix X:
    !
    !                             [  I11 0  0  |  0    0  0   ]
    !                             [  0   C  0  |  0   -S  0   ]
    ! [ X11 | X12 ]   [ U1 |    ] [  0   0  0  |  0    0 -I12 ] [ V1 |    ]**T
    ! [-----------] = [---------] [---------------------------] [---------]   .
    ! [ X21 | X22 ]   [    | U2 ] [  0  0  0   |  I22  0  0   ] [    | V2 ]
    !                             [  0  S  0   |  0    C  0   ]
    !                             [  0  0  I21 |  0    0  0   ]
    !
    ! U1, U2, V1, V2 are square orthogonal matrices of
    ! dimensions (p,p), (m-p,m-p), (q,q), (m-q,m-q), respectively,
    !  and C and S are (r, r) nonnegative diagonal matrices satisfying
    ! C^2 + S^2 = I where r = min(p, m-p, q, m-q).
    !
    !  Moreover, the rank of the identity matrices are min(p, q) - r,
    !  min(p, m - q) - r, min(m - p, q) - r, and min(m - p, m - q) - r
    !  respectively.

    callstatement (*f2py_func)((compute_u1?"Y":"N"),(compute_u2?"Y":"N"),(compute_v1t?"Y":"N"),(compute_v2t?"Y":"N"),(trans?"T":"N"),(signs?"O":"D"),&m,&p,&q,x11,&ldx11,x12,&ldx12,x21,&ldx21,x22,&ldx22,theta,u1,&ldu1,u2,&ldu2,v1t,&ldv1t,v2t,&ldv2t,work,&lwork,iwork,&info)
    callprotoargument char*,char*,char*,char*,char*,char*,F_INT*,F_INT*,F_INT*,<ctype2>*,F_INT*,<ctype2>*,F_INT*,<ctype2>*,F_INT*,<ctype2>*,F_INT*,<ctype2>*,<ctype2>*,F_INT*,<ctype2>*,F_INT*,<ctype2>*,F_INT*,<ctype2>*,F_INT*,<ctype2>*,F_INT*,F_INT*,F_INT*

    integer optional,intent(in),check(compute_u1==0||compute_u1==1) :: compute_u1 = 1
    integer optional,intent(in),check(compute_u2==0||compute_u2==1) :: compute_u2 = 1
    integer optional,intent(in),check(compute_v1t==0||compute_v1t==1) :: compute_v1t = 1
    integer optional,intent(in),check(compute_v2t==0||compute_v2t==1) :: compute_v2t = 1
    integer optional,intent(in),check(trans==0||trans==1) :: trans = 0
    integer optional,intent(in),check(signs==0||signs==1) :: signs = 0

    integer intent(hide),check(p+mmp==q+mmq),depend(p,q,mmp,mmq) :: m = p + mmp

    <ftype2> intent(in,out,copy,out=cs11),dimension(p,q) :: x11
    <ftype2> intent(in,out,copy,out=cs22),dimension(mmp,mmq) :: x22
    <ftype2> intent(in,out,copy,out=cs12),dimension(p,mmq),check(mmq==shape(x12,1)||p==shape(x12,0)),depend(p,mmq) :: x12
    <ftype2> intent(in,out,copy,out=cs21),dimension(mmp,q),check(mmp==shape(x21,0)||q==shape(x21,1)),depend(mmp,q) :: x21

    integer intent(hide),depend(x11) :: p = shape(x11,0)
    integer intent(hide),depend(x11) :: q = shape(x11,1)
    integer intent(hide),depend(x22) :: mmp = shape(x22,0)
    integer intent(hide),depend(x22) :: mmq = shape(x22,1)

    integer intent(hide),depend(x11) :: ldx11 = MAX(1,shape(x11,0))
    integer intent(hide),depend(x12) :: ldx12 = MAX(1,shape(x12,0))
    integer intent(hide),depend(x21) :: ldx21 = MAX(1,shape(x21,0))
    integer intent(hide),depend(x22) :: ldx22 = MAX(1,shape(x22,0))

    <ftype2> intent(out),dimension(min(min(p,mmp),min(q,mmq))),depend(p,q,mmp,mmq) :: theta
    <ftype2> intent(out),dimension((compute_u1?p:0),(compute_u1?p:0)),depend(p) :: u1
    <ftype2> intent(out),dimension((compute_u2?mmp:0),(compute_u2?mmp:0)),depend(mmp) :: u2
    <ftype2> intent(out),dimension((compute_v1t?q:0),(compute_v1t?q:0)),depend(q) :: v1t
    <ftype2> intent(out),dimension((compute_v2t?mmq:0),(compute_v2t?mmq:0)),depend(mmq) :: v2t

    integer intent(hide),depend(p) :: ldu1 = MAX(1,p)
    integer intent(hide),depend(mmp) :: ldu2 = MAX(1,mmp)
    integer intent(hide),depend(q) :: ldv1t = MAX(1,q)
    integer intent(hide),depend(mmq) :: ldv2t = MAX(1,mmq)

    <ftype2> intent(hide),dimension(lwork),depend(lwork) :: work
    integer intent(hide),dimension(p+mmp-MIN(MIN(p,mmp),MIN(q,mmq))),depend(p,q,mmp,mmq) :: iwork

    integer optional,intent(in),check(lwork==-1||lwork>0),depend(m,mmp,mmq) :: lwork = 2 + 2*m + 5*MAX(1,q-1) + 4*MAX(1,q) + 8*q
    integer intent(out) :: info

end subroutine <prefix2>orcsd

subroutine <prefix2>orcsd_lwork(m,p,q,x11,ldx11,x12,ldx12,x21,ldx21,x22,ldx22,theta,u1,ldu1,u2,ldu2,v1t,ldv1t,v2t,ldv2t,work,lwork,iwork,info,mmp,mmq)
    ! LWORK computation for (S/D)ORCSD

    fortranname <prefix2>orcsd
    callstatement (*f2py_func)("Y","Y","Y","Y","N","D",&m,&p,&q,&x11,&ldx11,&x12,&ldx12,&x21,&ldx21,&x22,&ldx22,&theta,&u1,&ldu1,&u2,&ldu2,&v1t,&ldv1t,&v2t,&ldv2t,&work,&lwork,&iwork,&info)
    callprotoargument char*,char*,char*,char*,char*,char*,F_INT*,F_INT*,F_INT*,<ctype2>*,F_INT*,<ctype2>*,F_INT*,<ctype2>*,F_INT*,<ctype2>*,F_INT*,<ctype2>*,<ctype2>*,F_INT*,<ctype2>*,F_INT*,<ctype2>*,F_INT*,<ctype2>*,F_INT*,<ctype2>*,F_INT*,F_INT*,F_INT*

    integer intent(in) :: m
    integer intent(in) :: p
    integer intent(in) :: q

    <ftype2> intent(hide) :: x11
    <ftype2> intent(hide) :: x22
    <ftype2> intent(hide) :: x12
    <ftype2> intent(hide) :: x21
    integer intent(hide),depend(m,p) :: mmp = m - p
    integer intent(hide),depend(m,q) :: mmq = m - q
    integer intent(hide),depend(p) :: ldx11 = MAX(1,p)
    integer intent(hide),depend(p) :: ldx12 = MAX(1,p)
    integer intent(hide),depend(mmp) :: ldx21 = MAX(1,mmp)
    integer intent(hide),depend(mmp) :: ldx22 = MAX(1,mmp)
    <ftype2> intent(hide) :: theta
    <ftype2> intent(hide) :: u1
    <ftype2> intent(hide) :: u2
    <ftype2> intent(hide) :: v1t
    <ftype2> intent(hide) :: v2t
    integer intent(hide),depend(p) :: ldu1 = MAX(1,p)
    integer intent(hide),depend(mmp) :: ldu2 = MAX(1,mmp)
    integer intent(hide),depend(q) :: ldv1t = MAX(1,q)
    integer intent(hide),depend(mmq) :: ldv2t = MAX(1,mmq)
    integer intent(hide) :: iwork
    integer intent(hide) :: lwork = -1

    <ftype2> intent(out) :: work
    integer intent(out) :: info

end subroutine <prefix2>orcsd_lwork

subroutine <prefix2c>uncsd(compute_u1,compute_u2,compute_v1t,compute_v2t,trans,signs,m,p,q,x11,ldx11,x12,ldx12,x21,ldx21,x22,ldx22,theta,u1,ldu1,u2,ldu2,v1t,ldv1t,v2t,ldv2t,work,lwork,rwork,lrwork,iwork,info,mmp,mmq)
    ! ZUNCSD computes the CS decomposition of an M-by-M partitioned
    ! unitary matrix X:
    !
    !                             [  I11 0  0  |  0    0  0   ]
    !                             [  0   C  0  |  0   -S  0   ]
    ! [ X11 | X12 ]   [ U1 |    ] [  0   0  0  |  0    0 -I12 ] [ V1 |    ]*
    ! [-----------] = [---------] [---------------------------] [---------]   .
    ! [ X21 | X22 ]   [    | U2 ] [  0  0  0   |  I22  0  0   ] [    | V2 ]
    !                             [  0  S  0   |  0    C  0   ]
    !                             [  0  0  I21 |  0    0  0   ]
    !
    ! U1, U2, V1, V2 are square orthogonal matrices of
    ! dimensions (p,p), (m-p,m-p), (q,q), (m-q,m-q), respectively,
    !  and C and S are (r, r) nonnegative diagonal matrices satisfying
    ! C^2 + S^2 = I where r = min(p, m-p, q, m-q).
    !
    !  Moreover, the rank of the identity matrices are min(p, q) - r,
    !  min(p, m - q) - r, min(m - p, q) - r, and min(m - p, m - q) - r
    !  respectively.


    callstatement (*f2py_func)((compute_u1?"Y":"N"),(compute_u2?"Y":"N"),(compute_v1t?"Y":"N"),(compute_v2t?"Y":"N"),(trans?"T":"N"),(signs?"O":"D"),&m,&p,&q,x11,&ldx11,x12,&ldx12,x21,&ldx21,x22,&ldx22,theta,u1,&ldu1,u2,&ldu2,v1t,&ldv1t,v2t,&ldv2t,work,&lwork,rwork,&lrwork,iwork,&info)
    callprotoargument char*,char*,char*,char*,char*,char*,F_INT*,F_INT*,F_INT*,<ctype2c>*,F_INT*,<ctype2c>*,F_INT*,<ctype2c>*,F_INT*,<ctype2c>*,F_INT*,<ctype2>*,<ctype2c>*,F_INT*,<ctype2c>*,F_INT*,<ctype2c>*,F_INT*,<ctype2c>*,F_INT*,<ctype2c>*,F_INT*,<ctype2>*,F_INT*,F_INT*,F_INT*

    integer optional,intent(in),check(compute_u1==0||compute_u1==1) :: compute_u1 = 1
    integer optional,intent(in),check(compute_u2==0||compute_u2==1) :: compute_u2 = 1
    integer optional,intent(in),check(compute_v1t==0||compute_v1t==1) :: compute_v1t = 1
    integer optional,intent(in),check(compute_v2t==0||compute_v2t==1) :: compute_v2t = 1
    integer optional,intent(in),check(trans==0||trans==1) :: trans = 0
    integer optional,intent(in),check(signs==0||signs==1) :: signs = 0

    integer intent(hide),check(p+mmp==q+mmq),depend(p,q,mmp,mmq) :: m = p + mmp

    <ftype2c> intent(in,out,copy,out=cs11),dimension(p,q) :: x11
    <ftype2c> intent(in,out,copy,out=cs22),dimension(mmp,mmq) :: x22
    <ftype2c> intent(in,out,copy,out=cs12),dimension(p,mmq),check(mmq==shape(x12,1)||p==shape(x12,0)),depend(p,mmq) :: x12
    <ftype2c> intent(in,out,copy,out=cs21),dimension(mmp,q),check(mmp==shape(x21,0)||q==shape(x21,1)),depend(mmp,q) :: x21

    integer intent(hide),depend(x11) :: p = shape(x11,0)
    integer intent(hide),depend(x11) :: q = shape(x11,1)
    integer intent(hide),depend(x22) :: mmp = shape(x22,0)
    integer intent(hide),depend(x22) :: mmq = shape(x22,1)

    integer intent(hide),depend(x11) :: ldx11 = MAX(1,shape(x11,0))
    integer intent(hide),depend(x12) :: ldx12 = MAX(1,shape(x12,0))
    integer intent(hide),depend(x21) :: ldx21 = MAX(1,shape(x21,0))
    integer intent(hide),depend(x22) :: ldx22 = MAX(1,shape(x22,0))

    <ftype2> intent(out),dimension(min(min(p,mmp),min(q,mmq))),depend(p,q,mmp,mmq) :: theta
    <ftype2c> intent(out),dimension((compute_u1?p:0),(compute_u1?p:0)),depend(p) :: u1
    <ftype2c> intent(out),dimension((compute_u2?mmp:0),(compute_u2?mmp:0)),depend(mmp) :: u2
    <ftype2c> intent(out),dimension((compute_v1t?q:0),(compute_v1t?q:0)),depend(q) :: v1t
    <ftype2c> intent(out),dimension((compute_v2t?mmq:0),(compute_v2t?mmq:0)),depend(mmq) :: v2t

    integer intent(hide),depend(p) :: ldu1 = MAX(1,p)
    integer intent(hide),depend(mmp) :: ldu2 = MAX(1,mmp)
    integer intent(hide),depend(q) :: ldv1t = MAX(1,q)
    integer intent(hide),depend(mmq) :: ldv2t = MAX(1,mmq)

    <ftype2c> intent(hide),dimension(lwork),depend(lwork) :: work
    <ftype2> intent(hide),dimension(lrwork),depend(lrwork) :: rwork
    integer intent(hide),dimension(p+mmp-MIN(MIN(p,mmp),MIN(q,mmq))),depend(p,q,mmp,mmq) :: iwork

    integer optional,intent(in),check(lwork==-1||lwork>0),depend(m,mmp,mmq) :: lwork = 2*m + MAX(1,MAX(mmp,mmq)) + 1
    integer optional,intent(in),check(lrwork==-1||lrwork>0),depend(q) :: lrwork = 5*MAX(1,q-1) + 4*MAX(1,q) + 8*q + 1
    integer intent(out) :: info

end subroutine <prefix2c>uncsd

subroutine <prefix2c>uncsd_lwork(m,p,q,x11,ldx11,x12,ldx12,x21,ldx21,x22,ldx22,theta,u1,ldu1,u2,ldu2,v1t,ldv1t,v2t,ldv2t,work,lwork,rwork,lrwork,iwork,info,mmp,mmq)
    ! LWORK computation for (C/Z)UNCSD

    fortranname <prefix2c>uncsd
    callstatement (*f2py_func)("Y","Y","Y","Y","N","D",&m,&p,&q,&x11,&ldx11,&x12,&ldx12,&x21,&ldx21,&x22,&ldx22,&theta,&u1,&ldu1,&u2,&ldu2,&v1t,&ldv1t,&v2t,&ldv2t,&work,&lwork,&rwork,&lrwork,&iwork,&info)
    callprotoargument char*,char*,char*,char*,char*,char*,F_INT*,F_INT*,F_INT*,<ctype2c>*,F_INT*,<ctype2c>*,F_INT*,<ctype2c>*,F_INT*,<ctype2c>*,F_INT*,<ctype2>*,<ctype2c>*,F_INT*,<ctype2c>*,F_INT*,<ctype2c>*,F_INT*,<ctype2c>*,F_INT*,<ctype2c>*,F_INT*,<ctype2>*,F_INT*,F_INT*,F_INT*

    integer intent(in) :: m
    integer intent(in) :: p
    integer intent(in) :: q

    <ftype2c> intent(hide) :: x11
    <ftype2c> intent(hide) :: x22
    <ftype2c> intent(hide) :: x12
    <ftype2c> intent(hide) :: x21
    integer intent(hide),depend(m,p) :: mmp = m - p
    integer intent(hide),depend(m,q) :: mmq = m - q
    integer intent(hide),depend(p) :: ldx11 = MAX(1,p)
    integer intent(hide),depend(p) :: ldx12 = MAX(1,p)
    integer intent(hide),depend(mmp) :: ldx21 = MAX(1,mmp)
    integer intent(hide),depend(mmp) :: ldx22 = MAX(1,mmp)
    <ftype2> intent(hide) :: theta
    <ftype2c> intent(hide) :: u1
    <ftype2c> intent(hide) :: u2
    <ftype2c> intent(hide) :: v1t
    <ftype2c> intent(hide) :: v2t
    integer intent(hide),depend(p) :: ldu1 = MAX(1,p)
    integer intent(hide),depend(mmp) :: ldu2 = MAX(1,mmp)
    integer intent(hide),depend(q) :: ldv1t = MAX(1,q)
    integer intent(hide),depend(mmq) :: ldv2t = MAX(1,mmq)
    integer intent(hide) :: iwork
    integer intent(hide) :: lwork = -1
    integer intent(hide) :: lrwork = -1

    <ftype2c> intent(out) :: work
    <ftype2> intent(out) :: rwork
    integer intent(out) :: info

end subroutine <prefix2c>uncsd_lwork

subroutine <prefix2>orghr(n,lo,hi,a,tau,work,lwork,info)
    !
    ! q,info = orghr(a,tau,lo=0,hi=n-1,lwork=n,overwrite_a=0)
    ! Compute orthogonal matrix Q for Hessenberg reduction from the matrix
    ! that was computed by gehrd
    !
    callstatement { hi++; lo++; (*f2py_func)(&n,&lo,&hi,a,&n,tau,work,&lwork,&info); }
    callprotoargument F_INT*,F_INT*,F_INT*,<ctype2>*,F_INT*,<ctype2>*,<ctype2>*,F_INT*,F_INT*
    integer intent(hide),depend(a) :: n = shape(a,0)
    <ftype2> dimension(n,n),intent(in,out,copy,out=ht,aligned8),check(shape(a,0)==shape(a,1)) :: a
    integer intent(in),optional :: lo = 0
    integer intent(in),optional,depend(n) :: hi = n-1
    <ftype2> dimension(n-1),intent(in),depend(n) :: tau
    <ftype2> dimension(lwork),intent(cache,hide),depend(lwork) :: work
    integer intent(in),optional,depend(n),check(lwork>=hi-lo) :: lwork = max(hi-lo,1)
    integer intent(out) :: info

end subroutine <prefix2>orghr

subroutine <prefix2>orghr_lwork(n,lo,hi,a,tau,work,lwork,info)
    ! LWORK computation ofr orghr
    fortranname <prefix2>orghr
    callstatement { hi++; lo++; (*f2py_func)(&n,&lo,&hi,&a,&n,&tau,&work,&lwork,&info); }
    callprotoargument F_INT*,F_INT*,F_INT*,<ctype2>*,F_INT*,<ctype2>*,<ctype2>*,F_INT*,F_INT*
    integer intent(in) :: n
    <ftype2> intent(hide) :: a
    integer intent(in), optional :: lo = 0
    integer intent(in), optional, depend(n) :: hi = n-1
    <ftype2> intent(hide) :: tau
    <ftype2> intent(out) :: work
    integer intent(hide) :: lwork = -1
    integer intent(out) :: info

end subroutine <prefix2>orghr_lwork

subroutine <prefix2c>unghr(n,lo,hi,a,tau,work,lwork,info)
    ! q,info = orghr(a,tau,lo=0,hi=n-1,lwork=n,overwrite_a=0)
    ! Compute orthogonal matrix Q for Hessenberg reduction from the matrix
    ! that was computed by gehrd
    !
    callstatement { hi++; lo++; (*f2py_func)(&n,&lo,&hi,a,&n,tau,work,&lwork,&info); }
    callprotoargument F_INT*,F_INT*,F_INT*,<ctype2c>*,F_INT*,<ctype2c>*,<ctype2c>*,F_INT*,F_INT*
    integer intent(hide),depend(a) :: n = shape(a,0)
    <ftype2c> dimension(n,n),intent(in,out,copy,out=ht,aligned8),check(shape(a,0)==shape(a,1)) :: a
    integer intent(in),optional :: lo = 0
    integer intent(in),optional,depend(n) :: hi = n-1
    <ftype2c> dimension(n-1),intent(in),depend(n) :: tau
    <ftype2c> dimension(lwork),intent(cache,hide),depend(lwork) :: work
    integer intent(in),optional,depend(n),check(lwork>=hi-lo) :: lwork = max(hi-lo,1)
    integer intent(out) :: info

end subroutine <prefix2c>unghr

subroutine <prefix2c>unghr_lwork(n,lo,hi,a,tau,work,lwork,info)
    ! LWORK computation for orghr
    fortranname <prefix2c>unghr
    callstatement { hi++; lo++; (*f2py_func)(&n,&lo,&hi,&a,&n,&tau,&work,&lwork,&info); }
    callprotoargument F_INT*,F_INT*,F_INT*,<ctype2c>*,F_INT*,<ctype2c>*,<ctype2c>*,F_INT*,F_INT*
    integer intent(in) :: n
    <ftype2c> intent(hide) :: a
    integer intent(in), optional :: lo = 0
    integer intent(in), optional, depend(n) :: hi = n-1
    <ftype2c> intent(hide) :: tau
    <ftype2c> intent(out) :: work
    integer intent(hide) :: lwork = -1
    integer intent(out) :: info

end subroutine <prefix2c>unghr_lwork

subroutine <prefix2>orgqr(m,n,k,a,tau,work,lwork,info)
    ! q,work,info = orgqr(a,lwork=3*n,overwrite_a=0)
    ! Generates an M-by-N real matrix Q with orthonormal columns,
    ! which is defined as the first N columns of a product of K elementary
    ! reflectors of order M (e.g. output of geqrf)

    threadsafe
    callstatement (*f2py_func)(&m,&n,&k,a,&m,tau,work,&lwork,&info)
    callprotoargument F_INT*,F_INT*,F_INT*,<ctype2>*,F_INT*,<ctype2>*,<ctype2>*,F_INT*,F_INT*

    integer intent(hide),depend(a):: m = shape(a,0)
    integer intent(hide),depend(a):: n = shape(a,1)
    integer intent(hide),depend(tau):: k = shape(tau,0)
    <ftype2> dimension(m,n),intent(in,out,copy,out=q) :: a
    <ftype2> dimension(k),intent(in) :: tau

    integer optional,intent(in),depend(n),check(lwork>=n||lwork==-1) :: lwork=max(3*n,1)
    <ftype2> dimension(MAX(lwork,1)),intent(out),depend(lwork) :: work
    integer intent(out) :: info

end subroutine <prefix2>orgqr

subroutine <prefix2c>ungqr(m,n,k,a,tau,work,lwork,info)
    ! q,work,info = ungqr(a,lwork=3*n,overwrite_a=0)
    ! Generates an M-by-N complex matrix Q with unitary columns,
    ! which is defined as the first N columns of a product of K elementary
    ! reflectors of order M (e.g. output of geqrf)

    threadsafe
    callstatement (*f2py_func)(&m,&n,&k,a,&m,tau,work,&lwork,&info)
    callprotoargument F_INT*,F_INT*,F_INT*,<ctype2c>*,F_INT*,<ctype2c>*,<ctype2c>*,F_INT*,F_INT*

    integer intent(hide),depend(a):: m = shape(a,0)
    integer intent(hide),depend(a):: n = shape(a,1)
    integer intent(hide),depend(tau):: k = shape(tau,0)
    <ftype2c> dimension(m,n),intent(in,out,copy,out=q) :: a
    <ftype2c> dimension(k),intent(in) :: tau

    integer optional,intent(in),depend(n),check(lwork>=n||lwork==-1) :: lwork=max(3*n,1)
    <ftype2c> dimension(MAX(lwork,1)),intent(out),depend(lwork) :: work
    integer intent(out) :: info

end subroutine <prefix2c>ungqr

subroutine <prefix2>ormqr(side,trans,m,n,k,a,lda,tau,c,ldc,work,lwork,info)
    ! cq,work,info = ormqr(side,trans,a,tau,c,lwork)
    ! multiplies the real matrix C with the real orthogonal matrix Q,
    ! which is defined as the first N columns of a product of K elementary
    ! reflectors of order M (e.g. output of geqrf)

    threadsafe
    callstatement (*f2py_func)(side,trans,&m,&n,&k,a,&lda,tau,c,&ldc,work,&lwork,&info)
    callprotoargument char*,char*,F_INT*,F_INT*,F_INT*,<ctype2>*,F_INT*,<ctype2>*,<ctype2>*,F_INT*,<ctype2>*,F_INT*,F_INT*

    character intent(in),check(*side=='L'||*side=='R'):: side
    character intent(in),check(*trans=='N'||*trans=='T'):: trans
    integer intent(hide),depend(c):: m = shape(c,0)
    integer intent(hide),depend(c):: n = shape(c,1)
    integer intent(hide),depend(a):: k = shape(a,1)
    <ftype2> dimension(lda,k),intent(in):: a
    integer intent(hide),depend(a):: lda = shape(a, 0)
    <ftype2> dimension(k),intent(in):: tau
    <ftype2> dimension(ldc,n),intent(in,out,copy,out=cq):: c
    integer intent(hide),depend(c):: ldc = shape(c, 0)
    <ftype2> dimension(MAX(lwork,1)),intent(out):: work
    integer intent(in):: lwork
    integer intent(out) :: info

end subroutine <prefix2>ormqr

subroutine <prefix2c>unmqr(side,trans,m,n,k,a,lda,tau,c,ldc,work,lwork,info)
    ! cq,work,info = unmqr(side,trans,a,tau,c,lwork)
    ! multiplies the complex matrix C with the complex unitary matrix Q,
    ! which is defined as the first N columns of a product of K elementary
    ! reflectors of order M (e.g. output of geqrf)

    threadsafe
    callstatement (*f2py_func)(side,trans,&m,&n,&k,a,&lda,tau,c,&ldc,work,&lwork,&info)
    callprotoargument char*,char*,F_INT*,F_INT*,F_INT*,<ctype2c>*,F_INT*,<ctype2c>*,<ctype2c>*,F_INT*,<ctype2c>*,F_INT*,F_INT*

    character intent(in),check(*side=='L'||*side=='R'):: side
    character intent(in),check(*trans=='N'||*trans=='C'):: trans
    integer intent(hide),depend(c):: m = shape(c,0)
    integer intent(hide),depend(c):: n = shape(c,1)
    integer intent(hide),depend(a):: k = shape(a,1)
    <ftype2c> dimension(lda,k),intent(in):: a
    integer intent(hide),depend(a):: lda = shape(a, 0)
    <ftype2c> dimension(k),intent(in):: tau
    <ftype2c> dimension(ldc,n),intent(in,out,copy,out=cq):: c
    integer intent(hide),depend(c):: ldc = shape(c, 0)
    <ftype2c> dimension(MAX(lwork,1)),intent(out):: work
    integer intent(in):: lwork
    integer intent(out) :: info

end subroutine <prefix2c>unmqr

subroutine <prefix>geqrt(m,n,nb,a,lda,t,ldt,work,info)
    ! a,t,info = geqrt(nb,a,[overwrite_a=0])
    !
    ! Computes a QR factorization with block size nb of a general matrix A,
    ! using the compact WY representation for Q. T stores the upper triangular
    ! block reflectors.

    callstatement (*f2py_func)(&m,&n,&nb,a,&lda,t,&ldt,work,&info)
    callprotoargument F_INT*,F_INT*,F_INT*,<ctype>*,F_INT*,<ctype>*,F_INT*,<ctype>*,F_INT*

    integer intent(hide),depend(a):: m = shape(a,0)
    integer intent(hide),depend(a):: n = shape(a,1)
    integer intent(in),depend(m,n),check(MIN(m,n)>=nb&&nb>=1):: nb
    <ftype> dimension(m,n),intent(in,out,copy):: a
    integer intent(hide),depend(a):: lda = MAX(1,shape(a,0))
    <ftype> dimension(nb,MIN(m,n)),intent(out):: t
    integer intent(hide),depend(t):: ldt = MAX(1,shape(t,0))
    <ftype> dimension(nb,n),intent(hide,cache):: work
    integer intent(out):: info

end subroutine <prefix>geqrt

subroutine <prefix>gemqrt(side,trans,m,n,k,nb,v,ldv,t,ldt,c,ldc,work,info)
    ! c,info = gemqrt(side,trans,v,t,c,[overwrite_c=0])
    !
    ! Multiplies a general matrix C by the orthogonal matrix Q defined by the
    ! elementary reflectors stored in matrix V and the upper triangular block
    ! reflectors in matrix T. C may be multiplied by Q, its transpose (for real
    ! matrices), or its adjoint (for complex matrices) from the left or right.

    callstatement (*f2py_func)(side,trans,&m,&n,&k,&nb,v,&ldv,t,&ldt,c,&ldc,work,&info)
    callprotoargument char*,char*,F_INT*,F_INT*,F_INT*,F_INT*,<ctype>*,F_INT*,<ctype>*,F_INT*,<ctype>*,F_INT*,<ctype>*,F_INT*

    character optional,intent(in),check(*side=='L'||*side=='R'):: side = 'L'
    character optional,intent(in),check(*trans=='N'||*trans==<'T','T','C','C'>):: trans = 'N'
    integer intent(hide),depend(c):: m = shape(c,0)
    integer intent(hide),depend(c):: n = shape(c,1)
    integer intent(hide),depend(m,n,v),check((*side=='L'?m:n)>=k&&k>=0):: k = shape(v,1)
    integer intent(hide),depend(k,t),check(k>=nb&&nb>=1):: nb = shape(t,0)
    <ftype> dimension((side[0]=='L'?m:n),k),intent(in):: v
    integer intent(hide),depend(v):: ldv = MAX(1,shape(v,0))
    <ftype> dimension(nb,k),intent(in):: t
    integer intent(hide),depend(t):: ldt = MAX(1,shape(t,0))
    <ftype> dimension(m,n),intent(in,out,copy):: c
    integer intent(hide),depend(c):: ldc = MAX(1,shape(c,0))
    <ftype> dimension((side[0]=='L'?n:m)*nb),intent(hide,cache):: work
    integer intent(out):: info

end subroutine <prefix>gemqrt

subroutine <prefix>tpqrt(m,n,l,nb,a,lda,b,ldb,t,ldt,work,info)
    ! a,b,t,info = tpqrt(l,nb,a,b,[overwrite_a=0,overwrite_b=0])
    !
    ! Computes a QR factorization with block size nb of a triangular-pentagonal
    ! matrix consisting of square upper triangular matrix A and pentagonal
    ! matrix B, in the compact WY representation. L is the order of the
    ! trapezoidal part of matrix B. T stores the upper triangular block
    ! reflectors.

    callstatement (*f2py_func)(&m,&n,&l,&nb,a,&lda,b,&ldb,t,&ldt,work,&info)
    callprotoargument F_INT*,F_INT*,F_INT*,F_INT*,<ctype>*,F_INT*,<ctype>*,F_INT*,<ctype>*,F_INT*,<ctype>*,F_INT*

    integer intent(hide),depend(b):: m = shape(b,0)
    integer intent(hide),depend(b):: n = shape(b,1)
    integer intent(in),depend(m,n),check(MIN(m,n)>=l&&l>=0):: l
    integer intent(in),depend(n),check(n>=nb&&nb>=1):: nb
    <ftype> dimension(n,n),intent(in,out,copy):: a
    integer intent(hide),depend(a):: lda = MAX(1,shape(a,0))
    <ftype> dimension(m,n),intent(in,out,copy):: b
    integer intent(hide),depend(b):: ldb = MAX(1,shape(b,0))
    <ftype> dimension(nb,n),intent(out):: t
    integer intent(hide),depend(t):: ldt = MAX(1,shape(t,0))
    <ftype> dimension(nb,n),intent(hide,cache):: work
    integer intent(out):: info

end subroutine <prefix>tpqrt

subroutine <prefix>tpmqrt(side,trans,m,n,k,l,nb,v,ldv,t,ldt,a,lda,b,ldb,work,info)
    ! a,b,info = tpmqrt(side,trans,l,v,t,a,b,[overwrite_a=0,overwrite_b=0])
    !
    ! Multiplies a general matrix C by the orthogonal matrix Q defined by the
    ! elementary reflectors stored in the pentagonal matrix V and the upper
    ! triangular block reflectors in matrix T. L is the order of the trapezoidal
    ! part of matrix V. Matrix C consists of blocks A and B, and may be
    ! multiplied by Q, its transpose (for real matrices), or its adjoint (for
    ! complex matrices) from the left or right.

    callstatement (*f2py_func)(side,trans,&m,&n,&k,&l,&nb,v,&ldv,t,&ldt,a,&lda,b,&ldb,work,&info)
    callprotoargument char*,char*,F_INT*,F_INT*,F_INT*,F_INT*,F_INT*,<ctype>*,F_INT*,<ctype>*,F_INT*,<ctype>*,F_INT*,<ctype>*,F_INT*,<ctype>*,F_INT*

    character optional,intent(in),check(*side=='L'||*side=='R'):: side = 'L'
    character optional,intent(in),check(*trans=='N'||*trans==<'T','T','C','C'>):: trans = 'N'
    integer intent(hide),depend(b):: m = shape(b,0)
    integer intent(hide),depend(b):: n = shape(b,1)
    integer intent(hide),depend(t):: k = shape(t,1)
    integer intent(in),depend(k),check(k>=l&&l>=0):: l
    integer intent(hide),depend(k,t),check(k>=nb&&nb>=1):: nb = shape(t,0)
    <ftype> dimension((side[0]=='L'?m:n),k),intent(in):: v
    integer intent(hide),depend(v):: ldv = MAX(1,shape(v,0))
    <ftype> dimension(nb,k),intent(in):: t
    integer intent(hide),depend(t):: ldt = MAX(1,shape(t,0))
    <ftype> dimension((side[0]=='L'?k:m),(side[0]=='L'?n:k)),intent(in,out,copy):: a
    integer intent(hide),depend(a):: lda = MAX(1,shape(a,0))
    <ftype> dimension(m,n),intent(in,out,copy):: b
    integer intent(hide),depend(b):: ldb = MAX(1,shape(b,0))
    <ftype> dimension((side[0]=='L'?n:m)*nb),intent(hide,cache):: work
    integer intent(out):: info

end subroutine <prefix>tpmqrt

subroutine <prefix><or,or,un,un>mrz(side,trans,m,n,k,l,a,lda,nt,tau,c,ldc,work,lwork,info)
    !
    ! ?OR/UNMRZ overwrites the general complex M-by-N matrix C with
    !
    !                 SIDE = 'L'     SIDE = 'R'
    ! TRANS = 'N':      Q * C          C * Q
    ! TRANS = 'C':      Q**H * C       C * Q**H
    !
    ! where Q is a complex unitary matrix defined as the product of k
    ! elementary reflectors
    !
    !       Q = H(1) H(2) . . . H(k)
    !
    ! as returned by ?TZRZF. Q is of order M if SIDE = 'L' and of order N
    ! if SIDE = 'R'.
    !
    callstatement (*f2py_func)(side,trans,&m,&n,&k,&l,a,&lda,tau,c,&ldc,work,&lwork,&info)
    callprotoargument char*,char*,F_INT*,F_INT*,F_INT*,F_INT*,<ctype>*,F_INT*,<ctype>*,<ctype>*,F_INT*,<ctype>*,F_INT*,F_INT*

    character optional,intent(in),check(*side=='L'||*side=='R'):: side = 'L'
    character optional,intent(in),check(*trans=='N'||*trans==<'T','T','C','C'>):: trans = 'N'
    integer intent(hide),depend(c),check(m>=0):: m=shape(c,0)
    integer intent(hide),depend(c),check(n>=0):: n=shape(c,1)
    integer intent(hide),depend(a):: k=shape(a,0)
    integer intent(hide),depend(a):: l=shape(a,1)-shape(a,0)
    <ftype> dimension(k,nt),intent(in),check(shape(a,1)>=shape(a,0)):: a
    integer intent(hide),depend(a,side,n,m),check((*side=='L'?m:n)==nt):: nt=shape(a,1)
    integer intent(hide),depend(a):: lda=MAX(shape(a,0),1)
    <ftype> dimension(k),depend(k),check(rank(tau)==1),intent(in):: tau
    <ftype> dimension(m,n),intent(in,out,copy,out=cq):: c
    integer intent(hide),depend(c):: ldc = MAX(shape(c,0),1)
    <ftype> dimension(lwork),depend(lwork),intent(hide,cache):: work
    integer optional,intent(in),depend(side,m,n),check(lwork>=(*side=='L'?n:m)||lwork==-1):: lwork=MAX((side[0]=='L'?n:m),1)
    integer intent(out):: info

end subroutine <prefix><or,or,un,un>mrz

subroutine <prefix><or,or,un,un>mrz_lwork(side,trans,m,n,k,l,a,lda,tau,c,ldc,work,lwork,info)
    !
    ! ?OR/UNMRZ overwrites the general complex M-by-N matrix C with
    !
    !                 SIDE = 'L'     SIDE = 'R'
    ! TRANS = 'N':      Q * C          C * Q
    ! TRANS = 'C':      Q**H * C       C * Q**H
    !
    ! where Q is a complex unitary matrix defined as the product of k
    ! elementary reflectors
    !
    !       Q = H(1) H(2) . . . H(k)
    !
    ! as returned by ?TZRZF. Q is of order M if SIDE = 'L' and of order N
    ! if SIDE = 'R'.
    !
    fortranname <prefix><or,or,un,un>mrz
    callstatement (*f2py_func)(side,trans,&m,&n,&k,&l,&a,&lda,&tau,&c,&ldc,&work,&lwork,&info)
    callprotoargument char*,char*,F_INT*,F_INT*,F_INT*,F_INT*,<ctype>*,F_INT*,<ctype>*,<ctype>*,F_INT*,<ctype>*,F_INT*,F_INT*

    character optional,intent(in),check(*side=='L'||*side=='R'):: side = 'L'
    character optional,intent(in),check(*trans=='N'||*trans==<'T','T','C','C'>):: trans = 'N'
    integer intent(in):: m
    integer intent(in):: n
    integer intent(hide),depend(side,m,n):: k=(*side=='L'?m:n)
    integer intent(hide):: l
    <ftype> intent(hide):: a
    integer intent(hide),depend(k):: lda=k
    <ftype> intent(hide):: c
    integer intent(hide),depend(m):: ldc=m
    <ftype> intent(hide):: tau
    <ftype> intent(out):: work
    integer intent(hide):: lwork=-1
    integer intent(out):: info

end subroutine <prefix><or,or,un,un>mrz_lwork

subroutine <prefix2>orgrq(m,n,k,a,tau,work,lwork,info)
    ! q,work,info = orgrq(a,lwork=3*n,overwrite_a=0)
    ! Generates an M-by-N real matrix Q with orthonormal columns,
    ! which is defined as the first N columns of a product of K elementary
    ! reflectors of order M (e.g. output of gerqf)

    threadsafe
    callstatement (*f2py_func)(&m,&n,&k,a,&m,tau,work,&lwork,&info)
    callprotoargument F_INT*,F_INT*,F_INT*,<ctype2>*,F_INT*,<ctype2>*,<ctype2>*,F_INT*,F_INT*

    integer intent(hide),depend(a):: m = shape(a,0)
    integer intent(hide),depend(a):: n = shape(a,1)
    integer intent(hide),depend(tau):: k = shape(tau,0)
    <ftype2> dimension(m,n),intent(in,out,copy,out=q) :: a
    <ftype2> dimension(k),intent(in) :: tau

    integer optional,intent(in),depend(m),check(lwork>=m||lwork==-1) :: lwork=max(3*m,1)
    <ftype2> dimension(MAX(lwork,1)),intent(out),depend(lwork) :: work
    integer intent(out) :: info

end subroutine <prefix2>orgrq

subroutine <prefix2c>ungrq(m,n,k,a,tau,work,lwork,info)
    ! q,work,info = ungrq(a,lwork=3*n,overwrite_a=0)
    ! Generates an M-by-N complex matrix Q with unitary columns,
    ! which is defined as the first N columns of a product of K elementary
    ! reflectors of order M (e.g. output of gerqf)

    threadsafe
    callstatement (*f2py_func)(&m,&n,&k,a,&m,tau,work,&lwork,&info)
    callprotoargument F_INT*,F_INT*,F_INT*,<ctype2c>*,F_INT*,<ctype2c>*,<ctype2c>*,F_INT*,F_INT*

    integer intent(hide),depend(a):: m = shape(a,0)
    integer intent(hide),depend(a):: n = shape(a,1)
    integer intent(hide),depend(tau):: k = shape(tau,0)
    <ftype2c> dimension(m,n),intent(in,out,copy,out=q) :: a
    <ftype2c> dimension(k),intent(in) :: tau

    integer optional,intent(in),depend(m),check(lwork>=m||lwork==-1) :: lwork=max(3*m,1)
    <ftype2c> dimension(MAX(lwork,1)),intent(out),depend(lwork) :: work
    integer intent(out) :: info

end subroutine <prefix2c>ungrq

subroutine <prefix>trtri(n,c,info,lower,unitdiag)

    ! inv_c,info = trtri(c,lower=0,unitdiag=1,overwrite_c=0)
    ! Compute C inverse C^-1 where
    ! C = U if lower = 0
    ! C = L if lower = 1
    ! C is non-unit triangular matrix if unitdiag = 0
    ! C is unit triangular matrix if unitdiag = 1

    callstatement (*f2py_func)((lower?"L":"U"),(unitdiag?"U":"N"),&n,c,&n,&info)
    callprotoargument char*,char*,F_INT*,<ctype>*,F_INT*,F_INT*

    integer optional,intent(in),check(lower==0||lower==1) :: lower = 0
    integer optional,intent(in),check(unitdiag==0||unitdiag==1) :: unitdiag = 0

    integer depend(c),intent(hide):: n = shape(c,0)
    <ftype> dimension(n,n),intent(in,out,copy,out=inv_c) :: c
    check(shape(c,0)==shape(c,1)) :: c
    integer intent(out) :: info

end subroutine <prefix>trtri

subroutine <prefix>trsyl(trana, tranb, isgn, m, n, a, lda, b, ldb, c, ldc, scale, info)
    ! x,scale,info = trsyl(trana='N', tranb='N', isgn, a, b, c)
    !
    ! Solves the real Sylvester matrix equation:
    !
    !    op(A)*X + X*op(B) = scale*C or op(A)*X - X*op(B) = scale*C
    !
    ! where A and B are both quasi-triangular matrices.  A and B must be in
    ! Schur canonical form.  op(A) and op(B) are specified via trana and tranb
    ! respectively, and may take the forms 'N' (no transpose), 'T' (transpose),
    ! or 'C' (conjugate transpose, where applicable) to indicate the operation
    ! to be performed.  The value of isgn (1 or -1) specifies the sign of the
    ! X*op(B) term in the equation.
    !
    ! Upon exit, x contains the solution, scale represents scale factor, set
    ! <= 1 to avoid overflow in the solution, and info contains the exit
    ! status:
    !
    !      0: success
    !      < 0: if info = -i, the i-th argument had an illegal value
    !      1: A and B have common or very close eigenvalues; perturbed values
    !         were used to solve the equation

    callstatement (*f2py_func)(trana,tranb,&isgn,&m,&n,a,&lda,b,&ldb,c,&ldc,&scale,&info)
    callprotoargument char*,char*,F_INT*,F_INT*,F_INT*,<ctype>*,F_INT*,<ctype>*,F_INT*,<ctype>*,F_INT*,<ctypereal>*,F_INT*

    character optional,intent(in),check(*trana=='N'||*trana=='T'||*trana=='C'):: trana='N'
    character optional,intent(in),check(*tranb=='N'||*tranb=='T'||*tranb=='C'):: tranb='N'

    integer optional,intent(in),check(isgn==1||isgn==-1)::isgn=1

    integer depend(a),intent(hide):: m = shape(a,0)
    integer depend(b),intent(hide):: n = shape(b,0)

    <ftype> dimension(m,m),intent(in) :: a
    check(shape(a,0)==shape(a,1)) :: a
    integer depend(a),intent(hide):: lda = shape(a,0)

    <ftype> dimension(n,n),intent(in) :: b
    check(shape(b,0)==shape(b,1)) :: b
    integer depend(b),intent(hide):: ldb = shape(b,0)

    <ftype> dimension(m,n),intent(in,out,copy,out=x) :: c
    integer depend(c),intent(hide):: ldc = shape(c,0)

    <ftypereal> intent(out) :: scale

    integer intent(out) :: info

end subroutine <prefix>trsyl

subroutine <prefix2c>hbevd(ab,compute_v,lower,n,ldab,kd,w,z,ldz,work,lwork,rwork,lrwork,iwork,liwork,info)
    ! in :Band:zubevd.f

    callstatement (*f2py_func)((compute_v?"V":"N"),(lower?"L":"U"),&n,&kd,ab,&ldab,w,z,&ldz,work,&lwork,rwork,&lrwork,iwork,&liwork,&info)
    callprotoargument char*,char*,F_INT*,F_INT*,<ctype2c>*,F_INT*,<ctype2>*,<ctype2c>*,F_INT*,<ctype2c>*,F_INT*,<ctype2>*,F_INT*,F_INT*,F_INT*,F_INT*

    ! Remark: if ab is fortran contiguous on input
    !         and overwrite_ab=1  ab will be overwritten.
    <ftype2c> dimension(ldab,n), intent(in, overwrite) :: ab

    integer optional,intent(in):: compute_v = 1
    check( compute_v==1||compute_v==0) compute_v
    integer optional,intent(in),check(lower==0||lower==1) :: lower = 0

    integer optional,check(shape(ab,0)==ldab),depend(ab) :: ldab=shape(ab,0)
    integer intent(hide),depend(ab) :: n=shape(ab,1)
    ! case n=0 is omitted in calculaton of lwork, lrwork, liwork
    ! so we forbid it
    check( n>0 ) n
    integer intent(hide),depend(ab) :: kd=shape(ab,0)-1

    <ftype2> dimension(n),intent(out),depend(n) :: w

    ! For compute_v=1 z is used and contains the eigenvectors
    integer intent(hide),depend(n) :: ldz=(compute_v?n:1)
    <ftype2c> dimension(ldz,ldz),intent(out),depend(ldz) :: z

    integer intent(hide),depend(n) :: lwork=max((compute_v?2*n*n:n),1)
    <ftype2c> dimension(lwork),intent(hide),depend(lwork) :: work
    integer intent(out)::info

    integer optional, check(lrwork>=(compute_v?1+5*n+2*n*n:n)),depend(n) :: lrwork=(compute_v?1+5*n+2*n*n:n)

    <ftype2> intent(hide),dimension(lrwork),depend(lrwork) :: rwork

    ! documentation says liwork >=2+5*n, but that crashes, +1 helps
    integer optional, check(liwork>=(compute_v?3+5*n:1)),depend(n) :: liwork=(compute_v?3+5*n:1)
    integer intent(hide),dimension(liwork),depend(liwork) :: iwork

end subroutine <prefix2c>hbevd

subroutine <prefix2c>hbevx(ab,ldab,compute_v,range,lower,n,kd,q,ldq,vl,vu,il,iu,abstol,w,z,m,mmax,ldz,work,rwork,iwork,ifail,info) ! in :Band:dsbevx.f

    callstatement (*f2py_func)((compute_v?"V":"N"),(range>0?(range==1?"V":"I"):"A"),(lower?"L":"U"),&n,&kd,ab,&ldab,q,&ldq,&vl,&vu,&il,&iu,&abstol,&m,w,z,&ldz,work,rwork,iwork,ifail,&info)
    callprotoargument char*,char*,char*,F_INT*,F_INT*,<ctype2c>*,F_INT*,<ctype2c>*,F_INT*,<ctype2>*,<ctype2>*,F_INT*,F_INT*,<ctype2>*,F_INT*,<ctype2>*,<ctype2c>*,F_INT*,<ctype2c>*,<ctype2>*,F_INT*,F_INT*,F_INT*

    integer optional,intent(in):: compute_v = 1
    check(compute_v==1||compute_v==0) compute_v
    integer optional,intent(in),check(lower==0||lower==1) :: lower = 0

    integer optional,check(shape(ab,0)==ldab),depend(ab) :: ldab=shape(ab,0)
    integer intent(hide),depend(ab) :: n=shape(ab,1)
    integer intent(hide),depend(ab) :: kd=shape(ab,0)-1

    integer optional,intent(in):: range = 0
    check(range==2||range==1||range==0) range

    ! Remark: if ab is fortran contiguous on input
    !         and overwrite_ab=1  ab will be overwritten.
    <ftype2c> dimension(ldab,n),intent(in, overwrite) :: ab

    ! FIXME: do we need to make q available for outside usage ???
    !        If so: how to make this optional
    !*  Q       (output) DOUBLE PRECISION array, dimension (LDQ, N)
    !*          If JOBZ = 'V', the N-by-N orthogonal matrix used in the
    !*                         reduction to tridiagonal form.
    !*          If JOBZ = 'N', the array Q is not referenced.
    integer intent(hide),depend(n,compute_v) :: ldq=(compute_v?n:1)
    <ftype2c> dimension(ldq,ldq),intent(hide),depend(ldq) :: q

    <ftype2> :: vl
    <ftype2> :: vu
    integer,check((il\>=1 && il\<=n)),depend(n) :: il
    integer,check((iu\>=1 && iu\<=n && iu\>=il)),depend(n,il) :: iu

    ! Remark, we don't use python indexing here, because
    !  if someone uses ?sbevx directly,
    !  he should expect Fortran style indexing.
    !integer,check((il\>=0 && il\<n)),depend(n) :: il+1
    !integer,check((iu\>=0 && iu\<n && iu\>=il)),depend(n,il) :: iu+1

    ! Remark:
    ! Eigenvalues will be computed most accurately when ABSTOL is
    ! set to twice the underflow threshold 2*DLAMCH('S'), not zero.
    !
    ! The easiest is to wrap DLAMCH (done below)
    ! and let the user provide the value.
    <ftype2> optional,intent(in):: abstol=0.0

    <ftype2> dimension(n),intent(out),depend(n) :: w

    <ftype2c> dimension(ldz,mmax),depend(ldz,mmax),intent(out) :: z
    integer intent(hide),depend(n,compute_v) :: ldz=(compute_v?n:1)

    ! We use the mmax parameter to fix the size of z
    ! (only if eigenvalues are requested)
    ! Otherwise we would allocate a (possibly) huge
    ! region of memory for the eigenvectors, even
    ! in cases where only a few are requested.
    ! If RANGE = 'V' (range=1) we a priori don't know the
    ! number of eigenvalues in the interval in advance.
    ! As default we use the maximum value
    ! but the user should use an appropriate mmax.
    integer intent(in),depend(n,iu,il,compute_v,range) :: mmax=(compute_v?(range==2?(iu-il+1):n):1)
    integer intent(out) :: m

    <ftype2c> dimension(n),depend(n),intent(hide) :: work
    <ftype2> dimension(7*n),depend(n),intent(hide) :: rwork
    integer dimension(5*n),depend(n),intent(hide) :: iwork
    integer dimension((compute_v?n:1)),depend(n,compute_v),intent(out) :: ifail
    integer intent(out):: info

end subroutine <prefix2c>hbevx

subroutine <prefix>gglse(m,n,p,a,lda,b,ldb,c,d,x,work,lwork,info)
    ! Solves the linear equality-constrained least squares (LSE)
    ! problem:
    !
    !         minimize || c - A*x ||_2   subject to   B*x = d
    !
    ! where A is an M-by-N matrix, B is a P-by-N matrix, c is a given
    ! M-vector, and d is a given P-vector. It is assumed that
    ! P <= N <= M+P, and
    !
    !          rank(B) = P and  rank( (A) ) = N.
    !                               ( (B) )
    !
    ! These conditions ensure that the LSE problem has a unique solution,
    ! which is obtained using a generalized RQ factorization of the
    ! matrices (B, A) given by
    !
    !    B = (0 R)*Q,   A = Z*T*Q.

    callstatement (*f2py_func)(&m,&n,&p,a,&lda,b,&ldb,c,d,x,work,&lwork,&info)
    callprotoargument F_INT*,F_INT*,F_INT*,<ctype>*,F_INT*,<ctype>*,F_INT*,<ctype>*,<ctype>*,<ctype>*,<ctype>*,F_INT*,F_INT*

    integer intent(hide),depend(a),check(m>=0) :: m = shape(a,0)
    integer intent(hide),depend(a),check(n>=0) :: n = shape(a,1)
    integer intent(out) :: info

    <ftype> dimension(m,n),intent(in,out,copy,out=t) :: a
    integer intent(hide),depend(a) :: lda = MAX(shape(a,0),1)
    <ftype> dimension(p,n),depend(n),intent(in,out,copy,out=r) :: b
    integer intent(hide),depend(b) :: ldb = MAX(shape(b,0),1)
    integer intent(hide),depend(b,m,n),check((p>=n-m)&&(p>=0)) :: p = shape(b,0)

    <ftype> dimension(m),depend(m),intent(in,out,copy,out=res) :: c
    <ftype> dimension(p),depend(p),intent(in,copy) :: d
    <ftype> dimension(n),depend(n),intent(out) :: x

    integer optional,intent(in),depend(p,m,n),check((lwork==-1)||(lwork>=1)) :: lwork = max(m+n+p,1)
    <ftype> intent(hide),dimension(lwork),depend(lwork) :: work

end subroutine <prefix>gglse


subroutine <prefix>gglse_lwork(m,n,p,a,lda,b,ldb,c,d,x,work,lwork,info)
    !
    ! lwork routine for ?gglse
    !
    fortranname <prefix>gglse
    callstatement (*f2py_func)(&m,&n,&p,&a,&lda,&b,&ldb,&c,&d,&x,&work,&lwork,&info)
    callprotoargument F_INT*,F_INT*,F_INT*,<ctype>*,F_INT*,<ctype>*,F_INT*,<ctype>*,<ctype>*,<ctype>*,<ctype>*,F_INT*,F_INT*

    integer intent(in),check(m>=0) :: m
    integer intent(in),check(n>=0) :: n
    integer intent(in),depend(m,n),check((p>=n-m)&&(p>=0)&&p<=n) :: p
    integer intent(out) :: info
    <ftype> intent(out) :: work

    <ftype> intent(hide) :: a
    integer intent(hide),depend(m) :: lda = max(1,m)
    <ftype> intent(hide) :: b
    integer intent(hide),depend(p) :: ldb = max(1,p)
    <ftype> intent(hide) :: c
    <ftype> intent(hide) :: d
    <ftype> intent(hide) :: x
    integer intent(hide) :: lwork = -1

end subroutine <prefix>gglse_lwork

subroutine <prefix>ppcon(lower,n,ap,anorm,rcond,work,irwork,info,L)
    ! ?PPCON estimates the reciprocal of the condition number (in the
    ! 1-norm) of a symmetric/Hermitian positive definite packed matrix using
    ! the Cholesky factorization A = U**T*U or A = L*L**T computed by
    ! DPPTRF.
    !
    ! An estimate is obtained for norm(inv(A)), and the reciprocal of the
    ! condition number is computed as RCOND = 1 / (ANORM * norm(inv(A))).
    threadsafe
    callstatement (*f2py_func)((lower?"L":"U"),&n,ap,&anorm,&rcond,work,irwork,&info)
    callprotoargument char*,F_INT*,<ctype>*,<ctypereal>*,<ctypereal>*,<ctype>*,<F_INT,F_INT,float,double>*,F_INT*

    integer optional,intent(in),check(lower==0||lower==1) :: lower = 0
    integer intent(in),check(n>=0) :: n
    <ftype> dimension(L),intent(in) :: ap
    integer intent(hide),depend(ap,n),check(L>=(n*(n+1)/2)) :: L = len(ap)
    <ftypereal> intent(in):: anorm
    <ftypereal> intent(out):: rcond
    <ftype> depend(n),dimension(<3*n,3*n,2*n,2*n>),intent(hide,cache):: work
    <integer,integer,real, double precision> dimension(n), intent(hide,cache),depend(n) :: irwork
    integer intent(out):: info

end subroutine <prefix>ppcon

subroutine <prefix>ppsv(lower,n,nrhs,ap,b,ldb,info,L)
    ! DPPSV computes the solution to a real system of linear equations
    !    A * X = B,
    ! where A is an N-by-N symmetric positive definite matrix stored in
    ! packed format and X and B are N-by-NRHS matrices.
    !
    ! The Cholesky decomposition is used to factor A as
    !    A = U**T* U,  if UPLO = 'U', or
    !    A = L * L**T,  if UPLO = 'L',
    ! where U is an upper triangular matrix and L is a lower triangular
    ! matrix.  The factored form of A is then used to solve the system of
    ! equations A * X = B.
    threadsafe
    callstatement (*f2py_func)((lower?"L":"U"),&n,&nrhs,ap,b,&ldb,&info)
    callprotoargument char*,F_INT*,F_INT*,<ctype>*,<ctype>*,F_INT*,F_INT*

    integer optional,intent(in),check(lower==0||lower==1) :: lower = 0
    integer intent(in),check(n>=0) :: n
    integer intent(hide),depend(b) :: ldb = max(1, shape(b,0))
    integer intent(hide),depend(b) :: nrhs = shape(b,1)
    <ftype> dimension(L),intent(in) :: ap
    integer intent(hide),depend(ap,n),check(L>=(n*(n+1)/2)) :: L = len(ap)
    <ftype> dimension(ldb,nrhs),intent(in,out,copy,out=x) :: b
    integer intent(out) :: info

end subroutine <prefix>ppsv

subroutine <prefix>pptrf(lower,n,ap,info,L)
    ! ?PPTRF computes the Cholesky factorization of a symmetric/hermitian
    ! positive definite matrix A stored in packed format.
    !
    ! The factorization has the form
    !    A = U**T * U,  if UPLO = 'U', or
    !    A = L  * L**T,  if UPLO = 'L',
    ! where U is an upper triangular matrix and L is lower triangular.
    threadsafe
    callstatement (*f2py_func)((lower?"L":"U"),&n,ap,&info)
    callprotoargument char*,F_INT*,<ctype>*,F_INT*

    integer optional,intent(in),check(lower==0||lower==1) :: lower = 0
    integer intent(in),check(n>=0) :: n
    <ftype> dimension(L),intent(in,out,copy,out=ul) :: ap
    integer intent(hide),depend(ap,n),check(L>=(n*(n+1)/2)) :: L = len(ap)
    integer intent(out) :: info

end subroutine<prefix>pptrf

subroutine <prefix>pptri(lower,n,ap,info,L)
    ! ?PPTRI computes the inverse of a symmetric/Hermitian positive definite
    ! matrix A using the Cholesky factorization A = U**T*U or A = L*L**T
    ! computed by ?PPTRF.
    threadsafe
    callstatement (*f2py_func)((lower?"L":"U"),&n,ap,&info)
    callprotoargument char*,F_INT*,<ctype>*,F_INT*

    integer optional,intent(in),check(lower==0||lower==1) :: lower = 0
    integer intent(in),check(n>=0) :: n
    <ftype> dimension(L),intent(in,out,copy,out=uli) :: ap
    integer intent(hide),depend(ap,n),check(L>=(n*(n+1)/2)) :: L = len(ap)
    integer intent(out) :: info

end subroutine<prefix>pptri

subroutine <prefix>pptrs(lower,n,nrhs,ap,b,ldb,info,L)
    ! DPPTRS solves a system of linear equations A*X = B with a symmetric
    ! positive definite matrix A in packed storage using the Cholesky
    ! factorization A = U**T*U or A = L*L**T computed by DPPTRF.
    threadsafe
    callstatement (*f2py_func)((lower?"L":"U"),&n,&nrhs,ap,b,&ldb,&info)
    callprotoargument char*,F_INT*,F_INT*,<ctype>*,<ctype>*,F_INT*,F_INT*

    integer optional,intent(in),check(lower==0||lower==1) :: lower = 0
    integer intent(in),check(n>=0) :: n
    integer intent(hide),depend(b) :: ldb = max(1, shape(b,0))
    integer intent(hide),depend(b) :: nrhs = shape(b,1)
    <ftype> dimension(L),intent(in) :: ap
    integer intent(hide),depend(ap,n),check(L>=(n*(n+1)/2)) :: L = len(ap)
    <ftype> dimension(ldb,nrhs),intent(in,out,copy,out=x) :: b
    integer intent(out) :: info

end subroutine <prefix>pptrs

subroutine <prefix2>sbev(ab,compute_v,lower,n,ldab,kd,w,z,ldz,work,info)
    ! in :Band:dsbev.f
    ! principally <s,d>sbevd does the same, and are recommended for use.
    ! (see man dsbevd)

    callstatement (*f2py_func)((compute_v?"V":"N"),(lower?"L":"U"),&n,&kd,ab,&ldab,w,z,&ldz,work,&info)

    callprotoargument char*,char*,F_INT*,F_INT*,<ctype2>*,F_INT*,<ctype2>*,<ctype2>*,F_INT*,<ctype2>*,F_INT*

    ! Remark: if ab is fortran contiguous on input
    !         and overwrite_ab=1  ab will be overwritten.
    <ftype2> dimension(ldab,n), intent(in,overwrite) :: ab

    integer optional,intent(in):: compute_v = 1
    check(compute_v==1||compute_v==0) compute_v
    integer optional,intent(in),check(lower==0||lower==1) :: lower = 0

    integer optional,check(shape(ab,0)==ldab),depend(ab) :: ldab=shape(ab,0)
    integer intent(hide),depend(ab) :: n=shape(ab,1)
    integer intent(hide),depend(ab) :: kd=shape(ab,0)-1

    <ftype2> dimension(n),intent(out),depend(n) :: w

    ! For compute_v=1 z is used and contains the eigenvectors
    integer intent(hide),depend(n) :: ldz=(compute_v?n:1)
    <ftype2> dimension(ldz,ldz),intent(out),depend(ldz) :: z

    <ftype2> dimension(MAX(1,3*n-1)),intent(hide),depend(n) :: work
    integer intent(out)::info

end subroutine <prefix2>sbev

subroutine <prefix2>sbevd(ab,compute_v,lower,n,ldab,kd,w,z,ldz,work,lwork,iwork,liwork,info)
    ! in :Band:dsbevd.f
    callstatement (*f2py_func)((compute_v?"V":"N"),(lower?"L":"U"),&n,&kd,ab,&ldab,w,z,&ldz,work,&lwork,iwork,&liwork,&info)
    callprotoargument char*,char*,F_INT*,F_INT*,<ctype2>*,F_INT*,<ctype2>*,<ctype2>*,F_INT*,<ctype2>*,F_INT*,F_INT*,F_INT*,F_INT*

    ! Remark: if ab is fortran contiguous on input
    !         and overwrite_ab=1  ab will be overwritten.
    <ftype2> dimension(ldab,n), intent(in, overwrite) :: ab

    integer optional,intent(in):: compute_v = 1
    check( compute_v==1||compute_v==0) compute_v
    integer optional,intent(in),check(lower==0||lower==1) :: lower = 0

    integer optional,check(shape(ab,0)==ldab),depend(ab) :: ldab=shape(ab,0)
    integer intent(hide),depend(ab) :: n=shape(ab,1)
    integer intent(hide),depend(ab) :: kd=shape(ab,0)-1

    <ftype2> dimension(n),intent(out),depend(n) :: w
    <ftype2> dimension(ldz,ldz),intent(out),depend(ldz) :: z

    ! For compute_v=1 z is used and contains the eigenvectors
    integer intent(hide),depend(n) :: ldz=(compute_v?n:1)
    <ftype2> dimension(ldz,ldz),depend(ldz) :: z

    integer intent(hide),depend(n) :: lwork=max((compute_v?1+5*n+2*n*n:2*n),1)
    <ftype2> dimension(lwork),intent(hide),depend(lwork) :: work
    integer intent(out)::info

    integer optional,check(liwork>=(compute_v?3+5*n:1)),depend(n) :: liwork=(compute_v?3+5*n:1)
    integer intent(hide),dimension(liwork),depend(liwork) :: iwork

end subroutine <prefix2>sbevd

subroutine <prefix2>sbevx(ab,ldab,compute_v,range,lower,n,kd,q,ldq,vl,vu,il,iu,abstol,w,z,m,mmax,ldz,work,iwork,ifail,info) ! in :Band:dsbevx.f

    callstatement (*f2py_func)((compute_v?"V":"N"),(range>0?(range==1?"V":"I"):"A"),(lower?"L":"U"),&n,&kd,ab,&ldab,q,&ldq,&vl,&vu,&il,&iu,&abstol,&m,w,z,&ldz,work,iwork,ifail,&info)
    callprotoargument char*,char*,char*,F_INT*,F_INT*,<ctype2>*,F_INT*,<ctype2>*,F_INT*,<ctype2>*,<ctype2>*,F_INT*,F_INT*,<ctype2>*,F_INT*,<ctype2>*,<ctype2>*,F_INT*,<ctype2>*, F_INT*,F_INT*,F_INT*

    integer optional,intent(in):: compute_v = 1
    check(compute_v==1||compute_v==0) compute_v
    integer optional,intent(in),check(lower==0||lower==1) :: lower = 0

    integer optional,check(shape(ab,0)==ldab),depend(ab) :: ldab=shape(ab,0)
    integer intent(hide),depend(ab) :: n=shape(ab,1)
    integer intent(hide),depend(ab) :: kd=shape(ab,0)-1

    integer optional,intent(in):: range = 0
    check(range==2||range==1||range==0) range


    ! Remark: if ab is fortran contiguous on input
    !         and overwrite_ab=1  ab will be overwritten.
    <ftype2> dimension(ldab,n),intent(in, overwrite) :: ab


    ! FIXME: do we need to make q available for outside usage ???
    !        If so: how to make this optional
    !*  Q       (output) DOUBLE PRECISION array, dimension (LDQ, N)
    !*          If JOBZ = 'V', the N-by-N orthogonal matrix used in the
    !*                         reduction to tridiagonal form.
    !*          If JOBZ = 'N', the array Q is not referenced.
    integer intent(hide),depend(n,compute_v) :: ldq=(compute_v?n:1)
    <ftype2> dimension(ldq,ldq),intent(hide),depend(ldq) :: q


    <ftype2> :: vl
    <ftype2> :: vu
    integer,check((il\>=1 && il\<=n)),depend(n) :: il
    integer,check((iu\>=1 && iu\<=n && iu\>=il)),depend(n,il) :: iu

    ! Remark, we don't use python indexing here, because
    !  if someone uses ?sbevx directly,
    !  he should expect Fortran style indexing.
    !integer,check((il\>=0 && il\<n)),depend(n) :: il+1
    !integer,check((iu\>=0 && iu\<n && iu\>=il)),depend(n,il) :: iu+1

    ! Remark:
    ! Eigenvalues will be computed most accurately when ABSTOL is
    ! set to twice the underflow threshold 2*DLAMCH('S'), not zero.
    !
    ! The easiest is to wrap DLAMCH (done below)
    ! and let the user provide the value.
    <ftype2> optional,intent(in):: abstol=0.0

    <ftype2> dimension(n),intent(out),depend(n) :: w

    <ftype2> dimension(ldz,mmax),depend(ldz,mmax),intent(out) :: z
    integer intent(hide),depend(n,compute_v) :: ldz=(compute_v?n:1)

    ! We use the mmax parameter to fix the size of z
    ! (only if eigenvalues are requested)
    ! Otherwise we would allocate a (possibly) huge
    ! region of memory for the eigenvectors, even
    ! in cases where only a few are requested.
    ! If RANGE = 'V' (range=1) we a priori don't know the
    ! number of eigenvalues in the interval in advance.
    ! As default we use the maximum value
    ! but the user should use an appropriate mmax.
    integer intent(in),depend(n,iu,il,compute_v,range) :: mmax=(compute_v?(range==2?(iu-il+1):n):1)
    integer intent(out) :: m

    <ftype2> dimension(7*n),depend(n),intent(hide) :: work
    integer dimension(5*n),depend(n),intent(hide) :: iwork
    integer dimension((compute_v?n:1)),depend(n,compute_v),intent(out) :: ifail
    integer intent(out):: info

end subroutine <prefix2>sbevx

subroutine <prefix2>stebz(d,e,range,vl,vu,il,iu,tol,order,n,work,iwork,m,nsplit,w,iblock,isplit,info)
    ! computes all or selected eigenvalues of a real, symmetric tridiagonal
    ! matrix.

    callstatement (*f2py_func)((range>0?(range==1?"V":"I"):"A"),order,&n,&vl,&vu,&il,&iu,&tol,d,e,&m,&nsplit,w,iblock,isplit,work,iwork,&info)
    callprotoargument char*,char*,F_INT*,<ctype2>*,<ctype2>*,F_INT*,F_INT*,<ctype2>*,<ctype2>*,<ctype2>*,F_INT*,F_INT*,<ctype2>*,F_INT*,F_INT*,<ctype2>*,F_INT*,F_INT*

    <ftype2> dimension(n),intent(in) :: d
    <ftype2> dimension(n-1),depend(n),intent(in) :: e
    <ftype2> intent(in) :: vl
    <ftype2> intent(in) :: vu
    character intent(in) :: order
    integer intent(in) :: il
    integer intent(in) :: iu
    <ftype2> intent(in) :: tol
    integer intent(in) :: range
    integer depend(d),intent(hide),check(n>0) :: n = shape(d,0)
    <ftype2> dimension(4*n),depend(n),intent(hide) :: work
    integer dimension(3*n),depend(n),intent(hide) :: iwork
    integer intent(out) :: m
    integer intent(hide) :: nsplit
    <ftype2> dimension(n),depend(n),intent(out) :: w
    integer dimension(n),depend(n),intent(out) :: iblock
    integer dimension(n),depend(n),intent(out) :: isplit
    integer intent(out) :: info

end subroutine <prefix2>stebz

subroutine <prefix2>sterf(d,e,n,info)
    ! computes all eigenvalues of a real, symmetric tridiagonal matrix.

    callstatement (*f2py_func)(&n,d,e,&info)
    callprotoargument F_INT*,<ctype2>*,<ctype2>*,F_INT*

    <ftype2> dimension(n),intent(in,out,copy,out=vals) :: d
    <ftype2> dimension(n-1),depend(n),intent(in,copy) :: e
    integer depend(d),intent(hide) :: n = shape(d,0)
    integer intent(out) :: info

end subroutine <prefix2>sterf

subroutine <prefix2>stein(d,e,w,iblock,isplit,m,n,z,ldz,work,iwork,ifail,info)
    ! computes eigenvectors corresponding to eigenvalues of a real, symmetric
    ! tridiagonal matrix.

    callstatement (*f2py_func)(&n,d,e,&m,w,iblock,isplit,z,&ldz,work,iwork,ifail,&info)
    callprotoargument F_INT*,<ctype2>*,<ctype2>*,F_INT*,<ctype2>*,F_INT*,F_INT*,<ctype2>*,F_INT*,<ctype2>*,F_INT*,F_INT*,F_INT*

    <ftype2> dimension(n),intent(in) :: d
    <ftype2> dimension(n-1),depend(n),intent(in) :: e
    <ftype2> dimension(m),intent(in) :: w
    integer depend(w),intent(hide) :: m = shape(w,0)
    integer depend(d),intent(hide),check(n>0) :: n = shape(d,0)
    integer dimension(n),depend(n),intent(in) :: iblock
    integer dimension(n),depend(n),intent(in) :: isplit
    <ftype2> dimension(ldz,m),intent(out) :: z
    integer depend(n),intent(hide) :: ldz = n
    <ftype2> dimension(5*n),intent(hide) :: work
    integer dimension(n),intent(hide) :: iwork
    integer dimension(m),depend(m),intent(hide) :: ifail
    integer intent(out) :: info

end subroutine <prefix2>stein

subroutine <prefix2>stemr(d,e,range,vl,vu,il,iu,compute_v,n,m,w,z,ldz,nzc,isuppz,tryrac,work,lwork,iwork,liwork,info)
    ! computes all eigenvalues of a real, symmetric tridiagonal matrix.

    callstatement (*f2py_func)((compute_v?"V":"N"),(range>0?(range==1?"V":"I"):"A"),&n,d,e,&vl,&vu,&il,&iu,&m,w,z,&ldz,&nzc,isuppz,&tryrac,work,&lwork,iwork,&liwork,&info)
    callprotoargument char*,char*,F_INT*,<ctype2>*,<ctype2>*,<ctype2>*,<ctype2>*,F_INT*,F_INT*,F_INT*,<ctype2>*,<ctype2>*,F_INT*,F_INT*,F_INT*,F_INT*,<ctype2>*,F_INT*,F_INT*,F_INT*,F_INT*

    <ftype2> dimension(n),intent(in,copy) :: d
    <ftype2> dimension(n),intent(in) :: e
    integer intent(in) :: range
    <ftype2> intent(in) :: vl
    <ftype2> intent(in) :: vu
    integer intent(in) :: il
    integer intent(in) :: iu
    integer optional,intent(in) :: compute_v = 1
    integer intent(hide),depend(d),check(n>0) :: n = shape(d,0)
    integer intent(out) :: m
    <ftype2> dimension(n),depend(n),intent(out) :: w
    <ftype2> dimension(n,n),depend(n),intent(out) :: z
    integer depend(n),intent(hide) :: ldz = (compute_v?n:1)  ! could be made more efficient for index queries
    integer depend(n),intent(hide) :: nzc = n  ! can also be passed as -1 to do a query
    integer dimension((compute_v?2*n:1)),depend(n),intent(hide) :: isuppz
    integer intent(hide) :: tryrac = 1
    integer depend(n),optional,intent(in),check(lwork>=(compute_v?18*n:12*n)) :: lwork = max((compute_v?18*n:12*n),1)
    <ftype2> dimension(lwork),depend(lwork),intent(hide) :: work
    integer depend(n),optional,intent(in),check(liwork>=(compute_v?10*n:8*n)) :: liwork = (compute_v?10*n:8*n)
    integer dimension(liwork),depend(liwork),intent(hide) :: iwork
    integer intent(out) :: info

end subroutine <prefix2>stemr

subroutine <prefix2>stemr_lwork(d,e,range,vl,vu,il,iu,compute_v,n,m,w,z,ldz,nzc,isuppz,tryrac,work,lwork,iwork,liwork,info)
    ! LWORK=-1, LIWORK=-1 call for STEMR

    fortranname <prefix2c>stemr
    callstatement (*f2py_func)((compute_v?"V":"N"),(range>0?(range==1?"V":"I"):"A"),&n,d,e,&vl,&vu,&il,&iu,&m,w,z,&ldz,&nzc,isuppz,&tryrac,&work,&lwork,&iwork,&liwork,&info)
    callprotoargument char*,char*,F_INT*,<ctype2>*,<ctype2>*,<ctype2>*,<ctype2>*,F_INT*,F_INT*,F_INT*,<ctype2>*,<ctype2>*,F_INT*,F_INT*,F_INT*,F_INT*,<ctype2>*,F_INT*,F_INT*,F_INT*,F_INT*

    <ftype2> dimension(n),intent(in,copy) :: d
    <ftype2> dimension(n),intent(in,copy) :: e
    integer intent(in) :: range
    <ftype2> intent(in) :: vl
    <ftype2> intent(in) :: vu
    integer intent(in) :: il
    integer intent(in) :: iu
    integer optional,intent(in) :: compute_v = 1
    integer intent(hide),depend(d),check(n>0) :: n = shape(d,0)
    integer intent(hide) :: m
    <ftype2> dimension(n),depend(n),intent(hide) :: w
    <ftype2> dimension(n,n),depend(n),intent(hide) :: z
    integer depend(n),intent(hide) :: ldz = (compute_v?n:1)  ! could be made more efficient for index queries
    integer depend(n),intent(hide) :: nzc = n  ! can also be passed as -1 to do a query
    integer dimension((compute_v?2*n:1)),depend(n),intent(hide) :: isuppz
    integer intent(hide) :: tryrac = 1
    integer depend(n),intent(hide) :: lwork = -1
    <ftype2> intent(out) :: work
    integer intent(hide) :: liwork = -1
    integer intent(out) :: iwork
    integer intent(out) :: info
end subroutine <prefix2>stemr_lwork

subroutine <prefix2>stev(d,e,compute_v,n,z,ldz,work,info)
    ! computes all eigenvalues, and, optionally eigvectors of a real,
    ! symmetric tridiagonal matrix.

    callstatement (*f2py_func)((compute_v?"V":"N"),&n,d,e,z,&ldz,work,&info)
    callprotoargument char*,F_INT*,<ctype2>*,<ctype2>*,<ctype2>*,F_INT*,<ctype2>*,F_INT*

    integer optional,intent(in):: compute_v = 1
    <ftype2> dimension(n),intent(in,out,copy,out=vals) :: d
    integer depend(d),intent(hide),check(n>0) :: n = shape(d,0)
    <ftype2> depend(n),dimension(MAX(n-1,1)),intent(in,copy) :: e
    integer intent(hide),depend(n) :: ldz=(compute_v?n:1)
    <ftype2> dimension(ldz,(compute_v?n:1)),intent(out),depend(n,ldz) :: z
    <ftype2> dimension((compute_v?MAX(1,2*n-2):1)),depend(n),intent(hide) :: work
    integer intent(out) :: info

end subroutine <prefix2>stev

subroutine <prefix><s,s,h,h>frk(transr,uplo,trans,n,k,nt,ka,alpha,a,lda,beta,c)
    !
    ! (S/D)SFRK - (C/Z)HFRK performs one of the Sym/Hermitian rank--k operations
    !
    !    C := alpha*A*A**H + beta*C,  or C := alpha*A**H*A + beta*C
    !
    ! where alpha and beta are real scalars, C is an n--by--n Sym/Hermitian
    ! matrix and A is an n--by--k matrix in the first case and a k--by--n
    ! matrix in the second case.

    callstatement (*f2py_func)(transr,uplo,trans,&n,&k,&alpha,a,&lda,&beta,c)
    callprotoargument char*,char*,char*,F_INT*,F_INT*,<ctypereal>*,<ctype>*,F_INT*,<ctypereal>*,<ctype>*

    character optional,intent(in),check(*transr=='N'||*transr==<'T','T','C','C'>):: transr = 'N'
    character optional,intent(in),check(*uplo=='U'||*uplo=='L'):: uplo = 'U'
    character optional,intent(in),check(*trans=='N'||*trans==<'T','T','C','C'>):: trans = 'N'
    integer intent(in), check(n>=0):: n
    integer intent(in), check(k>=0):: k
    <ftypereal> intent(in):: alpha
    <ftypereal> intent(in):: beta
    <ftype> dimension(lda,ka),intent(in):: a
    integer intent(hide),depend(a,trans,n,k),check(ka==(*trans=='N'?k:n)):: ka=shape(a,1)
    integer intent(hide),depend(trans,a,n,k):: lda = MAX((*trans=='N'?n:k),1)
    <ftype> dimension(nt),intent(in,out,copy,out=cout):: c
    integer intent(hide),depend(c),check(nt==(n*(n+1)/2)):: nt=shape(c,0)

end subroutine <prefix><s,s,h,h>frk

subroutine <prefix>tpttf(transr,uplo,n,nt,ap,arf,info)
    !
    ! copies a triangular matrix from the standard packed format (TP) to the
    ! rectangular full packed format (TF).
    !

    callstatement (*f2py_func)(transr,uplo,&n,ap,arf,&info)
    callprotoargument char*,char*,F_INT*,<ctype>*,<ctype>*,F_INT*

    character optional,intent(in),check(*transr=='N'||*transr==<'T','T','C','C'>):: transr = 'N'
    character optional,intent(in),check(*uplo=='U'||*uplo=='L'):: uplo = 'U'
    integer intent(in), check(n>=0):: n
    <ftype> dimension(nt),intent(in):: ap
    integer intent(hide),depend(ap,n),check(nt==(n*(n+1)/2)):: nt=shape(ap,0)
    <ftype> dimension(nt),intent(out),depend(nt):: arf
    integer intent(out):: info

end subroutine <prefix>tpttf

subroutine <prefix>tpttr(uplo,n,nt,ap,a,lda,info)
    !
    ! TPTTR copies a triangular matrix from the standard packed format (TP)
    ! to the standard full format (TR).
    !

    callstatement (*f2py_func)(uplo,&n,ap,a,&lda,&info)
    callprotoargument char*,F_INT*,<ctype>*,<ctype>*,F_INT*,F_INT*

    character optional,intent(in),check(*uplo=='U'||*uplo=='L'):: uplo = 'U'
    integer intent(in), check(n>=0):: n
    <ftype> dimension(nt),intent(in):: ap
    integer intent(hide),depend(ap,n),check(nt==(n*(n+1)/2)):: nt=shape(ap,0)
    <ftype> dimension(n,n),intent(out),depend(n):: a
    integer intent(hide),depend(n):: lda=MAX(n,1)
    integer intent(out):: info

end subroutine <prefix>tpttr

subroutine <prefix>tfttp(transr,uplo,n,nt,ap,arf,info)
    !
    ! copies a triangular matrix from the standard packed format (TP) to the
    ! rectangular full packed format (TF).
    !

    callstatement (*f2py_func)(transr,uplo,&n,arf,ap,&info)
    callprotoargument char*,char*,F_INT*,<ctype>*,<ctype>*,F_INT*

    character optional,intent(in),check(*transr=='N'||*transr==<'T','T','C','C'>):: transr = 'N'
    character optional,intent(in),check(*uplo=='U'||*uplo=='L'):: uplo = 'U'
    integer intent(in), check(n>=0):: n
    <ftype> dimension(nt),intent(in):: arf
    integer intent(hide),depend(arf,n),check(nt==(n*(n+1)/2)):: nt=shape(arf,0)
    <ftype> dimension(nt),intent(out),depend(nt):: ap
    integer intent(out):: info

end subroutine <prefix>tfttp

subroutine <prefix>tfttr(transr,uplo,n,nt,arf,a,lda,info)
    !
    ! TFTTR copies a triangular matrix from the rectangular full packed
    ! format (TF) to the standard full format (TR).
    !
    callstatement (*f2py_func)(transr,uplo,&n,arf,a,&lda,&info)
    callprotoargument char*,char*,F_INT*,<ctype>*,<ctype>*,F_INT*,F_INT*

    character optional,intent(in),check(*transr=='N'||*transr==<'T','T','C','C'>):: transr = 'N'
    character optional,intent(in),check(*uplo=='U'||*uplo=='L'):: uplo = 'U'
    integer intent(in), check(n>=0):: n
    <ftype> dimension(nt),intent(in):: arf
    integer intent(hide),depend(arf,n),check(nt==(n*(n+1)/2)):: nt=shape(arf,0)
    <ftype> dimension(lda,n),depend(lda,n),intent(out):: a
    integer intent(hide),depend(n):: lda = MAX(n,1)
    integer intent(out):: info

end subroutine <prefix>tfttr

subroutine <prefix>trttf(transr,uplo,n,a,lda,arf,info)
    !
    ! TRTTF copies a triangular matrix A from standard full format (TR)
    ! to rectangular full packed format (TF).
    !
    callstatement (*f2py_func)(transr,uplo,&n,a,&lda,arf,&info)
    callprotoargument char*,char*,F_INT*,<ctype>*,F_INT*,<ctype>*,F_INT*

    character optional,intent(in),check(*transr=='N'||*transr==<'T','T','C','C'>):: transr = 'N'
    character optional,intent(in),check(*uplo=='U'||*uplo=='L'):: uplo = 'U'
    integer intent(hide),depend(a):: n = shape(a,1)
    integer intent(hide),depend(a):: lda = MAX(shape(a,0),1)
    <ftype> dimension(lda,n),intent(in),check(shape(a,0)==shape(a,1)):: a
    <ftype> dimension(n*(n+1)/2),intent(out),depend(n):: arf
    integer intent(out):: info

end subroutine <prefix>trttf

subroutine <prefix>trttp(uplo,n,a,lda,ap,info)
    !
    ! TRTTP copies a triangular matrix from the standard full format (TR) to
    ! the standard packed format (TP).
    !
    callstatement (*f2py_func)(uplo,&n,a,&lda,ap,&info)
    callprotoargument char*,F_INT*,<ctype>*,F_INT*,<ctype>*,F_INT*

    character optional, intent(F_INT),check(*uplo=='U'||*uplo=='L'):: uplo = 'U'
    integer intent(hide),depend(a):: n = shape(a,1)
    integer intent(hide),depend(a):: lda = MAX(shape(a,0),1)
    <ftype> dimension(lda,n),intent(in),check(shape(a,0)==shape(a,1)):: a
    <ftype> dimension(n*(n+1)/2),intent(out),depend(n):: ap
    integer intent(out):: info

end subroutine <prefix>trttp

subroutine <prefix>tfsm(transr,side,uplo,trans,diag,m,n,nt,alpha,a,b,ldb)
    !
    ! Level 3 BLAS like routine for A in RFP Format.
    !
    ! TFSM  solves the matrix equation
    !
    !        op( A )*X = alpha*B  or  X*op( A ) = alpha*B
    !
    ! where alpha is a scalar, X and B are m by n matrices, A is a unit, or
    ! non-unit,  upper or lower triangular matrix  and  op( A )  is one  of
    !
    !    op( A ) = A   or   op( A ) = A**H.
    !
    ! A is in Rectangular Full Packed (RFP) Format. The matrix X is overwritten on B.
    !

    callstatement (*f2py_func)(transr,side,uplo,trans,diag,&m,&n,&alpha,a,b,&ldb)
    callprotoargument char*,char*,char*,char*,char*,F_INT*,F_INT*,<ctype>*,<ctype>*,<ctype>*,F_INT*

    character optional,intent(in),check(*transr=='N'||*transr==<'T','T','C','C'>):: transr = 'N'
    character optional,intent(in),check(*side=='L'||*side=='R'):: side = 'L'
    character optional,intent(in),check(*uplo=='U'||*uplo=='L'):: uplo = 'U'
    character optional,intent(in),check(*trans=='N'||*trans==<'T','T','C','C'>):: trans = 'N'
    character optional,intent(in),check(*diag=='U'||*diag=='N'):: diag = 'N'
    integer intent(hide),depend(b):: m=shape(b,0)
    integer intent(hide),depend(b):: n=shape(b,1)
    <ftype> intent(in):: alpha
    <ftype> dimension(nt),intent(in):: a
    integer intent(hide),depend(a,m,n,side),check(*side=='L'?nt==(m*(m+1)/2):nt==(n*(n+1)/2)):: nt=shape(a,0)
    <ftype> dimension(m,n),intent(in,out,copy,out=x):: b
    integer intent(hide),depend(b):: ldb=MAX(shape(b,0),1)

end subroutine <prefix>tfsm

subroutine <prefix>pftrf(transr,uplo,n,nt,a,info)
    !
    ! Computes the Cholesky factorization of a complex Hermitian positive definite matrix A.
    ! The factorization has the form
    !
    !    A = U**H * U,  if UPLO = 'U', or   A = L  * L**H,  if UPLO = 'L',
    !
    ! where U is an upper triangular matrix and L is lower triangular.
    ! This is the block version of the algorithm, calling Level 3 BLAS.
    !
    callstatement (*f2py_func)(transr,uplo,&n,a,&info)
    callprotoargument char*,char*,F_INT*,<ctype>*,F_INT*

    character optional,intent(in),check(*transr=='N'||*transr==<'T','T','C','C'>):: transr = 'N'
    character optional,intent(in),check(*uplo=='U'||*uplo=='L'):: uplo = 'U'
    integer intent(in), check(n>=0):: n
    <ftype> dimension(nt),intent(in,out,copy,out=achol):: a
    integer intent(hide),depend(a,n),check(nt==(n*(n+1)/2)):: nt=shape(a,0)
    integer intent(out):: info

end subroutine <prefix>pftrf

subroutine <prefix>pftri(transr,uplo,n,nt,a,info)
    !
    ! Computes the inverse of a real/complex Sym/Hermitian positive definite
    ! matrix A using the Cholesky factorization A = U**H*U or A = L*L**H
    ! computed by ?PFTRF.
    !

    callstatement (*f2py_func)(transr,uplo,&n,a,&info)
    callprotoargument char*,char*,F_INT*,<ctype>*,F_INT*

    character optional,intent(in),check(*transr=='N'||*transr==<'T','T','C','C'>):: transr = 'N'
    character optional,intent(in),check(*uplo=='U'||*uplo=='L'):: uplo = 'U'
    integer intent(in), check(n>=0):: n
    <ftype> dimension(nt),intent(in,out,copy,out=ainv):: a
    integer intent(hide),depend(a,n),check(nt==(n*(n+1)/2)):: nt=shape(a,0)
    integer intent(out):: info

end subroutine <prefix>pftri

subroutine <prefix>pftrs(transr,uplo,n,nhrs,nt,a,b,ldb,info)
    !
    ! ?PFTRS solves a system of linear equations A*X = B with a Sym/Hermitian
    ! positive definite matrix A using the Cholesky factorization
    ! A = U**H*U or A = L*L**H computed by ?PFTRF.
    !
    callstatement (*f2py_func)(transr,uplo,&n,&nhrs,a,b,&ldb,&info)
    callprotoargument char*,char*,F_INT*,F_INT*,<ctype>*,<ctype>*,F_INT*,F_INT*

    character optional,intent(in),check(*transr=='N'||*transr==<'T','T','C','C'>):: transr = 'N'
    character optional,intent(in),check(*uplo=='U'||*uplo=='L'):: uplo = 'U'
    integer intent(in), check(n>=0):: n
    <ftype> dimension(nt),intent(in):: a
    integer intent(hide),depend(a,n),check(nt==(n*(n+1)/2)):: nt=shape(a,0)
    <ftype> dimension(ldb, nhrs),intent(in,out,copy,out=x),depend(n),check(shape(b,0)>=n):: b
    integer intent(hide),depend(b):: nhrs = shape(b,1)
    integer intent(hide),depend(b):: ldb = MAX(shape(b,0),1)
    integer intent(out):: info

end subroutine<prefix>pftrs

subroutine <prefix>tzrzf(m,n,a,lda,tau,work,lwork,info)
    ! TZRZF reduces the M-by-N ( M<=N ) complex upper trapezoidal matrix A
    ! to upper triangular form by means of unitary transformations.
    !
    ! The upper trapezoidal matrix A is factored as
    !
    !    A = ( R  0 ) * Z,
    !
    ! where Z is an N-by-N unitary matrix and R is an M-by-M upper
    ! triangular matrix.
    !
    callstatement (*f2py_func)(&m,&n,a,&lda,tau,work,&lwork,&info)
    callprotoargument F_INT*,F_INT*,<ctype>*,F_INT*,<ctype>*,<ctype>*,F_INT*,F_INT*

    integer intent(hide),depend(a):: m=shape(a,0)
    integer intent(hide),depend(a):: n=shape(a,1)
    integer intent(hide),depend(a):: lda=MAX(shape(a,0),1)
    <ftype> dimension(m,n),intent(in,out,copy,out=rz),check(shape(a,1)>=shape(a,0)):: a
    <ftype> dimension(m),intent(out),depend(m):: tau
    <ftype> dimension(MAX(lwork,1)),depend(lwork),intent(hide,cache):: work
    integer optional, intent(in),depend(m),check(lwork>=m):: lwork = MAX(m,1)
    integer intent(out):: info

end subroutine<prefix>tzrzf

subroutine <prefix>tzrzf_lwork(m,n,a,lda,tau,work,lwork,info)
    ! lwork computation for tzrzf
    fortranname <prefix>tzrzf
    callstatement (*f2py_func)(&m,&n,&a,&lda,&tau,&work,&lwork,&info)
    callprotoargument F_INT*,F_INT*,<ctype>*,F_INT*,<ctype>*,<ctype>*,F_INT*,F_INT*

    integer intent(in):: m
    integer intent(in):: n
    integer intent(hide),depend(m):: lda=MAX(m,1)
    <ftype> intent(hide) :: a
    <ftype> intent(hide) :: tau
    integer intent(hide) :: lwork = -1
    <ftype> intent(out) :: work
    integer intent(out) :: info

end subroutine<prefix>tzrzf_lwork

subroutine <prefix2>lasd4( n, i, d, z, delta, rho, sigma, work, info )
	! sigma, delta, work, info = lasd4(d,z,i,rho=1.0)
   	! Computes i-th square root of eigenvalue of rank one augmented diagonal matrix. Needed by SVD update procedure

	callstatement { i++; (*f2py_func)( &n, &i, d, z, delta, &rho, &sigma, work, &info); }
    callprotoargument F_INT*, F_INT*, <ctype2>*, <ctype2>*, <ctype2>*, <ctype2>*, <ctype2>*, <ctype2>*, F_INT*

	integer intent(hide),depend(d):: n = shape(d,0)
	integer intent(in),depend(d),check(i>=0 && i<=(shape(d,0)-1)):: i

	<ftype2> dimension(n),intent(in)           :: d
	<ftype2> dimension(n),intent(in),depend(n) :: z

	<ftype2> intent(out) :: sigma
	<ftype2> dimension(n),intent(out),depend(n) :: delta
	<ftype2> intent(in),optional:: rho = 1.0

	<ftype2> dimension(n),intent(out),depend(n) :: work
	integer intent(out) :: info

end subroutine <prefix2>lasd4

subroutine <prefix>lauum(n,c,info,lower)
    ! a,info = lauum(c,lower=0,overwrite_c=0)
    ! Compute product
    ! U^T * U, C = U if lower = 0
    ! L * L^T, C = L if lower = 1
    ! C is triangular matrix of the corresponding Cholesky decomposition.

    callstatement (*f2py_func)((lower?"L":"U"),&n,c,&n,&info)
    callprotoargument char*,F_INT*,<ctype>*,F_INT*,F_INT*

    integer optional,intent(in),check(lower==0||lower==1) :: lower = 0

    integer depend(c),intent(hide):: n = shape(c,0)
    <ftype> dimension(n,n),intent(in,out,copy,out=a) :: c
    check(shape(c,0)==shape(c,1)) :: c
    integer intent(out) :: info

end subroutine <prefix>lauum

subroutine <prefix>laswp(n,a,nrows,k1,k2,piv,off,inc,m,npiv)
    ! a = laswp(a,piv,k1=0,k2=len(piv)-1,off=0,inc=1,overwrite_a=0)
    ! Perform row interchanges on the matrix A for each of row k1 through k2
    !
    ! piv pivots rows.

    callstatement {F_INT i;m=len(piv);for(i=0;i<m;++piv[i++]);++k1;++k2; (*f2py_func)(&n,a,&nrows,&k1,&k2,piv+off,&inc); for(i=0;i<m;--piv[i++]);}
    callprotoargument F_INT*,<ctype>*,F_INT*,F_INT*,F_INT*,F_INT*,F_INT*

    integer depend(a),intent(hide):: nrows = shape(a,0)
    integer depend(a),intent(hide):: n = shape(a,1)
    <ftype> dimension(nrows,n),intent(in,out,copy) :: a
    integer dimension(npiv),intent(in) :: piv
    integer intent(hide),depend(piv,nrows),check(npiv<=nrows) :: npiv = len(piv)
    !XXX: how to check that all elements in piv are < n?

    integer optional,intent(in),check(0<=k1) :: k1 = 0
    integer optional,intent(in),depend(k1,npiv,off),check(k1<=k2 && k2<npiv-off) :: k2 = npiv-1

    integer optional, intent(in),check(inc>0||inc<0) :: inc = 1
    integer optional,intent(in),depend(npiv),check(off>=0 && off<len(piv)) :: off=0
    integer intent(hide),depend(npiv,inc,off),check(npiv-off>(m-1)*abs(inc)) :: m = (len(piv)-off)/abs(inc)

end subroutine <prefix>laswp

! dlamch = dlamch(cmach)
!
! determine double precision machine parameters
!  CMACH   (input) CHARACTER*1
!          Specifies the value to be returned by DLAMCH:
!          = 'E' or 'e',   DLAMCH := eps
!          = 'S' or 's ,   DLAMCH := sfmin
!          = 'B' or 'b',   DLAMCH := base
!          = 'P' or 'p',   DLAMCH := eps*base
!          = 'N' or 'n',   DLAMCH := t
!          = 'R' or 'r',   DLAMCH := rnd
!          = 'M' or 'm',   DLAMCH := emin
!          = 'U' or 'u',   DLAMCH := rmin
!          = 'L' or 'l',   DLAMCH := emax
!          = 'O' or 'o',   DLAMCH := rmax
!
!          where
!
!          eps   = relative machine precision
!          sfmin = safe minimum, such that 1/sfmin does not overflow
!          base  = base of the machine
!          prec  = eps*base
!          t     = number of (base) digits in the mantissa
!          rnd   = 1.0 when rounding occurs in addition, 0.0 otherwise
!          emin  = minimum exponent before (gradual) underflow
!          rmin  = underflow threshold - base**(emin-1)
!          emax  = largest exponent before overflow
!          rmax  = overflow threshold  - (base**emax)*(1-eps)
function dlamch(cmach) result(x)
    double precision :: dlamch, x
    character :: cmach
    callstatement dlamch_return_value = (*f2py_func)(cmach)
    callprotoargument char*
    intent(c) dlamch
    fortranname F_FUNC(dlamch,DLAMCH)
end function dlamch

function slamch(cmach) result(x)
    real :: slamch, x
    character :: cmach
    callstatement slamch_return_value = (*f2py_func)(cmach)
    callprotoargument char*
    intent(c) slamch
    fortranname F_FUNC(slamch,SLAMCH)
end function slamch

function <prefix2>lange(norm,m,n,a,lda,work) result(n2)
    ! the one norm, or the Frobenius norm, or the  infinity norm, or the
    ! element of largest absolute value of a real matrix A.
    <ftype2> <prefix2>lange, n2
    callstatement <prefix2>lange_return_value = (*f2py_func)(norm,&m,&n,a,&lda,work)
    callprotoargument char*,F_INT*,F_INT*,<ctype2>*,F_INT*,<ctype2>*
    intent(c) <prefix2>lange
    fortranname F_FUNC(<prefix2>lange,<S,D>LANGE)

    character intent(in),check(*norm=='M'||*norm=='m'||*norm=='1'||*norm=='O'||*norm=='o'||*norm=='I'||*norm=='i'||*norm=='F'||*norm=='f'||*norm=='E'||*norm=='e'):: norm
    integer intent(hide),depend(a,n) :: m = shape(a,0)
    integer intent(hide),depend(m) :: lda = max(1,m)
    integer intent(hide),depend(a) :: n = shape(a,1)
    <ftype2> dimension(m,n),intent(in) :: a
    <ftype2> dimension(m+1),intent(cache,hide) :: work
end function <prefix2>lange

function <prefix2c>lange(norm,m,n,a,lda,work) result(n2)
    ! the one norm, or the Frobenius norm, or the  infinity norm, or the
    ! element of largest absolute value of a complex matrix A.
    <ftype2> <prefix2c>lange, n2
    callstatement <prefix2c>lange_return_value = (*f2py_func)(norm,&m,&n,a,&lda,work)
    callprotoargument char*,F_INT*,F_INT*,<ctype2c>*,F_INT*,<ctype2>*
    intent(c) <prefix2c>lange
    fortranname F_FUNC(<prefix2c>lange,<C,Z>LANGE)

    character intent(in),check(*norm=='M'||*norm=='m'||*norm=='1'||*norm=='O'||*norm=='o'||*norm=='I'||*norm=='i'||*norm=='F'||*norm=='f'||*norm=='E'||*norm=='e'):: norm
    integer intent(hide),depend(a,n) :: m = shape(a,0)
    integer intent(hide),depend(m) :: lda = max(1,m)
    integer intent(hide),depend(a) :: n = shape(a,1)
    <ftype2c> dimension(m,n),intent(in) :: a
    <ftype2> dimension(m+1),intent(cache,hide) :: work
end function <prefix2c>lange

<<<<<<< HEAD

=======
>>>>>>> 27438da1
function <prefix>lantr(norm, uplo, diag, m, n, a, lda, work) result(n2)

    ! ?LANTR  returns the value of the one norm,  or the Frobenius norm, or
    ! the  infinity norm,  or the  element of  largest absolute value  of a
    ! trapezoidal or triangular matrix A.

    <ftypereal> <prefix>lantr, n2
    callstatement <prefix>lantr_return_value = (*f2py_func)(norm, uplo, diag, &m, &n, a, &lda, work);
    callprotoargument char*, char*, char*, F_INT*, F_INT*, <ctype>*, F_INT*, <ctypereal>*
    intent(c) <prefix>lantr
    fortranname F_FUNC(<prefix>lantr,<S,C,D,Z>LANTR)

    character intent(in), check(*norm=='M'||*norm=='m'||*norm=='1'||*norm=='O'||*norm=='o'||*norm=='I'||*norm=='i'||*norm=='F'||*norm=='f'||*norm=='E'||*norm=='e') :: norm
    character optional intent(in), check(*uplo=='U'||*uplo=='L') :: uplo = 'U'
    character optional intent(in), check(*diag=='N'||*diag=='U') :: diag = 'N'
    <ftype> intent(in), dimension(lda, n) :: a
    integer intent(hide), depend(a) :: m = shape(a, 0)
    integer intent(hide), depend(a) :: n = shape(a, 1)
    integer intent(hide), depend(m) :: lda = MAX(1, m)
    <ftypereal> intent(cache,hide), dimension(lda) :: work

end subroutine <prefix>lantr

subroutine <prefix>larfg(n, alpha, x, incx, tau, lx)
    integer intent(in), check(n>=1) :: n
    <ftype> intent(in,out) :: alpha
    <ftype> intent(in,copy,out), dimension(lx) :: x
    integer intent(in), check(incx>0||incx<0) :: incx = 1
    <ftype> intent(out) :: tau
    integer intent(hide),depend(x,n,incx),check(lx > (n-2)*incx) :: lx = len(x)
end subroutine <prefix>larfg

subroutine <prefix>larf(side,m,n,v,incv,tau,c,ldc,work,lwork)
    character intent(in), check(side[0]=='L'||side[0]=='R') :: side = 'L'
    integer intent(in,hide), depend(c) :: m = shape(c,0)
    integer intent(in,hide), depend(c) :: n = shape(c,1)
    <ftype> intent(in),dimension((side[0]=='L'?(1 + (m-1)*abs(incv)):(1 + (n-1)*abs(incv)))),depend(n,m,side,incv) :: v
    integer intent(in), check(incv>0||incv<0) :: incv = 1
    <ftype> intent(in) :: tau
    <ftype> dimension(m,n), intent(in,copy,out) :: c
    integer intent(in,hide) :: ldc = max(1,shape(c,0))
    ! FIXME: work should not have been an input argument but kept here for backwards compatibility!
    <ftype> intent(in),dimension(lwork),depend(side,m,n) :: work
    integer intent(hide),depend(work),check(lwork >= (side[0]=='L'?n:m)) :: lwork = len(work)
end subroutine <prefix>larf

subroutine <prefix>lartg(f,g,cs,sn,r)
    <ftype> intent(in) :: f
    <ftype> intent(in) :: g
    <real,double precision,\0,\1> intent(out) :: cs
    <ftype> intent(out) :: sn
    <ftype> intent(out) :: r
end subroutine <prefix>lartg

subroutine <prefix2c>rot(n,x,offx,incx,y,offy,incy,c,s,lx,ly)
    callstatement (*f2py_func)(&n,x+offx,&incx,y+offy,&incy,&c,&s)
    callprotoargument F_INT*,<ctype2c>*,F_INT*,<ctype2c>*,F_INT*,<float,double>*,<ctype2c>*
    <ftype2c> dimension(lx),intent(in,out,copy) :: x
    <ftype2c> dimension(ly),intent(in,out,copy) :: y
    integer intent(hide),depend(x) :: lx = len(x)
    integer intent(hide),depend(y) :: ly = len(y)
    <real,double precision> intent(in) :: c
    <ftype2c> intent(in) :: s
    integer optional, intent(in), check(incx>0||incx<0) :: incx = 1
    integer optional, intent(in), check(incy>0||incy<0) :: incy = 1
    integer optional, intent(in), depend(lx), check(offx>=0 && offx<lx) :: offx=0
    integer optional, intent(in), depend(ly), check(offy>=0 && offy<ly) :: offy=0
    integer optional, intent(in), depend(lx,incx,offx,ly,incy,offy) :: n = (lx-1-offx)/abs(incx)+1
    check(lx-offx>(n-1)*abs(incx)) :: n
    check(ly-offy>(n-1)*abs(incy)) :: n
end subroutine <prefix2c>rot

subroutine ilaver(major, minor, patch)
    integer intent(out) :: major
    integer intent(out) :: minor
    integer intent(out) :: patch
end subroutine ilaver<|MERGE_RESOLUTION|>--- conflicted
+++ resolved
@@ -2332,10 +2332,6 @@
     <ftype2> dimension(m+1),intent(cache,hide) :: work
 end function <prefix2c>lange
 
-<<<<<<< HEAD
-
-=======
->>>>>>> 27438da1
 function <prefix>lantr(norm, uplo, diag, m, n, a, lda, work) result(n2)
 
     ! ?LANTR  returns the value of the one norm,  or the Frobenius norm, or
