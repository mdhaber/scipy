--- conflicted
+++ resolved
@@ -120,11 +120,8 @@
         os.path.join('stats', '_binned_statistic.py'),  # gh-19345
         os.path.join('stats', 'tests', 'test_axis_nan_policy.py'),  # gh-20694
         os.path.join('_lib', '_util.py'),  # gh-19341
-<<<<<<< HEAD
-        os.path.join('_lib', '_array_api.py'),
-=======
-        os.path.join('sparse', 'linalg', '_dsolve', 'linsolve.py'), # gh-17924
->>>>>>> 028b5d67
+        os.path.join('_lib', '_array_api.py'),  # gh-20743
+        os.path.join('sparse', 'linalg', '_dsolve', 'linsolve.py'),  # gh-17924
         "conftest.py",
     )
     bad_filters = [item for item in bad_filters if item.split(':')[0] not in
