--- conflicted
+++ resolved
@@ -6,12 +6,9 @@
 The SciPy use case of the Array API is described on the following page:
 https://data-apis.org/array-api/latest/use_cases.html#use-case-scipy
 """
-<<<<<<< HEAD
 import os
 import operator
-=======
 import contextlib
->>>>>>> 9320e0df
 import dataclasses
 import functools
 import os
@@ -45,11 +42,7 @@
 
 __all__ = [
     '_asarray', 'array_namespace', 'assert_almost_equal', 'assert_array_almost_equal',
-<<<<<<< HEAD
-    'default_xp', 'is_lazy_array', 'is_marray',
-=======
     'default_xp', 'eager_warns', 'is_lazy_array', 'is_marray',
->>>>>>> 9320e0df
     'is_array_api_strict', 'is_complex', 'is_cupy', 'is_jax', 'is_numpy', 'is_torch',
     'SCIPY_ARRAY_API', 'SCIPY_DEVICE', 'scipy_namespace_for',
     'xp_assert_close', 'xp_assert_equal', 'xp_assert_less',
@@ -637,9 +630,7 @@
         return xp.float64
 
 
-<<<<<<< HEAD
 ### MArray Helpers ###
-=======
 def xp_result_device(*args):
     """Return the device of an array in `args`, for the purpose of
     input-output device propagation.
@@ -654,13 +645,11 @@
     return None
 
 
->>>>>>> 9320e0df
 def is_marray(xp):
     """Returns True if `xp` is an MArray namespace; False otherwise."""
     return "marray" in xp.__name__
 
 
-<<<<<<< HEAD
 def _length_nonmasked(x, axis, keepdims=False, xp=None):
     xp = array_namespace(x) if xp is None else xp
     if is_marray(xp):
@@ -681,13 +670,7 @@
 
 ### End MArray Helpers ###
 
-def _make_capabilities(skip_backends=None, cpu_only=False, np_only=False,
-                       exceptions=None, reason=None):
-    skip_backends = [] if skip_backends is None else skip_backends
-    exceptions = [] if exceptions is None else exceptions
-
-    capabilities = dataclasses.make_dataclass('capabilities', ['cpu', 'gpu'])
-=======
+
 @dataclasses.dataclass(repr=False)
 class _XPSphinxCapability:
     cpu: bool | None  # None if not applicable
@@ -722,7 +705,6 @@
     reason=None, static_argnums=None, static_argnames=None,
 ):
     exceptions = set(exceptions)
->>>>>>> 9320e0df
 
     # Default capabilities
     capabilities = {
@@ -805,7 +787,7 @@
        SKIP/XFAIL markers and perform additional backend-specific
        testing, such as extra validation for Dask and JAX;
     2. It automatically adds a note to the function's docstring, containing
-       a table matching what has been tested.    
+       a table matching what has been tested.
 
     See Also
     --------
@@ -904,7 +886,7 @@
 def make_xp_pytest_param(func, capabilities_table=None):
     """Variant of ``make_xp_test_case`` that returns a pytest.param for a function,
     with all necessary skip_xp_backends and xfail_xp_backends marks applied::
-    
+
         @pytest.mark.parametrize(
             "func", [make_xp_pytest_param(f1), make_xp_pytest_param(f2)]
         )
