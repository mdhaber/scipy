--- conflicted
+++ resolved
@@ -6,11 +6,8 @@
 The SciPy use case of the Array API is described on the following page:
 https://data-apis.org/array-api/latest/use_cases.html#use-case-scipy
 """
-<<<<<<< HEAD
-=======
 import operator
 import contextlib
->>>>>>> c6e57ca3
 import dataclasses
 import functools
 import textwrap
