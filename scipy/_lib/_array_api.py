--- conflicted
+++ resolved
@@ -40,11 +40,7 @@
 
 __all__ = [
     '_asarray', 'array_namespace', 'assert_almost_equal', 'assert_array_almost_equal',
-<<<<<<< HEAD
-    'default_xp', 'is_lazy_array', 'is_marray',
-=======
     'default_xp', 'eager_warns', 'is_lazy_array', 'is_marray',
->>>>>>> 7f75a948
     'is_array_api_strict', 'is_complex', 'is_cupy', 'is_jax', 'is_numpy', 'is_torch',
     'SCIPY_ARRAY_API', 'SCIPY_DEVICE', 'scipy_namespace_for',
     'xp_assert_close', 'xp_assert_equal', 'xp_assert_less',
@@ -786,7 +782,7 @@
        SKIP/XFAIL markers and perform additional backend-specific
        testing, such as extra validation for Dask and JAX;
     2. It automatically adds a note to the function's docstring, containing
-       a table matching what has been tested.    
+       a table matching what has been tested.
 
     See Also
     --------
@@ -887,7 +883,7 @@
 def make_xp_pytest_param(func, *args, capabilities_table=None):
     """Variant of ``make_xp_test_case`` that returns a pytest.param for a function,
     with all necessary skip_xp_backends and xfail_xp_backends marks applied::
-    
+
         @pytest.mark.parametrize(
             "func", [make_xp_pytest_param(f1), make_xp_pytest_param(f2)]
         )
