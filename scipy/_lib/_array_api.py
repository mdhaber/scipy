"""Utility functions to use Python Array API compatible libraries.

For the context about the Array API see:
https://data-apis.org/array-api/latest/purpose_and_scope.html

The SciPy use case of the Array API is described on the following page:
https://data-apis.org/array-api/latest/use_cases.html#use-case-scipy
"""
from __future__ import annotations

import os
import warnings

from types import ModuleType
from typing import Any, Literal, TYPE_CHECKING

import numpy as np
import numpy.typing as npt

from scipy._lib import array_api_compat
from scipy._lib.array_api_compat import (
    is_array_api_obj,
    size,
    numpy as np_compat,
)

__all__ = ['array_namespace', '_asarray', 'size']


# To enable array API and strict array-like input validation
SCIPY_ARRAY_API: str | bool = os.environ.get("SCIPY_ARRAY_API", False)
# To control the default device - for use in the test suite only
SCIPY_DEVICE = os.environ.get("SCIPY_DEVICE", "cpu")

_GLOBAL_CONFIG = {
    "SCIPY_ARRAY_API": SCIPY_ARRAY_API,
    "SCIPY_DEVICE": SCIPY_DEVICE,
}


if TYPE_CHECKING:
    Array = Any  # To be changed to a Protocol later (see array-api#589)
    ArrayLike = Array | npt.ArrayLike


def compliance_scipy(arrays: list[ArrayLike]) -> list[Array]:
    """Raise exceptions on known-bad subclasses.

    The following subclasses are not supported and raise and error:
    - `numpy.ma.MaskedArray`
    - `numpy.matrix`
    - NumPy arrays which do not have a boolean or numerical dtype
    - Any array-like which is neither array API compatible nor coercible by NumPy
    - Any array-like which is coerced by NumPy to an unsupported dtype
    """
    for i in range(len(arrays)):
        array = arrays[i]
        if isinstance(array, np.ma.MaskedArray):
            raise TypeError("Inputs of type `numpy.ma.MaskedArray` are not supported.")
        elif isinstance(array, np.matrix):
            raise TypeError("Inputs of type `numpy.matrix` are not supported.")
        if isinstance(array, (np.ndarray, np.generic)):
            dtype = array.dtype
            if not (np.issubdtype(dtype, np.number) or np.issubdtype(dtype, np.bool_)):
                raise TypeError(f"An argument has dtype `{dtype!r}`; "
                                f"only boolean and numerical dtypes are supported.")
        elif not is_array_api_obj(array):
            try:
                array = np.asanyarray(array)
            except TypeError:
                raise TypeError("An argument is neither array API compatible nor "
                                "coercible by NumPy.")
            dtype = array.dtype
            if not (np.issubdtype(dtype, np.number) or np.issubdtype(dtype, np.bool_)):
                message = (
                    f"An argument was coerced to an unsupported dtype `{dtype!r}`; "
                    f"only boolean and numerical dtypes are supported."
                )
                raise TypeError(message)
            arrays[i] = array
    return arrays


def _check_finite(array: Array, xp: ModuleType) -> None:
    """Check for NaNs or Infs."""
    msg = "array must not contain infs or NaNs"
    try:
        if not xp.all(xp.isfinite(array)):
            raise ValueError(msg)
    except TypeError:
        raise ValueError(msg)


def array_namespace(*arrays: Array) -> ModuleType:
    """Get the array API compatible namespace for the arrays xs.

    Parameters
    ----------
    *arrays : sequence of array_like
        Arrays used to infer the common namespace.

    Returns
    -------
    namespace : module
        Common namespace.

    Notes
    -----
    Thin wrapper around `array_api_compat.array_namespace`.

    1. Check for the global switch: SCIPY_ARRAY_API. This can also be accessed
       dynamically through ``_GLOBAL_CONFIG['SCIPY_ARRAY_API']``.
    2. `compliance_scipy` raise exceptions on known-bad subclasses. See
       its definition for more details.

    When the global switch is False, it defaults to the `numpy` namespace.
    In that case, there is no compliance check. This is a convenience to
    ease the adoption. Otherwise, arrays must comply with the new rules.
    """
    if not _GLOBAL_CONFIG["SCIPY_ARRAY_API"]:
        # here we could wrap the namespace if needed
        return np_compat

    _arrays = [array for array in arrays if array is not None]

    _arrays = compliance_scipy(_arrays)

    return array_api_compat.array_namespace(*_arrays)


def _asarray(
        array: ArrayLike,
        dtype: Any = None,
        order: Literal['K', 'A', 'C', 'F'] | None = None,
        copy: bool | None = None,
        *,
        xp: ModuleType | None = None,
        check_finite: bool = False,
        subok: bool = False,
    ) -> Array:
    """SciPy-specific replacement for `np.asarray` with `order`, `check_finite`, and
    `subok`.

    Memory layout parameter `order` is not exposed in the Array API standard.
    `order` is only enforced if the input array implementation
    is NumPy based, otherwise `order` is just silently ignored.

    `check_finite` is also not a keyword in the array API standard; included
    here for convenience rather than that having to be a separate function
    call inside SciPy functions.

    `subok` is included to allow this function to preserve the behaviour of
    `np.asanyarray` for NumPy based inputs.
    """
    if xp is None:
        xp = array_namespace(array)
    if xp.__name__ in {"numpy", "scipy._lib.array_api_compat.numpy"}:
        # Use NumPy API to support order
        if copy is True:
            array = np.array(array, order=order, dtype=dtype, subok=subok)
        elif subok:
            array = np.asanyarray(array, order=order, dtype=dtype)
        else:
            array = np.asarray(array, order=order, dtype=dtype)

        # At this point array is a NumPy ndarray. We convert it to an array
        # container that is consistent with the input's namespace.
        array = xp.asarray(array)
    else:
        try:
            array = xp.asarray(array, dtype=dtype, copy=copy)
        except TypeError:
            coerced_xp = array_namespace(xp.asarray(3))
            array = coerced_xp.asarray(array, dtype=dtype, copy=copy)

    if check_finite:
        _check_finite(array, xp)

    return array


def atleast_nd(x: Array, *, ndim: int, xp: ModuleType | None = None) -> Array:
    """Recursively expand the dimension to have at least `ndim`."""
    if xp is None:
        xp = array_namespace(x)
    x = xp.asarray(x)
    if x.ndim < ndim:
        x = xp.expand_dims(x, axis=0)
        x = atleast_nd(x, ndim=ndim, xp=xp)
    return x


def copy(x: Array, *, xp: ModuleType | None = None) -> Array:
    """
    Copies an array.

    Parameters
    ----------
    x : array

    xp : array_namespace

    Returns
    -------
    copy : array
        Copied array

    Notes
    -----
    This copy function does not offer all the semantics of `np.copy`, i.e. the
    `subok` and `order` keywords are not used.
    """
    # Note: xp.asarray fails if xp is numpy.
    if xp is None:
        xp = array_namespace(x)

    return _asarray(x, copy=True, xp=xp)


def is_numpy(xp: ModuleType) -> bool:
    return xp.__name__ in ('numpy', 'scipy._lib.array_api_compat.numpy')


def is_cupy(xp: ModuleType) -> bool:
    return xp.__name__ in ('cupy', 'scipy._lib.array_api_compat.cupy')


def is_torch(xp: ModuleType) -> bool:
    return xp.__name__ in ('torch', 'scipy._lib.array_api_compat.torch')


def _strict_check(actual, desired, xp,
                  check_namespace=True, check_dtype=True, check_shape=True):
    __tracebackhide__ = True  # Hide traceback for py.test
    if check_namespace:
        _assert_matching_namespace(actual, desired)

    desired = xp.asarray(desired)

    if check_dtype:
        _msg = f"dtypes do not match.\nActual: {actual.dtype}\nDesired: {desired.dtype}"
        assert actual.dtype == desired.dtype, _msg

    if check_shape:
        _msg = f"Shapes do not match.\nActual: {actual.shape}\nDesired: {desired.shape}"
        assert actual.shape == desired.shape, _msg
        _check_scalar(actual, desired, xp)

    desired = xp.broadcast_to(desired, actual.shape)
    return desired


def _assert_matching_namespace(actual, desired):
    __tracebackhide__ = True  # Hide traceback for py.test
    actual = actual if isinstance(actual, tuple) else (actual,)
    desired_space = array_namespace(desired)
    for arr in actual:
        arr_space = array_namespace(arr)
        _msg = (f"Namespaces do not match.\n"
                f"Actual: {arr_space.__name__}\n"
                f"Desired: {desired_space.__name__}")
        assert arr_space == desired_space, _msg


def _check_scalar(actual, desired, xp):
    __tracebackhide__ = True  # Hide traceback for py.test
    # Shape check alone is sufficient unless desired.shape == (). Also,
    # only NumPy distinguishes between scalars and arrays.
    if desired.shape != () or not is_numpy(xp):
        return
    # We want to follow the conventions of the `xp` library. Libraries like
    # NumPy, for which `np.asarray(0)[()]` returns a scalar, tend to return
    # a scalar even when a 0D array might be more appropriate:
    # import numpy as np
    # np.mean([1, 2, 3])  # scalar, not 0d array
    # np.asarray(0)*2  # scalar, not 0d array
    # np.sin(np.asarray(0))  # scalar, not 0d array
    # Libraries like CuPy, for which `cp.asarray(0)[()]` returns a 0D array,
    # tend to return a 0D array in scenarios like those above.
    # Therefore, regardless of whether the developer provides a scalar or 0D
    # array for `desired`, we would typically want the type of `actual` to be
    # the type of `desired[()]`. If the developer wants to override this
    # behavior, they can set `check_shape=False`.
    desired = desired[()]
    _msg = f"Types do not match:\n Actual: {type(actual)}\n Desired: {type(desired)}"
    assert (xp.isscalar(actual) and xp.isscalar(desired)
            or (not xp.isscalar(actual) and not xp.isscalar(desired))), _msg


def xp_assert_equal(actual, desired, check_namespace=True, check_dtype=True,
                    check_shape=True, err_msg='', xp=None):
    __tracebackhide__ = True  # Hide traceback for py.test
    if xp is None:
        xp = array_namespace(actual)
    desired = _strict_check(actual, desired, xp, check_namespace=check_namespace,
                            check_dtype=check_dtype, check_shape=check_shape)
    if is_cupy(xp):
        return xp.testing.assert_array_equal(actual, desired, err_msg=err_msg)
    elif is_torch(xp):
        # PyTorch recommends using `rtol=0, atol=0` like this
        # to test for exact equality
        err_msg = None if err_msg == '' else err_msg
        return xp.testing.assert_close(actual, desired, rtol=0, atol=0, equal_nan=True,
                                       check_dtype=False, msg=err_msg)
    return np.testing.assert_array_equal(actual, desired, err_msg=err_msg)


def xp_assert_close(actual, desired, rtol=None, atol=0, check_namespace=True,
                    check_dtype=True, check_shape=True, err_msg='', xp=None):
    __tracebackhide__ = True  # Hide traceback for py.test
    if xp is None:
        xp = array_namespace(actual)
    desired = _strict_check(actual, desired, xp, check_namespace=check_namespace,
                            check_dtype=check_dtype, check_shape=check_shape)

    floating = xp.isdtype(actual.dtype, ('real floating', 'complex floating'))
    if rtol is None and floating:
        # multiplier of 4 is used as for `np.float64` this puts the default `rtol`
        # roughly half way between sqrt(eps) and the default for
        # `numpy.testing.assert_allclose`, 1e-7
        rtol = xp.finfo(actual.dtype).eps**0.5 * 4
    elif rtol is None:
        rtol = 1e-7

    if is_cupy(xp):
        return xp.testing.assert_allclose(actual, desired, rtol=rtol,
                                          atol=atol, err_msg=err_msg)
    elif is_torch(xp):
        err_msg = None if err_msg == '' else err_msg
        return xp.testing.assert_close(actual, desired, rtol=rtol, atol=atol,
                                       equal_nan=True, check_dtype=False, msg=err_msg)
    return np.testing.assert_allclose(actual, desired, rtol=rtol,
                                      atol=atol, err_msg=err_msg)


def xp_assert_less(actual, desired, check_namespace=True, check_dtype=True,
                   check_shape=True, err_msg='', verbose=True, xp=None):
    __tracebackhide__ = True  # Hide traceback for py.test
    if xp is None:
        xp = array_namespace(actual)
    desired = _strict_check(actual, desired, xp, check_namespace=check_namespace,
                            check_dtype=check_dtype, check_shape=check_shape)
    if is_cupy(xp):
        return xp.testing.assert_array_less(actual, desired,
                                            err_msg=err_msg, verbose=verbose)
    elif is_torch(xp):
        if actual.device.type != 'cpu':
            actual = actual.cpu()
        if desired.device.type != 'cpu':
            desired = desired.cpu()
    return np.testing.assert_array_less(actual, desired,
                                        err_msg=err_msg, verbose=verbose)


def cov(x: Array, *, xp: ModuleType | None = None) -> Array:
    if xp is None:
        xp = array_namespace(x)

    X = copy(x, xp=xp)
    dtype = xp.result_type(X, xp.float64)

    X = atleast_nd(X, ndim=2, xp=xp)
    X = xp.asarray(X, dtype=dtype)

    avg = xp.mean(X, axis=1)
    fact = X.shape[1] - 1

    if fact <= 0:
        warnings.warn("Degrees of freedom <= 0 for slice",
                      RuntimeWarning, stacklevel=2)
        fact = 0.0

    X -= avg[:, None]
    X_T = X.T
    if xp.isdtype(X_T.dtype, 'complex floating'):
        X_T = xp.conj(X_T)
    c = X @ X_T
    c /= fact
    axes = tuple(axis for axis, length in enumerate(c.shape) if length == 1)
    return xp.squeeze(c, axis=axes)


def xp_unsupported_param_msg(param: Any) -> str:
    return f'Providing {param!r} is only supported for numpy arrays.'


def is_complex(x: Array, xp: ModuleType) -> bool:
    return xp.isdtype(x.dtype, 'complex floating')


<<<<<<< HEAD
def xp_swapaxes(a, axis1, axis2, xp=None):
    xp = array_namespace(a) if xp is None else xp
    axes = list(range(a.ndim))
    axes[axis1], axes[axis2] = axes[axis2], axes[axis1]
    a = xp.permute_dims(a, axes)
    return a


def xp_take_along_axis(arr, indices, axis, xp=None):
    xp = array_namespace(arr) if xp is None else xp
    arr = xp_swapaxes(arr, axis, -1)
    indices = xp_swapaxes(indices, axis, -1)

    m = arr.shape[-1]
    n = indices.shape[-1]

    shape = list(arr.shape)
    shape.pop(-1)
    shape = shape + [n,]

    arr = xp.reshape(arr, (-1,))
    indices = xp.reshape(indices, (-1, n))

    offset = (xp.arange(indices.shape[0]) * m)[:, xp.newaxis]
    indices = xp.reshape(offset + indices, (-1,))

    out = xp.take(arr, indices)  # because arr[indices] not in array API : (
    out = xp.reshape(out, shape)
    return xp_swapaxes(out, axis, -1)


# partial substitute for np.moveaxis, which is not yet in the array API
def xp_diff(a, *, axis=-1, prepend=np._NoValue, append=np._NoValue, xp=None):
    # Doesn't support `n`.
    # `prepend` and `append` will only work properly for scalars now.
    # I would use the private `_broadcast` from `_axis_nan_policy` to
    # broadcast ignoring axis, but the xp-version hasn't merged yet.
    # Instead, for simplicity, I'll broadcast `prepend` and `append` to
    # the full shape of `a` and use only one element along `axis`.

    xp = array_namespace(a) if xp is None else xp
    arrays = []
    has_prepend = (prepend is not np._NoValue)
    has_append = (append is not np._NoValue)

    if has_prepend:
        arrays.append(xp.asarray(prepend))
    arrays.append(a)
    if has_append:
        arrays.append(xp.asarray(append))

    arrays = xp.broadcast_arrays(*arrays)
    arrays = [xp_swapaxes(arr, axis, -1, xp=xp) for arr in arrays]

    if has_prepend:
        arrays[0] = arrays[0][..., 0:1]
    if has_append:
        arrays[-1] = arrays[-1][..., 0:1]

    a = xp.concat(arrays, axis=-1)
    res = a[..., 1:] - a[..., :-1]
    res = xp_swapaxes(res, -1, axis, xp=xp)
    return res


# temporary substitute for xp.moveaxis, which is not yet in all backends
# or covered by array_api_compat.
def xp_move_axis_to_end(x, source, *, xp=None):
    xp = array_namespace(xp) if xp is None else xp
    axes = list(range(x.ndim))
    temp = axes.pop(source)
    axes = axes + [temp]
    return xp.permute_dims(x, axes)


# temporary substitute for xp.repeat, which is not yet in all backends
# or covered by array_api_compat
def xp_repeat_1d(a, repeats, *, xp):
    out = []
    for i in range(a.shape[0]):
        out.append(xp.asarray([a[i]]*int(repeats[i])))
    return xp.concat(tuple(out))
=======
# temporary substitute for xp.minimum, which is not yet in all backends
# or covered by array_api_compat.
def xp_minimum(x1, x2):
    # xp won't be passed in because it doesn't need to be passed in to xp.minimum
    xp = array_namespace(x1, x2)
    x1, x2 = xp.broadcast_arrays(x1, x2)
    dtype = xp.result_type(x1.dtype, x2.dtype)
    res = xp.asarray(x1, copy=True, dtype=dtype)
    i = (x2 < x1) | xp.isnan(x2)
    res[i] = x2[i]
    return res
>>>>>>> 9c9122ab
<|MERGE_RESOLUTION|>--- conflicted
+++ resolved
@@ -388,90 +388,6 @@
     return xp.isdtype(x.dtype, 'complex floating')
 
 
-<<<<<<< HEAD
-def xp_swapaxes(a, axis1, axis2, xp=None):
-    xp = array_namespace(a) if xp is None else xp
-    axes = list(range(a.ndim))
-    axes[axis1], axes[axis2] = axes[axis2], axes[axis1]
-    a = xp.permute_dims(a, axes)
-    return a
-
-
-def xp_take_along_axis(arr, indices, axis, xp=None):
-    xp = array_namespace(arr) if xp is None else xp
-    arr = xp_swapaxes(arr, axis, -1)
-    indices = xp_swapaxes(indices, axis, -1)
-
-    m = arr.shape[-1]
-    n = indices.shape[-1]
-
-    shape = list(arr.shape)
-    shape.pop(-1)
-    shape = shape + [n,]
-
-    arr = xp.reshape(arr, (-1,))
-    indices = xp.reshape(indices, (-1, n))
-
-    offset = (xp.arange(indices.shape[0]) * m)[:, xp.newaxis]
-    indices = xp.reshape(offset + indices, (-1,))
-
-    out = xp.take(arr, indices)  # because arr[indices] not in array API : (
-    out = xp.reshape(out, shape)
-    return xp_swapaxes(out, axis, -1)
-
-
-# partial substitute for np.moveaxis, which is not yet in the array API
-def xp_diff(a, *, axis=-1, prepend=np._NoValue, append=np._NoValue, xp=None):
-    # Doesn't support `n`.
-    # `prepend` and `append` will only work properly for scalars now.
-    # I would use the private `_broadcast` from `_axis_nan_policy` to
-    # broadcast ignoring axis, but the xp-version hasn't merged yet.
-    # Instead, for simplicity, I'll broadcast `prepend` and `append` to
-    # the full shape of `a` and use only one element along `axis`.
-
-    xp = array_namespace(a) if xp is None else xp
-    arrays = []
-    has_prepend = (prepend is not np._NoValue)
-    has_append = (append is not np._NoValue)
-
-    if has_prepend:
-        arrays.append(xp.asarray(prepend))
-    arrays.append(a)
-    if has_append:
-        arrays.append(xp.asarray(append))
-
-    arrays = xp.broadcast_arrays(*arrays)
-    arrays = [xp_swapaxes(arr, axis, -1, xp=xp) for arr in arrays]
-
-    if has_prepend:
-        arrays[0] = arrays[0][..., 0:1]
-    if has_append:
-        arrays[-1] = arrays[-1][..., 0:1]
-
-    a = xp.concat(arrays, axis=-1)
-    res = a[..., 1:] - a[..., :-1]
-    res = xp_swapaxes(res, -1, axis, xp=xp)
-    return res
-
-
-# temporary substitute for xp.moveaxis, which is not yet in all backends
-# or covered by array_api_compat.
-def xp_move_axis_to_end(x, source, *, xp=None):
-    xp = array_namespace(xp) if xp is None else xp
-    axes = list(range(x.ndim))
-    temp = axes.pop(source)
-    axes = axes + [temp]
-    return xp.permute_dims(x, axes)
-
-
-# temporary substitute for xp.repeat, which is not yet in all backends
-# or covered by array_api_compat
-def xp_repeat_1d(a, repeats, *, xp):
-    out = []
-    for i in range(a.shape[0]):
-        out.append(xp.asarray([a[i]]*int(repeats[i])))
-    return xp.concat(tuple(out))
-=======
 # temporary substitute for xp.minimum, which is not yet in all backends
 # or covered by array_api_compat.
 def xp_minimum(x1, x2):
@@ -483,4 +399,87 @@
     i = (x2 < x1) | xp.isnan(x2)
     res[i] = x2[i]
     return res
->>>>>>> 9c9122ab
+
+
+def xp_swapaxes(a, axis1, axis2, xp=None):
+    xp = array_namespace(a) if xp is None else xp
+    axes = list(range(a.ndim))
+    axes[axis1], axes[axis2] = axes[axis2], axes[axis1]
+    a = xp.permute_dims(a, axes)
+    return a
+
+
+def xp_take_along_axis(arr, indices, axis, xp=None):
+    xp = array_namespace(arr) if xp is None else xp
+    arr = xp_swapaxes(arr, axis, -1)
+    indices = xp_swapaxes(indices, axis, -1)
+
+    m = arr.shape[-1]
+    n = indices.shape[-1]
+
+    shape = list(arr.shape)
+    shape.pop(-1)
+    shape = shape + [n,]
+
+    arr = xp.reshape(arr, (-1,))
+    indices = xp.reshape(indices, (-1, n))
+
+    offset = (xp.arange(indices.shape[0]) * m)[:, xp.newaxis]
+    indices = xp.reshape(offset + indices, (-1,))
+
+    out = xp.take(arr, indices)  # because arr[indices] not in array API : (
+    out = xp.reshape(out, shape)
+    return xp_swapaxes(out, axis, -1)
+
+
+# partial substitute for np.moveaxis, which is not yet in the array API
+def xp_diff(a, *, axis=-1, prepend=np._NoValue, append=np._NoValue, xp=None):
+    # Doesn't support `n`.
+    # `prepend` and `append` will only work properly for scalars now.
+    # I would use the private `_broadcast` from `_axis_nan_policy` to
+    # broadcast ignoring axis, but the xp-version hasn't merged yet.
+    # Instead, for simplicity, I'll broadcast `prepend` and `append` to
+    # the full shape of `a` and use only one element along `axis`.
+
+    xp = array_namespace(a) if xp is None else xp
+    arrays = []
+    has_prepend = (prepend is not np._NoValue)
+    has_append = (append is not np._NoValue)
+
+    if has_prepend:
+        arrays.append(xp.asarray(prepend))
+    arrays.append(a)
+    if has_append:
+        arrays.append(xp.asarray(append))
+
+    arrays = xp.broadcast_arrays(*arrays)
+    arrays = [xp_swapaxes(arr, axis, -1, xp=xp) for arr in arrays]
+
+    if has_prepend:
+        arrays[0] = arrays[0][..., 0:1]
+    if has_append:
+        arrays[-1] = arrays[-1][..., 0:1]
+
+    a = xp.concat(arrays, axis=-1)
+    res = a[..., 1:] - a[..., :-1]
+    res = xp_swapaxes(res, -1, axis, xp=xp)
+    return res
+
+
+# temporary substitute for xp.moveaxis, which is not yet in all backends
+# or covered by array_api_compat.
+def xp_move_axis_to_end(x, source, *, xp=None):
+    xp = array_namespace(xp) if xp is None else xp
+    axes = list(range(x.ndim))
+    temp = axes.pop(source)
+    axes = axes + [temp]
+    return xp.permute_dims(x, axes)
+
+
+# temporary substitute for xp.repeat, which is not yet in all backends
+# or covered by array_api_compat
+def xp_repeat_1d(a, repeats, *, xp):
+    out = []
+    for i in range(a.shape[0]):
+        out.append(xp.asarray([a[i]]*int(repeats[i])))
+    return xp.concat(tuple(out))