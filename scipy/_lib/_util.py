--- conflicted
+++ resolved
@@ -11,14 +11,9 @@
 from typing import Literal, TypeAlias, TypeVar
 
 import numpy as np
-<<<<<<< HEAD
 from scipy._lib._array_api import (Array, array_namespace, is_lazy_array, xp_device,
-                                   is_numpy, is_marray, xp_size, xp_result_type)
-=======
-from scipy._lib._array_api import (Array, array_namespace, is_lazy_array,
-                                   is_numpy, is_marray, xp_result_device,
-                                   xp_size, xp_result_type)
->>>>>>> a3089904
+                                   is_numpy, is_marray, xp_size, xp_result_device,
+                                   xp_result_type)
 from scipy._lib._docscrape import FunctionDoc, Parameter
 from scipy._lib._sparse import issparse
 
@@ -1019,18 +1014,9 @@
     xp = array_namespace(*data) if xp is None else xp
     # Get NaN of appropriate dtype for data
     dtype = xp_result_type(*data, force_floating=True, xp=xp)
-<<<<<<< HEAD
-    device = xp_device(data[0])
-    if is_marray(xp):
-        res = xp.asarray(xp.nan, dtype=dtype)[()]  # mdhaber/marray#25
-    else:
-        res = xp.asarray(xp.nan, dtype=dtype, device=device)[()]
-=======
-    device = xp_result_device(*data)
     res = xp.full(shape, xp.nan, dtype=dtype, device=device)
     if not shape:
         res = res[()]
->>>>>>> a3089904
     # whenever mdhaber/marray#89 is resolved, could just return `res`
     return res.data if is_marray(xp) else res
 
