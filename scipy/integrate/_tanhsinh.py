--- conflicted
+++ resolved
@@ -317,21 +317,13 @@
     # type promotion rules?
     with np.errstate(over='ignore', invalid='ignore', divide='ignore'):
         c = ((a.ravel() + b.ravel())/2).reshape(a.shape)
-<<<<<<< HEAD
-        c[np.isinf(a)] = b[np.isinf(a)]  # takes care of infinite a
-        c[np.isinf(b)] = a[np.isinf(b)]  # takes care of infinite b
-        c[np.isnan(c)] = 0  # takes care of infinite a and b
-        tmp = _elementwise_algorithm_initialize(f, (c,), args, complex_ok=True)
-    xs, fs, args, shape, dtype = tmp
-=======
         inf_a, inf_b = np.isinf(a), np.isinf(b)
         c[inf_a] = b[inf_a]  # takes care of infinite a
         c[inf_b] = a[inf_b]  # takes care of infinite b
         c[inf_a & inf_b] = 0  # takes care of infinite a and b
-        temp = _scalar_optimization_initialize(f, (c,), args, complex_ok=True,
-                                               preserve_shape=preserve_shape)
+        temp = _elementwise_algorithm_initialize(f, (c,), args, complex_ok=True,
+                                                 preserve_shape=preserve_shape)
     f, xs, fs, args, shape, dtype = temp
->>>>>>> e7d71d6d
     a = np.broadcast_to(a, shape).astype(dtype).ravel()
     b = np.broadcast_to(b, shape).astype(dtype).ravel()
 
@@ -468,20 +460,12 @@
     # Suppress all warnings initially, since there are many places in the code
     # for which this is expected behavior.
     with np.errstate(over='ignore', invalid='ignore', divide='ignore'):
-<<<<<<< HEAD
         res = _elementwise_algorithm_loop(work, callback, shape, maxiter, f,
                                           args, dtype, pre_func_eval,
                                           post_func_eval, check_termination,
                                           post_termination_check,
-                                          customize_result, res_work_pairs)
-=======
-        res = _scalar_optimization_loop(work, callback, shape, maxiter, f,
-                                        args, dtype, pre_func_eval,
-                                        post_func_eval, check_termination,
-                                        post_termination_check,
-                                        customize_result, res_work_pairs,
-                                        preserve_shape)
->>>>>>> e7d71d6d
+                                          customize_result, res_work_pairs,
+                                          preserve_shape)
     return res
 
 
@@ -1087,13 +1071,8 @@
     f, a, b, step, valid_abstep, args, log, maxterms, atol, rtol = tmp
 
     # Additional elementwise algorithm input validation / standardization
-<<<<<<< HEAD
     tmp = _elementwise_algorithm_initialize(f, (a,), args, complex_ok=False)
-    xs, fs, args, shape, dtype = tmp
-=======
-    tmp = _scalar_optimization_initialize(f, (a,), args, complex_ok=False)
     f, xs, fs, args, shape, dtype = tmp
->>>>>>> e7d71d6d
 
     # Finish preparing `a`, `b`, and `step` arrays
     a = xs[0]
