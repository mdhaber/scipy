<<<<<<< HEAD
"""
Collection of physical constants and conversion factors.

Most constants are in SI units, so you can do
print '10 mile per minute is', 10*mile/minute, 'm/s or', 10*mile/(minute*knot), 'knots'

The list is not meant to be comprehensive, but just convenient for everyday use.
"""
"""
BasSw 2006
physical constants: imported from CODATA
unit conversion: see e.g., NIST special publication 811
Use at own risk: double-check values before calculating your Mars orbit-insertion burn.
Some constants exist in a few variants, which are marked with suffixes.
The ones without any suffix should be the most common ones.
"""

import math as _math
from .codata import value as _cd
import numpy as _np

# mathematical constants
pi = _math.pi
golden = golden_ratio = (1 + _math.sqrt(5)) / 2

# SI prefixes
yotta = 1e24
zetta = 1e21
exa = 1e18
peta = 1e15
tera = 1e12
giga = 1e9
mega = 1e6
kilo = 1e3
hecto = 1e2
deka = 1e1
deci = 1e-1
centi = 1e-2
milli = 1e-3
micro = 1e-6
nano = 1e-9
pico = 1e-12
femto = 1e-15
atto = 1e-18
zepto = 1e-21

# binary prefixes
kibi = 2**10
mebi = 2**20
gibi = 2**30
tebi = 2**40
pebi = 2**50
exbi = 2**60
zebi = 2**70
yobi = 2**80

# physical constants
c = speed_of_light = _cd('speed of light in vacuum')
mu_0 = _cd('vacuum mag. permeability')
epsilon_0 = _cd('vacuum electric permittivity')
h = Planck = _cd('Planck constant')
hbar = _cd('reduced Planck constant')
G = gravitational_constant = _cd('Newtonian constant of gravitation')
g = _cd('standard acceleration of gravity')
e = elementary_charge = _cd('elementary charge')
R = gas_constant = _cd('molar gas constant')
alpha = fine_structure = _cd('fine-structure constant')
N_A = Avogadro = _cd('Avogadro constant')
k = Boltzmann = _cd('Boltzmann constant')
sigma = Stefan_Boltzmann = _cd('Stefan-Boltzmann constant')
Wien = _cd('Wien wavelength displacement law constant')
Rydberg = _cd('Rydberg constant')

# mass in kg
gram = 1e-3
metric_ton = 1e3
grain = 64.79891e-6
lb = pound = 7000 * grain  # avoirdupois
blob = slinch = pound * g / 0.0254  # lbf*s**2/in (added in 1.0.0)
slug = blob / 12  # lbf*s**2/foot (added in 1.0.0)
oz = ounce = pound / 16
stone = 14 * pound
long_ton = 2240 * pound
short_ton = 2000 * pound

troy_ounce = 480 * grain  # only for metals / gems
troy_pound = 12 * troy_ounce
carat = 200e-6

m_e = electron_mass = _cd('electron mass')
m_p = proton_mass = _cd('proton mass')
m_n = neutron_mass = _cd('neutron mass')
m_u = u = atomic_mass = _cd('atomic mass constant')

# angle in rad
degree = pi / 180
arcmin = arcminute = degree / 60
arcsec = arcsecond = arcmin / 60

# time in second
minute = 60.0
hour = 60 * minute
day = 24 * hour
week = 7 * day
year = 365 * day
Julian_year = 365.25 * day

# length in meter
inch = 0.0254
foot = 12 * inch
yard = 3 * foot
mile = 1760 * yard
mil = inch / 1000
pt = point = inch / 72  # typography
survey_foot = 1200.0 / 3937
survey_mile = 5280 * survey_foot
nautical_mile = 1852.0
fermi = 1e-15
angstrom = 1e-10
micron = 1e-6
au = astronomical_unit = 149597870700.0
light_year = Julian_year * c
parsec = au / arcsec

# pressure in pascal
atm = atmosphere = _cd('standard atmosphere')
bar = 1e5
torr = mmHg = atm / 760
psi = pound * g / (inch * inch)

# area in meter**2
hectare = 1e4
acre = 43560 * foot**2

# volume in meter**3
litre = liter = 1e-3
gallon = gallon_US = 231 * inch**3  # US
# pint = gallon_US / 8
fluid_ounce = fluid_ounce_US = gallon_US / 128
bbl = barrel = 42 * gallon_US  # for oil

gallon_imp = 4.54609e-3  # UK
fluid_ounce_imp = gallon_imp / 160

# speed in meter per second
kmh = 1e3 / hour
mph = mile / hour
mach = speed_of_sound = 340.5  # approx value at 15 degrees in 1 atm. Is this a common value?
knot = nautical_mile / hour

# temperature in kelvin
zero_Celsius = 273.15
degree_Fahrenheit = 1/1.8  # only for differences

# energy in joule
eV = electron_volt = elementary_charge  # * 1 Volt
calorie = calorie_th = 4.184
calorie_IT = 4.1868
erg = 1e-7
Btu_th = pound * degree_Fahrenheit * calorie_th / gram
Btu = Btu_IT = pound * degree_Fahrenheit * calorie_IT / gram
ton_TNT = 1e9 * calorie_th
# Wh = watt_hour

# power in watt
hp = horsepower = 550 * foot * pound * g

# force in newton
dyn = dyne = 1e-5
lbf = pound_force = pound * g
kgf = kilogram_force = g  # * 1 kg

# functions for conversions that are not linear


def convert_temperature(val, old_scale, new_scale):
    """
    Convert from a temperature scale to another one among Celsius, Kelvin,
    Fahrenheit, and Rankine scales.

    Parameters
    ----------
    val : array_like
        Value(s) of the temperature(s) to be converted expressed in the
        original scale.

    old_scale: str
        Specifies as a string the original scale from which the temperature
        value(s) will be converted. Supported scales are Celsius ('Celsius',
        'celsius', 'C' or 'c'), Kelvin ('Kelvin', 'kelvin', 'K', 'k'),
        Fahrenheit ('Fahrenheit', 'fahrenheit', 'F' or 'f'), and Rankine
        ('Rankine', 'rankine', 'R', 'r').

    new_scale: str
        Specifies as a string the new scale to which the temperature
        value(s) will be converted. Supported scales are Celsius ('Celsius',
        'celsius', 'C' or 'c'), Kelvin ('Kelvin', 'kelvin', 'K', 'k'),
        Fahrenheit ('Fahrenheit', 'fahrenheit', 'F' or 'f'), and Rankine
        ('Rankine', 'rankine', 'R', 'r').

    Returns
    -------
    res : float or array of floats
        Value(s) of the converted temperature(s) expressed in the new scale.

    Notes
    -----
    .. versionadded:: 0.18.0

    Examples
    --------
    >>> from scipy.constants import convert_temperature
    >>> convert_temperature(np.array([-40, 40]), 'Celsius', 'Kelvin')
    array([ 233.15,  313.15])

    """
    # Convert from `old_scale` to Kelvin
    if old_scale.lower() in ['celsius', 'c']:
        tempo = _np.asanyarray(val) + zero_Celsius
    elif old_scale.lower() in ['kelvin', 'k']:
        tempo = _np.asanyarray(val)
    elif old_scale.lower() in ['fahrenheit', 'f']:
        tempo = (_np.asanyarray(val) - 32) * 5 / 9 + zero_Celsius
    elif old_scale.lower() in ['rankine', 'r']:
        tempo = _np.asanyarray(val) * 5 / 9
    else:
        raise NotImplementedError("%s scale is unsupported: supported scales "
                                  "are Celsius, Kelvin, Fahrenheit, and "
                                  "Rankine" % old_scale)
    # and from Kelvin to `new_scale`.
    if new_scale.lower() in ['celsius', 'c']:
        res = tempo - zero_Celsius
    elif new_scale.lower() in ['kelvin', 'k']:
        res = tempo
    elif new_scale.lower() in ['fahrenheit', 'f']:
        res = (tempo - zero_Celsius) * 9 / 5 + 32
    elif new_scale.lower() in ['rankine', 'r']:
        res = tempo * 9 / 5
    else:
        raise NotImplementedError("'%s' scale is unsupported: supported "
                                  "scales are 'Celsius', 'Kelvin', "
                                  "'Fahrenheit', and 'Rankine'" % new_scale)

    return res


# optics


def lambda2nu(lambda_):
    """
    Convert wavelength to optical frequency

    Parameters
    ----------
    lambda_ : array_like
        Wavelength(s) to be converted.

    Returns
    -------
    nu : float or array of floats
        Equivalent optical frequency.

    Notes
    -----
    Computes ``nu = c / lambda`` where c = 299792458.0, i.e., the
    (vacuum) speed of light in meters/second.

    Examples
    --------
    >>> from scipy.constants import lambda2nu, speed_of_light
    >>> lambda2nu(np.array((1, speed_of_light)))
    array([  2.99792458e+08,   1.00000000e+00])

    """
    return _np.asanyarray(c) / lambda_


def nu2lambda(nu):
    """
    Convert optical frequency to wavelength.

    Parameters
    ----------
    nu : array_like
        Optical frequency to be converted.

    Returns
    -------
    lambda : float or array of floats
        Equivalent wavelength(s).

    Notes
    -----
    Computes ``lambda = c / nu`` where c = 299792458.0, i.e., the
    (vacuum) speed of light in meters/second.

    Examples
    --------
    >>> from scipy.constants import nu2lambda, speed_of_light
    >>> nu2lambda(np.array((1, speed_of_light)))
    array([  2.99792458e+08,   1.00000000e+00])

    """
    return c / _np.asanyarray(nu)
=======
# This file is not meant for public use and will be removed in SciPy v2.0.0.
# Use the `scipy.constants` namespace for importing the functions
# included below.

from scipy._lib.deprecation import _sub_module_deprecation


__all__ = [  # noqa: F822
    'Avogadro', 'Boltzmann', 'Btu', 'Btu_IT', 'Btu_th', 'G',
    'Julian_year', 'N_A', 'Planck', 'R', 'Rydberg',
    'Stefan_Boltzmann', 'Wien', 'acre', 'alpha',
    'angstrom', 'arcmin', 'arcminute', 'arcsec',
    'arcsecond', 'astronomical_unit', 'atm',
    'atmosphere', 'atomic_mass', 'atto', 'au', 'bar',
    'barrel', 'bbl', 'blob', 'c', 'calorie',
    'calorie_IT', 'calorie_th', 'carat', 'centi',
    'convert_temperature', 'day', 'deci', 'degree',
    'degree_Fahrenheit', 'deka', 'dyn', 'dyne', 'e',
    'eV', 'electron_mass', 'electron_volt',
    'elementary_charge', 'epsilon_0', 'erg',
    'exa', 'exbi', 'femto', 'fermi', 'fine_structure',
    'fluid_ounce', 'fluid_ounce_US', 'fluid_ounce_imp',
    'foot', 'g', 'gallon', 'gallon_US', 'gallon_imp',
    'gas_constant', 'gibi', 'giga', 'golden', 'golden_ratio',
    'grain', 'gram', 'gravitational_constant', 'h', 'hbar',
    'hectare', 'hecto', 'horsepower', 'hour', 'hp',
    'inch', 'k', 'kgf', 'kibi', 'kilo', 'kilogram_force',
    'kmh', 'knot', 'lambda2nu', 'lb', 'lbf',
    'light_year', 'liter', 'litre', 'long_ton', 'm_e',
    'm_n', 'm_p', 'm_u', 'mach', 'mebi', 'mega',
    'metric_ton', 'micro', 'micron', 'mil', 'mile',
    'milli', 'minute', 'mmHg', 'mph', 'mu_0', 'nano',
    'nautical_mile', 'neutron_mass', 'nu2lambda',
    'ounce', 'oz', 'parsec', 'pebi', 'peta',
    'pi', 'pico', 'point', 'pound', 'pound_force',
    'proton_mass', 'psi', 'pt', 'short_ton',
    'sigma', 'slinch', 'slug', 'speed_of_light',
    'speed_of_sound', 'stone', 'survey_foot',
    'survey_mile', 'tebi', 'tera', 'ton_TNT',
    'torr', 'troy_ounce', 'troy_pound', 'u',
    'week', 'yard', 'year', 'yobi', 'yocto',
    'yotta', 'zebi', 'zepto', 'zero_Celsius', 'zetta'
]


def __dir__():
    return __all__


def __getattr__(name):
    return _sub_module_deprecation(sub_package="constants", module="constants",
                                   private_modules=["_constants"], all=__all__,
                                   attribute=name)
>>>>>>> c0065b69
<|MERGE_RESOLUTION|>--- conflicted
+++ resolved
@@ -1,310 +1,3 @@
-<<<<<<< HEAD
-"""
-Collection of physical constants and conversion factors.
-
-Most constants are in SI units, so you can do
-print '10 mile per minute is', 10*mile/minute, 'm/s or', 10*mile/(minute*knot), 'knots'
-
-The list is not meant to be comprehensive, but just convenient for everyday use.
-"""
-"""
-BasSw 2006
-physical constants: imported from CODATA
-unit conversion: see e.g., NIST special publication 811
-Use at own risk: double-check values before calculating your Mars orbit-insertion burn.
-Some constants exist in a few variants, which are marked with suffixes.
-The ones without any suffix should be the most common ones.
-"""
-
-import math as _math
-from .codata import value as _cd
-import numpy as _np
-
-# mathematical constants
-pi = _math.pi
-golden = golden_ratio = (1 + _math.sqrt(5)) / 2
-
-# SI prefixes
-yotta = 1e24
-zetta = 1e21
-exa = 1e18
-peta = 1e15
-tera = 1e12
-giga = 1e9
-mega = 1e6
-kilo = 1e3
-hecto = 1e2
-deka = 1e1
-deci = 1e-1
-centi = 1e-2
-milli = 1e-3
-micro = 1e-6
-nano = 1e-9
-pico = 1e-12
-femto = 1e-15
-atto = 1e-18
-zepto = 1e-21
-
-# binary prefixes
-kibi = 2**10
-mebi = 2**20
-gibi = 2**30
-tebi = 2**40
-pebi = 2**50
-exbi = 2**60
-zebi = 2**70
-yobi = 2**80
-
-# physical constants
-c = speed_of_light = _cd('speed of light in vacuum')
-mu_0 = _cd('vacuum mag. permeability')
-epsilon_0 = _cd('vacuum electric permittivity')
-h = Planck = _cd('Planck constant')
-hbar = _cd('reduced Planck constant')
-G = gravitational_constant = _cd('Newtonian constant of gravitation')
-g = _cd('standard acceleration of gravity')
-e = elementary_charge = _cd('elementary charge')
-R = gas_constant = _cd('molar gas constant')
-alpha = fine_structure = _cd('fine-structure constant')
-N_A = Avogadro = _cd('Avogadro constant')
-k = Boltzmann = _cd('Boltzmann constant')
-sigma = Stefan_Boltzmann = _cd('Stefan-Boltzmann constant')
-Wien = _cd('Wien wavelength displacement law constant')
-Rydberg = _cd('Rydberg constant')
-
-# mass in kg
-gram = 1e-3
-metric_ton = 1e3
-grain = 64.79891e-6
-lb = pound = 7000 * grain  # avoirdupois
-blob = slinch = pound * g / 0.0254  # lbf*s**2/in (added in 1.0.0)
-slug = blob / 12  # lbf*s**2/foot (added in 1.0.0)
-oz = ounce = pound / 16
-stone = 14 * pound
-long_ton = 2240 * pound
-short_ton = 2000 * pound
-
-troy_ounce = 480 * grain  # only for metals / gems
-troy_pound = 12 * troy_ounce
-carat = 200e-6
-
-m_e = electron_mass = _cd('electron mass')
-m_p = proton_mass = _cd('proton mass')
-m_n = neutron_mass = _cd('neutron mass')
-m_u = u = atomic_mass = _cd('atomic mass constant')
-
-# angle in rad
-degree = pi / 180
-arcmin = arcminute = degree / 60
-arcsec = arcsecond = arcmin / 60
-
-# time in second
-minute = 60.0
-hour = 60 * minute
-day = 24 * hour
-week = 7 * day
-year = 365 * day
-Julian_year = 365.25 * day
-
-# length in meter
-inch = 0.0254
-foot = 12 * inch
-yard = 3 * foot
-mile = 1760 * yard
-mil = inch / 1000
-pt = point = inch / 72  # typography
-survey_foot = 1200.0 / 3937
-survey_mile = 5280 * survey_foot
-nautical_mile = 1852.0
-fermi = 1e-15
-angstrom = 1e-10
-micron = 1e-6
-au = astronomical_unit = 149597870700.0
-light_year = Julian_year * c
-parsec = au / arcsec
-
-# pressure in pascal
-atm = atmosphere = _cd('standard atmosphere')
-bar = 1e5
-torr = mmHg = atm / 760
-psi = pound * g / (inch * inch)
-
-# area in meter**2
-hectare = 1e4
-acre = 43560 * foot**2
-
-# volume in meter**3
-litre = liter = 1e-3
-gallon = gallon_US = 231 * inch**3  # US
-# pint = gallon_US / 8
-fluid_ounce = fluid_ounce_US = gallon_US / 128
-bbl = barrel = 42 * gallon_US  # for oil
-
-gallon_imp = 4.54609e-3  # UK
-fluid_ounce_imp = gallon_imp / 160
-
-# speed in meter per second
-kmh = 1e3 / hour
-mph = mile / hour
-mach = speed_of_sound = 340.5  # approx value at 15 degrees in 1 atm. Is this a common value?
-knot = nautical_mile / hour
-
-# temperature in kelvin
-zero_Celsius = 273.15
-degree_Fahrenheit = 1/1.8  # only for differences
-
-# energy in joule
-eV = electron_volt = elementary_charge  # * 1 Volt
-calorie = calorie_th = 4.184
-calorie_IT = 4.1868
-erg = 1e-7
-Btu_th = pound * degree_Fahrenheit * calorie_th / gram
-Btu = Btu_IT = pound * degree_Fahrenheit * calorie_IT / gram
-ton_TNT = 1e9 * calorie_th
-# Wh = watt_hour
-
-# power in watt
-hp = horsepower = 550 * foot * pound * g
-
-# force in newton
-dyn = dyne = 1e-5
-lbf = pound_force = pound * g
-kgf = kilogram_force = g  # * 1 kg
-
-# functions for conversions that are not linear
-
-
-def convert_temperature(val, old_scale, new_scale):
-    """
-    Convert from a temperature scale to another one among Celsius, Kelvin,
-    Fahrenheit, and Rankine scales.
-
-    Parameters
-    ----------
-    val : array_like
-        Value(s) of the temperature(s) to be converted expressed in the
-        original scale.
-
-    old_scale: str
-        Specifies as a string the original scale from which the temperature
-        value(s) will be converted. Supported scales are Celsius ('Celsius',
-        'celsius', 'C' or 'c'), Kelvin ('Kelvin', 'kelvin', 'K', 'k'),
-        Fahrenheit ('Fahrenheit', 'fahrenheit', 'F' or 'f'), and Rankine
-        ('Rankine', 'rankine', 'R', 'r').
-
-    new_scale: str
-        Specifies as a string the new scale to which the temperature
-        value(s) will be converted. Supported scales are Celsius ('Celsius',
-        'celsius', 'C' or 'c'), Kelvin ('Kelvin', 'kelvin', 'K', 'k'),
-        Fahrenheit ('Fahrenheit', 'fahrenheit', 'F' or 'f'), and Rankine
-        ('Rankine', 'rankine', 'R', 'r').
-
-    Returns
-    -------
-    res : float or array of floats
-        Value(s) of the converted temperature(s) expressed in the new scale.
-
-    Notes
-    -----
-    .. versionadded:: 0.18.0
-
-    Examples
-    --------
-    >>> from scipy.constants import convert_temperature
-    >>> convert_temperature(np.array([-40, 40]), 'Celsius', 'Kelvin')
-    array([ 233.15,  313.15])
-
-    """
-    # Convert from `old_scale` to Kelvin
-    if old_scale.lower() in ['celsius', 'c']:
-        tempo = _np.asanyarray(val) + zero_Celsius
-    elif old_scale.lower() in ['kelvin', 'k']:
-        tempo = _np.asanyarray(val)
-    elif old_scale.lower() in ['fahrenheit', 'f']:
-        tempo = (_np.asanyarray(val) - 32) * 5 / 9 + zero_Celsius
-    elif old_scale.lower() in ['rankine', 'r']:
-        tempo = _np.asanyarray(val) * 5 / 9
-    else:
-        raise NotImplementedError("%s scale is unsupported: supported scales "
-                                  "are Celsius, Kelvin, Fahrenheit, and "
-                                  "Rankine" % old_scale)
-    # and from Kelvin to `new_scale`.
-    if new_scale.lower() in ['celsius', 'c']:
-        res = tempo - zero_Celsius
-    elif new_scale.lower() in ['kelvin', 'k']:
-        res = tempo
-    elif new_scale.lower() in ['fahrenheit', 'f']:
-        res = (tempo - zero_Celsius) * 9 / 5 + 32
-    elif new_scale.lower() in ['rankine', 'r']:
-        res = tempo * 9 / 5
-    else:
-        raise NotImplementedError("'%s' scale is unsupported: supported "
-                                  "scales are 'Celsius', 'Kelvin', "
-                                  "'Fahrenheit', and 'Rankine'" % new_scale)
-
-    return res
-
-
-# optics
-
-
-def lambda2nu(lambda_):
-    """
-    Convert wavelength to optical frequency
-
-    Parameters
-    ----------
-    lambda_ : array_like
-        Wavelength(s) to be converted.
-
-    Returns
-    -------
-    nu : float or array of floats
-        Equivalent optical frequency.
-
-    Notes
-    -----
-    Computes ``nu = c / lambda`` where c = 299792458.0, i.e., the
-    (vacuum) speed of light in meters/second.
-
-    Examples
-    --------
-    >>> from scipy.constants import lambda2nu, speed_of_light
-    >>> lambda2nu(np.array((1, speed_of_light)))
-    array([  2.99792458e+08,   1.00000000e+00])
-
-    """
-    return _np.asanyarray(c) / lambda_
-
-
-def nu2lambda(nu):
-    """
-    Convert optical frequency to wavelength.
-
-    Parameters
-    ----------
-    nu : array_like
-        Optical frequency to be converted.
-
-    Returns
-    -------
-    lambda : float or array of floats
-        Equivalent wavelength(s).
-
-    Notes
-    -----
-    Computes ``lambda = c / nu`` where c = 299792458.0, i.e., the
-    (vacuum) speed of light in meters/second.
-
-    Examples
-    --------
-    >>> from scipy.constants import nu2lambda, speed_of_light
-    >>> nu2lambda(np.array((1, speed_of_light)))
-    array([  2.99792458e+08,   1.00000000e+00])
-
-    """
-    return c / _np.asanyarray(nu)
-=======
 # This file is not meant for public use and will be removed in SciPy v2.0.0.
 # Use the `scipy.constants` namespace for importing the functions
 # included below.
@@ -357,5 +50,4 @@
 def __getattr__(name):
     return _sub_module_deprecation(sub_package="constants", module="constants",
                                    private_modules=["_constants"], all=__all__,
-                                   attribute=name)
->>>>>>> c0065b69
+                                   attribute=name)