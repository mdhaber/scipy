import math
from scipy import stats
<<<<<<< HEAD
from scipy._lib._array_api import array_namespace, xp_capabilities, xp_result_type
=======
from scipy._lib._array_api import xp_capabilities, array_namespace, xp_promote
>>>>>>> 67853c83
from scipy.stats._stats_py import _SimpleNormal, SignificanceResult, _get_pvalue
from scipy.stats._axis_nan_policy import _axis_nan_policy_factory


__all__ = ['chatterjeexi']


def _xi_statistic(x, y, y_continuous, xp):
    # Compute xi correlation statistic

    # `axis=-1` is guaranteed by _axis_nan_policy decorator
    n = x.shape[-1]

    # "Rearrange the data as (X(1), Y(1)), . . . ,(X(n), Y(n))
    # such that X(1) ≤ ··· ≤ X(n)"
    j = xp.argsort(x, axis=-1)
    j, y = xp.broadcast_arrays(j, y)
    y = xp.take_along_axis(y, j, axis=-1)

    # "Let ri be the rank of Y(i), that is, the number of j such that Y(j) ≤ Y(i)"
    r = stats.rankdata(y, method='max', axis=-1)
    # " additionally define li to be the number of j such that Y(j) ≥ Y(i)"
    # Could probably compute this from r, but that can be an enhancement
    l = stats.rankdata(-y, method='max', axis=-1)
    r, l = xp.astype(r, x.dtype), xp.astype(l, x.dtype)

    num = xp.sum(xp.abs(xp.diff(r, axis=-1)), axis=-1)
    if y_continuous:  # [1] Eq. 1.1
        statistic = 1 - 3 * num / (n ** 2 - 1)
    else:  # [1] Eq. 1.2
        den = 2 * xp.sum((n - l) * l, axis=-1)
        statistic = 1 - n * num / den

    return statistic, r, l


def _xi_std(r, l, y_continuous, xp):
    # Compute asymptotic standard deviation of xi under null hypothesis of independence

    # `axis=-1` is guaranteed by _axis_nan_policy decorator
    n = r.shape[-1]

    # "Suppose that X and Y are independent and Y is continuous. Then
    # √n·ξn(X, Y) → N(0, 2/5) in distribution as n → ∞"
    if y_continuous:  # [1] Theorem 2.1
        return xp.asarray(math.sqrt(2 / 5) / math.sqrt(n), dtype=r.dtype)

    # "Suppose that X and Y are independent. Then √n·ξn(X, Y)
    # converges to N(0, τ²) in distribution as n → ∞
    # [1] Eq. 2.2 and surrounding math
    i = xp.arange(1, n + 1, dtype=r.dtype)
    u = xp.sort(r, axis=-1)
    v = xp.cumulative_sum(u, axis=-1)
    an = 1 / n**4 * xp.sum((2*n - 2*i + 1) * u**2, axis=-1)
    bn = 1 / n**5 * xp.sum((v + (n - i)*u)**2, axis=-1)
    cn = 1 / n**3 * xp.sum((2*n - 2*i + 1) * u, axis=-1)
    dn = 1 / n**3 * xp.sum((l * (n - l)), axis=-1)
    tau2 = (an - 2*bn + cn**2) / dn**2

    return xp.sqrt(tau2) / math.sqrt(n)


def _chatterjeexi_iv(y_continuous, method):
    # Input validation for `chatterjeexi`
    # x, y, `axis` input validation taken care of by decorator

    if y_continuous not in {True, False}:
        raise ValueError('`y_continuous` must be boolean.')

    if not isinstance(method, stats.PermutationMethod):
        method = method.lower()
        message = "`method` must be 'asymptotic' or a `PermutationMethod` instance."
        if method != 'asymptotic':
            raise ValueError(message)

    return y_continuous, method


def _unpack(res, _):
    return res.statistic, res.pvalue


@xp_capabilities(skip_backends=[('dask.array', 'no take_along_axis'),
                                ('cupy', 'no rankdata (xp.repeats limitation)')])
@_axis_nan_policy_factory(SignificanceResult, paired=True, n_samples=2,
                          result_to_tuple=_unpack, n_outputs=2, too_small=1)
def chatterjeexi(x, y, *, axis=0, y_continuous=False, method='asymptotic'):
    r"""Compute the xi correlation and perform a test of independence

    The xi correlation coefficient is a measure of association between two
    variables; the value tends to be close to zero when the variables are
    independent and close to 1 when there is a strong association. Unlike
    other correlation coefficients, the xi correlation is effective even
    when the association is not monotonic.

    Parameters
    ----------
    x, y : array-like
        The samples: corresponding observations of the independent and
        dependent variable. The (N-d) arrays must be broadcastable.
    axis : int, default: 0
        Axis along which to perform the test.
    method : 'asymptotic' or `PermutationMethod` instance, optional
        Selects the method used to calculate the *p*-value.
        Default is 'asymptotic'. The following options are available.

        * ``'asymptotic'``: compares the standardized test statistic
          against the normal distribution.
        * `PermutationMethod` instance. In this case, the p-value
          is computed using `permutation_test` with the provided
          configuration options and other appropriate settings.

    y_continuous : bool, default: False
        Whether `y` is assumed to be drawn from a continuous distribution.
        If `y` is drawn from a continuous distribution, results are valid
        whether this is assumed or not, but enabling this assumption will
        result in faster computation and typically produce similar results.

    Returns
    -------
    res : SignificanceResult
        An object containing attributes:

        statistic : float
            The xi correlation statistic.
        pvalue : float
            The associated *p*-value: the probability of a statistic at least as
            high as the observed value under the null hypothesis of independence.

    See Also
    --------
    scipy.stats.pearsonr, scipy.stats.spearmanr, scipy.stats.kendalltau

    Notes
    -----
    There is currently no special handling of ties in `x`; they are broken arbitrarily
    by the implementation. [1]_ recommends: "if there are ties among the Xi's, then
    choose an increasing rearrangement as above by breaking ties uniformly at random."
    This is easily accomplished by adding a small amount of random noise to `x`; see
    examples.

    [1]_ notes that the statistic is not symmetric in `x` and `y` *by design*:
    "...we may want to understand if :math:`Y` is a function :math:`X`, and not just
    if one of the variables is a function of the other." See [1]_ Remark 1.

    References
    ----------
    .. [1] Chatterjee, Sourav. "A new coefficient of correlation." Journal of
           the American Statistical Association 116.536 (2021): 2009-2022.
           :doi:`10.1080/01621459.2020.1758115`.

    Examples
    --------
    Generate perfectly correlated data, and observe that the xi correlation is
    nearly 1.0.

    >>> import numpy as np
    >>> from scipy import stats
    >>> rng = np.random.default_rng(348932549825235)
    >>> x = rng.uniform(0, 10, size=100)
    >>> y = np.sin(x)
    >>> res = stats.chatterjeexi(x, y)
    >>> res.statistic
    np.float64(0.9012901290129013)

    The probability of observing such a high value of the statistic under the
    null hypothesis of independence is very low.

    >>> res.pvalue
    np.float64(2.2206974648177804e-46)

    As noise is introduced, the correlation coefficient decreases.

    >>> noise = rng.normal(scale=[[0.1], [0.5], [1]], size=(3, 100))
    >>> res = stats.chatterjeexi(x, y + noise, axis=-1)
    >>> res.statistic
    array([0.79507951, 0.41824182, 0.16651665])

    Because the distribution of `y` is continuous, it is valid to pass
    ``y_continuous=True``. The statistic is identical, and the p-value
    (not shown) is only slightly different.

    >>> stats.chatterjeexi(x, y + noise, y_continuous=True, axis=-1).statistic
    array([0.79507951, 0.41824182, 0.16651665])

    Consider a case in which there are ties in `x`.

    >>> x = rng.integers(10, size=1000)
    >>> y = rng.integers(10, size=1000)

    [1]_ recommends breaking the ties uniformly at random.

    >>> d = rng.uniform(1e-5, size=x.size)
    >>> res = stats.chatterjeexi(x + d, y)
    >>> res.statistic
    -0.029919991638798438

    Since this gives a randomized estimate of the statistic, [1]_ also suggests
    considering the average over all possibilities of breaking ties. This is
    computationally infeasible when there are many ties, but a randomized estimate of
    *this* quantity can be obtained by considering many random possibilities of breaking
    ties.

    >>> d = rng.uniform(1e-5, size=(9999, x.size))
    >>> res = stats.chatterjeexi(x + d, y, axis=1)
    >>> np.mean(res.statistic)
    0.001186895213756626

    """
    xp = array_namespace(x, y)

    # x, y, `axis` input validation taken care of by decorator
    # In fact, `axis` is guaranteed to be -1
    y_continuous, method = _chatterjeexi_iv(y_continuous, method)
    x, y = xp_promote(x, y, force_floating=True, xp=xp)

    # A highly negative statistic is possible, e.g.
    # x = np.arange(100.), y = (x % 2 == 0)
    # Unclear whether we should expose `alternative`, though.
    alternative = 'greater'

    if method == 'asymptotic':
        xi, r, l = _xi_statistic(x, y, y_continuous, xp=xp)
        std = _xi_std(r, l, y_continuous, xp=xp)
        norm = _SimpleNormal()
        pvalue = _get_pvalue(xi / std, norm, alternative=alternative, xp=xp)
    elif isinstance(method, stats.PermutationMethod):
        res = stats.permutation_test(
            # Could be faster if we just permuted the ranks; for now, keep it simple.
            data=(y,),
            statistic=lambda y, axis: _xi_statistic(x, y, y_continuous, xp=xp)[0],
            alternative=alternative, permutation_type='pairings', **method._asdict(),
            axis=-1)  # `axis=-1` is guaranteed by _axis_nan_policy decorator

        xi, pvalue = res.statistic, res.pvalue

<<<<<<< HEAD
    return SignificanceResult(xi, pvalue)


@xp_capabilities(cpu_only=True, exceptions=['jax.numpy'],
    skip_backends=[('dask.array', 'not supported by rankdata (take_along_axis)')]
)
@_axis_nan_policy_factory(SignificanceResult, paired=True, n_samples=2,
                          result_to_tuple=_unpack, n_outputs=2, too_small=1)
def spearmanrho(x, y, *, alternative='two-sided', method=None, axis=0):
    r"""Calculate a Spearman rho correlation coefficient with associated p-value.

    The Spearman rank-order correlation coefficient is a nonparametric measure
    of the monotonicity of the relationship between two datasets.
    Like other correlation coefficients, it varies between -1 and +1 with 0
    implying no correlation. Coefficients of -1 or +1 are associated with an exact
    monotonic relationship.  Positive correlations indicate that as `x` increases,
    so does `y`; negative correlations indicate that as `x` increases, `y` decreases.
    The p-value is the probability of an uncorrelated system producing datasets
    with a Spearman correlation at least as extreme as the one computed from the
    observed dataset.

    Parameters
    ----------
    x, y : array-like
        The samples: corresponding observations of the independent and
        dependent variable. The (N-d) arrays must be broadcastable.
    alternative : {'two-sided', 'less', 'greater'}, optional
        Defines the alternative hypothesis. Default is 'two-sided'.
        The following options are available:

        * 'two-sided': the correlation is nonzero
        * 'less': the correlation is negative (less than zero)
        * 'greater':  the correlation is positive (greater than zero)

    method : ResamplingMethod, optional
        Defines the method used to compute the p-value. If `method` is an
        instance of `PermutationMethod`/`MonteCarloMethod`, the p-value is
        computed using
        `scipy.stats.permutation_test`/`scipy.stats.monte_carlo_test` with the
        provided configuration options and other appropriate settings.
        Otherwise, the p-value is computed using an asymptotic approximation of
        the null distribution.
    axis : int or None, optional
        If axis=0 (default), then each column represents a variable, with
        observations in the rows. If axis=1, the relationship is transposed:
        each row represents a variable, while the columns contain observations.
        If axis=None, then both arrays will be raveled.
        Like other `scipy.stats` functions, `axis` is interpreted after the
        arrays are broadcasted.

    Returns
    -------
    res : SignificanceResult
        An object containing attributes:

        statistic : float or ndarray (2-D square)
            Spearman correlation coefficient
        pvalue : float
            The p-value - the probabilitiy of realizing such an extreme statistic
            value under the null hypothesis that two samples have no ordinal
            correlation. See `alternative` above for alternative hypotheses.

    Warns
    -----
    `~scipy.stats.ConstantInputWarning`
        Raised if an input is a constant array.  The correlation coefficient
        is not defined in this case, so ``np.nan`` is returned.

    Notes
    -----
    `spearmanrho` was created to make improvements to SciPy's implementation of
    the Spearman correlation test without making backward-incompatible changes
    to `spearmanr`. Advantages of `spearmanrho` over `spearmanr` include:

    - `spearmanrho` follows standard array broadcasting rules.
    - `spearmanrho` is compatible with some non-NumPy arrays.
    - `spearmanrho` can compute exact p-values, even in the presence of ties,
      when an appropriate instance of `PermutationMethod` is provided via the
      `method` argument.

    References
    ----------
    .. [1] Zwillinger, D. and Kokoska, S. (2000). CRC Standard
       Probability and Statistics Tables and Formulae. Chapman & Hall: New
       York. 2000.
       Section  14.7
    .. [2] Kendall, M. G. and Stuart, A. (1973).
       The Advanced Theory of Statistics, Volume 2: Inference and Relationship.
       Griffin. 1973.
       Section 31.18

    Examples
    --------
    Univariate samples, approximate p-value.

    >>> import numpy as np
    >>> from scipy import stats
    >>> x = [1, 2, 3, 4, 5]
    >>> y = [5, 6, 7, 8, 7]
    >>> res = stats.spearmanrho(x, y)
    >>> res.statistic
    np.float64(0.8207826816681233)
    >>> res.pvalue
    np.float64(0.08858700531354405)

    Univariate samples, exact p-value.

    >>> res = stats.spearmanrho(x, y, method=stats.PermutationMethod())
    >>> res.statistic
    np.float64(0.8207826816681233)
    >>> res.pvalue
    np.float64(0.13333333333333333)

    Batch of univariate samples, one vectorized call.

    >>> rng = np.random.default_rng(98145152315484)
    >>> x2 = rng.standard_normal((2, 100))
    >>> y2 = rng.standard_normal((2, 100))
    >>> res = stats.spearmanrho(x2, y2, axis=-1)
    >>> res.statistic
    array([ 0.16585659, -0.12151215])
    >>> res.pvalue
    array([0.0991155 , 0.22846869])

    Bivariate samples using standard broadcasting rules.

    >>> res = stats.spearmanrho(x2[np.newaxis, :], x2[:, np.newaxis], axis=-1)
    >>> res.statistic
    array([[ 1.        , -0.14670267],
           [-0.14670267,  1.        ]])
    >>> res.pvalue
    array([[0.        , 0.14526128],
           [0.14526128, 0.        ]])

    """
    xp = array_namespace(x, y)
    dtype = xp_result_type(x, y, force_floating=True, xp=xp)
    rx = stats.rankdata(x, axis=axis)
    ry = stats.rankdata(y, axis=axis)
    rx = xp.astype(rx, dtype, copy=False)
    ry = xp.astype(ry, dtype, copy=False)
    res = stats.pearsonr(rx, ry, method=method, alternative=alternative, axis=axis)
    return SignificanceResult(res.statistic, res.pvalue)
=======
    xi = xi[()] if xi.ndim == 0 else xi
    pvalue = pvalue[()] if pvalue.ndim == 0 else pvalue
    return SignificanceResult(xi, pvalue)
>>>>>>> 67853c83
<|MERGE_RESOLUTION|>--- conflicted
+++ resolved
@@ -1,10 +1,7 @@
 import math
 from scipy import stats
-<<<<<<< HEAD
-from scipy._lib._array_api import array_namespace, xp_capabilities, xp_result_type
-=======
-from scipy._lib._array_api import xp_capabilities, array_namespace, xp_promote
->>>>>>> 67853c83
+from scipy._lib._array_api import (xp_capabilities, array_namespace, xp_promote,
+                                   xp_result_type)
 from scipy.stats._stats_py import _SimpleNormal, SignificanceResult, _get_pvalue
 from scipy.stats._axis_nan_policy import _axis_nan_policy_factory
 
@@ -241,7 +238,8 @@
 
         xi, pvalue = res.statistic, res.pvalue
 
-<<<<<<< HEAD
+    xi = xi[()] if xi.ndim == 0 else xi
+    pvalue = pvalue[()] if pvalue.ndim == 0 else pvalue
     return SignificanceResult(xi, pvalue)
 
 
@@ -384,9 +382,4 @@
     rx = xp.astype(rx, dtype, copy=False)
     ry = xp.astype(ry, dtype, copy=False)
     res = stats.pearsonr(rx, ry, method=method, alternative=alternative, axis=axis)
-    return SignificanceResult(res.statistic, res.pvalue)
-=======
-    xi = xi[()] if xi.ndim == 0 else xi
-    pvalue = pvalue[()] if pvalue.ndim == 0 else pvalue
-    return SignificanceResult(xi, pvalue)
->>>>>>> 67853c83
+    return SignificanceResult(res.statistic, res.pvalue)