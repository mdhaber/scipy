import functools
from abc import ABC, abstractmethod
from functools import cached_property

import numpy as np
from numpy import inf

from scipy._lib._util import _lazywhere
from scipy._lib._docscrape import ClassDoc, NumpyDocString
from scipy import special, stats
from scipy.integrate import tanhsinh as _tanhsinh
from scipy.optimize._bracket import _bracket_root, _bracket_minimum
from scipy.optimize._chandrupatla import _chandrupatla, _chandrupatla_minimize
from scipy.stats._probability_distribution import _ProbabilityDistribution

# in case we need to distinguish between None and not specified
# Typically this is used to determine whether the tolerance has been set by the
# user and make a decision about which method to use to evaluate a distribution
# function. Sometimes, the logic does not consider the value of the tolerance,
# only whether this has been defined or not. This is not intended to be the
# best possible logic; the intent is to establish the structure, which can
# be refined in follow-up work.
# See https://github.com/scipy/scipy/pull/21050#discussion_r1714195433.
_null = object()
def _isnull(x):
    return type(x) is object or x is None

__all__ = ['ContinuousDistribution']

# Could add other policies for broadcasting and edge/out-of-bounds case handling
# For instance, when edge case handling is known not to be needed, it's much
# faster to turn it off, but it might still be nice to have array conversion
# and shaping done so the user doesn't need to be so careful.
_SKIP_ALL = "skip_all"
# Other cache policies would be useful, too.
_NO_CACHE = "no_cache"

# TODO:
#  Test sample dtypes
#  Add dtype kwarg (especially for distributions with no parameters)
#  When drawing endpoint/out-of-bounds values of a parameter, draw them from
#   the endpoints/out-of-bounds region of the full `domain`, not `typical`.
#  Distributions without shape parameters probably need to accept a `dtype` parameter;
#    right now they default to float64. If we have them default to float16, they will
#    need to determine result_type when input is not float16 (overhead).
#  Test _solve_bounded bracket logic, and decide what to do about warnings
#  Get test coverage to 100%
#  Raise when distribution method returns wrong shape/dtype?
#  Consider ensuring everything is at least 1D for calculations? Would avoid needing
#    to sprinkle `np.asarray` throughout due to indescriminate conversion of 0D arrays
#    to scalars
#  Break up `test_basic`: test each method separately
#  Fix `sample` for QMCEngine (implementation does not match documentation)
#  When a parameter is invalid, set only the offending parameter to NaN (if possible)?
#  `_tanhsinh` special case when there are no abscissae between the limits
#    example: cdf of uniform betweeen 1.0 and np.nextafter(1.0, np.inf)
#  check behavior of moment methods when moments are undefined/infinite -
#    basically OK but needs tests
#  investigate use of median
#  implement symmetric distribution
#  implement composite distribution
#  implement wrapped distribution
#  implement folded distribution
#  implement double distribution
#  profile/optimize
#  general cleanup (choose keyword-only parameters)
#  compare old/new distribution timing
#  make video
#  PR
#  add array API support
#  why does dist.ilogcdf(-100) not converge to bound? Check solver response to inf
#  _chandrupatla_minimize should not report xm = fm = NaN when it fails
#  integrate `logmoment` into `moment`? (Not hard, but enough time and code
#   complexity to wait for reviewer feedback before adding.)
#  Eliminate bracket_root error "`min <= a < b <= max` must be True"
#  Test repr?
#  use `median` information to improve integration? In some cases this will
#   speed things up. If it's not needed, it may be about twice as slow. I think
#   it should depend on the accuracy setting.
#  in tests, check reference value against that produced using np.vectorize?
#  add `axis` to `ks_1samp`
#  User tips for faster execution:
#  - pass NumPy arrays
#  - pass inputs of floating point type (not integers)
#  - prefer NumPy scalars or 0d arrays over other size 1 arrays
#  - pass no invalid parameters and disable invalid parameter checks with iv_profile
#  - provide a Generator if you're going to do sampling
#  add options for drawing parameters: log-spacing
#  accuracy benchmark suite
#  Should caches be attributes so we can more easily ensure that they are not
#   modified when caching is turned off?
#  Make ShiftedScaledDistribution more efficient - only process underlying
#   distribution parameters as necessary.
#  Reconsider `all_inclusive`
#  Should process_parameters update kwargs rather than returning? Should we
#   update parameters rather than setting to what process_parameters returns?

# Questions:
# 1.  I override `__getattr__` so that distribution parameters can be read as
#     attributes. We don't want uses to try to change them.
#     - To prevent replacements (dist.a = b), I could override `__setattr__`.
#     - To prevent in-place modifications, `__getattr__` could return a copy,
#       or it could set the WRITEABLE flag of the array to false.
#     Which should I do?
# 2.  `cache_policy` is supported in several methods where I imagine it being
#     useful, but it needs to be tested. Before doing that:
#     - What should the default value be?
#     - What should the other values be?
#     Or should we just eliminate this policy?
# 3.  `validation_policy` is supported in a few places, but it should be checked for
#     consistency. I have the same questions as for `cache_policy`.
# 4.  `tol` is currently notional. I think there needs to be way to set
#     separate `atol` and `rtol`. Some ways I imagine it being used:
#     - Values can be passed to iterative functions (quadrature, root-finder).
#     - To control which "method" of a distribution function is used. For
#       example, if `atol` is set to `1e-12`, it may be acceptable to compute
#       the complementary CDF as 1 - CDF even when CDF is nearly 1; otherwise,
#       a (potentially more time-consuming) method would need to be used.
#     I'm looking for unified suggestions for the interface, not ad hoc ideas
#     for using tolerances. Suppose the user wants to have more control over
#     the tolerances used for each method - how do they specify it? It would
#     probably be easiest for the user if they could pass tolerances into each
#     method, but it's easiest for us if they can only set it as a property of
#     the class. Perhaps a dictionary of tolerance settings?
# 5.  I also envision that accuracy estimates should be reported to the user
#     somehow. I think my preference would be to return a subclass of an array
#     with an `error` attribute - yes, really. But this is unlikely to be
#     popular, so what are other ideas? Again, we need a unified vision here,
#     not just pointing out difficulties (not all errors are known or easy
#     to estimate, what to do when errors could compound, etc.).
# 6.  The term "method" is used to refer to public instance functions,
#     private instance functions, the "method" string argument, and the means
#     of calculating the desired quantity (represented by the string argument).
#     For the sake of disambiguation, shall I rename the "method" string to
#     "strategy" and refer to the means of calculating the quantity as the
#     "strategy"?

# Originally, I planned to filter out invalid distribution parameters;
# distribution implementation functions would always work with "compressed",
# 1D arrays containing only valid distribution parameters. There are two
# problems with this:
# - This essentially requires copying all arrays, even if there is only a
#   single invalid parameter combination. This is expensive. Then, to output
#   the original size data to the user, we need to "decompress" the arrays
#   and fill in the NaNs, so more copying. Unless we branch the code when
#   there are no invalid data, these copies happen even in the normal case,
#   where there are no invalid parameter combinations. We should not incur
#   all this overhead in the normal case.
# - For methods that accept arguments other than distribution parameters, the
#   user will pass in arrays that are broadcastable with the original arrays,
#   not the compressed arrays. This means that this same sort of invalid
#   value detection needs to be repeated every time one of these methods is
#   called.
# The much simpler solution is to keep the data uncompressed but to replace
# the invalid parameters and arguments with NaNs (and only if some are
# invalid). With this approach, the copying happens only if/when it is
# needed. Most functions involved in stats distribution calculations don't
# mind NaNs; they just return NaN. The behavior "If x_i is NaN, the result
# is NaN" is explicit in the array API. So this should be fine.
#
# Currently, I am still leaving the parameters and function arguments
# in their broadcasted shapes rather than, say, raveling. The intent
# is to avoid back and forth reshaping. If authors of distributions have
# trouble dealing with N-D arrays, we can reconsider this.
#
# Another important decision is that the *private* methods must accept
# the distribution parameters as inputs rather than relying on these
# cached properties directly (although the public methods typically pass
# the cached values to the private methods). This is because the elementwise
# algorithms for quadrature, differentiation, root-finding, and minimization
# prefer that the input functions are strictly elementwise in the sense
# that the value output for a given input element does not depend on the
# shape of the input or that element's location within the input array.
# When the computation has converged for an element, it is removed from
# the computation entirely. As a result, the shape of the arrays passed to
# the function will almost never be broadcastable with the shape of the
# cached parameter arrays.
#
# I've sprinkled in some optimizations for scalars and same-shape/type arrays
# throughout. The biggest time sinks before were:
# - broadcast_arrays
# - result_dtype
# - is_subdtype
# It is much faster to check whether these are necessary than to do them.


class _Domain(ABC):
    r""" Representation of the applicable domain of a parameter or variable.

    A `_Domain` object is responsible for storing information about the
    domain of a parameter or variable, determining whether a value is within
    the domain (`contains`), and providing a text/mathematical representation
    of itself (`__str__`). Because the domain of a parameter/variable can have
    a complicated relationship with other parameters and variables of a
    distribution, `_Domain` itself does not try to represent all possibilities;
    in fact, it has no implementation and is meant for subclassing.

    Attributes
    ----------
    symbols : dict
        A map from special numerical values to symbols for use in `__str__`

    Methods
    -------
    contains(x)
        Determine whether the argument is contained within the domain (True)
        or not (False). Used for input validation.
    get_numerical_endpoints()
        Gets the numerical values of the domain endpoints, which may have been
        defined symbolically.
    __str__()
        Returns a text representation of the domain (e.g. ``[0, b)``).
        Used for generating documentation.

    """
    symbols = {np.inf: r"\infty", -np.inf: r"-\infty", np.pi: r"\pi", -np.pi: r"-\pi"}

    @abstractmethod
    def contains(self, x):
        raise NotImplementedError()

    @abstractmethod
    def draw(self, n):
        raise NotImplementedError()

    @abstractmethod
    def get_numerical_endpoints(self, x):
        raise NotImplementedError()

    @abstractmethod
    def __str__(self):
        raise NotImplementedError()


class _SimpleDomain(_Domain):
    r""" Representation of a simply-connected domain defined by two endpoints.

    Each endpoint may be a finite scalar, positive or negative infinity, or
    be given by a single parameter. The domain may include the endpoints or
    not.

    This class still does not provide an implementation of the __str__ method,
    so it is meant for subclassing (e.g. a subclass for domains on the real
    line).

    Attributes
    ----------
    symbols : dict
        Inherited. A map from special values to symbols for use in `__str__`.
    endpoints : 2-tuple of float(s) and/or str(s)
        A tuple with two values. Each may be either a float (the numerical
        value of the endpoints of the domain) or a string (the name of the
        parameters that will define the endpoint).
    inclusive : 2-tuple of bools
        A tuple with two boolean values; each indicates whether the
        corresponding endpoint is included within the domain or not.

    Methods
    -------
    define_parameters(*parameters)
        Records any parameters used to define the endpoints of the domain
    get_numerical_endpoints(parameter_values)
        Gets the numerical values of the domain endpoints, which may have been
        defined symbolically.
    contains(item, parameter_values)
        Determines whether the argument is contained within the domain

    """
    def __init__(self, endpoints=(-inf, inf), inclusive=(False, False)):
        a, b = endpoints
        self.endpoints = np.asarray(a)[()], np.asarray(b)[()]
        self.inclusive = inclusive
        # self.all_inclusive = (endpoints == (-inf, inf)
        #                       and inclusive == (True, True))

    def define_parameters(self, *parameters):
        r""" Records any parameters used to define the endpoints of the domain.

        Adds the keyword name of each parameter and its text representation
        to the  `symbols` attribute as key:value pairs.
        For instance, a parameter may be passed into to a distribution's
        initializer using the keyword `log_a`, and the corresponding
        string representation may be '\log(a)'. To form the text
        representation of the domain for use in documentation, the
        _Domain object needs to map from the keyword name used in the code
        to the string representation.

        Returns None, but updates the `symbols` attribute.

        Parameters
        ----------
        *parameters : _Parameter objects
            Parameters that may define the endpoints of the domain.

        """
        new_symbols = {param.name: param.symbol for param in parameters}
        self.symbols.update(new_symbols)

    def get_numerical_endpoints(self, parameter_values):
        r""" Get the numerical values of the domain endpoints.

        Domain endpoints may be defined symbolically. This returns numerical
        values of the endpoints given numerical values for any variables.

        Parameters
        ----------
        parameter_values : dict
            A dictionary that maps between string variable names and numerical
            values of parameters, which may define the endpoints.

        Returns
        -------
        a, b : ndarray
            Numerical values of the endpoints

        """
        # TODO: ensure outputs are floats
        a, b = self.endpoints
        # If `a` (`b`) is a string - the name of the parameter that defines
        # the endpoint of the domain - then corresponding numerical values
        # will be found in the `parameter_values` dictionary. Otherwise, it is
        # itself the array of numerical values of the endpoint.
        try:
            a = np.asarray(parameter_values.get(a, a))
            b = np.asarray(parameter_values.get(b, b))
        except TypeError as e:
            message = ("The endpoints of the distribution are defined by "
                       "parameters, but their values were not provided. When "
                       f"using a private method of {self.__class__}, pass "
                       "all required distribution parameters as keyword "
                       "arguments.")
            raise TypeError(message) from e

        return a, b

    def contains(self, item, parameter_values=None):
        r"""Determine whether the argument is contained within the domain.

        Parameters
        ----------
        item : ndarray
            The argument
        parameter_values : dict
            A dictionary that maps between string variable names and numerical
            values of parameters, which may define the endpoints.

        Returns
        -------
        out : bool
            True if `item` is within the domain; False otherwise.

        """
        parameter_values = parameter_values or {}
        # if self.all_inclusive:
        #     # Returning a 0d value here makes things much faster.
        #     # I'm not sure if it's safe, though. If it causes a bug someday,
        #     # I guess it wasn't.
        #     # Even if there is no bug because of the shape, it is incorrect for
        #     # `contains` to return True when there are invalid (e.g. NaN)
        #     # parameters.
        #     return np.asarray(True)

        a, b = self.get_numerical_endpoints(parameter_values)
        left_inclusive, right_inclusive = self.inclusive

        in_left = item >= a if left_inclusive else item > a
        in_right = item <= b if right_inclusive else item < b
        return in_left & in_right


class _RealDomain(_SimpleDomain):
    r""" Represents a simply-connected subset of the real line; i.e., an interval

    Completes the implementation of the `_SimpleDomain` class for simple
    domains on the real line.

    Methods
    -------
    define_parameters(*parameters)
        (Inherited) Records any parameters used to define the endpoints of the
        domain.
    get_numerical_endpoints(parameter_values)
        (Inherited) Gets the numerical values of the domain endpoints, which
        may have been defined symbolically.
    contains(item, parameter_values)
        (Inherited) Determines whether the argument is contained within the
        domain
    __str__()
        Returns a string representation of the domain, e.g. "[a, b)".
    draw(size, rng, proportions, parameter_values)
        Draws random values based on the domain. Proportions of values within
        the domain, on the endpoints of the domain, outside the domain,
        and having value NaN are specified by `proportions`.

    """

    def __str__(self):
        a, b = self.endpoints
        left_inclusive, right_inclusive = self.inclusive

        left = "[" if left_inclusive else "("
        a = self.symbols.get(a, f"{a}")
        right = "]" if right_inclusive else ")"
        b = self.symbols.get(b, f"{b}")

        return f"{left}{a}, {b}{right}"

    def draw(self, n, type_, min, max, squeezed_base_shape, rng=None):
        r""" Draw random values from the domain.

        Parameters
        ----------
        n : int
            The number of values to be drawn from the domain.
        type_ : str
            A string indicating whether the values are

            - strictly within the domain ('in'),
            - at one of the two endpoints ('on'),
            - strictly outside the domain ('out'), or
            - NaN ('nan').
        min, max : ndarray
            The endpoints of the domain.
        squeezed_based_shape : tuple of ints
            See _RealParameter.draw.
        rng : np.Generator
            The Generator used for drawing random values.

        """
        rng = np.random.default_rng(rng)

        # get copies of min and max with no nans so that uniform doesn't fail
        min_nn, max_nn = min.copy(), max.copy()
        i = np.isnan(min_nn) | np.isnan(max_nn)
        min_nn[i] = 0
        max_nn[i] = 1

        shape = (n,) + squeezed_base_shape

        if type_ == 'in':
            z = rng.uniform(min_nn, max_nn, size=shape)

        elif type_ == 'on':
            z_on_shape = shape
            z = np.ones(z_on_shape)
            i = rng.random(size=n) < 0.5
            z[i] = min
            z[~i] = max

        elif type_ == 'out':
            # make this work for infinite bounds
            z = min_nn - rng.uniform(size=shape)
            zr = max_nn + rng.uniform(size=shape)
            i = rng.random(size=n) < 0.5
            z[i] = zr[i]

        elif type_ == 'nan':
            z = np.full(shape, np.nan)

        return z


class _IntegerDomain(_SimpleDomain):
    r""" Representation of a domain of consecutive integers.

    Completes the implementation of the `_SimpleDomain` class for domains
    composed of consecutive integer values.

    To be completed when needed.
    """
    def __init__(self):
        raise NotImplementedError


class _Parameter(ABC):
    r""" Representation of a distribution parameter or variable.

    A `_Parameter` object is responsible for storing information about a
    parameter or variable, providing input validation/standardization of
    values passed for that parameter, providing a text/mathematical
    representation of the parameter for the documentation (`__str__`), and
    drawing random values of itself for testing and benchmarking. It does
    not provide a complete implementation of this functionality and is meant
    for subclassing.

    Attributes
    ----------
    name : str
        The keyword used to pass numerical values of the parameter into the
        initializer of the distribution
    symbol : str
        The text representation of the variable in the documentation. May
        include LaTeX.
    domain : _Domain
        The domain of the parameter for which the distribution is valid.
    typical : 2-tuple of floats or strings (consider making a _Domain)
        Defines the endpoints of a typical range of values of the parameter.
        Used for sampling.

    Methods
    -------
    __str__():
        Returns a string description of the variable for use in documentation,
        including the keyword used to represent it in code, the symbol used to
        represent it mathemtatically, and a description of the valid domain.
    draw(size, *, rng, domain, proportions)
        Draws random values of the parameter. Proportions of values within
        the valid domain, on the endpoints of the domain, outside the domain,
        and having value NaN are specified by `proportions`.
    validate(x):
        Validates and standardizes the argument for use as numerical values
        of the parameter.

   """
    def __init__(self, name, *, domain, symbol=None, typical=None):
        self.name = name
        self.symbol = symbol or name
        self.domain = domain
        if typical is not None and not isinstance(typical, _Domain):
            typical = _RealDomain(typical)
        self.typical = typical or domain

    def __str__(self):
        r""" String representation of the parameter for use in documentation."""
        return f"`{self.name}` for :math:`{self.symbol} \\in {str(self.domain)}`"

    def draw(self, size=None, *, rng=None, region='domain', proportions=None,
             parameter_values=None):
        r""" Draw random values of the parameter for use in testing.

        Parameters
        ----------
        size : tuple of ints
            The shape of the array of valid values to be drawn.
        rng : np.Generator
            The Generator used for drawing random values.
        region : str
            The region of the `_Parameter` from which to draw. Default is
            "domain" (the *full* domain); alternative is "typical". An
            enhancement would give a way to interpolate between the two.
        proportions : tuple of numbers
            A tuple of four non-negative numbers that indicate the expected
            relative proportion of elements that:

            - are strictly within the domain,
            - are at one of the two endpoints,
            - are strictly outside the domain, and
            - are NaN,

            respectively. Default is (1, 0, 0, 0). The number of elements in
            each category is drawn from the multinomial distribution with
            `np.prod(size)` as the number of trials and `proportions` as the
            event probabilities. The values in `proportions` are automatically
            normalized to sum to 1.
        parameter_values : dict
            Map between the names of parameters (that define the endpoints of
            `typical`) and numerical values (arrays).

        """
        parameter_values = parameter_values or {}
        domain = self.domain
        proportions = (1, 0, 0, 0) if proportions is None else proportions

        pvals = proportions / np.sum(proportions)

        a, b = domain.get_numerical_endpoints(parameter_values)
        a, b = np.broadcast_arrays(a, b)

        base_shape = a.shape
        extended_shape = np.broadcast_shapes(size, base_shape)
        n_extended = np.prod(extended_shape)
        n_base = np.prod(base_shape)
        n = int(n_extended / n_base) if n_extended else 0

        rng = np.random.default_rng(rng)
        n_in, n_on, n_out, n_nan = rng.multinomial(n, pvals)

        # `min` and `max` can have singleton dimensions that correspond with
        # non-singleton dimensions in `size`. We need to be careful to avoid
        # shuffling results (e.g. a value that was generated for the domain
        # [min[i], max[i]] ends up at index j). To avoid this:
        # - Squeeze the singleton dimensions out of `min`/`max`. Squeezing is
        #   often not the right thing to do, but here is equivalent to moving
        #   all the dimensions that are singleton in `min`/`max` (which may be
        #   non-singleton in the result) to the left. This is what we want.
        # - Now all the non-singleton dimensions of the result are on the left.
        #   Ravel them to a single dimension of length `n`, which is now along
        #   the 0th axis.
        # - Reshape the 0th axis back to the required dimensions, and move
        #   these axes back to their original places.
        base_shape_padded = ((1,)*(len(extended_shape) - len(base_shape))
                             + base_shape)
        base_singletons = np.where(np.asarray(base_shape_padded)==1)[0]
        new_base_singletons = tuple(range(len(base_singletons)))
        # Base singleton dimensions are going to get expanded to these lengths
        shape_expansion = np.asarray(extended_shape)[base_singletons]

        # assert(np.prod(shape_expansion) == n)  # check understanding
        # min = np.reshape(min, base_shape_padded)
        # max = np.reshape(max, base_shape_padded)
        # min = np.moveaxis(min, base_singletons, new_base_singletons)
        # max = np.moveaxis(max, base_singletons, new_base_singletons)
        # squeezed_base_shape = max.shape[len(base_singletons):]
        # assert np.all(min.reshape(squeezed_base_shape) == min.squeeze())
        # assert np.all(max.reshape(squeezed_base_shape) == max.squeeze())

        # min = np.maximum(a, _fiinfo(a).min/10) if np.any(np.isinf(a)) else a
        # max = np.minimum(b, _fiinfo(b).max/10) if np.any(np.isinf(b)) else b
        min = np.asarray(a.squeeze())
        max = np.asarray(b.squeeze())
        squeezed_base_shape = max.shape

        if region == 'typical':
            typical = self.typical
            a, b = typical.get_numerical_endpoints(parameter_values)
            a, b = np.broadcast_arrays(a, b)
            min_here = np.asarray(a.squeeze())
            max_here = np.asarray(b.squeeze())
            z_in = typical.draw(n_in, 'in', min_here, max_here, squeezed_base_shape,
                                rng=rng)
        else:
            z_in = domain.draw(n_in, 'in', min, max, squeezed_base_shape, rng=rng)
        z_on = domain.draw(n_on, 'on', min, max, squeezed_base_shape, rng=rng)
        z_out = domain.draw(n_out, 'out', min, max, squeezed_base_shape, rng=rng)
        z_nan= domain.draw(n_nan, 'nan', min, max, squeezed_base_shape, rng=rng)

        z = np.concatenate((z_in, z_on, z_out, z_nan), axis=0)
        z = rng.permuted(z, axis=0)

        z = np.reshape(z, tuple(shape_expansion) + squeezed_base_shape)
        z = np.moveaxis(z, new_base_singletons, base_singletons)
        return z

    @abstractmethod
    def validate(self, arr):
        raise NotImplementedError()


class _RealParameter(_Parameter):
    r""" Represents a real-valued parameter.

    Implements the remaining methods of _Parameter for real parameters.
    All attributes are inherited.

    """
    def validate(self, arr, parameter_values):
        r""" Input validation/standardization of numerical values of a parameter.

        Checks whether elements of the argument `arr` are reals, ensuring that
        the dtype reflects this. Also produces a logical array that indicates
        which elements meet the requirements.

        Parameters
        ----------
        arr : ndarray
            The argument array to be validated and standardized.
        parameter_values : dict
            Map of parameter names to parameter value arrays.

        Returns
        -------
        arr : ndarray
            The argument array that has been validated and standardized
            (converted to an appropriate dtype, if necessary).
        dtype : NumPy dtype
            The appropriate floating point dtype of the parameter.
        valid : boolean ndarray
            Logical array indicating which elements are valid (True) and
            which are not (False). The arrays of all distribution parameters
            will be broadcasted, and elements for which any parameter value
            does not meet the requirements will be replaced with NaN.

        """
        arr = np.asarray(arr)

        valid_dtype = None
        # minor optimization - fast track the most common types to avoid
        # overhead of np.issubdtype. Checking for `in {...}` doesn't work : /
        if arr.dtype == np.float64 or arr.dtype == np.float32:
            pass
        elif arr.dtype == np.int32 or arr.dtype == np.int64:
            arr = np.asarray(arr, dtype=np.float64)
        elif np.issubdtype(arr.dtype, np.floating):
            pass
        elif np.issubdtype(arr.dtype, np.integer):
            arr = np.asarray(arr, dtype=np.float64)
        else:
            message = f"Parameter `{self.name}` must be of real dtype."
            raise TypeError(message)

        valid = self.domain.contains(arr, parameter_values)
        valid = valid & valid_dtype if valid_dtype is not None else valid

        return arr[()], arr.dtype, valid


class _Parameterization:
    r""" Represents a parameterization of a distribution.

    Distributions can have multiple parameterizations. A `_Parameterization`
    object is responsible for recording the parameters used by the
    parameterization, checking whether keyword arguments passed to the
    distribution match the parameterization, and performing input validation
    of the numerical values of these parameters.

    Attributes
    ----------
    parameters : dict
        String names (of keyword arguments) and the corresponding _Parameters.

    Methods
    -------
    __len__()
        Returns the number of parameters in the parameterization.
    __str__()
        Returns a string representation of the parameterization.
    copy
        Returns a copy of the parameterization. This is needed for transformed
        distributions that add parameters to the parameterization.
    matches(parameters)
        Checks whether the keyword arguments match the parameterization.
    validation(parameter_values)
        Input validation / standardization of parameterization. Validates the
        numerical values of all parameters.
    draw(sizes, rng, proportions)
        Draw random values of all parameters of the parameterization for use
        in testing.
    """
    def __init__(self, *parameters):
        self.parameters = {param.name: param for param in parameters}

    def __len__(self):
        return len(self.parameters)

    def copy(self):
        return _Parameterization(*self.parameters.values())

    def matches(self, parameters):
        r""" Checks whether the keyword arguments match the parameterization.

        Parameters
        ----------
        parameters : set
            Set of names of parameters passed into the distribution as keyword
            arguments.

        Returns
        -------
        out : bool
            True if the keyword arguments names match the names of the
            parameters of this parameterization.
        """
        return parameters == set(self.parameters.keys())

    def validation(self, parameter_values):
        r""" Input validation / standardization of parameterization.

        Parameters
        ----------
        parameter_values : dict
            The keyword arguments passed as parameter values to the
            distribution.

        Returns
        -------
        all_valid : ndarray
            Logical array indicating the elements of the broadcasted arrays
            for which all parameter values are valid.
        dtype : dtype
            The common dtype of the parameter arrays. This will determine
            the dtype of the output of distribution methods.
        """
        all_valid = True
        dtypes = set()  # avoid np.result_type if there's only one type
        for name, arr in parameter_values.items():
            parameter = self.parameters[name]
            arr, dtype, valid = parameter.validate(arr, parameter_values)
            dtypes.add(dtype)
            all_valid = all_valid & valid
            parameter_values[name] = arr
        dtype = arr.dtype if len(dtypes)==1 else np.result_type(*list(dtypes))

        return all_valid, dtype

    def __str__(self):
        r"""Returns a string representation of the parameterization."""
        messages = [str(param) for name, param in self.parameters.items()]
        return ", ".join(messages)

    def draw(self, sizes=None, rng=None, proportions=None, region='domain'):
        r"""Draw random values of all parameters for use in testing.

        Parameters
        ----------
        sizes : iterable of shape tuples
            The size of the array to be generated for each parameter in the
            parameterization. Note that the order of sizes is arbitary; the
            size of the array generated for a specific parameter is not
            controlled individually as written.
        rng : NumPy Generator
            The generator used to draw random values.
        proportions : tuple
            A tuple of four non-negative numbers that indicate the expected
            relative proportion of elements that are within the parameter's
            domain, are on the boundary of the parameter's domain, are outside
            the parameter's domain, and have value NaN. For more information,
            see the `draw` method of the _Parameter subclasses.
        domain : str
            The domain of the `_Parameter` from which to draw. Default is
            "domain" (the *full* domain); alternative is "typical".

        Returns
        -------
        parameter_values : dict (string: array)
            A dictionary of parameter name/value pairs.
        """
        # ENH: be smart about the order. The domains of some parameters
        # depend on others. If the relationshp is simple (e.g. a < b < c),
        # we can draw values in order a, b, c.
        parameter_values = {}

        if not len(sizes) or not np.iterable(sizes[0]):
            sizes = [sizes]*len(self.parameters)

        for size, param in zip(sizes, self.parameters.values()):
            parameter_values[param.name] = param.draw(
                size, rng=rng, proportions=proportions,
                parameter_values=parameter_values,
                region=region
            )

        return parameter_values


def _set_invalid_nan(f):
    # Wrapper for input / output validation and standardization of distribution
    # functions that accept either the quantile or percentile as an argument:
    # logpdf, pdf
    # logcdf, cdf
    # logccdf, ccdf
    # ilogcdf, icdf
    # ilogccdf, iccdf
    # Arguments that are outside the required range are replaced by NaN before
    # passing them into the underlying function. The corresponding outputs
    # are replaced by the appropriate value before being returned to the user.
    # For example, when the argument of `cdf` exceeds the right end of the
    # distribution's support, the wrapper replaces the argument with NaN,
    # ignores the output of the underlying function, and returns 1.0. It also
    # ensures that output is of the appropriate shape and dtype.

    endpoints = {'icdf': (0, 1), 'iccdf': (0, 1),
                 'ilogcdf': (-np.inf, 0), 'ilogccdf': (-np.inf, 0)}
    replacements = {'logpdf': (-inf, -inf), 'pdf': (0, 0),
                    '_logcdf1': (-inf, 0), '_logccdf1': (0, -inf),
                    '_cdf1': (0, 1), '_ccdf1': (1, 0)}
    replace_strict = {'pdf', 'logpdf'}
    replace_exact = {'icdf', 'iccdf', 'ilogcdf', 'ilogccdf'}
    clip = {'_cdf1', '_ccdf1'}
    clip_log = {'_logcdf1', '_logccdf1'}

    @functools.wraps(f)
    def filtered(self, x, *args, **kwargs):
        if self.validation_policy == _SKIP_ALL:
            return f(self, x, *args, **kwargs)

        method_name = f.__name__
        x = np.asarray(x)
        dtype = self._dtype
        shape = self._shape

        # Ensure that argument is at least as precise as distribution
        # parameters, which are already at least floats. This will avoid issues
        # with raising integers to negative integer powers and failure to replace
        # invalid integers with NaNs.
        if x.dtype != dtype:
            dtype = np.result_type(x.dtype, dtype)
            x = np.asarray(x, dtype=dtype)

        # Broadcasting is slow. Do it only if necessary.
        if not x.shape == shape:
            try:
                shape = np.broadcast_shapes(x.shape, shape)
                x = np.broadcast_to(x, shape)
                # Should we broadcast the distribution parameters to this shape, too?
            except ValueError as e:
                message = (
                    f"The argument provided to `{self.__class__.__name__}"
                    f".{method_name}` cannot be be broadcast to the same "
                    "shape as the distribution parameters.")
                raise ValueError(message) from e

        low, high = endpoints.get(method_name, self.support())

        # Check for arguments outside of domain. They'll be replaced with NaNs,
        # and the result will be set to the appropriate value.
        left_inc, right_inc = self._variable.domain.inclusive
        mask_low = (x < low if (method_name in replace_strict and left_inc)
                    else x <= low)
        mask_high = (x > high if (method_name in replace_strict and right_inc)
                     else x >= high)
        mask_invalid = (mask_low | mask_high)
        any_invalid = (mask_invalid if mask_invalid.shape == ()
                       else np.any(mask_invalid))

        # Check for arguments at domain endpoints, whether they
        # are part of the domain or not.
        any_endpoint = False
        if method_name in replace_exact:
            mask_low_endpoint = (x == low)
            mask_high_endpoint = (x == high)
            mask_endpoint = (mask_low_endpoint | mask_high_endpoint)
            any_endpoint = (mask_endpoint if mask_endpoint.shape == ()
                            else np.any(mask_endpoint))

        # Set out-of-domain arguments to NaN. The result will be set to the
        # appropriate value later.
        if any_invalid:
            x = np.array(x, dtype=dtype, copy=True)
            x[mask_invalid] = np.nan

        res = np.asarray(f(self, x, *args, **kwargs))

        # Ensure that the result is the correct dtype and shape,
        # copying (only once) if necessary.
        res_needs_copy = False
        if res.dtype != dtype:
            dtype = np.result_type(dtype, self._dtype)
            res_needs_copy = True

        if res.shape != shape:  # faster to check first
            res = np.broadcast_to(res, self._shape)
            res_needs_copy = res_needs_copy or any_invalid or any_endpoint

        if res_needs_copy:
            res = np.array(res, dtype=dtype, copy=True)

        #  For arguments outside the function domain, replace results
        if any_invalid:
            replace_low, replace_high = (
                replacements.get(method_name, (np.nan, np.nan)))
            res[mask_low] = replace_low
            res[mask_high] = replace_high

        # For arguments at the endpoints of the domain, replace results
        if any_endpoint:
            a, b = self.support()
            if a.shape != shape:
                a = np.array(np.broadcast_to(a, shape), copy=True)
                b = np.array(np.broadcast_to(b, shape), copy=True)

            replace_low_endpoint = (
                b[mask_low_endpoint] if method_name.endswith('ccdf')
                else a[mask_low_endpoint])
            replace_high_endpoint = (
                a[mask_high_endpoint] if method_name.endswith('ccdf')
                else b[mask_high_endpoint])

            res[mask_low_endpoint] = replace_low_endpoint
            res[mask_high_endpoint] = replace_high_endpoint

        # Clip probabilities to [0, 1]
        if method_name in clip:
            res = np.clip(res, 0., 1.)
        elif method_name in clip_log:
            res = res.real  # exp(res) > 0
            res = np.clip(res, None, 0.)  # exp(res) < 1

        return res[()]

    return filtered


def _set_invalid_nan_property(f):
    # Wrapper for input / output validation and standardization of distribution
    # functions that represent properties of the distribution itself:
    # logentropy, entropy
    # median, mode
    # moment
    # It ensures that the output is of the correct shape and dtype and that
    # there are NaNs wherever the distribution parameters were invalid.

    @functools.wraps(f)
    def filtered(self, *args, **kwargs):
        if self.validation_policy == _SKIP_ALL:
            return f(self, *args, **kwargs)

        res = f(self, *args, **kwargs)
        if res is None:
            # message could be more appropriate
            raise NotImplementedError(self._not_implemented)

        res = np.asarray(res)
        needs_copy = False
        dtype = res.dtype

        if dtype != self._dtype:  # this won't work for logmoments (complex)
            dtype = np.result_type(dtype, self._dtype)
            needs_copy = True

        if res.shape != self._shape:  # faster to check first
            res = np.broadcast_to(res, self._shape)
            needs_copy = needs_copy or self._any_invalid

        if needs_copy:
            res = res.astype(dtype=dtype, copy=True)

        if self._any_invalid:
            # may be redundant when quadrature is used, but not necessarily
            # when formulas are used.
            res[self._invalid] = np.nan

        return res[()]

    return filtered


def _dispatch(f):
    # For each public method (instance function) of a distribution (e.g. ccdf),
    # there may be several ways ("method"s) that it can be computed (e.g. a
    # formula, as the complement of the CDF, or via numerical integration).
    # Each "method" is implemented by a different private method (instance
    # function).
    # This wrapper calls the appropriate private method based on the public
    # method and any specified `method` keyword option.
    # - If `method` is specified as a string (by the user), the appropriate
    #   private method is called.
    # - If `method` is None:
    #   - The appropriate private method for the public method is looked up
    #     in a cache.
    #   - If the cache does not have an entry for the public method, the
    #     appropriate "dispatch " function is called to determine which method
    #     is most appropriate given the available private methods and
    #     settings (e.g. tolerance).

    @functools.wraps(f)
    def wrapped(self, *args, method=None, **kwargs):
        func_name = f.__name__
        method = method or self._method_cache.get(func_name, None)
        if callable(method):
            pass
        elif method is not None:
            method = 'logexp' if method == 'log/exp' else method
            method_name = func_name.replace('dispatch', method)
            method = getattr(self, method_name)
        else:
            method = f(self, *args, method=method, **kwargs)
            if self.cache_policy != _NO_CACHE:
                self._method_cache[func_name] = method

        try:
            return method(*args, **kwargs)
        except KeyError as e:
            raise NotImplementedError(self._not_implemented) from e

    return wrapped


def _cdf2_input_validation(f):
    # Wrapper that does the job of `_set_invalid_nan` when `cdf` or `logcdf`
    # is called with two quantile arguments.
    # Let's keep it simple; no special cases for speed right now.
    # The strategy is a bit different than for 1-arg `cdf` (and other methods
    # covered by `_set_invalid_nan`). For 1-arg `cdf`, elements of `x` that
    # are outside (or at the edge of) the support get replaced by `nan`,
    # and then the results get replaced by the appropriate value (0 or 1).
    # We *could* do something similar, dispatching to `_cdf1` in these
    # cases. That would be a bit more robust, but it would also be quite
    # a bit more complex, since we'd have to do different things when
    # `x` and `y` are both out of bounds, when just `x` is out of bounds,
    # when just `y` is out of bounds, and when both are out of bounds.
    # I'm not going to do that right now. Instead, simply replace values
    # outside the support by those at the edge of the support. Here, we also
    # omit some of the optimizations that make `_set_invalid_nan` faster for
    # simple arguments (e.g. float64 scalars).

    @functools.wraps(f)
    def wrapped(self, x, y, *args, **kwargs):
        func_name = f.__name__

        low, high = self.support()
        x, y, low, high = np.broadcast_arrays(x, y, low, high)
        dtype = np.result_type(x.dtype, y.dtype, self._dtype)
        # yes, copy to avoid modifying input arrays
        x, y = x.astype(dtype, copy=True), y.astype(dtype, copy=True)

        # Swap arguments to ensure that x < y, and replace
        # out-of domain arguments with domain endpoints. We'll
        # transform the result later.
        i_swap = y < x
        x[i_swap], y[i_swap] = y[i_swap], x[i_swap]
        i = x < low
        x[i] = low[i]
        i = y < low
        y[i] = low[i]
        i = x > high
        x[i] = high[i]
        i = y > high
        y[i] = high[i]

        res = f(self, x, y, *args, **kwargs)

        # Clipping probability to [0, 1]
        if func_name in {'_cdf2', '_ccdf2'}:
            res = np.clip(res, 0., 1.)
        else:
            res = np.clip(res, None, 0.)  # exp(res) < 1

        # Transform the result to account for swapped argument order
        res = np.asarray(res)
        if func_name == '_cdf2':
            res[i_swap] *= -1.
        elif func_name == '_ccdf2':
            res[i_swap] *= -1
            res[i_swap] += 2.
        elif func_name == '_logcdf2':
            res = np.asarray(res + 0j) if np.any(i_swap) else res
            res[i_swap] = res[i_swap] + np.pi*1j
        else:
            # res[i_swap] is always positive and less than 1, so it's
            # safe to ensure that the result is real
            res[i_swap] = _logexpxmexpy(np.log(2), res[i_swap]).real
        return res[()]

    return wrapped


def _fiinfo(x):
    if np.issubdtype(x.dtype, np.inexact):
        return np.finfo(x.dtype)
    else:
        return np.iinfo(x)


def _kwargs2args(f, args=None, kwargs=None):
    # Wraps a function that accepts a primary argument `x`, secondary
    # arguments `args`, and secondary keyward arguments `kwargs` such that the
    # wrapper accepts only `x` and `args`. The keyword arguments are extracted
    # from `args` passed into the wrapper, and these are passed to the
    # underlying function as `kwargs`.
    # This is a temporary workaround until the scalar algorithms `_tanhsinh`,
    # `_chandrupatla`, etc., support `kwargs` or can operate with compressing
    # arguments to the callable.
    args = args or []
    kwargs = kwargs or {}
    names = list(kwargs.keys())
    n_args = len(args)

    def wrapped(x, *args):
        return f(x, *args[:n_args], **dict(zip(names, args[n_args:])))

    args = list(args) + list(kwargs.values())

    return wrapped, args


def _log1mexp(x):
    r"""Compute the log of the complement of the exponential.

    This function is equivalent to::

        log1mexp(x) = np.log(1-np.exp(x))

    but avoids loss of precision when ``np.exp(x)`` is nearly 0 or 1.

    Parameters
    ----------
    x : array_like
        Input array.

    Returns
    -------
    y : ndarray
        An array of the same shape as `x`.

    Examples
    --------
    >>> import numpy as np
    >>> from scipy.special import log1m
    >>> x = 1e-300  # log of a number very close to 1
    >>> _log1mexp(x)  # log of the complement of a number very close to 1
    -690.7755278982137
    >>> # p.log(1 - np.exp(x))  # -inf; emits warning

    """
    def f1(x):
        # good for exp(x) close to 0
        return np.log1p(-np.exp(x))

    def f2(x):
        # good for exp(x) close to 1
        return np.real(np.log(-special.expm1(x + 0j)))

    return _lazywhere(x < -1, (x,), f=f1, f2=f2)[()]


def _logexpxmexpy(x, y):
    """ Compute the log of the difference of the exponentials of two arguments.

    Avoids over/underflow, but does not prevent loss of precision otherwise.
    """
    # TODO: properly avoid NaN when y is negative infinity
    # TODO: silence warning with taking log of complex nan
    # TODO: deal with x == y better
    i = np.isneginf(np.real(y))
    if np.any(i):
        y = np.asarray(y.copy())
        y[i] = np.finfo(y.dtype).min
    x, y = np.broadcast_arrays(x, y)
    res = np.asarray(special.logsumexp([x, y+np.pi*1j], axis=0))
    i = (x == y)
    res[i] = -np.inf
    return res


def _log_real_standardize(x):
    """Standardizes the (complex) logarithm of a real number.

    The logarithm of a real number may be represented by a complex number with
    imaginary part that is a multiple of pi*1j. Even multiples correspond with
    a positive real and odd multiples correspond with a negative real.

    Given a logarithm of a real number `x`, this function returns an equivalent
    representation in a standard form: the log of a positive real has imaginary
    part `0` and the log of a negative real has imaginary part `pi`.

    """
    shape = x.shape
    x = np.atleast_1d(x)
    real = np.real(x).astype(x.dtype)
    complex = np.imag(x)
    y = real
    negative = np.exp(complex*1j) < 0.5
    y[negative] = y[negative] + np.pi * 1j
    return y.reshape(shape)[()]


def _combine_docs(dist_family):
    fields = set(NumpyDocString.sections)
    fields.remove('index')

    doc = ClassDoc(dist_family)
    superdoc = ClassDoc(ContinuousDistribution)
    for field in fields:
        if field in {"Methods", "Attributes"}:
            doc[field] = superdoc[field]
        elif field in {"Summary"}:
            pass
        elif field == "Extended Summary":
            doc[field].append(_generate_domain_support(dist_family))
        elif field == 'Examples':
            doc[field] = [_generate_example(dist_family)]
        else:
            doc[field] += superdoc[field]
    return str(doc)


def _generate_domain_support(dist_family):
    n_parameterizations = len(dist_family._parameterizations)

    domain = f"\nfor :math:`x` in {dist_family._variable.domain}.\n"

    if n_parameterizations == 0:
        support = """
        This class accepts no distribution parameters.
        """
    elif n_parameterizations == 1:
        support = f"""
        This class accepts one parameterization:
        {str(dist_family._parameterizations[0])}.
        """
    else:
        number = {2: 'two', 3: 'three', 4: 'four', 5: 'five'}[
            n_parameterizations]
        parameterizations = [f"- {str(p)}" for p in
                             dist_family._parameterizations]
        parameterizations = "\n".join(parameterizations)
        support = f"""
        This class accepts {number} parameterizations:

        {parameterizations}
        """
    support = "\n".join([line.lstrip() for line in support.split("\n")][1:])
    return domain + support


def _generate_example(dist_family):
    n_parameters = dist_family._num_parameters(0)
    shapes = [()] * n_parameters
    rng = np.random.default_rng(615681484984984)
    i = 0
    dist = dist_family._draw(shapes, rng=rng, i_parameterization=i)

    rng = np.random.default_rng(2354873452)
    name = dist_family.__name__
    if n_parameters:
        parameter_names = list(dist._parameterizations[i].parameters)
        parameter_values = [round(getattr(dist, name), 2) for name in
                            parameter_names]
        name_values = [f"{name}={value}" for name, value in
                       zip(parameter_names, parameter_values)]
        instantiation = f"{name}({', '.join(name_values)})"
        attributes = ", ".join([f"X.{param}" for param in dist._parameters])
        X = dist_family(**dict(zip(parameter_names, parameter_values)))
    else:
        instantiation = f"{name}()"
        X = dist

    p = 0.32
    x = round(X.icdf(p), 2)
    y = round(X.icdf(2 * p), 2)

    example = f"""
    To use the distribution class, it must be instantiated using keyword
    parameters corresponding with one of the accepted parameterizations.

    >>> import numpy as np
    >>> import matplotlib.pyplot as plt
    >>> from scipy import stats
    >>> from scipy.stats import {name}
    >>> X = {instantiation}

    For convenience, the ``plot`` method can be used to visualize the density
    and other functions of the distribution.

    >>> X.plot()
    >>> plt.show()

    The support of the underlying distribution is available using the ``support``
    method.

    >>> X.support()
    {X.support()}
    """

    if n_parameters:
        example += f"""
        The numerical values of parameters associated with all parameterizations
        are available as attributes.

        >>> {attributes}
        {tuple(X._parameters.values())}
        """

    example += f"""
    To evaluate the probability density function of the underlying distribution
    at argument ``x={x}``:

    >>> x = {x}
    >>> X.pdf(x)
    {X.pdf(x)}

    The cumulative distribution function, its complement, and the logarithm
    of these functions are evaluated similarly.

    >>> np.allclose(np.exp(X.logccdf(x)), 1 - X.cdf(x))
    True

    The inverse of these functions with respect to the argument ``x`` is also
    available.

    >>> logp = np.log(1 - X.ccdf(x))
    >>> np.allclose(X.ilogcdf(logp), x)
    True

    Note that distribution functions and their logarithms also have two-argument
    versions for working with the probability mass between two arguments. The
    result tends to be more accurate than the naive implementation because it avoids
    subtractive cancellation.

    >>> y = {y}
    >>> np.allclose(X.ccdf(x, y), 1 - (X.cdf(y) - X.cdf(x)))
    True

    There are methods for computing measures of central tendency,
    dispersion, higher moments, and entropy.

    >>> X.mean(), X.median(), X.mode()
    {X.mean(), X.median(), X.mode()}
    >>> X.variance(), X.standard_deviation()
    {X.variance(), X.standard_deviation()}
    >>> X.skewness(), X.kurtosis()
    {X.skewness(), X.kurtosis()}
    >>> np.allclose(X.moment(order=6, kind='standardized'),
    ...             X.moment(order=6, kind='central') / X.variance()**3)
    True
    >>> np.allclose(np.exp(X.logentropy()), X.entropy())
    True

    Pseudo-random samples can be drawn from
    the underlying distribution using ``sample``.

    >>> X.sample(shape=(4,))
    {repr(X.sample(shape=(4,)))}  # may vary
    """
    # remove the indentation due to use of block quote within function;
    # eliminate blank first line
    example = "\n".join([line.lstrip() for line in example.split("\n")][1:])
    return example


class ContinuousDistribution(_ProbabilityDistribution):
    r""" Class that represents a continuous statistical distribution.

    Parameters
    ----------
    tol : positive float, optional
        The desired relative tolerance of calculations. Left unspecified,
        calculations may be faster; when provided, calculations may be
        more likely to meet the desired accuracy.
    validation_policy : {None, "skip_all"}
        Specifies the level of input validation to perform. Left unspecified,
        input validation is performed to ensure appropriate behavior in edge
        case (e.g. parameters out of domain, argument outside of distribution
        support, etc.) and improve consistency of output dtype, shape, etc.
        Pass ``'skip_all'`` to avoid the computational overhead of these
        checks when rough edges are acceptable.
    cache_policy : {None, "no_cache"}
        Specifies the extent to which intermediate results are cached. Left
        unspecified, intermediate results of some calculations (e.g. distribution
        support, moments, etc.) are cached to improve performance of future
        calculations. Pass ``'no_cache'`` to reduce memory reserved by the class
        instance.

    Attributes
    ----------
    All parameters are available as attributes.

    Methods
    -------
    support

    plot

    sample

    moment

    mean
    median
    mode

    variance
    standard_deviation

    skewness
    kurtosis

    pdf
    logpdf

    cdf
    icdf
    ccdf
    iccdf

    logcdf
    ilogcdf
    logccdf
    ilogccdf

    entropy
    logentropy

    Notes
    -----
    The following abbreviations are used throughout the documentation.

    - PDF: probability density function
    - CDF: cumulative distribution function
    - CCDF: complementary CDF
    - entropy: differential entropy
    - log-*F*: logarithm of *F* (e.g. log-CDF)
    - inverse *F*: inverse function of *F* (e.g. inverse CDF)

    The API documentation is written to describe the API, not to serve as
    a statistical reference. Effort is made to be correct at the level
    required to use the functionality, not to be mathematically rigorous.
    For example, continuity and differentiability may be implicitly assumed.
    For precise mathematical definitions, consult your preferred mathematical
    text.

    """
    _parameterizations = []  # type: ignore[var-annotated]

    ### Initialization

    def __init__(self, *, tol=_null, validation_policy=None, cache_policy=None,
                 **parameters):
        self.tol = tol
        self.validation_policy = validation_policy
        self.cache_policy = cache_policy
        self._not_implemented = (
            f"`{self.__class__.__name__}` does not provide an accurate "
            "implementation of the required method. Consider leaving "
            "`method` and `tol` unspecified to use another implementation."
        )
        self._original_parameters = {}
        # We may want to override the `__init__` method with parameters so
        # IDEs can suggest parameter names. If there are multiple parameterizations,
        # we'll need the default values of parameters to be None; this will
        # filter out the parameters that were not actually specified by the user.
        parameters = {key: val for key, val in parameters.items() if val is not None}
        self._update_parameters(**parameters)

    def _update_parameters(self, *, validation_policy=None, **params):
        r""" Update the numerical values of distribution parameters.

        Parameters
        ----------
        **params : array_like
            Desired numerical values of the distribution parameters. Any or all
            of the parameters initially used to instantiate the distribution
            may be modified. Parameters used in alternative parameterizations
            are not accepted.

        validation_policy : str
            To be documented. See Question 3 at the top.
        """

        parameters = original_parameters = self._original_parameters.copy()
        parameters.update(**params)
        parameterization = None
        self._invalid = np.asarray(False)
        self._any_invalid = False
        self._shape = tuple()
        self._ndim = 0
        self._size = 1
        self._dtype = np.float64

        if (validation_policy or self.validation_policy) == _SKIP_ALL:
            parameters = self._process_parameters(**parameters)
        elif not len(self._parameterizations):
            if parameters:
                message = (f"The `{self.__class__.__name__}` distribution "
                           "family does not accept parameters, but parameters "
                           f"`{set(parameters)}` were provided.")
                raise ValueError(message)
        else:
            # This is default behavior, which re-runs all parameter validations
            # even when only a single parameter is modified. For many
            # distributions, the domain of a parameter doesn't depend on other
            # parameters, so parameters could safely be modified without
            # re-validating all other parameters. To handle these cases more
            # efficiently, we could allow the developer  to override this
            # behavior.

            # Currently the user can only update the original parameterization.
            # Even though that parameterization is already known,
            # `_identify_parameterization` is called to produce a nice error
            # message if the user passes other values. To be a little more
            # efficient, we could detect whether the values passed are
            # consistent with the original parameterization rather than finding
            # it from scratch. However, we might want other parameterizations
            # to be accepted, which would require other changes, so I didn't
            # optimize this.

            parameterization = self._identify_parameterization(parameters)
            parameters, shape, size, ndim = self._broadcast(parameters)
            parameters, invalid, any_invalid, dtype = (
                self._validate(parameterization, parameters))
            parameters = self._process_parameters(**parameters)

            self._invalid = invalid
            self._any_invalid = any_invalid
            self._shape = shape
            self._size = size
            self._ndim = ndim
            self._dtype = dtype

        self.reset_cache()
        self._parameters = parameters
        self._parameterization = parameterization
        self._original_parameters = original_parameters
        for name in self._parameters.keys():
            # Make parameters properties of the class; return values from the instance
            if hasattr(self.__class__, name):
                continue
            setattr(self.__class__, name, property(lambda self_, name_=name:
                                                   self_._parameters[name_].copy()[()]))

    def reset_cache(self):
        r""" Clear all cached values.

        To improve the speed of some calculations, the distribution's support
        and moments are cached.

        This function is called automatically whenever the distribution
        parameters are updated.

        """
        # We could offer finer control over what is cleared.
        # For simplicity, these will still exist even if cache_policy is
        # NO_CACHE; they just won't be populated. This allows caching to be
        # turned on and off easily.
        self._moment_raw_cache = {}
        self._moment_central_cache = {}
        self._moment_standardized_cache = {}
        self._support_cache = None
        self._method_cache = {}
        self._constant_cache = None

    def _identify_parameterization(self, parameters):
        # Determine whether a `parameters` dictionary matches is consistent
        # with one of the parameterizations of the distribution. If so,
        # return that parameterization object; if not, raise an error.
        #
        # I've come back to this a few times wanting to avoid this explicit
        # loop. I've considered several possibilities, but they've all been a
        # little unusual. For example, we could override `_eq_` so we can
        # use _parameterizations.index() to retrieve the parameterization,
        # or the user could put the parameterizations in a dictionary so we
        # could look them up with a key (e.g. frozenset of parameter names).
        # I haven't been sure enough of these approaches to implement them.
        parameter_names_set = set(parameters)

        for parameterization in self._parameterizations:
            if parameterization.matches(parameter_names_set):
                break
        else:
            if not parameter_names_set:
                message = (f"The `{self.__class__.__name__}` distribution "
                           "family requires parameters, but none were "
                           "provided.")
            else:
                parameter_names = self._get_parameter_str(parameters)
                message = (f"The provided parameters `{parameter_names}` "
                           "do not match a supported parameterization of the "
                           f"`{self.__class__.__name__}` distribution family.")
            raise ValueError(message)

        return parameterization

    def _broadcast(self, parameters):
        # Broadcast the distribution parameters to the same shape. If the
        # arrays are not broadcastable, raise a meaningful error.
        #
        # We always make sure that the parameters *are* the same shape
        # and not just broadcastable. Users can access parameters as
        # attributes, and I think they should see the arrays as the same shape.
        # More importantly, arrays should be the same shape before logical
        # indexing operations, which are needed in infrastructure code when
        # there are invalid parameters, and may be needed in
        # distribution-specific code. We don't want developers to need to
        # broadcast in implementation functions.

        # It's much faster to check whether broadcasting is necessary than to
        # broadcast when it's not necessary.
        parameter_vals = [np.asarray(parameter)
                          for parameter in parameters.values()]
        parameter_shapes = set(parameter.shape for parameter in parameter_vals)
        if len(parameter_shapes) == 1:
            return (parameters, parameter_vals[0].shape,
                    parameter_vals[0].size, parameter_vals[0].ndim)

        try:
            parameter_vals = np.broadcast_arrays(*parameter_vals)
        except ValueError as e:
            parameter_names = self._get_parameter_str(parameters)
            message = (f"The parameters `{parameter_names}` provided to the "
                       f"`{self.__class__.__name__}` distribution family "
                       "cannot be broadcast to the same shape.")
            raise ValueError(message) from e
        return (dict(zip(parameters.keys(), parameter_vals)),
                parameter_vals[0].shape,
                parameter_vals[0].size,
                parameter_vals[0].ndim)

    def _validate(self, parameterization, parameters):
        # Broadcasts distribution parameter arrays and converts them to a
        # consistent dtype. Replaces invalid parameters with `np.nan`.
        # Returns the validated parameters, a boolean mask indicated *which*
        # elements are invalid, a boolean scalar indicating whether *any*
        # are invalid (to skip special treatments if none are invalid), and
        # the common dtype.
        valid, dtype = parameterization.validation(parameters)
        invalid = ~valid
        any_invalid = invalid if invalid.shape == () else np.any(invalid)
        # If necessary, make the arrays contiguous and replace invalid with NaN
        if any_invalid:
            for parameter_name in parameters:
                parameters[parameter_name] = np.copy(
                    parameters[parameter_name])
                parameters[parameter_name][invalid] = np.nan

        return parameters, invalid, any_invalid, dtype

    def _process_parameters(self, **params):
        r""" Process and cache distribution parameters for reuse.

        This is intended to be overridden by subclasses. It allows distribution
        authors to pre-process parameters for re-use. For instance, when a user
        parameterizes a LogUniform distribution with `a` and `b`, it makes
        sense to calculate `log(a)` and `log(b)` because these values will be
        used in almost all distribution methods. The dictionary returned by
        this method is passed to all private methods that calculate functions
        of the distribution.
        """
        return params

    def _get_parameter_str(self, parameters):
        # Get a string representation of the parameters like "{a, b, c}".
        parameter_names_list = list(parameters.keys())
        parameter_names_list.sort()
        return f"{{{', '.join(parameter_names_list)}}}"

    def _copy_parameterization(self):
        self._parameterizations = self._parameterizations.copy()
        for i in range(len(self._parameterizations)):
            self._parameterizations[i] = self._parameterizations[i].copy()

    ### Attributes

    # `tol` attribute is just notional right now. See Question 4 above.
    @property
    def tol(self):
        r"""positive float:
        The desired relative tolerance of calculations. Left unspecified,
        calculations may be faster; when provided, calculations may be
        more likely to meet the desired accuracy.
        """
        return self._tol

    @tol.setter
    def tol(self, tol):
        if _isnull(tol):
            self._tol = tol
            return

        tol = np.asarray(tol)
        if (tol.shape != () or not tol > 0 or  # catches NaNs
                not np.issubdtype(tol.dtype, np.floating)):
            message = (f"Attribute `tol` of `{self.__class__.__name__}` must "
                       "be a positive float, if specified.")
            raise ValueError(message)
        self._tol = tol[()]

    @property
    def cache_policy(self):
        r"""{None, "no_cache"}:
        Specifies the extent to which intermediate results are cached. Left
        unspecified, intermediate results of some calculations (e.g. distribution
        support, moments, etc.) are cached to improve performance of future
        calculations. Pass ``'no_cache'`` to reduce memory reserved by the class
        instance.
        """
        return self._cache_policy

    @cache_policy.setter
    def cache_policy(self, cache_policy):
        cache_policy = str(cache_policy).lower() if cache_policy is not None else None
        cache_policies = {None, 'no_cache'}
        if cache_policy not in cache_policies:
            message = (f"Attribute `cache_policy` of `{self.__class__.__name__}` "
                       f"must be one of {cache_policies}, if specified.")
            raise ValueError(message)
        self._cache_policy = cache_policy

    @property
    def validation_policy(self):
        r"""{None, "skip_all"}:
        Specifies the level of input validation to perform. Left unspecified,
        input validation is performed to ensure appropriate behavior in edge
        case (e.g. parameters out of domain, argument outside of distribution
        support, etc.) and improve consistency of output dtype, shape, etc.
        Use ``'skip_all'`` to avoid the computational overhead of these
        checks when rough edges are acceptable.
        """
        return self._validation_policy

    @validation_policy.setter
    def validation_policy(self, validation_policy):
        validation_policy = (str(validation_policy).lower()
                             if validation_policy is not None else None)
        iv_policies = {None, 'skip_all'}
        if validation_policy not in iv_policies:
            message = (f"Attribute `validation_policy` of `{self.__class__.__name__}` "
                       f"must be one of {iv_policies}, if specified.")
            raise ValueError(message)
        self._validation_policy = validation_policy

    ### Other magic methods

    def __repr__(self):
        r""" Returns a string representation of the distribution.

        Includes the name of the distribution family, the names of the
        parameters, and the broadcasted shape and result dtype of the
        parameters.

        """
        class_name = self.__class__.__name__
        parameters = list(self._original_parameters.items())
        info = []
        if parameters:
            parameters.sort()
            if self._size <= 3:
                str_parameters = [f"{symbol}={value}" for symbol, value in parameters]
                str_parameters = f"{', '.join(str_parameters)}"
            else:
                str_parameters = f"{', '.join([symbol for symbol, _ in parameters])}"
            info.append(str_parameters)
        if self._shape:
            info.append(f"shape={self._shape}")
        if self._dtype != np.float64:
            info.append(f"dtype={self._dtype}")
        return f"{class_name}({', '.join(info)})"

    def __add__(self, loc):
        return ShiftedScaledDistribution(self, loc=loc)

    def __sub__(self, loc):
        return ShiftedScaledDistribution(self, loc=-loc)

    def __mul__(self, scale):
        return ShiftedScaledDistribution(self, scale=scale)

    def __truediv__(self, scale):
        return ShiftedScaledDistribution(self, scale=1/scale)

    def __radd__(self, other):
        return self.__add__(other)

    def __rsub__(self, other):
        return self.__neg__().__add__(other)

    def __rmul__(self, other):
        return self.__mul__(other)

    def __rtruediv__(self, other):
        message = "Division by a random variable is not yet implemented."
        raise NotImplementedError(message)

    def __neg__(self):
        return self * -1

    ### Utilities

    ## Input validation

    def _validate_order_kind(self, order, kind, kinds):
        # Yet another integer validating function. Unlike others in SciPy, it
        # Is quite flexible about what is allowed as an integer, and it
        # raises a distribution-specific error message to facilitate
        # identification of the source of the error.
        if self.validation_policy == _SKIP_ALL:
            return order

        order = np.asarray(order, dtype=self._dtype)[()]
        message = (f"Argument `order` of `{self.__class__.__name__}.moment` "
                   "must be a finite, positive integer.")
        try:
            order_int = round(order.item())
            # If this fails for any reason (e.g. it's an array, it's infinite)
            # it's not a valid `order`.
        except Exception as e:
            raise ValueError(message) from e

        if order_int <0 or order_int != order:
            raise ValueError(message)

        message = (f"Argument `kind` of `{self.__class__.__name__}.moment` "
                   f"must be one of {set(kinds)}.")
        if kind.lower() not in kinds:
            raise ValueError(message)

        return order

    def _preserve_type(self, x):
        x = np.asarray(x)
        if x.dtype != self._dtype:
            x = x.astype(self._dtype)
        return x[()]

    ## Testing

    @classmethod
    def _draw(cls, sizes=None, rng=None, i_parameterization=None,
              proportions=None):
        r""" Draw a specific (fully-defined) distribution from the family.

        See _Parameterization.draw for documentation details.
        """
        rng = np.random.default_rng(rng)
        if len(cls._parameterizations) == 0:
            return cls()
        if i_parameterization is None:
            n = cls._num_parameterizations()
            i_parameterization = rng.integers(0, max(0, n - 1), endpoint=True)

        parameterization = cls._parameterizations[i_parameterization]
        parameters = parameterization.draw(sizes, rng, proportions=proportions,
                                           region='typical')
        return cls(**parameters)

    @classmethod
    def _num_parameterizations(cls):
        # Returns the number of parameterizations accepted by the family.
        return len(cls._parameterizations)

    @classmethod
    def _num_parameters(cls, i_parameterization=0):
        # Returns the number of parameters used in the specified
        # parameterization.
        return (0 if not cls._num_parameterizations()
                else len(cls._parameterizations[i_parameterization]))

    ## Algorithms

    def _quadrature(self, integrand, limits=None, args=None,
                    params=None, log=False):
        # Performs numerical integration of an integrand between limits.
        # Much of this should be added to `_tanhsinh`.
        a, b = self._support(**params) if limits is None else limits
        a, b = np.broadcast_arrays(a, b)
        if not a.size:
            # maybe need to figure out result type from a, b
            return np.empty(a.shape, dtype=self._dtype)
        args = [] if args is None else args
        params = {} if params is None else params
        f, args = _kwargs2args(integrand, args=args, kwargs=params)
        args = np.broadcast_arrays(*args)
        # If we know the median or mean, consider breaking up the interval
        rtol = None if _isnull(self.tol) else self.tol
        res = _tanhsinh(f, a, b, args=args, log=log, rtol=rtol)
        # For now, we ignore the status, but I want to return the error
        # estimate - see question 5 at the top.
        return res.integral

    def _solve_bounded(self, f, p, *, bounds=None, params=None):
        # Finds the argument of a function that produces the desired output.
        # Much of this should be added to _bracket_root / _chandrupatla.
        xmin, xmax = self._support(**params) if bounds is None else bounds
        params = {} if params is None else params

        p, xmin, xmax = np.broadcast_arrays(p, xmin, xmax)
        if not p.size:
            # might need to figure out result type based on p
            return np.empty(p.shape, dtype=self._dtype)

        def f2(x, _p, **kwargs):  # named `_p` to avoid conflict with shape `p`
            return f(x, **kwargs) - _p

        f3, args = _kwargs2args(f2, args=[p], kwargs=params)
        # If we know the median or mean, should use it

        # Any operations between 0d array and a scalar produces a scalar, so...
        shape = xmin.shape
        xmin, xmax = np.atleast_1d(xmin, xmax)

        a = -np.ones_like(xmin)
        b = np.ones_like(xmax)

        i = np.isfinite(xmin) & np.isfinite(xmax)
        a[i] = xmin[i]
        b[i] = xmax[i]

        i = np.isfinite(xmin) & ~np.isfinite(xmax)
        a[i] = xmin[i]
        b[i] = xmin[i] + 1

        i = np.isfinite(xmax) & ~np.isfinite(xmin)
        a[i] = xmax[i] - 1
        b[i] = xmax[i]

        xmin = xmin.reshape(shape)
        xmax = xmax.reshape(shape)
        a = a.reshape(shape)
        b = b.reshape(shape)

        res = _bracket_root(f3, xl0=a, xr0=b, xmin=xmin, xmax=xmax, args=args)
        # For now, we ignore the status, but I want to use the bracket width
        # as an error estimate - see question 5 at the top.
        xrtol = None if _isnull(self.tol) else self.tol
        return _chandrupatla(f3, a=res.xl, b=res.xr, args=args, xrtol=xrtol).x

    ## Other

    def _overrides(self, method_name):
        # Determines whether a class overrides a specified method.
        # Returns True if the method implementation exists and is the same as
        # that of the `ContinuousDistribution` class; otherwise returns False.

        # Sometimes we use `_overrides` to check whether a certain method is overridden
        # and if so, call it. This begs the questions of why we don't do the more
        # obvious thing: restructure so that if the private method is overridden,
        # Python will call it instead of the inherited version automatically. The short
        # answer is that there are multiple ways a use might wish to evaluate a method,
        # and simply overriding the method with a formula is not always the best option.
        # For more complete discussion of the considerations, see:
        # https://github.com/scipy/scipy/pull/21050#discussion_r1707798901
        method = getattr(self.__class__, method_name, None)
        super_method = getattr(ContinuousDistribution, method_name, None)
        return method is not super_method

    ### Distribution properties
    # The following "distribution properties" are exposed via a public method
    # that accepts only options (not distribution parameters or quantile/
    # percentile argument).
    # support
    # logentropy, entropy,
    # median, mode, mean,
    # variance, standard_deviation
    # skewness, kurtosis
    # Common options are:
    # method - a string that indicates which method should be used to compute
    #          the quantity (e.g. a formula or numerical integration).
    # Input/output validation is provided by the `_set_invalid_nan_property`
    # decorator. These are the methods meant to be called by users.
    #
    # Each public method calls a private "dispatch" method that
    # determines which "method" (strategy for calculating the desired quantity)
    # to use by default and, via the `@_dispatch` decorator, calls the
    # method and computes the result.
    # Dispatch methods always accept:
    # method - as passed from the public method
    # params - a dictionary of distribution shape parameters passed by
    #          the public method.
    # Dispatch methods accept `params` rather than relying on the state of the
    # object because iterative algorithms like `_tanhsinh` and `_chandrupatla`
    # need their callable to follow a strict elementwise protocol: each element
    # of the output is determined solely by the values of the inputs at the
    # corresponding location. The public methods do not satisfy this protocol
    # because they do not accept the parameters as arguments, producing an
    # output that generally has a different shape than that of the input. Also,
    # by calling "dispatch" methods rather than the public methods, the
    # iterative algorithms avoid the overhead of input validation.
    #
    # Each dispatch method can designate the responsibility of computing
    # the required value to any of several "implementation" methods. These
    # methods accept only `**params`, the parameter dictionary passed from
    # the public method via the dispatch method. We separate the implementation
    # methods from the dispatch methods for the sake of simplicity (via
    # compartmentalization) and to allow subclasses to override certain
    # implementation methods (typically only the "formula" methods). The names
    # of implementation methods are combinations of the public method name and
    # the name of the "method" (strategy for calculating the desired quantity)
    # string. (In fact, the name of the implementation method is calculated
    # from these two strings in the `_dispatch` decorator.) Common method
    # strings are:
    # formula - distribution-specific analytical expressions to be implemented
    #           by subclasses.
    # log/exp - Compute the log of a number and then exponentiate it or vice
    #           versa.
    # quadrature - Compute the value via numerical integration.
    #
    # The default method (strategy) is determined based on what implementation
    # methods are available and the error tolerance of the user. Typically,
    # a formula is always used if available. We fall back to "log/exp" if a
    # formula for the logarithm or exponential of the quantity is available,
    # and we use quadrature otherwise.

    def support(self):
        # If this were a `cached_property`, we couldn't update the value
        # when the distribution parameters change.
        # Caching is important, though, because calls to _support take a few
        # microseconds even when `a` and `b` are already the same shape.
        if self._support_cache is not None:
            return self._support_cache

        a, b = self._support(**self._parameters)
        if a.shape != self._shape:
            a = np.broadcast_to(a, self._shape)
        if b.shape != self._shape:
            b = np.broadcast_to(b, self._shape)

        if self._any_invalid:
            a, b = np.asarray(a).copy(), np.asarray(b).copy()
            a[self._invalid], b[self._invalid] = np.nan, np.nan
            a, b = a[()], b[()]

        support = (a, b)

        if self.cache_policy != _NO_CACHE:
            self._support_cache = support

        return support

    def _support(self, **params):
        # Computes the support given distribution parameters
        a, b = self._variable.domain.get_numerical_endpoints(params)
        if len(params):
            # the parameters should all be of the same dtype and shape at this point
            vals = list(params.values())
            shape = vals[0].shape
            a = np.broadcast_to(a, shape) if a.shape != shape else a
            b = np.broadcast_to(b, shape) if b.shape != shape else b
        return self._preserve_type(a), self._preserve_type(b)

    @_set_invalid_nan_property
    def logentropy(self, *, method=None):
        return self._logentropy_dispatch(method=method, **self._parameters) + 0j

    @_dispatch
    def _logentropy_dispatch(self, method=None, **params):
        if self._overrides('_logentropy_formula'):
            method = self._logentropy_formula
        elif self._overrides('_entropy_formula'):
            method = self._logentropy_logexp_safe
        else:
            method = self._logentropy_quadrature
        return method

    def _logentropy_formula(self, **params):
        raise NotImplementedError(self._not_implemented)

    def _logentropy_logexp(self, **params):
        res = np.log(self._entropy_dispatch(**params)+0j)
        return _log_real_standardize(res)

    def _logentropy_logexp_safe(self, **params):
        out = self._logentropy_logexp(**params)
        mask = np.isinf(out.real)
        if np.any(mask):
            params_mask = {key:val[mask] for key, val in params.items()}
            out = np.asarray(out)
            out[mask] = self._logentropy_quadrature(**params_mask)
        return out[()]

    def _logentropy_quadrature(self, **params):
        def logintegrand(x, **params):
            logpdf = self._logpdf_dispatch(x, **params)
            return logpdf + np.log(0j+logpdf)
        res = self._quadrature(logintegrand, params=params, log=True)
        return _log_real_standardize(res + np.pi*1j)

    @_set_invalid_nan_property
    def entropy(self, *, method=None):
        return self._entropy_dispatch(method=method, **self._parameters)

    @_dispatch
    def _entropy_dispatch(self, method=None, **params):
        if self._overrides('_entropy_formula'):
            method = self._entropy_formula
        elif self._overrides('_logentropy_formula'):
            method = self._entropy_logexp
        else:
            method = self._entropy_quadrature
        return method

    def _entropy_formula(self, **params):
        raise NotImplementedError(self._not_implemented)

    def _entropy_logexp(self, **params):
        return np.real(np.exp(self._logentropy_dispatch(**params)))

    def _entropy_quadrature(self, **params):
        def integrand(x, **params):
            pdf = self._pdf_dispatch(x, **params)
            logpdf = self._logpdf_dispatch(x, **params)
            return logpdf * pdf
        return -self._quadrature(integrand, params=params)

    @_set_invalid_nan_property
    def median(self, *, method=None):
        return self._median_dispatch(method=method, **self._parameters)

    @_dispatch
    def _median_dispatch(self, method=None, **params):
        if self._overrides('_median_formula'):
            method = self._median_formula
        else:
            method = self._median_icdf
        return method

    def _median_formula(self, **params):
        raise NotImplementedError(self._not_implemented)

    def _median_icdf(self, **params):
        return self._icdf_dispatch(0.5, **params)

    @_set_invalid_nan_property
    def mode(self, *, method=None):
        return self._mode_dispatch(method=method, **self._parameters)

    @_dispatch
    def _mode_dispatch(self, method=None, **params):
        # We could add a method that looks for a critical point with
        # differentiation and the root finder
        if self._overrides('_mode_formula'):
            method = self._mode_formula
        else:
            method = self._mode_optimization
        return method

    def _mode_formula(self, **params):
        raise NotImplementedError(self._not_implemented)

    def _mode_optimization(self, **params):
        if not self._size:
            return np.empty(self._shape, dtype=self._dtype)

        a, b = self._support(**params)
        m = self._median_dispatch(**params)

        f, args = _kwargs2args(lambda x, **params: -self._pdf_dispatch(x, **params),
                               args=(), kwargs=params)
        res_b = _bracket_minimum(f, m, xmin=a, xmax=b, args=args)
        res = _chandrupatla_minimize(f, res_b.xl, res_b.xm, res_b.xr, args=args)
        mode = np.asarray(res.x)
        mode_at_boundary = res_b.status == -1
        mode_at_left = mode_at_boundary & (res_b.fl <= res_b.fm)
        mode_at_right = mode_at_boundary & (res_b.fr < res_b.fm)
        mode[mode_at_left] = a[mode_at_left]
        mode[mode_at_right] = b[mode_at_right]
        return mode[()]

    def mean(self, *, method=None):
        return self.moment(1, kind='raw', method=method)

    def variance(self, *, method=None):
        return self.moment(2, kind='central', method=method)

    def standard_deviation(self, *, method=None):
        return np.sqrt(self.variance(method=method))

    def skewness(self, *, method=None):
        return self.moment(3, kind='standardized', method=method)

    def kurtosis(self, *, method=None, convention='non-excess'):
        conventions = {'non-excess', 'excess'}
        message = (f'Parameter `convention` of `{self.__class__.__name__}.kurtosis` '
                   f"must be one of {conventions}.")
        convention = convention.lower()
        if convention not in conventions:
            raise ValueError(message)
        k = self.moment(4, kind='standardized', method=method)
        return k - 3 if convention == 'excess' else k

    ### Distribution functions
    # The following functions related to the distribution PDF and CDF are
    # exposed via a public method that accepts one positional argument - the
    # quantile - and keyword options (but not distribution parameters).
    # logpdf, pdf
    # logcdf, cdf
    # logccdf, ccdf
    # The `logcdf` and `cdf` functions can also be called with two positional
    # arguments - lower and upper quantiles - and they return the probability
    # mass (integral of the PDF) between them. The 2-arg versions of `logccdf`
    # and `ccdf` return the complement of this quantity.
    # All the (1-arg) cumulative distribution functions have inverse
    # functions, which accept one positional argument - the percentile.
    # ilogcdf, icdf
    # ilogccdf, iccdf
    # Common keyword options include:
    # method - a string that indicates which method should be used to compute
    #          the quantity (e.g. a formula or numerical integration).
    # Tolerance options should be added.
    # Input/output validation is provided by the `_set_invalid_nan`
    # decorator. These are the methods meant to be called by users.
    #
    # Each public method calls a private "dispatch" method that
    # determines which "method" (strategy for calculating the desired quantity)
    # to use by default and, via the `@_dispatch` decorator, calls the
    # method and computes the result.
    # Each dispatch method can designate the responsibility of computing
    # the required value to any of several "implementation" methods. These
    # methods accept only `**params`, the parameter dictionary passed from
    # the public method via the dispatch method.
    # See the note corresponding with the "Distribution Parameters" for more
    # information.

    ## Probability Density Functions

    @_set_invalid_nan
    def logpdf(self, x, /, *, method=None):
        return self._logpdf_dispatch(x, method=method, **self._parameters)

    @_dispatch
    def _logpdf_dispatch(self, x, *, method=None, **params):
        if self._overrides('_logpdf_formula'):
            method = self._logpdf_formula
        elif _isnull(self.tol):  # ensure that developers override _logpdf
            method = self._logpdf_logexp
        return method

    def _logpdf_formula(self, x, **params):
        raise NotImplementedError(self._not_implemented)

    def _logpdf_logexp(self, x, **params):
        return np.log(self._pdf_dispatch(x, **params))

    @_set_invalid_nan
    def pdf(self, x, /, *, method=None):
        return self._pdf_dispatch(x, method=method, **self._parameters)

    @_dispatch
    def _pdf_dispatch(self, x, *, method=None, **params):
        if self._overrides('_pdf_formula'):
            method = self._pdf_formula
        else:
            method = self._pdf_logexp
        return method

    def _pdf_formula(self, x, **params):
        raise NotImplementedError(self._not_implemented)

    def _pdf_logexp(self, x, **params):
        return np.exp(self._logpdf_dispatch(x, **params))

    ## Cumulative Distribution Functions

    def logcdf(self, x, y=None, /, *, method=None):
        if y is None:
            return self._logcdf1(x, method=method)
        else:
            return self._logcdf2(x, y, method=method)

    @_cdf2_input_validation
    def _logcdf2(self, x, y, *, method):
        out = self._logcdf2_dispatch(x, y, method=method, **self._parameters)
        return (out + 0j) if not np.issubdtype(out.dtype, np.complexfloating) else out

    @_dispatch
    def _logcdf2_dispatch(self, x, y, *, method=None, **params):
        # dtype is complex if any x > y, else real
        # Should revisit this logic.
        if self._overrides('_logcdf2_formula'):
            method = self._logcdf2_formula
        elif (self._overrides('_logcdf_formula')
              or self._overrides('_logccdf_formula')):
            method = self._logcdf2_subtraction
        elif (self._overrides('_cdf_formula')
              or self._overrides('_ccdf_formula')):
            method = self._logcdf2_logexp_safe
        else:
            method = self._logcdf2_quadrature
        return method

    def _logcdf2_formula(self, x, y, **params):
        raise NotImplementedError(self._not_implemented)

    def _logcdf2_subtraction(self, x, y, **params):
        flip_sign = x > y
        x, y = np.minimum(x, y), np.maximum(x, y)
        logcdf_x = self._logcdf_dispatch(x, **params)
        logcdf_y = self._logcdf_dispatch(y, **params)
        logccdf_x = self._logccdf_dispatch(x, **params)
        logccdf_y = self._logccdf_dispatch(y, **params)
        case_left = (logcdf_x < -1) & (logcdf_y < -1)
        case_right = (logccdf_x < -1) & (logccdf_y < -1)
        case_central = ~(case_left | case_right)
        log_mass = _logexpxmexpy(logcdf_y, logcdf_x)
        log_mass[case_right] = _logexpxmexpy(logccdf_x, logccdf_y)[case_right]
        log_tail = np.logaddexp(logcdf_x, logccdf_y)[case_central]
        log_mass[case_central] = _log1mexp(log_tail)
        log_mass[flip_sign] += np.pi * 1j
        return log_mass[()]

    def _logcdf2_logexp(self, x, y, **params):
        expres = self._cdf2_dispatch(x, y, **params)
        expres = expres + 0j if np.any(x > y) else expres
        return np.log(expres)

    def _logcdf2_logexp_safe(self, x, y, **params):
        out = self._logcdf2_logexp(x, y, **params)
        mask = np.isinf(out.real)
        if np.any(mask):
            params_mask = {key: np.broadcast_to(val, mask.shape)[mask]
                           for key, val in params.items()}
            out = np.asarray(out)
            out[mask] = self._logcdf2_quadrature(x[mask], y[mask], **params_mask)
        return out[()]

    def _logcdf2_quadrature(self, x, y, **params):
        logres = self._quadrature(self._logpdf_dispatch, limits=(x, y),
                                  log=True, params=params)
        return logres

    @_set_invalid_nan
    def _logcdf1(self, x, *, method=None):
        return self._logcdf_dispatch(x, method=method, **self._parameters)

    @_dispatch
    def _logcdf_dispatch(self, x, *, method=None, **params):
        if self._overrides('_logcdf_formula'):
            method = self._logcdf_formula
        elif self._overrides('_logccdf_formula'):
            method = self._logcdf_complement
        elif self._overrides('_cdf_formula'):
            method = self._logcdf_logexp_safe
        else:
            method = self._logcdf_quadrature
        return method

    def _logcdf_formula(self, x, **params):
        raise NotImplementedError(self._not_implemented)

    def _logcdf_complement(self, x, **params):
        return _log1mexp(self._logccdf_dispatch(x, **params))

    def _logcdf_logexp(self, x, **params):
        return np.log(self._cdf_dispatch(x, **params))

    def _logcdf_logexp_safe(self, x, **params):
        out = self._logcdf_logexp(x, **params)
        mask = np.isinf(out)
        if np.any(mask):
            params_mask = {key:np.broadcast_to(val, mask.shape)[mask]
                           for key, val in params.items()}
            out = np.asarray(out)
            out[mask] = self._logcdf_quadrature(x[mask], **params_mask)
        return out[()]

    def _logcdf_quadrature(self, x, **params):
        a, _ = self._support(**params)
        return self._quadrature(self._logpdf_dispatch, limits=(a, x),
                                params=params, log=True)

    def cdf(self, x, y=None, /, *, method=None):
        if y is None:
            return self._cdf1(x, method=method)
        else:
            return self._cdf2(x, y, method=method)

    @_cdf2_input_validation
    def _cdf2(self, x, y, *, method):
        return self._cdf2_dispatch(x, y, method=method, **self._parameters)

    @_dispatch
    def _cdf2_dispatch(self, x, y, *, method=None, **params):
        # Should revisit this logic.
        if self._overrides('_cdf2_formula'):
            method = self._cdf2_formula
        elif (self._overrides('_logcdf_formula')
              or self._overrides('_logccdf_formula')):
            method = self._cdf2_logexp
        elif self._overrides('_cdf_formula') or self._overrides('_ccdf_formula'):
            method = self._cdf2_subtraction_safe
        else:
            method = self._cdf2_quadrature
        return method

    def _cdf2_formula(self, x, y, **params):
        raise NotImplementedError(self._not_implemented)

    def _cdf2_logexp(self, x, y, **params):
        return np.real(np.exp(self._logcdf2_dispatch(x, y, **params)))

    def _cdf2_subtraction(self, x, y, **params):
        # Improvements:
        # Lazy evaluation of cdf/ccdf only where needed
        # Stack x and y to reduce function calls?
        cdf_x = self._cdf_dispatch(x, **params)
        cdf_y = self._cdf_dispatch(y, **params)
        ccdf_x = self._ccdf_dispatch(x, **params)
        ccdf_y = self._ccdf_dispatch(y, **params)
        i = (ccdf_x < 0.5) & (ccdf_y < 0.5)
        return np.where(i, ccdf_x-ccdf_y, cdf_y-cdf_x)

    def _cdf2_subtraction_safe(self, x, y, **params):
        cdf_x = self._cdf_dispatch(x, **params)
        cdf_y = self._cdf_dispatch(y, **params)
        ccdf_x = self._ccdf_dispatch(x, **params)
        ccdf_y = self._ccdf_dispatch(y, **params)
        i = (ccdf_x < 0.5) & (ccdf_y < 0.5)
        out = np.where(i, ccdf_x-ccdf_y, cdf_y-cdf_x)

        eps = np.finfo(self._dtype).eps
        tol = self.tol if not _isnull(self.tol) else np.sqrt(eps)

        cdf_max = np.maximum(cdf_x, cdf_y)
        ccdf_max = np.maximum(ccdf_x, ccdf_y)
        spacing = np.spacing(np.where(i, ccdf_max, cdf_max))
        mask = abs(tol * out) < spacing

        if np.any(mask):
            params_mask = {key: np.broadcast_to(val, mask.shape)[mask]
                           for key, val in params.items()}
            out = np.asarray(out)
            out[mask] = self._cdf2_quadrature(x[mask], y[mask], *params_mask)
        return out[()]

    def _cdf2_quadrature(self, x, y, **params):
        return self._quadrature(self._pdf_dispatch, limits=(x, y), params=params)

    @_set_invalid_nan
    def _cdf1(self, x, *, method):
        return self._cdf_dispatch(x, method=method, **self._parameters)

    @_dispatch
    def _cdf_dispatch(self, x, *, method=None, **params):
        if self._overrides('_cdf_formula'):
            method = self._cdf_formula
        elif self._overrides('_logcdf_formula'):
            method = self._cdf_logexp
        elif self._overrides('_ccdf_formula'):
            method = self._cdf_complement_safe
        else:
            method = self._cdf_quadrature
        return method

    def _cdf_formula(self, x, **params):
        raise NotImplementedError(self._not_implemented)

    def _cdf_logexp(self, x, **params):
        return np.exp(self._logcdf_dispatch(x, **params))

    def _cdf_complement(self, x, **params):
        return 1 - self._ccdf_dispatch(x, **params)

    def _cdf_complement_safe(self, x, **params):
        ccdf = self._ccdf_dispatch(x, **params)
        out = 1 - ccdf
        eps = np.finfo(self._dtype).eps
        tol = self.tol if not _isnull(self.tol) else np.sqrt(eps)
        mask = tol * out < np.spacing(ccdf)
        if np.any(mask):
            params_mask = {key: np.broadcast_to(val, mask.shape)[mask]
                           for key, val in params.items()}
            out = np.asarray(out)
            out[mask] = self._cdf_quadrature(x[mask], *params_mask)
        return out[()]

    def _cdf_quadrature(self, x, **params):
        a, _ = self._support(**params)
        return self._quadrature(self._pdf_dispatch, limits=(a, x),
                                params=params)

    def logccdf(self, x, y=None, /, *, method=None):
        if y is None:
            return self._logccdf1(x, method=method)
        else:
            return self._logccdf2(x, y, method=method)

    @_cdf2_input_validation
    def _logccdf2(self, x, y, *, method):
        return self._logccdf2_dispatch(x, y, method=method, **self._parameters)

    @_dispatch
    def _logccdf2_dispatch(self, x, y, *, method=None, **params):
        # if _logccdf2_formula exists, we could use the complement
        # if _ccdf2_formula exists, we could use log/exp
        if self._overrides('_logccdf2_formula'):
            method = self._logccdf2_formula
        else:
            method = self._logccdf2_addition
        return method

    def _logccdf2_formula(self, x, y, **params):
        raise NotImplementedError(self._not_implemented)

    def _logccdf2_addition(self, x, y, **params):
        logcdf_x = self._logcdf_dispatch(x, **params)
        logccdf_y = self._logccdf_dispatch(y, **params)
        return special.logsumexp([logcdf_x, logccdf_y], axis=0)

    @_set_invalid_nan
    def _logccdf1(self, x, *, method=None):
        return self._logccdf_dispatch(x, method=method, **self._parameters)

    @_dispatch
    def _logccdf_dispatch(self, x, method=None, **params):
        if self._overrides('_logccdf_formula'):
            method = self._logccdf_formula
        elif self._overrides('_logcdf_formula'):
            method = self._logccdf_complement
        elif self._overrides('_ccdf_formula'):
            method = self._logccdf_logexp_safe
        else:
            method = self._logccdf_quadrature
        return method

    def _logccdf_formula(self, x, **params):
        raise NotImplementedError(self._not_implemented)

    def _logccdf_complement(self, x, **params):
        return _log1mexp(self._logcdf_dispatch(x, **params))

    def _logccdf_logexp(self, x, **params):
        return np.log(self._ccdf_dispatch(x, **params))

    def _logccdf_logexp_safe(self, x, **params):
        out = self._logccdf_logexp(x, **params)
        mask = np.isinf(out)
        if np.any(mask):
            params_mask = {key: np.broadcast_to(val, mask.shape)[mask]
                           for key, val in params.items()}
            out = np.asarray(out)
            out[mask] = self._logccdf_quadrature(x[mask], **params_mask)
        return out[()]

    def _logccdf_quadrature(self, x, **params):
        _, b = self._support(**params)
        return self._quadrature(self._logpdf_dispatch, limits=(x, b),
                                params=params, log=True)

    def ccdf(self, x, y=None, /, *, method=None):
        if y is None:
            return self._ccdf1(x, method=method)
        else:
            return self._ccdf2(x, y, method=method)

    @_cdf2_input_validation
    def _ccdf2(self, x, y, *, method):
        return self._ccdf2_dispatch(x, y, method=method, **self._parameters)

    @_dispatch
    def _ccdf2_dispatch(self, x, y, *, method=None, **params):
        if self._overrides('_ccdf2_formula'):
            method = self._ccdf2_formula
        else:
            method = self._ccdf2_addition
        return method

    def _ccdf2_formula(self, x, y, **params):
        raise NotImplementedError(self._not_implemented)

    def _ccdf2_addition(self, x, y, **params):
        cdf_x = self._cdf_dispatch(x, **params)
        ccdf_y = self._ccdf_dispatch(y, **params)
        # even if x > y, cdf(x, y) + ccdf(x,y) sums to 1
        return cdf_x + ccdf_y

    @_set_invalid_nan
    def _ccdf1(self, x, *, method):
        return self._ccdf_dispatch(x, method=method, **self._parameters)

    @_dispatch
    def _ccdf_dispatch(self, x, method=None, **params):
        if self._overrides('_ccdf_formula'):
            method = self._ccdf_formula
        elif self._overrides('_logccdf_formula'):
            method = self._ccdf_logexp
        elif self._overrides('_cdf_formula'):
            method = self._ccdf_complement_safe
        else:
            method = self._ccdf_quadrature
        return method

    def _ccdf_formula(self, x, **params):
        raise NotImplementedError(self._not_implemented)

    def _ccdf_logexp(self, x, **params):
        return np.exp(self._logccdf_dispatch(x, **params))

    def _ccdf_complement(self, x, **params):
        return 1 - self._cdf_dispatch(x, **params)

    def _ccdf_complement_safe(self, x, **params):
        cdf = self._cdf_dispatch(x, **params)
        out = 1 - cdf
        eps = np.finfo(self._dtype).eps
        tol = self.tol if not _isnull(self.tol) else np.sqrt(eps)
        mask = tol * out < np.spacing(cdf)
        if np.any(mask):
            params_mask = {key: np.broadcast_to(val, mask.shape)[mask]
                           for key, val in params.items()}
            out = np.asarray(out)
            out[mask] = self._ccdf_quadrature(x[mask], **params_mask)
        return out[()]

    def _ccdf_quadrature(self, x, **params):
        _, b = self._support(**params)
        return self._quadrature(self._pdf_dispatch, limits=(x, b),
                                params=params)

    ## Inverse cumulative distribution functions

    @_set_invalid_nan
    def ilogcdf(self, logp, /, *, method=None):
        return self._ilogcdf_dispatch(logp, method=method, **self._parameters)

    @_dispatch
    def _ilogcdf_dispatch(self, x, method=None, **params):
        if self._overrides('_ilogcdf_formula'):
            method = self._ilogcdf_formula
        elif self._overrides('_ilogccdf_formula'):
            method = self._ilogcdf_complement
        else:
            method = self._ilogcdf_inversion
        return method

    def _ilogcdf_formula(self, x, **params):
        raise NotImplementedError(self._not_implemented)

    def _ilogcdf_complement(self, x, **params):
        return self._ilogccdf_dispatch(_log1mexp(x), **params)

    def _ilogcdf_inversion(self, x, **params):
        return self._solve_bounded(self._logcdf_dispatch, x, params=params)

    @_set_invalid_nan
    def icdf(self, p, /, *, method=None):
        return self._icdf_dispatch(p, method=method, **self._parameters)

    @_dispatch
    def _icdf_dispatch(self, x, method=None, **params):
        if self._overrides('_icdf_formula'):
            method = self._icdf_formula
        elif self._overrides('_iccdf_formula'):
            method = self._icdf_complement_safe
        else:
            method = self._icdf_inversion
        return method

    def _icdf_formula(self, x, **params):
        raise NotImplementedError(self._not_implemented)

    def _icdf_complement(self, x, **params):
        return self._iccdf_dispatch(1 - x, **params)

    def _icdf_complement_safe(self, x, **params):
        out = self._icdf_complement(x, **params)
        eps = np.finfo(self._dtype).eps
        tol = self.tol if not _isnull(self.tol) else np.sqrt(eps)
        mask = tol * x < np.spacing(1 - x)
        if np.any(mask):
            params_mask = {key: np.broadcast_to(val, mask.shape)[mask]
                           for key, val in params.items()}
            out = np.asarray(out)
            out[mask] = self._icdf_inversion(x[mask], *params_mask)
        return out[()]

    def _icdf_inversion(self, x, **params):
        return self._solve_bounded(self._cdf_dispatch, x, params=params)

    @_set_invalid_nan
    def ilogccdf(self, logp, /, *, method=None):
        return self._ilogccdf_dispatch(logp, method=method, **self._parameters)

    @_dispatch
    def _ilogccdf_dispatch(self, x, method=None, **params):
        if self._overrides('_ilogccdf_formula'):
            method = self._ilogccdf_formula
        elif self._overrides('_ilogcdf_formula'):
            method = self._ilogccdf_complement
        else:
            method = self._ilogccdf_inversion
        return method

    def _ilogccdf_formula(self, x, **params):
        raise NotImplementedError(self._not_implemented)

    def _ilogccdf_complement(self, x, **params):
        return self._ilogcdf_dispatch(_log1mexp(x), **params)

    def _ilogccdf_inversion(self, x, **params):
        return self._solve_bounded(self._logccdf_dispatch, x, params=params)

    @_set_invalid_nan
    def iccdf(self, p, /, *, method=None):
        return self._iccdf_dispatch(p, method=method, **self._parameters)

    @_dispatch
    def _iccdf_dispatch(self, x, method=None, **params):
        if self._overrides('_iccdf_formula'):
            method = self._iccdf_formula
        elif self._overrides('_icdf_formula'):
            method = self._iccdf_complement_safe
        else:
            method = self._iccdf_inversion
        return method

    def _iccdf_formula(self, x, **params):
        raise NotImplementedError(self._not_implemented)

    def _iccdf_complement(self, x, **params):
        return self._icdf_dispatch(1 - x, **params)

    def _iccdf_complement_safe(self, x, **params):
        out = self._iccdf_complement(x, **params)
        eps = np.finfo(self._dtype).eps
        tol = self.tol if not _isnull(self.tol) else np.sqrt(eps)
        mask = tol * x < np.spacing(1 - x)
        if np.any(mask):
            params_mask = {key: np.broadcast_to(val, mask.shape)[mask]
                           for key, val in params.items()}
            out = np.asarray(out)
            out[mask] = self._iccdf_inversion(x[mask], *params_mask)
        return out[()]

    def _iccdf_inversion(self, x, **params):
        return self._solve_bounded(self._ccdf_dispatch, x, params=params)

    ### Sampling Functions
    # The following functions for drawing samples from the distribution are
    # exposed via a public method that accepts one positional argument - the
    # shape of the sample - and keyword options (but not distribution
    # parameters).
    # sample
    # ~~qmc_sample~~ built into sample now
    #
    # Common keyword options include:
    # method - a string that indicates which method should be used to compute
    #          the quantity (e.g. a formula or numerical integration).
    # rng - the NumPy Generator object to used for drawing random numbers.
    #
    # Input/output validation is included in each function, since there is
    # little code to be shared.
    # These are the methods meant to be called by users.
    #
    # Each public method calls a private "dispatch" method that
    # determines which "method" (strategy for calculating the desired quantity)
    # to use by default and, via the `@_dispatch` decorator, calls the
    # method and computes the result.
    # Each dispatch method can designate the responsibility of sampling to any
    # of several "implementation" methods. These methods accept only
    # `**params`, the parameter dictionary passed from the public method via
    # the "dispatch" method.
    # See the note corresponding with the "Distribution Parameters" for more
    # information.

    def sample(self, shape=(), *, method=None, rng=None):
        # needs output validation to ensure that developer returns correct
        # dtype and shape
        sample_shape = (shape,) if not np.iterable(shape) else tuple(shape)
        full_shape = sample_shape + self._shape
        rng = np.random.default_rng(rng)
        res = self._sample_dispatch(sample_shape, full_shape, method=method,
                                    rng=rng, **self._parameters)

        return res.astype(self._dtype, copy=False)

    @_dispatch
    def _sample_dispatch(self, sample_shape, full_shape, *, method, rng, **params):
        # make sure that tests catch if sample is 0d array
        if self._overrides('_sample_formula'):
            method = self._sample_formula
        else:
            method = self._sample_inverse_transform
        return method

    def _sample_formula(self, sample_shape, full_shape, *, rng, **params):
        raise NotImplementedError(self._not_implemented)

    def _sample_inverse_transform(self, sample_shape, full_shape, *, rng, **params):
        uniform = rng.random(size=full_shape, dtype=self._dtype)
        return self._icdf_dispatch(uniform, **params)

    ### Moments
    # The `moment` method accepts two positional arguments - the order and kind
    # (raw, central, or standard) of the moment - and a keyword option:
    # method - a string that indicates which method should be used to compute
    #          the quantity (e.g. a formula or numerical integration).
    # Like the distribution properties, input/output validation is provided by
    # the `_set_invalid_nan_property` decorator.
    #
    # Unlike most public methods above, `moment` dispatches to one of three
    # private methods - one for each 'kind'. Like most *public* methods above,
    # each of these private methods calls a private "dispatch" method that
    # determines which "method" (strategy for calculating the desired quantity)
    # to use. Also, each dispatch method can designate the responsibility
    # computing the moment to one of several "implementation" methods.
    # Unlike the dispatch methods above, however, the `@_dispatch` decorator
    # is not used, and both logic and method calls are included in the function
    # itself.
    # Instead of determining which method will be used based solely on the
    # implementation methods available and calling only the corresponding
    # implementation method, *all* the implementation methods are called
    # in sequence until one returns the desired information. When an
    # implementation methods cannot provide the requested information, it
    # returns the object None (which is distinct from arrays with NaNs or infs,
    # which are valid values of moments).
    # The reason for this approach is that although formulae for the first
    # few moments of a distribution may be found, general formulae that work
    # for all orders are not always easy to find. This approach allows the
    # developer to write "formula" implementation functions that return the
    # desired moment when it is available and None otherwise.
    #
    # Note that the first implementation method called is a cache. This is
    # important because lower-order moments are often needed to compute
    # higher moments from formulae, so we eliminate redundant calculations
    # when moments of several orders are needed.

    @cached_property
    def _moment_methods(self):
        return {'cache', 'formula', 'transform',
                'normalize', 'general', 'quadrature'}

    @property
    def _zero(self):
        return self._constants()[0]

    @property
    def _one(self):
        return self._constants()[1]

    def _constants(self):
        if self._constant_cache is not None:
            return self._constant_cache

        constants = self._preserve_type([0, 1])

        if self.cache_policy != _NO_CACHE:
            self._constant_cache = constants

        return constants

    @_set_invalid_nan_property
    def moment(self, order=1, kind='raw', *, method=None):
        kinds = {'raw': self._moment_raw,
                 'central': self._moment_central,
                 'standardized': self._moment_standardized}
        order = self._validate_order_kind(order, kind, kinds)
        moment_kind = kinds[kind]
        return moment_kind(order, method=method)

    def _moment_raw(self, order=1, *, method=None):
        """Raw distribution moment about the origin."""
        # Consider exposing the point about which moments are taken as an
        # option. This is easy to support, since `_moment_transform_center`
        # does all the work.
        methods = self._moment_methods if method is None else {method}
        return self._moment_raw_dispatch(order, methods=methods, **self._parameters)

    def _moment_raw_dispatch(self, order, *, methods, **params):
        moment = None

        if 'cache' in methods:
            moment = self._moment_raw_cache.get(order, None)

        if moment is None and 'formula' in methods:
            moment = self._moment_raw_formula(order, **params)

        if moment is None and 'transform' in methods and order > 1:
            moment = self._moment_raw_transform(order, **params)

        if moment is None and 'general' in methods:
            moment = self._moment_raw_general(order, **params)

        if moment is None and 'quadrature' in methods:
            moment = self._moment_integrate_pdf(order, center=self._zero, **params)

        if moment is None and 'quadrature_icdf' in methods:
            moment = self._moment_integrate_icdf(order, center=self._zero, **params)

        if moment is not None and self.cache_policy != _NO_CACHE:
            self._moment_raw_cache[order] = moment

        return moment

    def _moment_raw_formula(self, order, **params):
        return None

    def _moment_raw_transform(self, order, **params):
        central_moments = []
        for i in range(int(order) + 1):
            methods = {'cache', 'formula', 'normalize', 'general'}
            moment_i = self._moment_central_dispatch(order=i, methods=methods, **params)
            if moment_i is None:
                return None
            central_moments.append(moment_i)

        # Doesn't make sense to get the mean by "transform", since that's
        # how we got here. Questionable whether 'quadrature' should be here.
        mean_methods = {'cache', 'formula', 'quadrature'}
        mean = self._moment_raw_dispatch(self._one, methods=mean_methods, **params)
        if mean is None:
            return None

        moment = self._moment_transform_center(order, central_moments, mean, self._zero)
        return moment

    def _moment_raw_general(self, order, **params):
        # This is the only general formula for a raw moment of a probability
        # distribution
        return self._one if order == 0 else None

    def _moment_central(self, order=1, *, method=None):
        """Distribution moment about the mean."""
        methods = self._moment_methods if method is None else {method}
        return self._moment_central_dispatch(order, methods=methods, **self._parameters)

    def _moment_central_dispatch(self, order, *, methods, **params):
        moment = None

        if 'cache' in methods:
            moment = self._moment_central_cache.get(order, None)

        if moment is None and 'formula' in methods:
            moment = self._moment_central_formula(order, **params)

        if moment is None and 'transform' in methods:
            moment = self._moment_central_transform(order, **params)

        if moment is None and 'normalize' in methods and order > 2:
            moment = self._moment_central_normalize(order, **params)

        if moment is None and 'general' in methods:
            moment = self._moment_central_general(order, **params)

        if moment is None and 'quadrature' in methods:
            mean = self._moment_raw_dispatch(self._one, **params,
                                             methods=self._moment_methods)
            moment = self._moment_integrate_pdf(order, center=mean, **params)

        if moment is None and 'quadrature_icdf' in methods:
            mean = self._moment_raw_dispatch(self._one, **params,
                                             methods=self._moment_methods)
            moment = self._moment_integrate_icdf(order, center=mean, **params)

        if moment is not None and self.cache_policy != _NO_CACHE:
            self._moment_central_cache[order] = moment

        return moment

    def _moment_central_formula(self, order, **params):
        return None

    def _moment_central_transform(self, order, **params):

        raw_moments = []
        for i in range(int(order) + 1):
            methods = {'cache', 'formula', 'general'}
            moment_i = self._moment_raw_dispatch(order=i, methods=methods, **params)
            if moment_i is None:
                return None
            raw_moments.append(moment_i)

        mean_methods = self._moment_methods
        mean = self._moment_raw_dispatch(self._one, methods=mean_methods, **params)

        moment = self._moment_transform_center(order, raw_moments, self._zero, mean)
        return moment

    def _moment_central_normalize(self, order, **params):
        methods = {'cache', 'formula', 'general'}
        standard_moment = self._moment_standardized_dispatch(order, **params,
                                                             methods=methods)
        if standard_moment is None:
            return None
        var = self._moment_central_dispatch(2, methods=self._moment_methods, **params)
        return standard_moment*var**(order/2)

    def _moment_central_general(self, order, **params):
        general_central_moments = {0: self._one, 1: self._zero}
        return general_central_moments.get(order, None)

    def _moment_standardized(self, order=1, *, method=None):
        """Standardized distribution moment."""
        methods = self._moment_methods if method is None else {method}
        return self._moment_standardized_dispatch(order, methods=methods,
                                                  **self._parameters)

    def _moment_standardized_dispatch(self, order, *, methods, **params):
        moment = None

        if 'cache' in methods:
            moment = self._moment_standardized_cache.get(order, None)

        if moment is None and 'formula' in methods:
            moment = self._moment_standardized_formula(order, **params)

        if moment is None and 'normalize' in methods:
            moment = self._moment_standardized_normalize(order, False, **params)

        if moment is None and 'general' in methods:
            moment = self._moment_standardized_general(order, **params)

        if moment is None and 'normalize' in methods:
            moment = self._moment_standardized_normalize(order, True, **params)

        if moment is not None and self.cache_policy != _NO_CACHE:
            self._moment_standardized_cache[order] = moment

        return moment

    def _moment_standardized_formula(self, order, **params):
        return None

    def _moment_standardized_normalize(self, order, use_quadrature, **params):
        methods = ({'quadrature'} if use_quadrature
                   else {'cache', 'formula', 'transform'})
        central_moment = self._moment_central_dispatch(order, **params,
                                                       methods=methods)
        if central_moment is None:
            return None
        var = self._moment_central_dispatch(2, methods=self._moment_methods,
                                            **params)
        return central_moment/var**(order/2)

    def _moment_standardized_general(self, order, **params):
        general_standard_moments = {0: self._one, 1: self._zero, 2: self._one}
        return general_standard_moments.get(order, None)

    def _moment_integrate_pdf(self, order, center, **params):
        def integrand(x, order, center, **params):
            pdf = self._pdf_dispatch(x, **params)
            return pdf*(x-center)**order
        return self._quadrature(integrand, args=(order, center), params=params)

    def _moment_integrate_icdf(self, order, center, **params):
        def integrand(x, order, center, **params):
            x = self._icdf_dispatch(x, **params)
            return (x-center)**order
        return self._quadrature(integrand, limits=(0., 1.),
                                args=(order, center), params=params)

    def _moment_transform_center(self, order, moment_as, a, b):
        a, b, *moment_as = np.broadcast_arrays(a, b, *moment_as)
        n = order
        i = np.arange(n+1).reshape([-1]+[1]*a.ndim)  # orthogonal to other axes
        i = self._preserve_type(i)
        n_choose_i = special.binom(n, i)
        with np.errstate(invalid='ignore'):  # can happen with infinite moment
            moment_b = np.sum(n_choose_i*moment_as*(a-b)**(n-i), axis=0)
        return moment_b

    def _logmoment(self, order=1, *, logcenter=None, standardized=False):
        # make this private until it is worked into moment
        if logcenter is None or standardized is True:
            logmean = self._logmoment_quad(self._one, -np.inf, **self._parameters)
        else:
            logmean = None

        logcenter = logmean if logcenter is None else logcenter
        res = self._logmoment_quad(order, logcenter, **self._parameters)
        if standardized:
            logvar = self._logmoment_quad(2, logmean, **self._parameters)
            res = res - logvar * (order/2)
        return res

    def _logmoment_quad(self, order, logcenter, **params):
        def logintegrand(x, order, logcenter, **params):
            logpdf = self._logpdf_dispatch(x, **params)
            return logpdf + order*_logexpxmexpy(np.log(x+0j), logcenter)
        return self._quadrature(logintegrand, args=(order, logcenter),
                                params=params, log=True)

    ### Convenience

    def plot(self, x='x', y='pdf', *, t=('cdf', 0.0005, 0.9995), ax=None):
        r"""Plot a function of the distribution.

        Convenience function for quick visualization of the distribution
        underlying the random variable.

        Parameters
        ----------
        x, y : str, optional
            String indicating the quantities to be used as the abscissa and
            ordinate (horizontal and vertical coordinates), respectively.
            Defaults are ``'x'`` (the domain of the random variable) and
            ``'pdf'`` (the probability density function). Valid values are:
            'x', 'pdf', 'cdf', 'ccdf', 'icdf', 'iccdf', 'logpdf', 'logcdf',
            'logccdf', 'ilogcdf', 'ilogccdf'.
        t : 3-tuple of (str, float, float), optional
            Tuple indicating the limits within which the quantities are plotted.
            Default is ``('cdf', 0.001, 0.999)`` indicating that the central
            99.9% of the distribution is to be shown. Valid values are:
            'x', 'cdf', 'ccdf', 'icdf', 'iccdf', 'logcdf', 'logccdf',
            'ilogcdf', 'ilogccdf'.
        ax : `matplotlib.axes`, optional
            Axes on which to generate the plot. If not provided, use the
            current axes.

        Returns
        -------
        ax : `matplotlib.axes`
            Axes on which the plot was generated.
            The plot can be customized by manipulating this object.

        Examples
        --------
        Instantiate a distribution with the desired parameters:

        >>> import numpy as np
        >>> import matplotlib.pyplot as plt
        >>> from scipy import stats
        >>> X = stats.Normal(mu=1., sigma=2.)

        Plot the PDF over the central 99.9% of the distribution.
        Compare against a histogram of a random sample.

        >>> ax = X.plot()
        >>> sample = X.sample(10000)
        >>> ax.hist(sample, density=True, bins=50, alpha=0.5)
        >>> plt.show()

        Plot ``logpdf(x)`` as a function of ``x`` in the left tail,
        where the log of the CDF is between -10 and ``np.log(0.5)``.

        >>> X.plot('x', 'logpdf', t=('logcdf', -10, np.log(0.5)))
        >>> plt.show()

        Plot the PDF of the normal distribution as a function of the
        CDF for various values of the scale parameter.

        >>> X = stats.Normal(mu=0., sigma=[0.5, 1., 2])
        >>> X.plot('cdf', 'pdf')
        >>> plt.show()

        """

        # Strategy: given t limits, get quantile limits. Form grid of
        # quantiles, compute requested x and y at quantiles, and plot.
        # Currently, the grid of quantiles is always linearly spaced.
        # Instead of always computing linearly-spaced quantiles, it
        # would be better to choose:
        # a) quantiles or probabilities
        # b) linearly or logarithmically spaced
        # based on the specified `t`.
        # TODO:
        # - smart spacing of points
        # - when the parameters of the distribution are an array,
        #   use the full range of abscissae for all curves

        t_is_quantile = {'x', 'icdf', 'iccdf', 'ilogcdf', 'ilogccdf'}
        t_is_probability = {'cdf', 'ccdf', 'logcdf', 'logccdf'}
        valid_t = t_is_quantile.union(t_is_probability)
        valid_xy =  valid_t.union({'pdf', 'logpdf'})

        ndim = self._ndim
        x_name, y_name = x, y
        t_name, tlim = t[0], np.asarray(t[1:])
        tlim = tlim[:, np.newaxis] if ndim else tlim

        # pdf/logpdf are not valid for `t` because we can't easily invert them
        message = (f'Argument `t` of `{self.__class__.__name__}.plot` "'
                   f'must be one of {valid_t}')
        if t_name not in valid_t:
            raise ValueError(message)

        message = (f'Argument `x` of `{self.__class__.__name__}.plot` "'
                   f'must be one of {valid_xy}')
        if x_name not in valid_xy:
            raise ValueError(message)

        message = (f'Argument `y` of `{self.__class__.__name__}.plot` "'
                   f'must be one of {valid_xy}')
        if t_name not in valid_xy:
            raise ValueError(message)

        # This could just be a warning
        message = (f'`{self.__class__.__name__}.plot` was called on a random '
                   'variable with at least one invalid shape parameters. When '
                   'a parameter is invalid, no plot can be shown.')
        if self._any_invalid:
            raise ValueError(message)

        # We could automatically ravel, but do we want to? For now, raise.
        message = ("To use `plot`, distribution parameters must be "
                   "scalars or arrays with one or fewer dimensions.")
        if ndim > 1:
            raise ValueError(message)

        try:
            import matplotlib.pyplot as plt  # noqa: F401, E402
        except ModuleNotFoundError as exc:
            message = ("`matplotlib` must be installed to use "
                       f"`{self.__class__.__name__}.plot`.")
            raise ModuleNotFoundError(message) from exc
        ax = plt.gca() if ax is None else ax

        # get quantile limits given t limits
        qlim = tlim if t_name in t_is_quantile else getattr(self, 'i'+t_name)(tlim)

        message = (f"`{self.__class__.__name__}.plot` received invalid input for `t`: "
                   f"calling {'i'+t_name}({tlim}) produced {qlim}.")
        if not np.all(np.isfinite(qlim)):
            raise ValueError(message)

        # form quantile grid
        grid = np.linspace(0, 1, 300)
        grid = grid[:, np.newaxis] if ndim else grid
        q = qlim[0] + (qlim[1] - qlim[0]) * grid

        # compute requested x and y at quantile grid
        x = q if x_name in t_is_quantile else getattr(self, x_name)(q)
        y = q if y_name in t_is_quantile else getattr(self, y_name)(q)

        # make plot
        ax.plot(x, y)
        ax.set_xlabel(f"${x_name}$")
        ax.set_ylabel(f"${y_name}$")
        ax.set_title(str(self))

        # only need a legend if distribution has parameters
        if len(self._parameters):
            label = []
            parameters = self._parameterization.parameters
            param_names = list(parameters)
            param_arrays = [np.atleast_1d(self._parameters[pname])
                            for pname in param_names]
            for param_vals in zip(*param_arrays):
                assignments = [f"${parameters[name].symbol}$ = {val:.4g}"
                               for name, val in zip(param_names, param_vals)]
                label.append(", ".join(assignments))
            ax.legend(label)

        return ax


    ### Fitting
    # All methods above treat the distribution parameters as fixed, and the
    # variable argument may be a quantile or probability. The fitting functions
    # are fundamentally different because the quantiles (often observations)
    # are considered to be fixed, and the distribution parameters are the
    # variables. In a sense, they are like an inverse of the sampling
    # functions.
    #
    # At first glance, it would seem ideal for `fit` to be a classmethod,
    # called like `LogUniform.fit(sample=sample)`.
    # I tried this. I insisted on it for a while. But if `fit` is a
    # classmethod, it cannot call instance methods. If we want to support MLE,
    # MPS, MoM, MoLM, then we end up with most of the distribution functions
    # above needing to be classmethods, too. All state information, such as
    # tolerances and the underlying distribution of `ShiftedScaledDistribution`
    # and `OrderStatisticDistribution`, would need to be passed into all
    # methods. And I'm not really sure how we would call `fit` as a
    # classmethod of a transformed distribution - maybe
    # ShiftedScaledDistribution.fit would accept the class of the
    # shifted/scaled distribution as an argument?
    #
    # In any case, it was a conscious decision for the infrastructure to
    # treat the parameters as "fixed" and the quantile/percentile arguments
    # as "variable". There are a lot of advantages to this structure, and I
    # don't think the fact that a few methods reverse the fixed and variable
    # quantities should make us question that choice. It can still accomodate
    # these methods reasonably efficiently.

    def llf(self, sample, /, *, axis=-1):
        r"""Log-likelihood function

        Given a sample :math:`x`, the log-likelihood function (LLF) is the logarithm
        of the joint probability density of the observed data. It is typically
        viewed as a function of the parameters :math:`\theta` of a statistical
        distribution:

        .. math::

            \mathcal{L}(\theta | x) = \log \left( \prod_i f_\theta(x_i) \right) = \sum_{i} \log(f_\theta(x_i))

        where :math:`f_\theta` is the probability density function with
        parameters :math:`\theta`.

        As a method of `ContinuousDistribution`, the parameter values are specified
        during instantiation; `llf` accepts only the sample :math:`x` as `sample`.

        Parameters
        ----------
        sample : array_like
            The given sample for which to calculate the LLF.
        axis : int or tuple of ints
            The axis over which the reducing operation (sum of logarithms) is performed.

        Notes
        -----
        The LLF is often viewed as a function of the parameters with the sample fixed;
        see the Notes for an example of a function with this signature.

        References
        ----------
        .. [1] Likelihood function, *Wikipedia*,
               https://en.wikipedia.org/wiki/Likelihood_function

        Examples
        --------
        Instantiate a distribution with the desired parameters:

        >>> import numpy as np
        >>> import matplotlib.pyplot as plt
        >>> from scipy import stats
        >>> X = stats.Normal(mu=0., sigma=1.)

        Evaluate the LLF with the given sample:

        >>> sample = [1., 2., 3.]
        >>> X.llf(sample)
        -9.756815599614018
        >>> np.allclose(X.llf(sample), np.sum(X.logpdf(sample)))
        True

        To generate a function that accepts only the parameters and
        holds the data fixed:

        >>> def llf(mu, sigma):
        ...     return stats.Normal(mu=mu, sigma=sigma).llf(sample)
        >>> llf(0., 1.)
        -9.756815599614018

        """ # noqa: E501
        return np.sum(self.logpdf(sample), axis=axis)

    # def dllf(self, parameters=None, *, sample, var):
    #     """Partial derivative of the log likelihood function."""
    #     parameters = parameters or {}
    #     self._update_parameters(**parameters)
    #
    #     def f(x):
    #         update = {}
    #         update[var] = x
    #         self._update_parameters(**update)
    #         res = self.llf(sample=sample[:, np.newaxis], axis=0)
    #         return np.reshape(res, x.shape)
    #
    #     return _differentiate(f, self._parameters[var]).df
    #
    # fit method removed for initial PR


def make_distribution(dist):
    """Generate a `ContinuousDistribution` from an instance of `rv_continuous`

    The returned value is a `ContinuousDistribution` subclass. Like any subclass
    of `ContinuousDistribution`, it must be instantiated (i.e. by passing all shape
    parameters as keyword arguments) before use. Once instantiated, the resulting
    object will have the same interface as any other instance of
    `ContinuousDistribution`; e.g., `scipy.stats.Normal`.

    .. note::

        `make_distribution` does not work with all instances of `rv_continuous`.
        Known failures include 'genpareto', 'genextreme', 'genhalflogistic',
        'irwinhall', 'kstwo', 'kappa4', 'levy_stable', 'norminvgauss',
        'tukeylambda', and `vonmises`.

    Parameters
    ----------
    dist : `rv_continuous`
        Instance of `rv_continuous`.

    Returns
    -------
    CustomDistribution : `ContinuousDistribution`
        A subclass of `ContinuousDistribution` corresponding with `dist`. The
        initializer requires all shape parameters to be passed as keyword arguments
        (using the same names as the instance of `rv_continuous`).

    Examples
    --------
    >>> import numpy as np
    >>> import matplotlib.pyplot as plt
    >>> from scipy import stats
    >>> LogU = stats.make_distribution(stats.loguniform)
    >>> X = LogU(a=1.0, b=3.0)
    >>> np.isclose((X + 0.25).median(), stats.loguniform.ppf(0.5, 1, 3, loc=0.25))
    np.True_
    >>> X.plot()
    >>> sample = X.sample(10000, rng=np.random.default_rng())
    >>> plt.hist(sample, density=True, bins=30)
    >>> plt.legend(('pdf', 'histogram'))
    >>> plt.show()

    """
    # todo: check genpareto, genextreme, genhalflogistic, kstwo, kappa4, tukeylambda
    parameters = []
    names = []
    support = getattr(dist, '_support', (dist.a, dist.b))
    for shape_info in dist._shape_info():
        domain = _RealDomain(endpoints=shape_info.endpoints,
                             inclusive=shape_info.inclusive)
        param = _RealParameter(shape_info.name, domain=domain)
        parameters.append(param)
        names.append(shape_info.name)

    _x_support = _RealDomain(endpoints=support, inclusive=(True, True))
    _x_param = _RealParameter('x', domain=_x_support, typical=(-1, 1))

    class CustomDistribution(ContinuousDistribution):
        _parameterizations = ([_Parameterization(*parameters)] if parameters
                              else [])
        _variable = _x_param

    def _sample_formula(self, _, full_shape=(), *, rng=None, **kwargs):
        return dist._rvs(size=full_shape, random_state=rng, **kwargs)

    def _moment_raw_formula(self, n, **kwargs):
        return dist._munp(int(n), **kwargs)

    def _moment_raw_formula_1(self, order, **kwargs):
        if order != 1:
            return None
        return dist._stats(**kwargs)[0]

    def _moment_central_formula(self, order, **kwargs):
        if order != 2:
            return None
        return dist._stats(**kwargs)[1]

    def _moment_standard_formula(self, order, **kwargs):
        if order == 3:
            if dist._stats_has_moments:
                kwargs['moments'] = 's'
            return dist._stats(**kwargs)[int(order - 1)]
        elif order == 4:
            if dist._stats_has_moments:
                kwargs['moments'] = 'k'
            k = dist._stats(**kwargs)[int(order - 1)]
            return k if k is None else k + 3
        else:
            return None

    methods = {'_logpdf': '_logpdf_formula',
               '_pdf': '_pdf_formula',
               '_logcdf': '_logcdf_formula',
               '_cdf': '_cdf_formula',
               '_logsf': '_logccdf_formula',
               '_sf': '_ccdf_formula',
               '_ppf': '_icdf_formula',
               '_isf': '_iccdf_formula',
               '_entropy': '_entropy_formula',
               '_median': '_median_formula'}

    for old_method, new_method in methods.items():
        # If method of old distribution overrides generic implementation...
        method = getattr(dist.__class__, old_method, None)
        super_method = getattr(stats.rv_continuous, old_method, None)
        if method is not super_method:
            # Make it an attribute of the new object with the new name
            setattr(CustomDistribution, new_method, getattr(dist, old_method))

    def _overrides(method_name):
        return (getattr(dist.__class__, method_name, None)
                is not getattr(stats.rv_continuous, method_name, None))

    if _overrides('_munp'):
        CustomDistribution._moment_raw_formula = _moment_raw_formula

    if _overrides('_rvs'):
        CustomDistribution._sample_formula = _sample_formula

    if _overrides('_stats'):
        CustomDistribution._moment_standardized_formula = _moment_standard_formula
        if not _overrides('_munp'):
            CustomDistribution._moment_raw_formula = _moment_raw_formula_1
            CustomDistribution._moment_central_formula = _moment_central_formula

    return CustomDistribution


# Rough sketch of how we might shift/scale distributions. The purpose of
# making it a separate class is for
# a) simplicity of the ContinuousDistribution class and
# b) avoiding the requirement that every distribution accept loc/scale.
# The simplicity of ContinuousDistribution is important, because there are
# several other distribution transformations to be supported; e.g., truncation,
# wrapping, folding, and doubling. We wouldn't want to cram all of this
# into the `ContinuousDistribution` class. Also, the order of the composition
# matters (e.g. truncate then shift/scale or vice versa). It's easier to
# accommodate different orders if the transformation is built up from
# components rather than all built into `ContinuousDistribution`.

def _shift_scale_distribution_function_2arg(func):
    def wrapped(self, x, y, *args, loc, scale, sign, **kwargs):
        item = func.__name__

        f = getattr(self._dist, item)

        # Obviously it's possible to get away with half of the work here.
        # Let's focus on correct results first and optimize later.
        xt = self._transform(x, loc, scale)
        yt = self._transform(y, loc, scale)
        fxy = f(xt, yt, *args, **kwargs)
        fyx = f(yt, xt, *args, **kwargs)
        return np.where(sign, fxy, fyx)[()]

    return wrapped

def _shift_scale_distribution_function(func):
    # c is for complementary
    citem = {'_logcdf_dispatch': '_logccdf_dispatch',
             '_cdf_dispatch': '_ccdf_dispatch',
             '_logccdf_dispatch': '_logcdf_dispatch',
             '_ccdf_dispatch': '_cdf_dispatch'}
    def wrapped(self, x, *args, loc, scale, sign, **kwargs):
        item = func.__name__

        f = getattr(self._dist, item)
        cf = getattr(self._dist, citem[item])

        # Obviously it's possible to get away with half of the work here.
        # Let's focus on correct results first and optimize later.
        xt = self._transform(x, loc, scale)
        fx = f(xt, *args, **kwargs)
        cfx = cf(xt, *args, **kwargs)
        return np.where(sign, fx, cfx)[()]

    return wrapped

def _shift_scale_inverse_function(func):
    citem = {'_ilogcdf_dispatch': '_ilogccdf_dispatch',
             '_icdf_dispatch': '_iccdf_dispatch',
             '_ilogccdf_dispatch': '_ilogcdf_dispatch',
             '_iccdf_dispatch': '_icdf_dispatch'}
    def wrapped(self, p, *args, loc, scale, sign, **kwargs):
        item = func.__name__

        f = getattr(self._dist, item)
        cf = getattr(self._dist, citem[item])

        # Obviously it's possible to get away with half of the work here.
        # Let's focus on correct results first and optimize later.
        fx =  self._itransform(f(p, *args, **kwargs), loc, scale)
        cfx = self._itransform(cf(p, *args, **kwargs), loc, scale)
        return np.where(sign, fx, cfx)[()]

    return wrapped


class TransformedDistribution(ContinuousDistribution):
    def __init__(self, dist, *args, **kwargs):
        self._copy_parameterization()
        self._variable = dist._variable
        self._dist = dist
        if dist._parameterization:
            # Add standard distribution parameters to our parameterization
            dist_parameters = dist._parameterization.parameters
            set_params = set(dist_parameters)
            if not self._parameterizations:
                self._parameterizations.append(_Parameterization())
            for parameterization in self._parameterizations:
                if set_params.intersection(parameterization.parameters):
                    message = (f"One or more of the parameters of {dist} has "
                               "the same name as a parameter of "
                               f"{self.__class__.__name__}. Name collisions "
                               "create ambiguities and are not supported.")
                    raise ValueError(message)
                parameterization.parameters.update(dist_parameters)
        super().__init__(*args, **kwargs)

    def _overrides(self, method_name):
        return (self._dist._overrides(method_name)
                or super()._overrides(method_name))

    def reset_cache(self):
        self._dist.reset_cache()
        super().reset_cache()

    def _update_parameters(self, *, validation_policy=None, **params):
        # maybe broadcast everything before processing?
        parameters = {}
        # There may be some issues with _original_parameters
        # We only want to update with _dist._original_parameters during
        # initialization. Afterward that, we want to start with
        # self._original_parameters.
        parameters.update(self._dist._original_parameters)
        parameters.update(params)
        super()._update_parameters(validation_policy=validation_policy, **parameters)

    def _process_parameters(self, **params):
        return self._dist._process_parameters(**params)

    def __repr__(self):
        s = super().__repr__()
        return s.replace("Distribution",
                         self._dist.__class__.__name__)


class ShiftedScaledDistribution(TransformedDistribution):
    """Distribution with a standard shift/scale transformation."""
    # Unclear whether infinite loc/scale will work reasonably in all cases
    _loc_domain = _RealDomain(endpoints=(-inf, inf), inclusive=(True, True))
    _loc_param = _RealParameter('loc', symbol=r'\mu',
                                domain=_loc_domain, typical=(1, 2))

    _scale_domain = _RealDomain(endpoints=(-inf, inf), inclusive=(True, True))
    _scale_param = _RealParameter('scale', symbol=r'\sigma',
                                  domain=_scale_domain, typical=(0.1, 10))

    _parameterizations = [_Parameterization(_loc_param, _scale_param),
                          _Parameterization(_loc_param),
                          _Parameterization(_scale_param)]

    def _process_parameters(self, loc=None, scale=None, **params):
        loc = loc if loc is not None else np.zeros_like(scale)[()]
        scale = scale if scale is not None else np.ones_like(loc)[()]
        sign = scale > 0
        parameters = self._dist._process_parameters(**params)
        parameters.update(dict(loc=loc, scale=scale, sign=sign))
        return parameters

    def _transform(self, x, loc, scale, **kwargs):
        return (x - loc)/scale

    def _itransform(self, x, loc, scale, **kwargs):
        return x * scale + loc

    def _support(self, loc, scale, sign, **params):
        # Add shortcut for infinite support?
        a, b = self._dist._support(**params)
        a, b = self._itransform(a, loc, scale), self._itransform(b, loc, scale)
        return np.where(sign, a, b)[()], np.where(sign, b, a)[()]

    # Here, we override all the `_dispatch` methods rather than the public
    # methods or _function methods. Why not the public methods?
    # If we were to override the public methods, then other
    # TransformedDistribution classes (which could transform a
    # ShiftedScaledDistribution) would need to call the public methods of
    # ShiftedScaledDistribution, which would run the input validation again.
    # Why not the _function methods? For distributions that rely on the
    # default implementation of methods (e.g. `quadrature`, `inversion`),
    # the implementation would "see" the location and scale like other
    # distribution parameters, so they could affect the accuracy of the
    # calculations. I think it is cleaner if `loc` and `scale` do not affect
    # the underlying calculations at all.

    def _entropy_dispatch(self, *args, loc, scale, sign, **params):
        return (self._dist._entropy_dispatch(*args, **params)
                + np.log(abs(scale)))

    def _logentropy_dispatch(self, *args, loc, scale, sign, **params):
        lH0 = self._dist._logentropy_dispatch(*args, **params)
        lls = np.log(np.log(abs(scale))+0j)
        return special.logsumexp(np.broadcast_arrays(lH0, lls), axis=0)

    def _median_dispatch(self, *, method, loc, scale, sign, **params):
        raw = self._dist._median_dispatch(method=method, **params)
        return self._itransform(raw, loc, scale)

    def _mode_dispatch(self, *, method, loc, scale, sign, **params):
        raw = self._dist._mode_dispatch(method=method, **params)
        return self._itransform(raw, loc, scale)

    def _logpdf_dispatch(self, x, *args, loc, scale, sign, **params):
        x = self._transform(x, loc, scale)
        logpdf = self._dist._logpdf_dispatch(x, *args, **params)
        return logpdf - np.log(abs(scale))

    def _pdf_dispatch(self, x, *args, loc, scale, sign, **params):
        x = self._transform(x, loc, scale)
        pdf = self._dist._pdf_dispatch(x, *args, **params)
        return pdf / abs(scale)

    # Sorry about the magic. This is just a draft to show the behavior.
    @_shift_scale_distribution_function
    def _logcdf_dispatch(self, x, *, method=None, **params):
        pass

    @_shift_scale_distribution_function
    def _cdf_dispatch(self, x, *, method=None, **params):
        pass

    @_shift_scale_distribution_function
    def _logccdf_dispatch(self, x, *, method=None, **params):
        pass

    @_shift_scale_distribution_function
    def _ccdf_dispatch(self, x, *, method=None, **params):
        pass

    @_shift_scale_distribution_function_2arg
    def _logcdf2_dispatch(self, x, y, *, method=None, **params):
        pass

    @_shift_scale_distribution_function_2arg
    def _cdf2_dispatch(self, x, y, *, method=None, **params):
        pass

    @_shift_scale_distribution_function_2arg
    def _logccdf2_dispatch(self, x, y, *, method=None, **params):
        pass

    @_shift_scale_distribution_function_2arg
    def _ccdf2_dispatch(self, x, y, *, method=None, **params):
        pass

    @_shift_scale_inverse_function
    def _ilogcdf_dispatch(self, x, *, method=None, **params):
        pass

    @_shift_scale_inverse_function
    def _icdf_dispatch(self, x, *, method=None, **params):
        pass

    @_shift_scale_inverse_function
    def _ilogccdf_dispatch(self, x, *, method=None, **params):
        pass

    @_shift_scale_inverse_function
    def _iccdf_dispatch(self, x, *, method=None, **params):
        pass

    def _moment_standardized_dispatch(self, order, *, loc, scale, sign, methods,
                                      **params):
        res = (self._dist._moment_standardized_dispatch(
            order, methods=methods, **params))
        return None if res is None else res * np.sign(scale)**order

    def _moment_central_dispatch(self, order, *, loc, scale, sign, methods,
                                 **params):
        res = (self._dist._moment_central_dispatch(
            order, methods=methods, **params))
        return None if res is None else res * scale**order

    def _moment_raw_dispatch(self, order, *, loc, scale, sign, methods,
                             **params):
        raw_moments = []
        methods_highest_order = methods
        for i in range(int(order) + 1):
            methods = (self._moment_methods if i < order
                       else methods_highest_order)
            raw = self._dist._moment_raw_dispatch(i, methods=methods, **params)
            if raw is None:
                return None
            moment_i = raw * scale**i
            raw_moments.append(moment_i)

        return self._moment_transform_center(
            order, raw_moments, loc, self._zero)

    def _sample_dispatch(self, sample_shape, full_shape, *,
                         method, rng, **params):
        rvs = self._dist._sample_dispatch(
            sample_shape, full_shape, method=method, rng=rng, **params)
        return self._itransform(rvs, **params)

    def __add__(self, loc):
        return ShiftedScaledDistribution(self._dist, loc=self.loc + loc,
                                         scale=self.scale)

    def __sub__(self, loc):
        return ShiftedScaledDistribution(self._dist, loc=self.loc - loc,
                                         scale=self.scale)

    def __mul__(self, scale):
        return ShiftedScaledDistribution(self._dist,
                                         loc=self.loc * scale,
                                         scale=self.scale * scale)

    def __truediv__(self, scale):
        return ShiftedScaledDistribution(self._dist,
                                         loc=self.loc / scale,
                                         scale=self.scale / scale)


class Mixture(_ProbabilityDistribution):
    r"""Representation of a mixture distribution.

    A mixture distribution is the distribution of a random variable
    defined in the following way: first, a random variable is selected
    from `components` according to the probabilities given by `weights`, then
    the selected random variable is realized.

    Parameters
    ----------
    components : sequence of `ContinuousDistribution`
        The underlying instances of `ContinuousDistribution`.
        All must have scalar shape parameters (if any); e.g., the `pdf` evaluated
        at a scalar argument must return a scalar.
    weights : sequence of floats
        The corresponding probabilities of selecting each random variable.
        Must be non-negative and sum to one.

<<<<<<< HEAD
    def __neg__(self):
        return self * -1


class IMFTransformedDistribution(TransformedDistribution):
    r"""Distribution underlying an injective, monotonic function of a random variable

    Given a random variable :math:`X`; a strictly increasing function
    :math:`g(u)`, its inverse :math:`h(u) = g^{-1}(u)`, the derivative
    :math:`h'(u) = \frac{dh(u)}{du}`, define the distribution underlying
    the random variable :math:`Y = g(X)`.

    Parameters
    ----------
    X : `ContinuousDistribution`
        The random variable :math:`X`.
    g, h, dh : callable
        Elementwise functions representing the mathematical functions
        :math:`g(u)`, :math:`h(u)`, and :math:`h'(u)`
    logdh : callable, optional
        Elementwise function representing :math:`\log(h'(u))`.
        The default is ``lambda u: np.log(dh(u))``, but providing
        a custom implementation may avoid over/underflow.

    """

    def __init__(self, dist, *args, g, h, dh, logdh=None, **kwargs):
        super().__init__(dist, *args, **kwargs)
        self._g = g
        self._h = h
        self._dh = dh
        self._logdh = (logdh if logdh is not None
                       else lambda u: np.log(dh(u)))

    def _overrides(self, method_name):
        # Do not use the generic overrides of TransformedDistribution
        return False

    def _support(self, **params):
        a, b = self._dist._support(**params)
        return self._g(a), self._g(b)

    def _logpdf_dispatch(self, x, *args, **params):
        return self._dist._logpdf_dispatch(self._h(x), *args, **params) + self._logdh(x)

    def _pdf_dispatch(self, x, *args, **params):
        return self._dist._pdf_dispatch(self._h(x), *args, **params) * self._dh(x)

    def _logcdf_dispatch(self, x, *args, **params):
        return self._dist._logcdf_dispatch(self._h(x), *args, **params)

    def _cdf_dispatch(self, x, *args, **params):
        return self._dist._cdf_dispatch(self._h(x), *args, **params)

    def _logccdf_dispatch(self, x, *args, **params):
        return self._dist._logccdf_dispatch(self._h(x), *args, **params)

    def _ccdf_dispatch(self, x, *args, **params):
        return self._dist._ccdf_dispatch(self._h(x), *args, **params)

    def _ilogcdf_dispatch(self, p, *args, **params):
        return self._g(self._dist._ilogcdf_dispatch(p, *args, **params))

    def _icdf_dispatch(self, p, *args, **params):
        return self._g(self._dist._icdf_dispatch(p, *args, **params))

    def _ilogccdf_dispatch(self, p, *args, **params):
        return self._g(self._dist._ilogccdf_dispatch(p, *args, **params))

    def _iccdf_dispatch(self, p, *args, **params):
        return self._g(self._dist._iccdf_dispatch(p, *args, **params))

    def _sample_dispatch(self, sample_shape, full_shape, *,
                         method, rng, **params):
        rvs = self._dist._sample_dispatch(
            sample_shape, full_shape, method=method, rng=rng, **params)
        return self._g(rvs)


def exp(X):
    r"""Natural exponential of a random variable
    Parameters
    ----------
    X : `ContinuousDistribution`
        The random variable :math:`X`.
    Returns
    -------
    Y : `ContinuousDistribution`
        A random variable :math:`Y = \exp(X)`.

    Examples
    --------
    Suppose we have a normally distributed random variable :math:`X`:

    >>> import numpy as np
    >>> from scipy import stats
    >>> X = stats.Normal()

    We wish to have a lognormally distributed random variable :math:`Y`,
    a random variable whose natural logarithm is :math:`X`.
    If :math:`X` is to be the natural logarithm of :math:`Y`, then we
    must take :math:`Y` to be the natural exponential of :math:`X`.

    >>> Y = stats.exp(X)

    To demonstrate that ``X`` represents the logarithm of ``Y``,
    we plot a normalized histogram of the logarithm of observations of
    ``Y`` against the PDF underlying ``X``.

    >>> import matplotlib.pyplot as plt
    >>> rng = np.random.default_rng(435383595582522)
    >>> y = Y.sample(shape=10000, rng=rng)
    >>> ax = plt.gca()
    >>> ax.hist(np.log(y), bins=50, density=True)
    >>> X.plot(ax=ax)
    >>> plt.legend(('PDF of `X`', 'histogram of `log(y)`'))
    >>> plt.show()

    """
    return IMFTransformedDistribution(X, g=np.exp, h=np.log, dh=lambda u: 1 / u,
                                      logdh=lambda u: -np.log(u))
=======
    Attributes
    ----------
    components : sequence of `ContinuousDistribution`
        The underlying instances of `ContinuousDistribution`.
    weights : ndarray
        The corresponding probabilities of selecting each random variable.

    Methods
    -------
    support

    sample

    moment

    mean
    median
    mode

    variance
    standard_deviation

    skewness
    kurtosis

    pdf
    logpdf

    cdf
    icdf
    ccdf
    iccdf

    logcdf
    ilogcdf
    logccdf
    ilogccdf

    entropy

    Notes
    -----
    The following abbreviations are used throughout the documentation.

    - PDF: probability density function
    - CDF: cumulative distribution function
    - CCDF: complementary CDF
    - entropy: differential entropy
    - log-*F*: logarithm of *F* (e.g. log-CDF)
    - inverse *F*: inverse function of *F* (e.g. inverse CDF)

    References
    ----------
    .. [1] Mixture distribution, *Wikipedia*,
           https://en.wikipedia.org/wiki/Mixture_distribution

    """
    # Todo:
    # Fix Normal(mu=0.5).logentropy() runtime warning
    # Add support for array shapes, weights

    def _input_validation(self, components, weights):
        if len(components) == 0:
            message = ("`components` must contain at least one random variable.")
            raise ValueError(message)

        for var in components:
            # will generalize to other kinds of distributions when there
            # *are* other kinds of distributions
            if not isinstance(var, ContinuousDistribution):
                message = ("Each element of `components` must be an instance of "
                           "`ContinuousDistribution`.")
                raise ValueError(message)
            if not var._shape == ():
                message = "All elements of `components` must have scalar shapes."
                raise ValueError(message)

        if weights is None:
            return

        weights = np.asarray(weights)
        if weights.shape != (len(components),):
            message = "`components` and `weights` must have the same length."
            raise ValueError(message)

        if not np.issubdtype(weights.dtype, np.inexact):
            message = "`weights` must have floating point dtype."
            raise ValueError(message)

        if not np.isclose(np.sum(weights), 1.0):
            message = "`weights` must sum to 1.0."
            raise ValueError(message)

        if not np.all(weights >= 0):
            message = "All `weights` must be non-negative."
            raise ValueError(message)

        return components, weights

    def __init__(self, components, *, weights=None):
        components, weights = self._input_validation(components, weights)
        n = len(components)
        dtype = np.result_type(*(var._dtype for var in components))
        self._shape = np.broadcast_shapes(*(var._shape for var in components))
        self._dtype, self._components = dtype, components
        self._weights = np.full(n, 1/n, dtype=dtype) if weights is None else weights
        self.validation_policy = None

    @property
    def components(self):
        return list(self._components)

    @property
    def weights(self):
        return self._weights.copy()

    def _full(self, val, *args):
        args = [np.asarray(arg) for arg in args]
        dtype = np.result_type(self._dtype, *(arg.dtype for arg in args))
        shape = np.broadcast_shapes(self._shape, *(arg.shape for arg in args))
        return np.full(shape, val, dtype=dtype)

    def _sum(self, fun, *args):
        out = self._full(0, *args)
        for var, weight in zip(self._components, self._weights):
            out += getattr(var, fun)(*args) * weight
        return out

    def _logsum(self, fun, *args):
        out = self._full(-np.inf, *args)
        for var, log_weight in zip(self._components, np.log(self._weights)):
            np.logaddexp(out, getattr(var, fun)(*args) + log_weight, out=out)
        return out

    def support(self):
        a = self._full(np.inf)
        b = self._full(-np.inf)
        for var in self._components:
            a = np.minimum(a, var.support()[0])
            b = np.maximum(b, var.support()[1])
        return a, b

    def _raise_if_method(self, method):
        if method is not None:
            raise NotImplementedError("`method` not implemented for this distribution.")

    def logentropy(self, *, method=None):
        self._raise_if_method(method)
        def log_integrand(x):
            # `x` passed by `_tanhsinh` will be of complex dtype because
            # `log_integrand` returns complex values, but the imaginary
            # component is always zero. Extract the real part because
            # `logpdf` uses `logaddexp`, which fails for complex input.
            return self.logpdf(x.real) + np.log(self.logpdf(x.real) + 0j)

        res = _tanhsinh(log_integrand, *self.support(), log=True).integral
        return _log_real_standardize(res + np.pi*1j)

    def entropy(self, *, method=None):
        self._raise_if_method(method)
        return _tanhsinh(lambda x: -self.pdf(x) * self.logpdf(x),
                         *self.support()).integral

    def mode(self, *, method=None):
        self._raise_if_method(method)
        a, b = self.support()
        def f(x): return -self.pdf(x)
        res = _bracket_minimum(f, 1., xmin=a, xmax=b)
        res = _chandrupatla_minimize(f, res.xl, res.xm, res.xr)
        return res.x

    def median(self, *, method=None):
        self._raise_if_method(method)
        return self.icdf(0.5)

    def mean(self, *, method=None):
        self._raise_if_method(method)
        return self._sum('mean')

    def variance(self, *, method=None):
        self._raise_if_method(method)
        return self._moment_central(2)

    def standard_deviation(self, *, method=None):
        self._raise_if_method(method)
        return self.variance()**0.5

    def skewness(self, *, method=None):
        self._raise_if_method(method)
        return self._moment_standardized(3)

    def kurtosis(self, *, method=None):
        self._raise_if_method(method)
        return self._moment_standardized(4)

    def moment(self, order=1, kind='raw', *, method=None):
        self._raise_if_method(method)
        kinds = {'raw': self._moment_raw,
                 'central': self._moment_central,
                 'standardized': self._moment_standardized}
        order = ContinuousDistribution._validate_order_kind(self, order, kind, kinds)
        moment_kind = kinds[kind]
        return moment_kind(order)

    def _moment_raw(self, order):
        out = self._full(0)
        for var, weight in zip(self._components, self._weights):
            out += var.moment(order, kind='raw') * weight
        return out

    def _moment_central(self, order):
        order = int(order)
        out = self._full(0)
        for var, weight in zip(self._components, self._weights):
            moment_as = [var.moment(order, kind='central')
                         for order in range(order + 1)]
            a, b = var.mean(), self.mean()
            moment = var._moment_transform_center(order, moment_as, a, b)
            out += moment * weight
        return out

    def _moment_standardized(self, order):
        return self._moment_central(order) / self.standard_deviation()**order

    def pdf(self, x, /, *, method=None):
        self._raise_if_method(method)
        return self._sum('pdf', x)

    def logpdf(self, x, /, *, method=None):
        self._raise_if_method(method)
        return self._logsum('logpdf', x)

    def cdf(self, x, y=None, /, *, method=None):
        self._raise_if_method(method)
        args = (x,) if y is None else (x, y)
        return self._sum('cdf', *args)

    def logcdf(self, x, y=None, /, *, method=None):
        self._raise_if_method(method)
        args = (x,) if y is None else (x, y)
        return self._logsum('logcdf', *args)

    def ccdf(self, x, y=None, /, *, method=None):
        self._raise_if_method(method)
        args = (x,) if y is None else (x, y)
        return self._sum('ccdf', *args)

    def logccdf(self, x, y=None, /, *, method=None):
        self._raise_if_method(method)
        args = (x,) if y is None else (x, y)
        return self._logsum('logccdf', *args)

    def _invert(self, fun, p):
        xmin, xmax = self.support()
        fun = getattr(self, fun)
        f = lambda x, p: fun(x) - p  # noqa: E731 is silly
        res = _bracket_root(f, xl0=self.mean(), xmin=xmin, xmax=xmax, args=(p,))
        return _chandrupatla(f, a=res.xl, b=res.xr, args=(p,)).x

    def icdf(self, p, /, *, method=None):
        self._raise_if_method(method)
        return self._invert('cdf', p)

    def iccdf(self, p, /, *, method=None):
        self._raise_if_method(method)
        return self._invert('ccdf', p)

    def ilogcdf(self, p, /, *, method=None):
        self._raise_if_method(method)
        return self._invert('logcdf', p)

    def ilogccdf(self, p, /, *, method=None):
        self._raise_if_method(method)
        return self._invert('logccdf', p)

    def sample(self, shape=(), *, rng=None, method=None):
        self._raise_if_method(method)
        rng = np.random.default_rng(rng)
        size = np.prod(np.atleast_1d(shape))
        ns = rng.multinomial(size, self._weights)
        x = [var.sample(shape=n, rng=rng) for n, var in zip(ns, self._components)]
        x = np.reshape(rng.permuted(np.concatenate(x)), shape)
        return x[()]
>>>>>>> 82ee0255
<|MERGE_RESOLUTION|>--- conflicted
+++ resolved
@@ -3832,9 +3832,289 @@
         The corresponding probabilities of selecting each random variable.
         Must be non-negative and sum to one.
 
-<<<<<<< HEAD
-    def __neg__(self):
-        return self * -1
+    Attributes
+    ----------
+    components : sequence of `ContinuousDistribution`
+        The underlying instances of `ContinuousDistribution`.
+    weights : ndarray
+        The corresponding probabilities of selecting each random variable.
+
+    Methods
+    -------
+    support
+
+    sample
+
+    moment
+
+    mean
+    median
+    mode
+
+    variance
+    standard_deviation
+
+    skewness
+    kurtosis
+
+    pdf
+    logpdf
+
+    cdf
+    icdf
+    ccdf
+    iccdf
+
+    logcdf
+    ilogcdf
+    logccdf
+    ilogccdf
+
+    entropy
+
+    Notes
+    -----
+    The following abbreviations are used throughout the documentation.
+
+    - PDF: probability density function
+    - CDF: cumulative distribution function
+    - CCDF: complementary CDF
+    - entropy: differential entropy
+    - log-*F*: logarithm of *F* (e.g. log-CDF)
+    - inverse *F*: inverse function of *F* (e.g. inverse CDF)
+
+    References
+    ----------
+    .. [1] Mixture distribution, *Wikipedia*,
+           https://en.wikipedia.org/wiki/Mixture_distribution
+
+    """
+    # Todo:
+    # Fix Normal(mu=0.5).logentropy() runtime warning
+    # Add support for array shapes, weights
+
+    def _input_validation(self, components, weights):
+        if len(components) == 0:
+            message = ("`components` must contain at least one random variable.")
+            raise ValueError(message)
+
+        for var in components:
+            # will generalize to other kinds of distributions when there
+            # *are* other kinds of distributions
+            if not isinstance(var, ContinuousDistribution):
+                message = ("Each element of `components` must be an instance of "
+                           "`ContinuousDistribution`.")
+                raise ValueError(message)
+            if not var._shape == ():
+                message = "All elements of `components` must have scalar shapes."
+                raise ValueError(message)
+
+        if weights is None:
+            return
+
+        weights = np.asarray(weights)
+        if weights.shape != (len(components),):
+            message = "`components` and `weights` must have the same length."
+            raise ValueError(message)
+
+        if not np.issubdtype(weights.dtype, np.inexact):
+            message = "`weights` must have floating point dtype."
+            raise ValueError(message)
+
+        if not np.isclose(np.sum(weights), 1.0):
+            message = "`weights` must sum to 1.0."
+            raise ValueError(message)
+
+        if not np.all(weights >= 0):
+            message = "All `weights` must be non-negative."
+            raise ValueError(message)
+
+        return components, weights
+
+    def __init__(self, components, *, weights=None):
+        components, weights = self._input_validation(components, weights)
+        n = len(components)
+        dtype = np.result_type(*(var._dtype for var in components))
+        self._shape = np.broadcast_shapes(*(var._shape for var in components))
+        self._dtype, self._components = dtype, components
+        self._weights = np.full(n, 1/n, dtype=dtype) if weights is None else weights
+        self.validation_policy = None
+
+    @property
+    def components(self):
+        return list(self._components)
+
+    @property
+    def weights(self):
+        return self._weights.copy()
+
+    def _full(self, val, *args):
+        args = [np.asarray(arg) for arg in args]
+        dtype = np.result_type(self._dtype, *(arg.dtype for arg in args))
+        shape = np.broadcast_shapes(self._shape, *(arg.shape for arg in args))
+        return np.full(shape, val, dtype=dtype)
+
+    def _sum(self, fun, *args):
+        out = self._full(0, *args)
+        for var, weight in zip(self._components, self._weights):
+            out += getattr(var, fun)(*args) * weight
+        return out
+
+    def _logsum(self, fun, *args):
+        out = self._full(-np.inf, *args)
+        for var, log_weight in zip(self._components, np.log(self._weights)):
+            np.logaddexp(out, getattr(var, fun)(*args) + log_weight, out=out)
+        return out
+
+    def support(self):
+        a = self._full(np.inf)
+        b = self._full(-np.inf)
+        for var in self._components:
+            a = np.minimum(a, var.support()[0])
+            b = np.maximum(b, var.support()[1])
+        return a, b
+
+    def _raise_if_method(self, method):
+        if method is not None:
+            raise NotImplementedError("`method` not implemented for this distribution.")
+
+    def logentropy(self, *, method=None):
+        self._raise_if_method(method)
+        def log_integrand(x):
+            # `x` passed by `_tanhsinh` will be of complex dtype because
+            # `log_integrand` returns complex values, but the imaginary
+            # component is always zero. Extract the real part because
+            # `logpdf` uses `logaddexp`, which fails for complex input.
+            return self.logpdf(x.real) + np.log(self.logpdf(x.real) + 0j)
+
+        res = _tanhsinh(log_integrand, *self.support(), log=True).integral
+        return _log_real_standardize(res + np.pi*1j)
+
+    def entropy(self, *, method=None):
+        self._raise_if_method(method)
+        return _tanhsinh(lambda x: -self.pdf(x) * self.logpdf(x),
+                         *self.support()).integral
+
+    def mode(self, *, method=None):
+        self._raise_if_method(method)
+        a, b = self.support()
+        def f(x): return -self.pdf(x)
+        res = _bracket_minimum(f, 1., xmin=a, xmax=b)
+        res = _chandrupatla_minimize(f, res.xl, res.xm, res.xr)
+        return res.x
+
+    def median(self, *, method=None):
+        self._raise_if_method(method)
+        return self.icdf(0.5)
+
+    def mean(self, *, method=None):
+        self._raise_if_method(method)
+        return self._sum('mean')
+
+    def variance(self, *, method=None):
+        self._raise_if_method(method)
+        return self._moment_central(2)
+
+    def standard_deviation(self, *, method=None):
+        self._raise_if_method(method)
+        return self.variance()**0.5
+
+    def skewness(self, *, method=None):
+        self._raise_if_method(method)
+        return self._moment_standardized(3)
+
+    def kurtosis(self, *, method=None):
+        self._raise_if_method(method)
+        return self._moment_standardized(4)
+
+    def moment(self, order=1, kind='raw', *, method=None):
+        self._raise_if_method(method)
+        kinds = {'raw': self._moment_raw,
+                 'central': self._moment_central,
+                 'standardized': self._moment_standardized}
+        order = ContinuousDistribution._validate_order_kind(self, order, kind, kinds)
+        moment_kind = kinds[kind]
+        return moment_kind(order)
+
+    def _moment_raw(self, order):
+        out = self._full(0)
+        for var, weight in zip(self._components, self._weights):
+            out += var.moment(order, kind='raw') * weight
+        return out
+
+    def _moment_central(self, order):
+        order = int(order)
+        out = self._full(0)
+        for var, weight in zip(self._components, self._weights):
+            moment_as = [var.moment(order, kind='central')
+                         for order in range(order + 1)]
+            a, b = var.mean(), self.mean()
+            moment = var._moment_transform_center(order, moment_as, a, b)
+            out += moment * weight
+        return out
+
+    def _moment_standardized(self, order):
+        return self._moment_central(order) / self.standard_deviation()**order
+
+    def pdf(self, x, /, *, method=None):
+        self._raise_if_method(method)
+        return self._sum('pdf', x)
+
+    def logpdf(self, x, /, *, method=None):
+        self._raise_if_method(method)
+        return self._logsum('logpdf', x)
+
+    def cdf(self, x, y=None, /, *, method=None):
+        self._raise_if_method(method)
+        args = (x,) if y is None else (x, y)
+        return self._sum('cdf', *args)
+
+    def logcdf(self, x, y=None, /, *, method=None):
+        self._raise_if_method(method)
+        args = (x,) if y is None else (x, y)
+        return self._logsum('logcdf', *args)
+
+    def ccdf(self, x, y=None, /, *, method=None):
+        self._raise_if_method(method)
+        args = (x,) if y is None else (x, y)
+        return self._sum('ccdf', *args)
+
+    def logccdf(self, x, y=None, /, *, method=None):
+        self._raise_if_method(method)
+        args = (x,) if y is None else (x, y)
+        return self._logsum('logccdf', *args)
+
+    def _invert(self, fun, p):
+        xmin, xmax = self.support()
+        fun = getattr(self, fun)
+        f = lambda x, p: fun(x) - p  # noqa: E731 is silly
+        res = _bracket_root(f, xl0=self.mean(), xmin=xmin, xmax=xmax, args=(p,))
+        return _chandrupatla(f, a=res.xl, b=res.xr, args=(p,)).x
+
+    def icdf(self, p, /, *, method=None):
+        self._raise_if_method(method)
+        return self._invert('cdf', p)
+
+    def iccdf(self, p, /, *, method=None):
+        self._raise_if_method(method)
+        return self._invert('ccdf', p)
+
+    def ilogcdf(self, p, /, *, method=None):
+        self._raise_if_method(method)
+        return self._invert('logcdf', p)
+
+    def ilogccdf(self, p, /, *, method=None):
+        self._raise_if_method(method)
+        return self._invert('logccdf', p)
+
+    def sample(self, shape=(), *, rng=None, method=None):
+        self._raise_if_method(method)
+        rng = np.random.default_rng(rng)
+        size = np.prod(np.atleast_1d(shape))
+        ns = rng.multinomial(size, self._weights)
+        x = [var.sample(shape=n, rng=rng) for n, var in zip(ns, self._components)]
+        x = np.reshape(rng.permuted(np.concatenate(x)), shape)
+        return x[()]
 
 
 class IMFTransformedDistribution(TransformedDistribution):
@@ -3953,289 +4233,4 @@
 
     """
     return IMFTransformedDistribution(X, g=np.exp, h=np.log, dh=lambda u: 1 / u,
-                                      logdh=lambda u: -np.log(u))
-=======
-    Attributes
-    ----------
-    components : sequence of `ContinuousDistribution`
-        The underlying instances of `ContinuousDistribution`.
-    weights : ndarray
-        The corresponding probabilities of selecting each random variable.
-
-    Methods
-    -------
-    support
-
-    sample
-
-    moment
-
-    mean
-    median
-    mode
-
-    variance
-    standard_deviation
-
-    skewness
-    kurtosis
-
-    pdf
-    logpdf
-
-    cdf
-    icdf
-    ccdf
-    iccdf
-
-    logcdf
-    ilogcdf
-    logccdf
-    ilogccdf
-
-    entropy
-
-    Notes
-    -----
-    The following abbreviations are used throughout the documentation.
-
-    - PDF: probability density function
-    - CDF: cumulative distribution function
-    - CCDF: complementary CDF
-    - entropy: differential entropy
-    - log-*F*: logarithm of *F* (e.g. log-CDF)
-    - inverse *F*: inverse function of *F* (e.g. inverse CDF)
-
-    References
-    ----------
-    .. [1] Mixture distribution, *Wikipedia*,
-           https://en.wikipedia.org/wiki/Mixture_distribution
-
-    """
-    # Todo:
-    # Fix Normal(mu=0.5).logentropy() runtime warning
-    # Add support for array shapes, weights
-
-    def _input_validation(self, components, weights):
-        if len(components) == 0:
-            message = ("`components` must contain at least one random variable.")
-            raise ValueError(message)
-
-        for var in components:
-            # will generalize to other kinds of distributions when there
-            # *are* other kinds of distributions
-            if not isinstance(var, ContinuousDistribution):
-                message = ("Each element of `components` must be an instance of "
-                           "`ContinuousDistribution`.")
-                raise ValueError(message)
-            if not var._shape == ():
-                message = "All elements of `components` must have scalar shapes."
-                raise ValueError(message)
-
-        if weights is None:
-            return
-
-        weights = np.asarray(weights)
-        if weights.shape != (len(components),):
-            message = "`components` and `weights` must have the same length."
-            raise ValueError(message)
-
-        if not np.issubdtype(weights.dtype, np.inexact):
-            message = "`weights` must have floating point dtype."
-            raise ValueError(message)
-
-        if not np.isclose(np.sum(weights), 1.0):
-            message = "`weights` must sum to 1.0."
-            raise ValueError(message)
-
-        if not np.all(weights >= 0):
-            message = "All `weights` must be non-negative."
-            raise ValueError(message)
-
-        return components, weights
-
-    def __init__(self, components, *, weights=None):
-        components, weights = self._input_validation(components, weights)
-        n = len(components)
-        dtype = np.result_type(*(var._dtype for var in components))
-        self._shape = np.broadcast_shapes(*(var._shape for var in components))
-        self._dtype, self._components = dtype, components
-        self._weights = np.full(n, 1/n, dtype=dtype) if weights is None else weights
-        self.validation_policy = None
-
-    @property
-    def components(self):
-        return list(self._components)
-
-    @property
-    def weights(self):
-        return self._weights.copy()
-
-    def _full(self, val, *args):
-        args = [np.asarray(arg) for arg in args]
-        dtype = np.result_type(self._dtype, *(arg.dtype for arg in args))
-        shape = np.broadcast_shapes(self._shape, *(arg.shape for arg in args))
-        return np.full(shape, val, dtype=dtype)
-
-    def _sum(self, fun, *args):
-        out = self._full(0, *args)
-        for var, weight in zip(self._components, self._weights):
-            out += getattr(var, fun)(*args) * weight
-        return out
-
-    def _logsum(self, fun, *args):
-        out = self._full(-np.inf, *args)
-        for var, log_weight in zip(self._components, np.log(self._weights)):
-            np.logaddexp(out, getattr(var, fun)(*args) + log_weight, out=out)
-        return out
-
-    def support(self):
-        a = self._full(np.inf)
-        b = self._full(-np.inf)
-        for var in self._components:
-            a = np.minimum(a, var.support()[0])
-            b = np.maximum(b, var.support()[1])
-        return a, b
-
-    def _raise_if_method(self, method):
-        if method is not None:
-            raise NotImplementedError("`method` not implemented for this distribution.")
-
-    def logentropy(self, *, method=None):
-        self._raise_if_method(method)
-        def log_integrand(x):
-            # `x` passed by `_tanhsinh` will be of complex dtype because
-            # `log_integrand` returns complex values, but the imaginary
-            # component is always zero. Extract the real part because
-            # `logpdf` uses `logaddexp`, which fails for complex input.
-            return self.logpdf(x.real) + np.log(self.logpdf(x.real) + 0j)
-
-        res = _tanhsinh(log_integrand, *self.support(), log=True).integral
-        return _log_real_standardize(res + np.pi*1j)
-
-    def entropy(self, *, method=None):
-        self._raise_if_method(method)
-        return _tanhsinh(lambda x: -self.pdf(x) * self.logpdf(x),
-                         *self.support()).integral
-
-    def mode(self, *, method=None):
-        self._raise_if_method(method)
-        a, b = self.support()
-        def f(x): return -self.pdf(x)
-        res = _bracket_minimum(f, 1., xmin=a, xmax=b)
-        res = _chandrupatla_minimize(f, res.xl, res.xm, res.xr)
-        return res.x
-
-    def median(self, *, method=None):
-        self._raise_if_method(method)
-        return self.icdf(0.5)
-
-    def mean(self, *, method=None):
-        self._raise_if_method(method)
-        return self._sum('mean')
-
-    def variance(self, *, method=None):
-        self._raise_if_method(method)
-        return self._moment_central(2)
-
-    def standard_deviation(self, *, method=None):
-        self._raise_if_method(method)
-        return self.variance()**0.5
-
-    def skewness(self, *, method=None):
-        self._raise_if_method(method)
-        return self._moment_standardized(3)
-
-    def kurtosis(self, *, method=None):
-        self._raise_if_method(method)
-        return self._moment_standardized(4)
-
-    def moment(self, order=1, kind='raw', *, method=None):
-        self._raise_if_method(method)
-        kinds = {'raw': self._moment_raw,
-                 'central': self._moment_central,
-                 'standardized': self._moment_standardized}
-        order = ContinuousDistribution._validate_order_kind(self, order, kind, kinds)
-        moment_kind = kinds[kind]
-        return moment_kind(order)
-
-    def _moment_raw(self, order):
-        out = self._full(0)
-        for var, weight in zip(self._components, self._weights):
-            out += var.moment(order, kind='raw') * weight
-        return out
-
-    def _moment_central(self, order):
-        order = int(order)
-        out = self._full(0)
-        for var, weight in zip(self._components, self._weights):
-            moment_as = [var.moment(order, kind='central')
-                         for order in range(order + 1)]
-            a, b = var.mean(), self.mean()
-            moment = var._moment_transform_center(order, moment_as, a, b)
-            out += moment * weight
-        return out
-
-    def _moment_standardized(self, order):
-        return self._moment_central(order) / self.standard_deviation()**order
-
-    def pdf(self, x, /, *, method=None):
-        self._raise_if_method(method)
-        return self._sum('pdf', x)
-
-    def logpdf(self, x, /, *, method=None):
-        self._raise_if_method(method)
-        return self._logsum('logpdf', x)
-
-    def cdf(self, x, y=None, /, *, method=None):
-        self._raise_if_method(method)
-        args = (x,) if y is None else (x, y)
-        return self._sum('cdf', *args)
-
-    def logcdf(self, x, y=None, /, *, method=None):
-        self._raise_if_method(method)
-        args = (x,) if y is None else (x, y)
-        return self._logsum('logcdf', *args)
-
-    def ccdf(self, x, y=None, /, *, method=None):
-        self._raise_if_method(method)
-        args = (x,) if y is None else (x, y)
-        return self._sum('ccdf', *args)
-
-    def logccdf(self, x, y=None, /, *, method=None):
-        self._raise_if_method(method)
-        args = (x,) if y is None else (x, y)
-        return self._logsum('logccdf', *args)
-
-    def _invert(self, fun, p):
-        xmin, xmax = self.support()
-        fun = getattr(self, fun)
-        f = lambda x, p: fun(x) - p  # noqa: E731 is silly
-        res = _bracket_root(f, xl0=self.mean(), xmin=xmin, xmax=xmax, args=(p,))
-        return _chandrupatla(f, a=res.xl, b=res.xr, args=(p,)).x
-
-    def icdf(self, p, /, *, method=None):
-        self._raise_if_method(method)
-        return self._invert('cdf', p)
-
-    def iccdf(self, p, /, *, method=None):
-        self._raise_if_method(method)
-        return self._invert('ccdf', p)
-
-    def ilogcdf(self, p, /, *, method=None):
-        self._raise_if_method(method)
-        return self._invert('logcdf', p)
-
-    def ilogccdf(self, p, /, *, method=None):
-        self._raise_if_method(method)
-        return self._invert('logccdf', p)
-
-    def sample(self, shape=(), *, rng=None, method=None):
-        self._raise_if_method(method)
-        rng = np.random.default_rng(rng)
-        size = np.prod(np.atleast_1d(shape))
-        ns = rng.multinomial(size, self._weights)
-        x = [var.sample(shape=n, rng=rng) for n, var in zip(ns, self._components)]
-        x = np.reshape(rng.permuted(np.concatenate(x)), shape)
-        return x[()]
->>>>>>> 82ee0255
+                                      logdh=lambda u: -np.log(u))