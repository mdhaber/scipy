--- conflicted
+++ resolved
@@ -6004,14 +6004,11 @@
         nan_policy = 'omit'
 
     if contains_nan and nan_policy == 'omit':
-<<<<<<< HEAD
-=======
-        if permutations or alternative != 'two-sided' or trim != 0:
+        if permutations or trim != 0:
             raise ValueError("nan-containing/masked inputs with "
                              "nan_policy='omit' are currently not "
-                             "supported by permutation tests, one-sided "
-                             "asymptotic tests, or trimmed tests.")
->>>>>>> f020e7b1
+                             "supported by permutation tests or "
+                             "trimmed tests.")
         a = ma.masked_invalid(a)
         b = ma.masked_invalid(b)
         return mstats_basic.ttest_ind(a, b, axis, equal_var, alternative)
