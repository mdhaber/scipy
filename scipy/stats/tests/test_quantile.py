--- conflicted
+++ resolved
@@ -111,6 +111,10 @@
         with pytest.raises(ValueError, match=message):
             stats.quantile(x, p, weights=x, method='harrell-davis')
 
+        message = "`method='round_nearest'` does not support `weights`."
+        with pytest.raises(ValueError, match=message):
+            stats.quantile(x, p, weights=x, method='round_nearest')
+
         message = "If specified, `keepdims` must be True or False."
         with pytest.raises(ValueError, match=message):
             stats.quantile(x, p, keepdims=42)
@@ -119,7 +123,7 @@
         with pytest.raises(ValueError, match=message):
             stats.quantile(x, xp.asarray([0.5, 0.6]), keepdims=False)
 
-<<<<<<< HEAD
+
     def _get_weights_x_rep(self, x, axis, rng):
         x = np.swapaxes(x, axis, -1)
         ndim = x.ndim
@@ -138,10 +142,9 @@
         weights = np.asarray(weights, dtype=x.dtype)
         return weights, x_rep
 
-=======
+
     @skip_xp_backends(cpu_only=True, reason="PyTorch doesn't have `betainc`.",
                       exceptions=['cupy'])
->>>>>>> 89f1b1e9
     @pytest.mark.parametrize('method',
          ['inverted_cdf', 'averaged_inverted_cdf', 'closest_observation',
           'hazen', 'interpolated_inverted_cdf', 'linear',
@@ -149,37 +152,27 @@
           'harrell-davis', 'round_nearest', 'round_outward', 'round_inward',
           '_lower', '_higher', '_midpoint', '_nearest'])
     @pytest.mark.parametrize('shape_x, shape_p, axis',
-<<<<<<< HEAD
-         [(10, None, -1), (10, 10, -1), (10, (2, 3), -1), ((10, 2), None, 0)])
+        [(10, None, -1), (10, 10, -1), (10, (2, 3), -1), ((10, 2), None, 0)])
     @pytest.mark.parametrize('weights', [False, True])
-    def test_against_numpy(self, method, shape_x, shape_p, axis, weights, xp):
-        if weights and method.startswith('_'):
-            pytest.skip('`weights=True` not supported by private (legacy) methods.')
-=======
-         [(10, None, -1), (10, 10, -1), (10, (2, 3), -1),
-          ((10, 2), None, 0), ((10, 2), None, 0),])
-    def test_against_reference(self, method, shape_x, shape_p, axis, xp):
+    def test_against_reference(self, method, shape_x, shape_p, axis, weights, xp):
         # Test all methods with various data shapes
->>>>>>> 89f1b1e9
+        if weights and (method.startswith('_') or method.startswith('round')
+                        or method=='harrell-davis'):
+            pytest.skip('`weights` not supported by private (legacy) methods.')
         dtype = xp_default_dtype(xp)
         rng = np.random.default_rng(23458924568734956)
         x = rng.random(size=shape_x)
         p = rng.random(size=shape_p)
-<<<<<<< HEAD
 
         if weights:
             weights, x_rep = self._get_weights_x_rep(x, axis, rng)
         else:
             weights, x_rep = None, x
 
-        ref = np.quantile(x_rep, p, axis=axis,
-                          method=method[1:] if method.startswith('_') else method)
-
-=======
         ref = quantile_reference(
-            x, p, method=method[1:] if method.startswith('_') else method,
+            x_rep, p, method=method[1:] if method.startswith('_') else method,
             axis=axis, nan_policy='propagate', keepdims=shape_p is not None)
->>>>>>> 89f1b1e9
+
         x, p = xp.asarray(x, dtype=dtype), xp.asarray(p, dtype=dtype)
         weights = weights if weights is None else xp.asarray(weights, dtype=dtype)
         res = stats.quantile(x, p, method=method, weights=weights, axis=axis)
@@ -193,20 +186,15 @@
     @pytest.mark.parametrize('keepdims', [False, True])
     @pytest.mark.parametrize('nan_policy', ['omit', 'propagate', 'marray'])
     @pytest.mark.parametrize('dtype', ['float32', 'float64'])
-<<<<<<< HEAD
-    @pytest.mark.parametrize('method', ['linear', 'harrell-davis'])
+    @pytest.mark.parametrize('method', ['linear', 'harrell-davis', 'round_nearest'])
     @pytest.mark.parametrize('weights', [False, True])
-    def test_against_reference(self, axis, keepdims, nan_policy,
-                               dtype, method, weights, xp):
-=======
-    @pytest.mark.parametrize('method', ['linear', 'harrell-davis', 'round_nearest'])
-    def test_against_reference_2(self, axis, keepdims, nan_policy, dtype, method, xp):
+    def test_against_reference_2(self, axis, keepdims, nan_policy,
+                                 dtype, method, weights, xp):
         # Test some methods with various combinations of arguments
->>>>>>> 89f1b1e9
         if is_jax(xp) and nan_policy == 'marray':  # mdhaber/marray#146
             pytest.skip("`marray` currently incompatible with JAX")
-        if weights and method == 'harrell-davis':
-            pytest.skip("harrell-davis does not yet support weights")
+        if weights and method in {'harrell-davis', 'round_nearest'}:
+            pytest.skip("These methods don't yet support weights")
         rng = np.random.default_rng(23458924568734956)
         shape = (5, 6)
         x = rng.random(size=shape).astype(dtype)
