--- conflicted
+++ resolved
@@ -25,10 +25,7 @@
 from scipy.stats._axis_nan_policy import (SmallSampleWarning, too_small_nd_omit,
                                           too_small_1d_omit, too_small_1d_not_omit)
 
-<<<<<<< HEAD
-=======
 from scipy._lib._array_api import is_numpy, is_torch, make_xp_test_case
->>>>>>> e4d0fa11
 from scipy._lib._array_api_no_0d import (
     xp_assert_close,
     xp_assert_equal,
@@ -769,24 +766,10 @@
     def test_empty_arg(self, xp):
         args = (g1, g2, g3, g4, g5, g6, g7, g8, g9, g10, [])
         args = [xp.asarray(arg) for arg in args]
-<<<<<<< HEAD
+
         with pytest.warns(SmallSampleWarning, match=too_small_1d_not_omit):
             res = stats.bartlett(*args)
-=======
-        if is_numpy(xp):
-            with pytest.warns(SmallSampleWarning, match=too_small_1d_not_omit):
-                res = stats.bartlett(*args)
-        else:
-            with warnings.catch_warnings():
-                # torch/array_api_strict
-                warnings.filterwarnings(
-                    "ignore", "invalid value encountered", RuntimeWarning)
-                warnings.filterwarnings(
-                    "ignore", r"var\(\): degrees of freedom is <= 0.", UserWarning)
-                warnings.filterwarnings(
-                    "ignore", "Degrees of freedom <= 0 for slice", RuntimeWarning)
-                res = stats.bartlett(*args)
->>>>>>> e4d0fa11
+
         NaN = xp.asarray(xp.nan)
         xp_assert_equal(res.statistic, NaN)
         xp_assert_equal(res.pvalue, NaN)
@@ -2744,21 +2727,9 @@
     def test_empty(self, test_func, xp):
         dtype = xp.float64
         x = xp.asarray([], dtype=dtype)
-<<<<<<< HEAD
         with pytest.warns(SmallSampleWarning, match=too_small_1d_not_omit):
             res = test_func(x)
-=======
-        if is_numpy(xp):
-            with pytest.warns(SmallSampleWarning, match=too_small_1d_not_omit):
-                res = test_func(x)
-        else:
-            with warnings.catch_warnings():
-                # for array_api_strict
-                warnings.filterwarnings("ignore", "Mean of empty slice", RuntimeWarning)
-                warnings.filterwarnings(
-                    "ignore", "invalid value encountered", RuntimeWarning)
-                res = test_func(x)
->>>>>>> e4d0fa11
+
         xp_assert_equal(res, xp.asarray(xp.nan, dtype=dtype))
 
     @pytest.mark.parametrize("test_func", [stats.circmean, stats.circvar,
