--- conflicted
+++ resolved
@@ -566,7 +566,6 @@
         assert_allclose(res.params, params, **self.tols)
 
 
-<<<<<<< HEAD
 # Data from Matlab: https://www.mathworks.com/help/stats/lillietest.html
 examgrades = [65, 61, 81, 88, 69, 89, 55, 84, 86, 84, 71, 81, 84, 81, 78, 67,
               96, 66, 73, 75, 59, 71, 69, 63, 79, 76, 63, 85, 87, 88, 80, 71,
@@ -741,7 +740,7 @@
         assert_equal(res3.fit_result.params.scale, 13.73)
         assert_equal(res3.fit_result.params.loc, -13.85)
         assert not np.allclose(res3.null_distribution, res1.null_distribution)
-=======
+
 class TestFitResult:
     def test_plot_iv(self):
         rng = np.random.default_rng(1769658657308472721)
@@ -760,5 +759,4 @@
         except (ModuleNotFoundError, ImportError):
             message = r"matplotlib must be installed to use method `plot`."
             with pytest.raises(ModuleNotFoundError, match=message):
-                res.plot(plot_type='llama')
->>>>>>> 0009ca56
+                res.plot(plot_type='llama')