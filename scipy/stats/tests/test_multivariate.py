--- conflicted
+++ resolved
@@ -32,14 +32,13 @@
 
 from .common_tests import check_random_state_property
 
-<<<<<<< HEAD
+from unittest.mock import patch
+
+
 def _sample_orthonormal_matrix(n):
     M = np.random.randn(n, n)
     u, s, v = scipy.linalg.svd(M)
     return u
-=======
-from unittest.mock import patch
->>>>>>> 46a21b56
 
 
 class TestMultivariateNormal:
@@ -151,7 +150,7 @@
                 # Embed part of the vector in the same way
                 x = np.zeros(n)
                 x[:k] = z[:k]
-                
+
                 # Define a rotation of the larger low rank matrix.
                 u = _sample_orthonormal_matrix(n)
                 cov_rr = np.dot(u, np.dot(cov_nn, u.T))
