"""
Test functions for multivariate normal distributions.

"""
import pickle

from numpy.testing import (assert_allclose, assert_almost_equal,
                           assert_array_almost_equal, assert_equal,
                           assert_array_less, assert_array_equal, assert_)
import pytest
from pytest import raises as assert_raises

from .test_continuous_basic import check_distribution_rvs

import numpy
import numpy as np

import scipy.linalg
from scipy.stats._multivariate import (_PSD,
                                       _lnB,
                                       _cho_inv_batch,
                                       multivariate_normal_frozen)
from scipy.stats import (multivariate_normal, multivariate_hypergeom,
                         matrix_normal, special_ortho_group, ortho_group,
                         random_correlation, unitary_group, dirichlet,
<<<<<<< HEAD
                         dirichlet_multinomial, beta, wishart, multinomial,
                         invwishart, chi2, invgamma, norm, uniform, ks_2samp,
                         kstest, binom, hypergeom, multivariate_t, cauchy,
                         normaltest)

=======
                         beta, wishart, multinomial, invwishart, chi2,
                         invgamma, norm, uniform, ks_2samp, kstest, binom,
                         hypergeom, multivariate_t, cauchy, normaltest,
                         random_table, uniform_direction)
>>>>>>> fdc32b8b
from scipy.stats import _covariance, Covariance

from scipy.integrate import romb
from scipy.special import multigammaln, gamma

from .common_tests import check_random_state_property

from unittest.mock import patch


def assert_close(res, ref, *args, **kwargs):
    res, ref = np.asarray(res), np.asarray(ref)
    assert_allclose(res, ref, *args, **kwargs)
    assert_equal(res.shape, ref.shape)


class TestCovariance:

    def test_input_validation(self):

        message = "The input `precision` must be a square, two-dimensional..."
        with pytest.raises(ValueError, match=message):
            _covariance.CovViaPrecision(np.ones(2))

        message = "`precision.shape` must equal `covariance.shape`."
        with pytest.raises(ValueError, match=message):
            _covariance.CovViaPrecision(np.eye(3), covariance=np.eye(2))

        message = "The input `diagonal` must be a one-dimensional array..."
        with pytest.raises(ValueError, match=message):
            _covariance.CovViaDiagonal("alpaca")

        message = "The input `cholesky` must be a square, two-dimensional..."
        with pytest.raises(ValueError, match=message):
            _covariance.CovViaCholesky(np.ones(2))

        message = "The input `eigenvalues` must be a one-dimensional..."
        with pytest.raises(ValueError, match=message):
            _covariance.CovViaEigendecomposition(("alpaca", np.eye(2)))

        message = "The input `eigenvectors` must be a square..."
        with pytest.raises(ValueError, match=message):
            _covariance.CovViaEigendecomposition((np.ones(2), "alpaca"))

        message = "The shapes of `eigenvalues` and `eigenvectors` must be..."
        with pytest.raises(ValueError, match=message):
            _covariance.CovViaEigendecomposition(([1, 2, 3], np.eye(2)))

    _covariance_preprocessing = {"Diagonal": np.diag,
                                 "Precision": np.linalg.inv,
                                 "Cholesky": np.linalg.cholesky,
                                 "Eigendecomposition": np.linalg.eigh,
                                 "PSD": lambda x:
                                     _PSD(x, allow_singular=True)}
    _all_covariance_types = np.array(list(_covariance_preprocessing))
    _matrices = {"diagonal full rank": np.diag([1, 2, 3]),
                 "general full rank": [[5, 1, 3], [1, 6, 4], [3, 4, 7]],
                 "diagonal singular": np.diag([1, 0, 3]),
                 "general singular": [[5, -1, 0], [-1, 5, 0], [0, 0, 0]]}
    _cov_types = {"diagonal full rank": _all_covariance_types,
                  "general full rank": _all_covariance_types[1:],
                  "diagonal singular": _all_covariance_types[[0, -2, -1]],
                  "general singular": _all_covariance_types[-2:]}

    @pytest.mark.parametrize("cov_type_name", _all_covariance_types[:-1])
    def test_factories(self, cov_type_name):
        A = np.diag([1, 2, 3])
        x = [-4, 2, 5]

        cov_type = getattr(_covariance, f"CovVia{cov_type_name}")
        preprocessing = self._covariance_preprocessing[cov_type_name]
        factory = getattr(Covariance, f"from_{cov_type_name.lower()}")

        res = factory(preprocessing(A))
        ref = cov_type(preprocessing(A))
        assert type(res) == type(ref)
        assert_allclose(res.whiten(x), ref.whiten(x))

    @pytest.mark.parametrize("matrix_type", list(_matrices))
    @pytest.mark.parametrize("cov_type_name", _all_covariance_types)
    def test_covariance(self, matrix_type, cov_type_name):
        message = (f"CovVia{cov_type_name} does not support {matrix_type} "
                   "matrices")
        if cov_type_name not in self._cov_types[matrix_type]:
            pytest.skip(message)

        A = self._matrices[matrix_type]
        cov_type = getattr(_covariance, f"CovVia{cov_type_name}")
        preprocessing = self._covariance_preprocessing[cov_type_name]

        psd = _PSD(A, allow_singular=True)

        # test properties
        cov_object = cov_type(preprocessing(A))
        assert_close(cov_object.log_pdet, psd.log_pdet)
        assert_equal(cov_object.rank, psd.rank)
        assert_equal(cov_object.shape, np.asarray(A).shape)
        assert_close(cov_object.covariance, np.asarray(A))

        # test whitening/coloring 1D x
        rng = np.random.default_rng(5292808890472453840)
        x = rng.random(size=3)
        res = cov_object.whiten(x)
        ref = x @ psd.U
        # res != ref in general; but res @ res == ref @ ref
        assert_close(res @ res, ref @ ref)
        if hasattr(cov_object, "_colorize") and "singular" not in matrix_type:
            # CovViaPSD does not have _colorize
            assert_close(cov_object.colorize(res), x)

        # test whitening/coloring 3D x
        x = rng.random(size=(2, 4, 3))
        res = cov_object.whiten(x)
        ref = x @ psd.U
        assert_close((res**2).sum(axis=-1), (ref**2).sum(axis=-1))
        if hasattr(cov_object, "_colorize") and "singular" not in matrix_type:
            assert_close(cov_object.colorize(res), x)

    @pytest.mark.parametrize("size", [None, tuple(), 1, (2, 4, 3)])
    @pytest.mark.parametrize("matrix_type", list(_matrices))
    @pytest.mark.parametrize("cov_type_name", _all_covariance_types)
    def test_mvn_with_covariance(self, size, matrix_type, cov_type_name):
        message = (f"CovVia{cov_type_name} does not support {matrix_type} "
                   "matrices")
        if cov_type_name not in self._cov_types[matrix_type]:
            pytest.skip(message)

        A = self._matrices[matrix_type]
        cov_type = getattr(_covariance, f"CovVia{cov_type_name}")
        preprocessing = self._covariance_preprocessing[cov_type_name]

        mean = [0.1, 0.2, 0.3]
        cov_object = cov_type(preprocessing(A))
        mvn = multivariate_normal
        dist0 = multivariate_normal(mean, A, allow_singular=True)
        dist1 = multivariate_normal(mean, cov_object, allow_singular=True)

        rng = np.random.default_rng(5292808890472453840)
        x = rng.multivariate_normal(mean, A, size=size)
        rng = np.random.default_rng(5292808890472453840)
        x1 = mvn.rvs(mean, cov_object, size=size, random_state=rng)
        rng = np.random.default_rng(5292808890472453840)
        x2 = mvn(mean, cov_object, seed=rng).rvs(size=size)
        if isinstance(cov_object, _covariance.CovViaPSD):
            assert_close(x1, np.squeeze(x))  # for backward compatibility
            assert_close(x2, np.squeeze(x))
        else:
            assert_equal(x1.shape, x.shape)
            assert_equal(x2.shape, x.shape)
            assert_close(x2, x1)

        assert_close(mvn.pdf(x, mean, cov_object), dist0.pdf(x))
        assert_close(dist1.pdf(x), dist0.pdf(x))
        assert_close(mvn.logpdf(x, mean, cov_object), dist0.logpdf(x))
        assert_close(dist1.logpdf(x), dist0.logpdf(x))
        assert_close(mvn.entropy(mean, cov_object), dist0.entropy())
        assert_close(dist1.entropy(), dist0.entropy())

    @pytest.mark.parametrize("size", [tuple(), (2, 4, 3)])
    @pytest.mark.parametrize("cov_type_name", _all_covariance_types)
    def test_mvn_with_covariance_cdf(self, size, cov_type_name):
        # This is split from the test above because it's slow to be running
        # with all matrix types, and there's no need because _mvn.mvnun
        # does the calculation. All Covariance needs to do is pass is
        # provide the `covariance` attribute.
        matrix_type = "diagonal full rank"
        A = self._matrices[matrix_type]
        cov_type = getattr(_covariance, f"CovVia{cov_type_name}")
        preprocessing = self._covariance_preprocessing[cov_type_name]

        mean = [0.1, 0.2, 0.3]
        cov_object = cov_type(preprocessing(A))
        mvn = multivariate_normal
        dist0 = multivariate_normal(mean, A, allow_singular=True)
        dist1 = multivariate_normal(mean, cov_object, allow_singular=True)

        rng = np.random.default_rng(5292808890472453840)
        x = rng.multivariate_normal(mean, A, size=size)

        assert_close(mvn.cdf(x, mean, cov_object), dist0.cdf(x))
        assert_close(dist1.cdf(x), dist0.cdf(x))
        assert_close(mvn.logcdf(x, mean, cov_object), dist0.logcdf(x))
        assert_close(dist1.logcdf(x), dist0.logcdf(x))

    def test_covariance_instantiation(self):
        message = "The `Covariance` class cannot be instantiated directly."
        with pytest.raises(NotImplementedError, match=message):
            Covariance()

    @pytest.mark.filterwarnings("ignore::RuntimeWarning")  # matrix not PSD
    def test_gh9942(self):
        # Originally there was a mistake in the `multivariate_normal_frozen`
        # `rvs` method that caused all covariance objects to be processed as
        # a `_CovViaPSD`. Ensure that this is resolved.
        A = np.diag([1, 2, -1e-8])
        n = A.shape[0]
        mean = np.zeros(n)

        # Error if the matrix is processed as a `_CovViaPSD`
        with pytest.raises(ValueError, match="The input matrix must be..."):
            multivariate_normal(mean, A).rvs()

        # No error if it is provided as a `CovViaEigendecomposition`
        seed = 3562050283508273023
        rng1 = np.random.default_rng(seed)
        rng2 = np.random.default_rng(seed)
        cov = Covariance.from_eigendecomposition(np.linalg.eigh(A))
        rv = multivariate_normal(mean, cov)
        res = rv.rvs(random_state=rng1)
        ref = multivariate_normal.rvs(mean, cov, random_state=rng2)
        assert_equal(res, ref)


def _sample_orthonormal_matrix(n):
    M = np.random.randn(n, n)
    u, s, v = scipy.linalg.svd(M)
    return u


class TestMultivariateNormal:
    def test_input_shape(self):
        mu = np.arange(3)
        cov = np.identity(2)
        assert_raises(ValueError, multivariate_normal.pdf, (0, 1), mu, cov)
        assert_raises(ValueError, multivariate_normal.pdf, (0, 1, 2), mu, cov)
        assert_raises(ValueError, multivariate_normal.cdf, (0, 1), mu, cov)
        assert_raises(ValueError, multivariate_normal.cdf, (0, 1, 2), mu, cov)

    def test_scalar_values(self):
        np.random.seed(1234)

        # When evaluated on scalar data, the pdf should return a scalar
        x, mean, cov = 1.5, 1.7, 2.5
        pdf = multivariate_normal.pdf(x, mean, cov)
        assert_equal(pdf.ndim, 0)

        # When evaluated on a single vector, the pdf should return a scalar
        x = np.random.randn(5)
        mean = np.random.randn(5)
        cov = np.abs(np.random.randn(5))  # Diagonal values for cov. matrix
        pdf = multivariate_normal.pdf(x, mean, cov)
        assert_equal(pdf.ndim, 0)

        # When evaluated on scalar data, the cdf should return a scalar
        x, mean, cov = 1.5, 1.7, 2.5
        cdf = multivariate_normal.cdf(x, mean, cov)
        assert_equal(cdf.ndim, 0)

        # When evaluated on a single vector, the cdf should return a scalar
        x = np.random.randn(5)
        mean = np.random.randn(5)
        cov = np.abs(np.random.randn(5))  # Diagonal values for cov. matrix
        cdf = multivariate_normal.cdf(x, mean, cov)
        assert_equal(cdf.ndim, 0)

    def test_logpdf(self):
        # Check that the log of the pdf is in fact the logpdf
        np.random.seed(1234)
        x = np.random.randn(5)
        mean = np.random.randn(5)
        cov = np.abs(np.random.randn(5))
        d1 = multivariate_normal.logpdf(x, mean, cov)
        d2 = multivariate_normal.pdf(x, mean, cov)
        assert_allclose(d1, np.log(d2))

    def test_logpdf_default_values(self):
        # Check that the log of the pdf is in fact the logpdf
        # with default parameters Mean=None and cov = 1
        np.random.seed(1234)
        x = np.random.randn(5)
        d1 = multivariate_normal.logpdf(x)
        d2 = multivariate_normal.pdf(x)
        # check whether default values are being used
        d3 = multivariate_normal.logpdf(x, None, 1)
        d4 = multivariate_normal.pdf(x, None, 1)
        assert_allclose(d1, np.log(d2))
        assert_allclose(d3, np.log(d4))

    def test_logcdf(self):
        # Check that the log of the cdf is in fact the logcdf
        np.random.seed(1234)
        x = np.random.randn(5)
        mean = np.random.randn(5)
        cov = np.abs(np.random.randn(5))
        d1 = multivariate_normal.logcdf(x, mean, cov)
        d2 = multivariate_normal.cdf(x, mean, cov)
        assert_allclose(d1, np.log(d2))

    def test_logcdf_default_values(self):
        # Check that the log of the cdf is in fact the logcdf
        # with default parameters Mean=None and cov = 1
        np.random.seed(1234)
        x = np.random.randn(5)
        d1 = multivariate_normal.logcdf(x)
        d2 = multivariate_normal.cdf(x)
        # check whether default values are being used
        d3 = multivariate_normal.logcdf(x, None, 1)
        d4 = multivariate_normal.cdf(x, None, 1)
        assert_allclose(d1, np.log(d2))
        assert_allclose(d3, np.log(d4))

    def test_rank(self):
        # Check that the rank is detected correctly.
        np.random.seed(1234)
        n = 4
        mean = np.random.randn(n)
        for expected_rank in range(1, n + 1):
            s = np.random.randn(n, expected_rank)
            cov = np.dot(s, s.T)
            distn = multivariate_normal(mean, cov, allow_singular=True)
            assert_equal(distn.cov_object.rank, expected_rank)

    def test_degenerate_distributions(self):

        for n in range(1, 5):
            z = np.random.randn(n)
            for k in range(1, n):
                # Sample a small covariance matrix.
                s = np.random.randn(k, k)
                cov_kk = np.dot(s, s.T)

                # Embed the small covariance matrix into a larger singular one.
                cov_nn = np.zeros((n, n))
                cov_nn[:k, :k] = cov_kk

                # Embed part of the vector in the same way
                x = np.zeros(n)
                x[:k] = z[:k]

                # Define a rotation of the larger low rank matrix.
                u = _sample_orthonormal_matrix(n)
                cov_rr = np.dot(u, np.dot(cov_nn, u.T))
                y = np.dot(u, x)

                # Check some identities.
                distn_kk = multivariate_normal(np.zeros(k), cov_kk,
                                               allow_singular=True)
                distn_nn = multivariate_normal(np.zeros(n), cov_nn,
                                               allow_singular=True)
                distn_rr = multivariate_normal(np.zeros(n), cov_rr,
                                               allow_singular=True)
                assert_equal(distn_kk.cov_object.rank, k)
                assert_equal(distn_nn.cov_object.rank, k)
                assert_equal(distn_rr.cov_object.rank, k)
                pdf_kk = distn_kk.pdf(x[:k])
                pdf_nn = distn_nn.pdf(x)
                pdf_rr = distn_rr.pdf(y)
                assert_allclose(pdf_kk, pdf_nn)
                assert_allclose(pdf_kk, pdf_rr)
                logpdf_kk = distn_kk.logpdf(x[:k])
                logpdf_nn = distn_nn.logpdf(x)
                logpdf_rr = distn_rr.logpdf(y)
                assert_allclose(logpdf_kk, logpdf_nn)
                assert_allclose(logpdf_kk, logpdf_rr)

                # Add an orthogonal component and find the density
                y_orth = y + u[:, -1]
                pdf_rr_orth = distn_rr.pdf(y_orth)
                logpdf_rr_orth = distn_rr.logpdf(y_orth)

                # Ensure that this has zero probability
                assert_equal(pdf_rr_orth, 0.0)
                assert_equal(logpdf_rr_orth, -np.inf)

    def test_degenerate_array(self):
        # Test that we can generate arrays of random variate from a degenerate
        # multivariate normal, and that the pdf for these samples is non-zero
        # (i.e. samples from the distribution lie on the subspace)
        k = 10
        for n in range(2, 6):
            for r in range(1, n):
                mn = np.zeros(n)
                u = _sample_orthonormal_matrix(n)[:, :r]
                vr = np.dot(u, u.T)
                X = multivariate_normal.rvs(mean=mn, cov=vr, size=k)

                pdf = multivariate_normal.pdf(X, mean=mn, cov=vr,
                                              allow_singular=True)
                assert_equal(pdf.size, k)
                assert np.all(pdf > 0.0)

                logpdf = multivariate_normal.logpdf(X, mean=mn, cov=vr,
                                                    allow_singular=True)
                assert_equal(logpdf.size, k)
                assert np.all(logpdf > -np.inf)

    def test_large_pseudo_determinant(self):
        # Check that large pseudo-determinants are handled appropriately.

        # Construct a singular diagonal covariance matrix
        # whose pseudo determinant overflows double precision.
        large_total_log = 1000.0
        npos = 100
        nzero = 2
        large_entry = np.exp(large_total_log / npos)
        n = npos + nzero
        cov = np.zeros((n, n), dtype=float)
        np.fill_diagonal(cov, large_entry)
        cov[-nzero:, -nzero:] = 0

        # Check some determinants.
        assert_equal(scipy.linalg.det(cov), 0)
        assert_equal(scipy.linalg.det(cov[:npos, :npos]), np.inf)
        assert_allclose(np.linalg.slogdet(cov[:npos, :npos]),
                        (1, large_total_log))

        # Check the pseudo-determinant.
        psd = _PSD(cov)
        assert_allclose(psd.log_pdet, large_total_log)

    def test_broadcasting(self):
        np.random.seed(1234)
        n = 4

        # Construct a random covariance matrix.
        data = np.random.randn(n, n)
        cov = np.dot(data, data.T)
        mean = np.random.randn(n)

        # Construct an ndarray which can be interpreted as
        # a 2x3 array whose elements are random data vectors.
        X = np.random.randn(2, 3, n)

        # Check that multiple data points can be evaluated at once.
        desired_pdf = multivariate_normal.pdf(X, mean, cov)
        desired_cdf = multivariate_normal.cdf(X, mean, cov)
        for i in range(2):
            for j in range(3):
                actual = multivariate_normal.pdf(X[i, j], mean, cov)
                assert_allclose(actual, desired_pdf[i,j])
                # Repeat for cdf
                actual = multivariate_normal.cdf(X[i, j], mean, cov)
                assert_allclose(actual, desired_cdf[i,j], rtol=1e-3)

    def test_normal_1D(self):
        # The probability density function for a 1D normal variable should
        # agree with the standard normal distribution in scipy.stats.distributions
        x = np.linspace(0, 2, 10)
        mean, cov = 1.2, 0.9
        scale = cov**0.5
        d1 = norm.pdf(x, mean, scale)
        d2 = multivariate_normal.pdf(x, mean, cov)
        assert_allclose(d1, d2)
        # The same should hold for the cumulative distribution function
        d1 = norm.cdf(x, mean, scale)
        d2 = multivariate_normal.cdf(x, mean, cov)
        assert_allclose(d1, d2)

    def test_marginalization(self):
        # Integrating out one of the variables of a 2D Gaussian should
        # yield a 1D Gaussian
        mean = np.array([2.5, 3.5])
        cov = np.array([[.5, 0.2], [0.2, .6]])
        n = 2 ** 8 + 1  # Number of samples
        delta = 6 / (n - 1)  # Grid spacing

        v = np.linspace(0, 6, n)
        xv, yv = np.meshgrid(v, v)
        pos = np.empty((n, n, 2))
        pos[:, :, 0] = xv
        pos[:, :, 1] = yv
        pdf = multivariate_normal.pdf(pos, mean, cov)

        # Marginalize over x and y axis
        margin_x = romb(pdf, delta, axis=0)
        margin_y = romb(pdf, delta, axis=1)

        # Compare with standard normal distribution
        gauss_x = norm.pdf(v, loc=mean[0], scale=cov[0, 0] ** 0.5)
        gauss_y = norm.pdf(v, loc=mean[1], scale=cov[1, 1] ** 0.5)
        assert_allclose(margin_x, gauss_x, rtol=1e-2, atol=1e-2)
        assert_allclose(margin_y, gauss_y, rtol=1e-2, atol=1e-2)

    def test_frozen(self):
        # The frozen distribution should agree with the regular one
        np.random.seed(1234)
        x = np.random.randn(5)
        mean = np.random.randn(5)
        cov = np.abs(np.random.randn(5))
        norm_frozen = multivariate_normal(mean, cov)
        assert_allclose(norm_frozen.pdf(x), multivariate_normal.pdf(x, mean, cov))
        assert_allclose(norm_frozen.logpdf(x),
                        multivariate_normal.logpdf(x, mean, cov))
        assert_allclose(norm_frozen.cdf(x), multivariate_normal.cdf(x, mean, cov))
        assert_allclose(norm_frozen.logcdf(x),
                        multivariate_normal.logcdf(x, mean, cov))

    def test_pseudodet_pinv(self):
        # Make sure that pseudo-inverse and pseudo-det agree on cutoff

        # Assemble random covariance matrix with large and small eigenvalues
        np.random.seed(1234)
        n = 7
        x = np.random.randn(n, n)
        cov = np.dot(x, x.T)
        s, u = scipy.linalg.eigh(cov)
        s = np.full(n, 0.5)
        s[0] = 1.0
        s[-1] = 1e-7
        cov = np.dot(u, np.dot(np.diag(s), u.T))

        # Set cond so that the lowest eigenvalue is below the cutoff
        cond = 1e-5
        psd = _PSD(cov, cond=cond)
        psd_pinv = _PSD(psd.pinv, cond=cond)

        # Check that the log pseudo-determinant agrees with the sum
        # of the logs of all but the smallest eigenvalue
        assert_allclose(psd.log_pdet, np.sum(np.log(s[:-1])))
        # Check that the pseudo-determinant of the pseudo-inverse
        # agrees with 1 / pseudo-determinant
        assert_allclose(-psd.log_pdet, psd_pinv.log_pdet)

    def test_exception_nonsquare_cov(self):
        cov = [[1, 2, 3], [4, 5, 6]]
        assert_raises(ValueError, _PSD, cov)

    def test_exception_nonfinite_cov(self):
        cov_nan = [[1, 0], [0, np.nan]]
        assert_raises(ValueError, _PSD, cov_nan)
        cov_inf = [[1, 0], [0, np.inf]]
        assert_raises(ValueError, _PSD, cov_inf)

    def test_exception_non_psd_cov(self):
        cov = [[1, 0], [0, -1]]
        assert_raises(ValueError, _PSD, cov)

    def test_exception_singular_cov(self):
        np.random.seed(1234)
        x = np.random.randn(5)
        mean = np.random.randn(5)
        cov = np.ones((5, 5))
        e = np.linalg.LinAlgError
        assert_raises(e, multivariate_normal, mean, cov)
        assert_raises(e, multivariate_normal.pdf, x, mean, cov)
        assert_raises(e, multivariate_normal.logpdf, x, mean, cov)
        assert_raises(e, multivariate_normal.cdf, x, mean, cov)
        assert_raises(e, multivariate_normal.logcdf, x, mean, cov)

        # Message used to be "singular matrix", but this is more accurate.
        # See gh-15508
        cov = [[1., 0.], [1., 1.]]
        msg = "When `allow_singular is False`, the input matrix"
        with pytest.raises(np.linalg.LinAlgError, match=msg):
            multivariate_normal(cov=cov)

    def test_R_values(self):
        # Compare the multivariate pdf with some values precomputed
        # in R version 3.0.1 (2013-05-16) on Mac OS X 10.6.

        # The values below were generated by the following R-script:
        # > library(mnormt)
        # > x <- seq(0, 2, length=5)
        # > y <- 3*x - 2
        # > z <- x + cos(y)
        # > mu <- c(1, 3, 2)
        # > Sigma <- matrix(c(1,2,0,2,5,0.5,0,0.5,3), 3, 3)
        # > r_pdf <- dmnorm(cbind(x,y,z), mu, Sigma)
        r_pdf = np.array([0.0002214706, 0.0013819953, 0.0049138692,
                          0.0103803050, 0.0140250800])

        x = np.linspace(0, 2, 5)
        y = 3 * x - 2
        z = x + np.cos(y)
        r = np.array([x, y, z]).T

        mean = np.array([1, 3, 2], 'd')
        cov = np.array([[1, 2, 0], [2, 5, .5], [0, .5, 3]], 'd')

        pdf = multivariate_normal.pdf(r, mean, cov)
        assert_allclose(pdf, r_pdf, atol=1e-10)

        # Compare the multivariate cdf with some values precomputed
        # in R version 3.3.2 (2016-10-31) on Debian GNU/Linux.

        # The values below were generated by the following R-script:
        # > library(mnormt)
        # > x <- seq(0, 2, length=5)
        # > y <- 3*x - 2
        # > z <- x + cos(y)
        # > mu <- c(1, 3, 2)
        # > Sigma <- matrix(c(1,2,0,2,5,0.5,0,0.5,3), 3, 3)
        # > r_cdf <- pmnorm(cbind(x,y,z), mu, Sigma)
        r_cdf = np.array([0.0017866215, 0.0267142892, 0.0857098761,
                          0.1063242573, 0.2501068509])

        cdf = multivariate_normal.cdf(r, mean, cov)
        assert_allclose(cdf, r_cdf, atol=2e-5)

        # Also test bivariate cdf with some values precomputed
        # in R version 3.3.2 (2016-10-31) on Debian GNU/Linux.

        # The values below were generated by the following R-script:
        # > library(mnormt)
        # > x <- seq(0, 2, length=5)
        # > y <- 3*x - 2
        # > mu <- c(1, 3)
        # > Sigma <- matrix(c(1,2,2,5), 2, 2)
        # > r_cdf2 <- pmnorm(cbind(x,y), mu, Sigma)
        r_cdf2 = np.array([0.01262147, 0.05838989, 0.18389571,
                           0.40696599, 0.66470577])

        r2 = np.array([x, y]).T

        mean2 = np.array([1, 3], 'd')
        cov2 = np.array([[1, 2], [2, 5]], 'd')

        cdf2 = multivariate_normal.cdf(r2, mean2, cov2)
        assert_allclose(cdf2, r_cdf2, atol=1e-5)

    def test_multivariate_normal_rvs_zero_covariance(self):
        mean = np.zeros(2)
        covariance = np.zeros((2, 2))
        model = multivariate_normal(mean, covariance, allow_singular=True)
        sample = model.rvs()
        assert_equal(sample, [0, 0])

    def test_rvs_shape(self):
        # Check that rvs parses the mean and covariance correctly, and returns
        # an array of the right shape
        N = 300
        d = 4
        sample = multivariate_normal.rvs(mean=np.zeros(d), cov=1, size=N)
        assert_equal(sample.shape, (N, d))

        sample = multivariate_normal.rvs(mean=None,
                                         cov=np.array([[2, .1], [.1, 1]]),
                                         size=N)
        assert_equal(sample.shape, (N, 2))

        u = multivariate_normal(mean=0, cov=1)
        sample = u.rvs(N)
        assert_equal(sample.shape, (N, ))

    def test_large_sample(self):
        # Generate large sample and compare sample mean and sample covariance
        # with mean and covariance matrix.

        np.random.seed(2846)

        n = 3
        mean = np.random.randn(n)
        M = np.random.randn(n, n)
        cov = np.dot(M, M.T)
        size = 5000

        sample = multivariate_normal.rvs(mean, cov, size)

        assert_allclose(numpy.cov(sample.T), cov, rtol=1e-1)
        assert_allclose(sample.mean(0), mean, rtol=1e-1)

    def test_entropy(self):
        np.random.seed(2846)

        n = 3
        mean = np.random.randn(n)
        M = np.random.randn(n, n)
        cov = np.dot(M, M.T)

        rv = multivariate_normal(mean, cov)

        # Check that frozen distribution agrees with entropy function
        assert_almost_equal(rv.entropy(), multivariate_normal.entropy(mean, cov))
        # Compare entropy with manually computed expression involving
        # the sum of the logs of the eigenvalues of the covariance matrix
        eigs = np.linalg.eig(cov)[0]
        desired = 1 / 2 * (n * (np.log(2 * np.pi) + 1) + np.sum(np.log(eigs)))
        assert_almost_equal(desired, rv.entropy())

    def test_lnB(self):
        alpha = np.array([1, 1, 1])
        desired = .5  # e^lnB = 1/2 for [1, 1, 1]

        assert_almost_equal(np.exp(_lnB(alpha)), desired)

    def test_cdf_with_lower_limit_arrays(self):
        # test CDF with lower limit in several dimensions
        rng = np.random.default_rng(2408071309372769818)
        mean = [0, 0]
        cov = np.eye(2)
        a = rng.random((4, 3, 2))*6 - 3
        b = rng.random((4, 3, 2))*6 - 3

        cdf1 = multivariate_normal.cdf(b, mean, cov, lower_limit=a)

        cdf2a = multivariate_normal.cdf(b, mean, cov)
        cdf2b = multivariate_normal.cdf(a, mean, cov)
        ab1 = np.concatenate((a[..., 0:1], b[..., 1:2]), axis=-1)
        ab2 = np.concatenate((a[..., 1:2], b[..., 0:1]), axis=-1)
        cdf2ab1 = multivariate_normal.cdf(ab1, mean, cov)
        cdf2ab2 = multivariate_normal.cdf(ab2, mean, cov)
        cdf2 = cdf2a + cdf2b - cdf2ab1 - cdf2ab2

        assert_allclose(cdf1, cdf2)

    def test_cdf_with_lower_limit_consistency(self):
        # check that multivariate normal CDF functions are consistent
        rng = np.random.default_rng(2408071309372769818)
        mean = rng.random(3)
        cov = rng.random((3, 3))
        cov = cov @ cov.T
        a = rng.random((2, 3))*6 - 3
        b = rng.random((2, 3))*6 - 3

        cdf1 = multivariate_normal.cdf(b, mean, cov, lower_limit=a)
        cdf2 = multivariate_normal(mean, cov).cdf(b, lower_limit=a)
        cdf3 = np.exp(multivariate_normal.logcdf(b, mean, cov, lower_limit=a))
        cdf4 = np.exp(multivariate_normal(mean, cov).logcdf(b, lower_limit=a))

        assert_allclose(cdf2, cdf1, rtol=1e-4)
        assert_allclose(cdf3, cdf1, rtol=1e-4)
        assert_allclose(cdf4, cdf1, rtol=1e-4)

    def test_cdf_signs(self):
        # check that sign of output is correct when np.any(lower > x)
        mean = np.zeros(3)
        cov = np.eye(3)
        b = [[1, 1, 1], [0, 0, 0], [1, 0, 1], [0, 1, 0]]
        a = [[0, 0, 0], [1, 1, 1], [0, 1, 0], [1, 0, 1]]
        # when odd number of elements of b < a, output is negative
        expected_signs = np.array([1, -1, -1, 1])
        cdf = multivariate_normal.cdf(b, mean, cov, lower_limit=a)
        assert_allclose(cdf, cdf[0]*expected_signs)

    def test_mean_cov(self):
        # test the interaction between a Covariance object and mean
        P = np.diag(1 / np.array([1, 2, 3]))
        cov_object = _covariance.CovViaPrecision(P)

        message = "`cov` represents a covariance matrix in 3 dimensions..."
        with pytest.raises(ValueError, match=message):
            multivariate_normal.entropy([0, 0], cov_object)

        with pytest.raises(ValueError, match=message):
            multivariate_normal([0, 0], cov_object)

        x = [0.5, 0.5, 0.5]
        ref = multivariate_normal.pdf(x, [0, 0, 0], cov_object)
        assert_equal(multivariate_normal.pdf(x, cov=cov_object), ref)

        ref = multivariate_normal.pdf(x, [1, 1, 1], cov_object)
        assert_equal(multivariate_normal.pdf(x, 1, cov=cov_object), ref)


class TestMatrixNormal:

    def test_bad_input(self):
        # Check that bad inputs raise errors
        num_rows = 4
        num_cols = 3
        M = np.full((num_rows,num_cols), 0.3)
        U = 0.5 * np.identity(num_rows) + np.full((num_rows, num_rows), 0.5)
        V = 0.7 * np.identity(num_cols) + np.full((num_cols, num_cols), 0.3)

        # Incorrect dimensions
        assert_raises(ValueError, matrix_normal, np.zeros((5,4,3)))
        assert_raises(ValueError, matrix_normal, M, np.zeros(10), V)
        assert_raises(ValueError, matrix_normal, M, U, np.zeros(10))
        assert_raises(ValueError, matrix_normal, M, U, U)
        assert_raises(ValueError, matrix_normal, M, V, V)
        assert_raises(ValueError, matrix_normal, M.T, U, V)

        e = np.linalg.LinAlgError
        # Singular covariance for the rvs method of a non-frozen instance
        assert_raises(e, matrix_normal.rvs,
                      M, U, np.ones((num_cols, num_cols)))
        assert_raises(e, matrix_normal.rvs,
                      M, np.ones((num_rows, num_rows)), V)
        # Singular covariance for a frozen instance
        assert_raises(e, matrix_normal, M, U, np.ones((num_cols, num_cols)))
        assert_raises(e, matrix_normal, M, np.ones((num_rows, num_rows)), V)

    def test_default_inputs(self):
        # Check that default argument handling works
        num_rows = 4
        num_cols = 3
        M = np.full((num_rows,num_cols), 0.3)
        U = 0.5 * np.identity(num_rows) + np.full((num_rows, num_rows), 0.5)
        V = 0.7 * np.identity(num_cols) + np.full((num_cols, num_cols), 0.3)
        Z = np.zeros((num_rows, num_cols))
        Zr = np.zeros((num_rows, 1))
        Zc = np.zeros((1, num_cols))
        Ir = np.identity(num_rows)
        Ic = np.identity(num_cols)
        I1 = np.identity(1)

        assert_equal(matrix_normal.rvs(mean=M, rowcov=U, colcov=V).shape,
                     (num_rows, num_cols))
        assert_equal(matrix_normal.rvs(mean=M).shape,
                     (num_rows, num_cols))
        assert_equal(matrix_normal.rvs(rowcov=U).shape,
                     (num_rows, 1))
        assert_equal(matrix_normal.rvs(colcov=V).shape,
                     (1, num_cols))
        assert_equal(matrix_normal.rvs(mean=M, colcov=V).shape,
                     (num_rows, num_cols))
        assert_equal(matrix_normal.rvs(mean=M, rowcov=U).shape,
                     (num_rows, num_cols))
        assert_equal(matrix_normal.rvs(rowcov=U, colcov=V).shape,
                     (num_rows, num_cols))

        assert_equal(matrix_normal(mean=M).rowcov, Ir)
        assert_equal(matrix_normal(mean=M).colcov, Ic)
        assert_equal(matrix_normal(rowcov=U).mean, Zr)
        assert_equal(matrix_normal(rowcov=U).colcov, I1)
        assert_equal(matrix_normal(colcov=V).mean, Zc)
        assert_equal(matrix_normal(colcov=V).rowcov, I1)
        assert_equal(matrix_normal(mean=M, rowcov=U).colcov, Ic)
        assert_equal(matrix_normal(mean=M, colcov=V).rowcov, Ir)
        assert_equal(matrix_normal(rowcov=U, colcov=V).mean, Z)

    def test_covariance_expansion(self):
        # Check that covariance can be specified with scalar or vector
        num_rows = 4
        num_cols = 3
        M = np.full((num_rows, num_cols), 0.3)
        Uv = np.full(num_rows, 0.2)
        Us = 0.2
        Vv = np.full(num_cols, 0.1)
        Vs = 0.1

        Ir = np.identity(num_rows)
        Ic = np.identity(num_cols)

        assert_equal(matrix_normal(mean=M, rowcov=Uv, colcov=Vv).rowcov,
                     0.2*Ir)
        assert_equal(matrix_normal(mean=M, rowcov=Uv, colcov=Vv).colcov,
                     0.1*Ic)
        assert_equal(matrix_normal(mean=M, rowcov=Us, colcov=Vs).rowcov,
                     0.2*Ir)
        assert_equal(matrix_normal(mean=M, rowcov=Us, colcov=Vs).colcov,
                     0.1*Ic)

    def test_frozen_matrix_normal(self):
        for i in range(1,5):
            for j in range(1,5):
                M = np.full((i,j), 0.3)
                U = 0.5 * np.identity(i) + np.full((i,i), 0.5)
                V = 0.7 * np.identity(j) + np.full((j,j), 0.3)

                frozen = matrix_normal(mean=M, rowcov=U, colcov=V)

                rvs1 = frozen.rvs(random_state=1234)
                rvs2 = matrix_normal.rvs(mean=M, rowcov=U, colcov=V,
                                         random_state=1234)
                assert_equal(rvs1, rvs2)

                X = frozen.rvs(random_state=1234)

                pdf1 = frozen.pdf(X)
                pdf2 = matrix_normal.pdf(X, mean=M, rowcov=U, colcov=V)
                assert_equal(pdf1, pdf2)

                logpdf1 = frozen.logpdf(X)
                logpdf2 = matrix_normal.logpdf(X, mean=M, rowcov=U, colcov=V)
                assert_equal(logpdf1, logpdf2)

    def test_matches_multivariate(self):
        # Check that the pdfs match those obtained by vectorising and
        # treating as a multivariate normal.
        for i in range(1,5):
            for j in range(1,5):
                M = np.full((i,j), 0.3)
                U = 0.5 * np.identity(i) + np.full((i,i), 0.5)
                V = 0.7 * np.identity(j) + np.full((j,j), 0.3)

                frozen = matrix_normal(mean=M, rowcov=U, colcov=V)
                X = frozen.rvs(random_state=1234)
                pdf1 = frozen.pdf(X)
                logpdf1 = frozen.logpdf(X)

                vecX = X.T.flatten()
                vecM = M.T.flatten()
                cov = np.kron(V,U)
                pdf2 = multivariate_normal.pdf(vecX, mean=vecM, cov=cov)
                logpdf2 = multivariate_normal.logpdf(vecX, mean=vecM, cov=cov)

                assert_allclose(pdf1, pdf2, rtol=1E-10)
                assert_allclose(logpdf1, logpdf2, rtol=1E-10)

    def test_array_input(self):
        # Check array of inputs has the same output as the separate entries.
        num_rows = 4
        num_cols = 3
        M = np.full((num_rows,num_cols), 0.3)
        U = 0.5 * np.identity(num_rows) + np.full((num_rows, num_rows), 0.5)
        V = 0.7 * np.identity(num_cols) + np.full((num_cols, num_cols), 0.3)
        N = 10

        frozen = matrix_normal(mean=M, rowcov=U, colcov=V)
        X1 = frozen.rvs(size=N, random_state=1234)
        X2 = frozen.rvs(size=N, random_state=4321)
        X = np.concatenate((X1[np.newaxis,:,:,:],X2[np.newaxis,:,:,:]), axis=0)
        assert_equal(X.shape, (2, N, num_rows, num_cols))

        array_logpdf = frozen.logpdf(X)
        assert_equal(array_logpdf.shape, (2, N))
        for i in range(2):
            for j in range(N):
                separate_logpdf = matrix_normal.logpdf(X[i,j], mean=M,
                                                       rowcov=U, colcov=V)
                assert_allclose(separate_logpdf, array_logpdf[i,j], 1E-10)

    def test_moments(self):
        # Check that the sample moments match the parameters
        num_rows = 4
        num_cols = 3
        M = np.full((num_rows,num_cols), 0.3)
        U = 0.5 * np.identity(num_rows) + np.full((num_rows, num_rows), 0.5)
        V = 0.7 * np.identity(num_cols) + np.full((num_cols, num_cols), 0.3)
        N = 1000

        frozen = matrix_normal(mean=M, rowcov=U, colcov=V)
        X = frozen.rvs(size=N, random_state=1234)

        sample_mean = np.mean(X,axis=0)
        assert_allclose(sample_mean, M, atol=0.1)

        sample_colcov = np.cov(X.reshape(N*num_rows,num_cols).T)
        assert_allclose(sample_colcov, V, atol=0.1)

        sample_rowcov = np.cov(np.swapaxes(X,1,2).reshape(
                                                        N*num_cols,num_rows).T)
        assert_allclose(sample_rowcov, U, atol=0.1)

    def test_samples(self):
        # Regression test to ensure that we always generate the same stream of
        # random variates.
        actual = matrix_normal.rvs(
            mean=np.array([[1, 2], [3, 4]]),
            rowcov=np.array([[4, -1], [-1, 2]]),
            colcov=np.array([[5, 1], [1, 10]]),
            random_state=np.random.default_rng(0),
            size=2
        )
        expected = np.array(
            [[[1.56228264238181, -1.24136424071189],
              [2.46865788392114, 6.22964440489445]],
             [[3.86405716144353, 10.73714311429529],
              [2.59428444080606, 5.79987854490876]]]
        )
        assert_allclose(actual, expected)


class TestDirichlet:

    def test_frozen_dirichlet(self):
        np.random.seed(2846)

        n = np.random.randint(1, 32)
        alpha = np.random.uniform(10e-10, 100, n)

        d = dirichlet(alpha)

        assert_equal(d.var(), dirichlet.var(alpha))
        assert_equal(d.mean(), dirichlet.mean(alpha))
        assert_equal(d.entropy(), dirichlet.entropy(alpha))
        num_tests = 10
        for i in range(num_tests):
            x = np.random.uniform(10e-10, 100, n)
            x /= np.sum(x)
            assert_equal(d.pdf(x[:-1]), dirichlet.pdf(x[:-1], alpha))
            assert_equal(d.logpdf(x[:-1]), dirichlet.logpdf(x[:-1], alpha))

    def test_numpy_rvs_shape_compatibility(self):
        np.random.seed(2846)
        alpha = np.array([1.0, 2.0, 3.0])
        x = np.random.dirichlet(alpha, size=7)
        assert_equal(x.shape, (7, 3))
        assert_raises(ValueError, dirichlet.pdf, x, alpha)
        assert_raises(ValueError, dirichlet.logpdf, x, alpha)
        dirichlet.pdf(x.T, alpha)
        dirichlet.pdf(x.T[:-1], alpha)
        dirichlet.logpdf(x.T, alpha)
        dirichlet.logpdf(x.T[:-1], alpha)

    def test_alpha_with_zeros(self):
        np.random.seed(2846)
        alpha = [1.0, 0.0, 3.0]
        # don't pass invalid alpha to np.random.dirichlet
        x = np.random.dirichlet(np.maximum(1e-9, alpha), size=7).T
        assert_raises(ValueError, dirichlet.pdf, x, alpha)
        assert_raises(ValueError, dirichlet.logpdf, x, alpha)

    def test_alpha_with_negative_entries(self):
        np.random.seed(2846)
        alpha = [1.0, -2.0, 3.0]
        # don't pass invalid alpha to np.random.dirichlet
        x = np.random.dirichlet(np.maximum(1e-9, alpha), size=7).T
        assert_raises(ValueError, dirichlet.pdf, x, alpha)
        assert_raises(ValueError, dirichlet.logpdf, x, alpha)

    def test_data_with_zeros(self):
        alpha = np.array([1.0, 2.0, 3.0, 4.0])
        x = np.array([0.1, 0.0, 0.2, 0.7])
        dirichlet.pdf(x, alpha)
        dirichlet.logpdf(x, alpha)
        alpha = np.array([1.0, 1.0, 1.0, 1.0])
        assert_almost_equal(dirichlet.pdf(x, alpha), 6)
        assert_almost_equal(dirichlet.logpdf(x, alpha), np.log(6))

    def test_data_with_zeros_and_small_alpha(self):
        alpha = np.array([1.0, 0.5, 3.0, 4.0])
        x = np.array([0.1, 0.0, 0.2, 0.7])
        assert_raises(ValueError, dirichlet.pdf, x, alpha)
        assert_raises(ValueError, dirichlet.logpdf, x, alpha)

    def test_data_with_negative_entries(self):
        alpha = np.array([1.0, 2.0, 3.0, 4.0])
        x = np.array([0.1, -0.1, 0.3, 0.7])
        assert_raises(ValueError, dirichlet.pdf, x, alpha)
        assert_raises(ValueError, dirichlet.logpdf, x, alpha)

    def test_data_with_too_large_entries(self):
        alpha = np.array([1.0, 2.0, 3.0, 4.0])
        x = np.array([0.1, 1.1, 0.3, 0.7])
        assert_raises(ValueError, dirichlet.pdf, x, alpha)
        assert_raises(ValueError, dirichlet.logpdf, x, alpha)

    def test_data_too_deep_c(self):
        alpha = np.array([1.0, 2.0, 3.0])
        x = np.full((2, 7, 7), 1 / 14)
        assert_raises(ValueError, dirichlet.pdf, x, alpha)
        assert_raises(ValueError, dirichlet.logpdf, x, alpha)

    def test_alpha_too_deep(self):
        alpha = np.array([[1.0, 2.0], [3.0, 4.0]])
        x = np.full((2, 2, 7), 1 / 4)
        assert_raises(ValueError, dirichlet.pdf, x, alpha)
        assert_raises(ValueError, dirichlet.logpdf, x, alpha)

    def test_alpha_correct_depth(self):
        alpha = np.array([1.0, 2.0, 3.0])
        x = np.full((3, 7), 1 / 3)
        dirichlet.pdf(x, alpha)
        dirichlet.logpdf(x, alpha)

    def test_non_simplex_data(self):
        alpha = np.array([1.0, 2.0, 3.0])
        x = np.full((3, 7), 1 / 2)
        assert_raises(ValueError, dirichlet.pdf, x, alpha)
        assert_raises(ValueError, dirichlet.logpdf, x, alpha)

    def test_data_vector_too_short(self):
        alpha = np.array([1.0, 2.0, 3.0, 4.0])
        x = np.full((2, 7), 1 / 2)
        assert_raises(ValueError, dirichlet.pdf, x, alpha)
        assert_raises(ValueError, dirichlet.logpdf, x, alpha)

    def test_data_vector_too_long(self):
        alpha = np.array([1.0, 2.0, 3.0, 4.0])
        x = np.full((5, 7), 1 / 5)
        assert_raises(ValueError, dirichlet.pdf, x, alpha)
        assert_raises(ValueError, dirichlet.logpdf, x, alpha)

    def test_mean_and_var(self):
        alpha = np.array([1., 0.8, 0.2])
        d = dirichlet(alpha)

        expected_var = [1. / 12., 0.08, 0.03]
        expected_mean = [0.5, 0.4, 0.1]

        assert_array_almost_equal(d.var(), expected_var)
        assert_array_almost_equal(d.mean(), expected_mean)

    def test_scalar_values(self):
        alpha = np.array([0.2])
        d = dirichlet(alpha)

        # For alpha of length 1, mean and var should be scalar instead of array
        assert_equal(d.mean().ndim, 0)
        assert_equal(d.var().ndim, 0)

        assert_equal(d.pdf([1.]).ndim, 0)
        assert_equal(d.logpdf([1.]).ndim, 0)

    def test_K_and_K_minus_1_calls_equal(self):
        # Test that calls with K and K-1 entries yield the same results.

        np.random.seed(2846)

        n = np.random.randint(1, 32)
        alpha = np.random.uniform(10e-10, 100, n)

        d = dirichlet(alpha)
        num_tests = 10
        for i in range(num_tests):
            x = np.random.uniform(10e-10, 100, n)
            x /= np.sum(x)
            assert_almost_equal(d.pdf(x[:-1]), d.pdf(x))

    def test_multiple_entry_calls(self):
        # Test that calls with multiple x vectors as matrix work
        np.random.seed(2846)

        n = np.random.randint(1, 32)
        alpha = np.random.uniform(10e-10, 100, n)
        d = dirichlet(alpha)

        num_tests = 10
        num_multiple = 5
        xm = None
        for i in range(num_tests):
            for m in range(num_multiple):
                x = np.random.uniform(10e-10, 100, n)
                x /= np.sum(x)
                if xm is not None:
                    xm = np.vstack((xm, x))
                else:
                    xm = x
            rm = d.pdf(xm.T)
            rs = None
            for xs in xm:
                r = d.pdf(xs)
                if rs is not None:
                    rs = np.append(rs, r)
                else:
                    rs = r
            assert_array_almost_equal(rm, rs)

    def test_2D_dirichlet_is_beta(self):
        np.random.seed(2846)

        alpha = np.random.uniform(10e-10, 100, 2)
        d = dirichlet(alpha)
        b = beta(alpha[0], alpha[1])

        num_tests = 10
        for i in range(num_tests):
            x = np.random.uniform(10e-10, 100, 2)
            x /= np.sum(x)
            assert_almost_equal(b.pdf(x), d.pdf([x]))

        assert_almost_equal(b.mean(), d.mean()[0])
        assert_almost_equal(b.var(), d.var()[0])


def test_multivariate_normal_dimensions_mismatch():
    # Regression test for GH #3493. Check that setting up a PDF with a mean of
    # length M and a covariance matrix of size (N, N), where M != N, raises a
    # ValueError with an informative error message.
    mu = np.array([0.0, 0.0])
    sigma = np.array([[1.0]])

    assert_raises(ValueError, multivariate_normal, mu, sigma)

    # A simple check that the right error message was passed along. Checking
    # that the entire message is there, word for word, would be somewhat
    # fragile, so we just check for the leading part.
    try:
        multivariate_normal(mu, sigma)
    except ValueError as e:
        msg = "Dimension mismatch"
        assert_equal(str(e)[:len(msg)], msg)


class TestWishart:
    def test_scale_dimensions(self):
        # Test that we can call the Wishart with various scale dimensions

        # Test case: dim=1, scale=1
        true_scale = np.array(1, ndmin=2)
        scales = [
            1,                    # scalar
            [1],                  # iterable
            np.array(1),          # 0-dim
            np.r_[1],             # 1-dim
            np.array(1, ndmin=2)  # 2-dim
        ]
        for scale in scales:
            w = wishart(1, scale)
            assert_equal(w.scale, true_scale)
            assert_equal(w.scale.shape, true_scale.shape)

        # Test case: dim=2, scale=[[1,0]
        #                          [0,2]
        true_scale = np.array([[1,0],
                               [0,2]])
        scales = [
            [1,2],             # iterable
            np.r_[1,2],        # 1-dim
            np.array([[1,0],   # 2-dim
                      [0,2]])
        ]
        for scale in scales:
            w = wishart(2, scale)
            assert_equal(w.scale, true_scale)
            assert_equal(w.scale.shape, true_scale.shape)

        # We cannot call with a df < dim - 1
        assert_raises(ValueError, wishart, 1, np.eye(2))

        # But we can call with dim - 1 < df < dim
        wishart(1.1, np.eye(2))  # no error
        # see gh-5562

        # We cannot call with a 3-dimension array
        scale = np.array(1, ndmin=3)
        assert_raises(ValueError, wishart, 1, scale)

    def test_quantile_dimensions(self):
        # Test that we can call the Wishart rvs with various quantile dimensions

        # If dim == 1, consider x.shape = [1,1,1]
        X = [
            1,                      # scalar
            [1],                    # iterable
            np.array(1),            # 0-dim
            np.r_[1],               # 1-dim
            np.array(1, ndmin=2),   # 2-dim
            np.array([1], ndmin=3)  # 3-dim
        ]

        w = wishart(1,1)
        density = w.pdf(np.array(1, ndmin=3))
        for x in X:
            assert_equal(w.pdf(x), density)

        # If dim == 1, consider x.shape = [1,1,*]
        X = [
            [1,2,3],                     # iterable
            np.r_[1,2,3],                # 1-dim
            np.array([1,2,3], ndmin=3)   # 3-dim
        ]

        w = wishart(1,1)
        density = w.pdf(np.array([1,2,3], ndmin=3))
        for x in X:
            assert_equal(w.pdf(x), density)

        # If dim == 2, consider x.shape = [2,2,1]
        # where x[:,:,*] = np.eye(1)*2
        X = [
            2,                    # scalar
            [2,2],                # iterable
            np.array(2),          # 0-dim
            np.r_[2,2],           # 1-dim
            np.array([[2,0],
                      [0,2]]),    # 2-dim
            np.array([[2,0],
                      [0,2]])[:,:,np.newaxis]  # 3-dim
        ]

        w = wishart(2,np.eye(2))
        density = w.pdf(np.array([[2,0],
                                  [0,2]])[:,:,np.newaxis])
        for x in X:
            assert_equal(w.pdf(x), density)

    def test_frozen(self):
        # Test that the frozen and non-frozen Wishart gives the same answers

        # Construct an arbitrary positive definite scale matrix
        dim = 4
        scale = np.diag(np.arange(dim)+1)
        scale[np.tril_indices(dim, k=-1)] = np.arange(dim * (dim-1) // 2)
        scale = np.dot(scale.T, scale)

        # Construct a collection of positive definite matrices to test the PDF
        X = []
        for i in range(5):
            x = np.diag(np.arange(dim)+(i+1)**2)
            x[np.tril_indices(dim, k=-1)] = np.arange(dim * (dim-1) // 2)
            x = np.dot(x.T, x)
            X.append(x)
        X = np.array(X).T

        # Construct a 1D and 2D set of parameters
        parameters = [
            (10, 1, np.linspace(0.1, 10, 5)),  # 1D case
            (10, scale, X)
        ]

        for (df, scale, x) in parameters:
            w = wishart(df, scale)
            assert_equal(w.var(), wishart.var(df, scale))
            assert_equal(w.mean(), wishart.mean(df, scale))
            assert_equal(w.mode(), wishart.mode(df, scale))
            assert_equal(w.entropy(), wishart.entropy(df, scale))
            assert_equal(w.pdf(x), wishart.pdf(x, df, scale))

    def test_1D_is_chisquared(self):
        # The 1-dimensional Wishart with an identity scale matrix is just a
        # chi-squared distribution.
        # Test variance, mean, entropy, pdf
        # Kolgomorov-Smirnov test for rvs
        np.random.seed(482974)

        sn = 500
        dim = 1
        scale = np.eye(dim)

        df_range = np.arange(1, 10, 2, dtype=float)
        X = np.linspace(0.1,10,num=10)
        for df in df_range:
            w = wishart(df, scale)
            c = chi2(df)

            # Statistics
            assert_allclose(w.var(), c.var())
            assert_allclose(w.mean(), c.mean())
            assert_allclose(w.entropy(), c.entropy())

            # PDF
            assert_allclose(w.pdf(X), c.pdf(X))

            # rvs
            rvs = w.rvs(size=sn)
            args = (df,)
            alpha = 0.01
            check_distribution_rvs('chi2', args, alpha, rvs)

    def test_is_scaled_chisquared(self):
        # The 2-dimensional Wishart with an arbitrary scale matrix can be
        # transformed to a scaled chi-squared distribution.
        # For :math:`S \sim W_p(V,n)` and :math:`\lambda \in \mathbb{R}^p` we have
        # :math:`\lambda' S \lambda \sim \lambda' V \lambda \times \chi^2(n)`
        np.random.seed(482974)

        sn = 500
        df = 10
        dim = 4
        # Construct an arbitrary positive definite matrix
        scale = np.diag(np.arange(4)+1)
        scale[np.tril_indices(4, k=-1)] = np.arange(6)
        scale = np.dot(scale.T, scale)
        # Use :math:`\lambda = [1, \dots, 1]'`
        lamda = np.ones((dim,1))
        sigma_lamda = lamda.T.dot(scale).dot(lamda).squeeze()
        w = wishart(df, sigma_lamda)
        c = chi2(df, scale=sigma_lamda)

        # Statistics
        assert_allclose(w.var(), c.var())
        assert_allclose(w.mean(), c.mean())
        assert_allclose(w.entropy(), c.entropy())

        # PDF
        X = np.linspace(0.1,10,num=10)
        assert_allclose(w.pdf(X), c.pdf(X))

        # rvs
        rvs = w.rvs(size=sn)
        args = (df,0,sigma_lamda)
        alpha = 0.01
        check_distribution_rvs('chi2', args, alpha, rvs)

class TestMultinomial:
    def test_logpmf(self):
        vals1 = multinomial.logpmf((3,4), 7, (0.3, 0.7))
        assert_allclose(vals1, -1.483270127243324, rtol=1e-8)

        vals2 = multinomial.logpmf([3, 4], 0, [.3, .7])
        assert_allclose(vals2, np.NAN, rtol=1e-8)

        vals3 = multinomial.logpmf([3, 4], 0, [-2, 3])
        assert_allclose(vals3, np.NAN, rtol=1e-8)

    def test_reduces_binomial(self):
        # test that the multinomial pmf reduces to the binomial pmf in the 2d
        # case
        val1 = multinomial.logpmf((3, 4), 7, (0.3, 0.7))
        val2 = binom.logpmf(3, 7, 0.3)
        assert_allclose(val1, val2, rtol=1e-8)

        val1 = multinomial.pmf((6, 8), 14, (0.1, 0.9))
        val2 = binom.pmf(6, 14, 0.1)
        assert_allclose(val1, val2, rtol=1e-8)

    def test_R(self):
        # test against the values produced by this R code
        # (https://stat.ethz.ch/R-manual/R-devel/library/stats/html/Multinom.html)
        # X <- t(as.matrix(expand.grid(0:3, 0:3))); X <- X[, colSums(X) <= 3]
        # X <- rbind(X, 3:3 - colSums(X)); dimnames(X) <- list(letters[1:3], NULL)
        # X
        # apply(X, 2, function(x) dmultinom(x, prob = c(1,2,5)))

        n, p = 3, [1./8, 2./8, 5./8]
        r_vals = {(0, 0, 3): 0.244140625, (1, 0, 2): 0.146484375,
                  (2, 0, 1): 0.029296875, (3, 0, 0): 0.001953125,
                  (0, 1, 2): 0.292968750, (1, 1, 1): 0.117187500,
                  (2, 1, 0): 0.011718750, (0, 2, 1): 0.117187500,
                  (1, 2, 0): 0.023437500, (0, 3, 0): 0.015625000}
        for x in r_vals:
            assert_allclose(multinomial.pmf(x, n, p), r_vals[x], atol=1e-14)

    def test_rvs_np(self):
        # test that .rvs agrees w/numpy
        sc_rvs = multinomial.rvs(3, [1/4.]*3, size=7, random_state=123)
        rndm = np.random.RandomState(123)
        np_rvs = rndm.multinomial(3, [1/4.]*3, size=7)
        assert_equal(sc_rvs, np_rvs)

    def test_pmf(self):
        vals0 = multinomial.pmf((5,), 5, (1,))
        assert_allclose(vals0, 1, rtol=1e-8)

        vals1 = multinomial.pmf((3,4), 7, (.3, .7))
        assert_allclose(vals1, .22689449999999994, rtol=1e-8)

        vals2 = multinomial.pmf([[[3,5],[0,8]], [[-1, 9], [1, 1]]], 8,
                (.1, .9))
        assert_allclose(vals2, [[.03306744, .43046721], [0, 0]], rtol=1e-8)

        x = np.empty((0,2), dtype=np.float64)
        vals3 = multinomial.pmf(x, 4, (.3, .7))
        assert_equal(vals3, np.empty([], dtype=np.float64))

        vals4 = multinomial.pmf([1,2], 4, (.3, .7))
        assert_allclose(vals4, 0, rtol=1e-8)

        vals5 = multinomial.pmf([3, 3, 0], 6, [2/3.0, 1/3.0, 0])
        assert_allclose(vals5, 0.219478737997, rtol=1e-8)

    def test_pmf_broadcasting(self):
        vals0 = multinomial.pmf([1, 2], 3, [[.1, .9], [.2, .8]])
        assert_allclose(vals0, [.243, .384], rtol=1e-8)

        vals1 = multinomial.pmf([1, 2], [3, 4], [.1, .9])
        assert_allclose(vals1, [.243, 0], rtol=1e-8)

        vals2 = multinomial.pmf([[[1, 2], [1, 1]]], 3, [.1, .9])
        assert_allclose(vals2, [[.243, 0]], rtol=1e-8)

        vals3 = multinomial.pmf([1, 2], [[[3], [4]]], [.1, .9])
        assert_allclose(vals3, [[[.243], [0]]], rtol=1e-8)

        vals4 = multinomial.pmf([[1, 2], [1,1]], [[[[3]]]], [.1, .9])
        assert_allclose(vals4, [[[[.243, 0]]]], rtol=1e-8)

    def test_cov(self):
        cov1 = multinomial.cov(5, (.2, .3, .5))
        cov2 = [[5*.2*.8, -5*.2*.3, -5*.2*.5],
                [-5*.3*.2, 5*.3*.7, -5*.3*.5],
                [-5*.5*.2, -5*.5*.3, 5*.5*.5]]
        assert_allclose(cov1, cov2, rtol=1e-8)

    def test_cov_broadcasting(self):
        cov1 = multinomial.cov(5, [[.1, .9], [.2, .8]])
        cov2 = [[[.45, -.45],[-.45, .45]], [[.8, -.8], [-.8, .8]]]
        assert_allclose(cov1, cov2, rtol=1e-8)

        cov3 = multinomial.cov([4, 5], [.1, .9])
        cov4 = [[[.36, -.36], [-.36, .36]], [[.45, -.45], [-.45, .45]]]
        assert_allclose(cov3, cov4, rtol=1e-8)

        cov5 = multinomial.cov([4, 5], [[.3, .7], [.4, .6]])
        cov6 = [[[4*.3*.7, -4*.3*.7], [-4*.3*.7, 4*.3*.7]],
                [[5*.4*.6, -5*.4*.6], [-5*.4*.6, 5*.4*.6]]]
        assert_allclose(cov5, cov6, rtol=1e-8)

    def test_entropy(self):
        # this is equivalent to a binomial distribution with n=2, so the
        # entropy .77899774929 is easily computed "by hand"
        ent0 = multinomial.entropy(2, [.2, .8])
        assert_allclose(ent0, binom.entropy(2, .2), rtol=1e-8)

    def test_entropy_broadcasting(self):
        ent0 = multinomial.entropy([2, 3], [.2, .3])
        assert_allclose(ent0, [binom.entropy(2, .2), binom.entropy(3, .2)],
                rtol=1e-8)

        ent1 = multinomial.entropy([7, 8], [[.3, .7], [.4, .6]])
        assert_allclose(ent1, [binom.entropy(7, .3), binom.entropy(8, .4)],
                rtol=1e-8)

        ent2 = multinomial.entropy([[7], [8]], [[.3, .7], [.4, .6]])
        assert_allclose(ent2,
                [[binom.entropy(7, .3), binom.entropy(7, .4)],
                 [binom.entropy(8, .3), binom.entropy(8, .4)]],
                rtol=1e-8)

    def test_mean(self):
        mean1 = multinomial.mean(5, [.2, .8])
        assert_allclose(mean1, [5*.2, 5*.8], rtol=1e-8)

    def test_mean_broadcasting(self):
        mean1 = multinomial.mean([5, 6], [.2, .8])
        assert_allclose(mean1, [[5*.2, 5*.8], [6*.2, 6*.8]], rtol=1e-8)

    def test_frozen(self):
        # The frozen distribution should agree with the regular one
        np.random.seed(1234)
        n = 12
        pvals = (.1, .2, .3, .4)
        x = [[0,0,0,12],[0,0,1,11],[0,1,1,10],[1,1,1,9],[1,1,2,8]]
        x = np.asarray(x, dtype=np.float64)
        mn_frozen = multinomial(n, pvals)
        assert_allclose(mn_frozen.pmf(x), multinomial.pmf(x, n, pvals))
        assert_allclose(mn_frozen.logpmf(x), multinomial.logpmf(x, n, pvals))
        assert_allclose(mn_frozen.entropy(), multinomial.entropy(n, pvals))

    def test_gh_11860(self):
        # gh-11860 reported cases in which the adjustments made by multinomial
        # to the last element of `p` can cause `nan`s even when the input is
        # essentially valid. Check that a pathological case returns a finite,
        # nonzero result. (This would fail in main before the PR.)
        n = 88
        rng = np.random.default_rng(8879715917488330089)
        p = rng.random(n)
        p[-1] = 1e-30
        p /= np.sum(p)
        x = np.ones(n)
        logpmf = multinomial.logpmf(x, n, p)
        assert np.isfinite(logpmf)

class TestInvwishart:
    def test_frozen(self):
        # Test that the frozen and non-frozen inverse Wishart gives the same
        # answers

        # Construct an arbitrary positive definite scale matrix
        dim = 4
        scale = np.diag(np.arange(dim)+1)
        scale[np.tril_indices(dim, k=-1)] = np.arange(dim*(dim-1)/2)
        scale = np.dot(scale.T, scale)

        # Construct a collection of positive definite matrices to test the PDF
        X = []
        for i in range(5):
            x = np.diag(np.arange(dim)+(i+1)**2)
            x[np.tril_indices(dim, k=-1)] = np.arange(dim*(dim-1)/2)
            x = np.dot(x.T, x)
            X.append(x)
        X = np.array(X).T

        # Construct a 1D and 2D set of parameters
        parameters = [
            (10, 1, np.linspace(0.1, 10, 5)),  # 1D case
            (10, scale, X)
        ]

        for (df, scale, x) in parameters:
            iw = invwishart(df, scale)
            assert_equal(iw.var(), invwishart.var(df, scale))
            assert_equal(iw.mean(), invwishart.mean(df, scale))
            assert_equal(iw.mode(), invwishart.mode(df, scale))
            assert_allclose(iw.pdf(x), invwishart.pdf(x, df, scale))

    def test_1D_is_invgamma(self):
        # The 1-dimensional inverse Wishart with an identity scale matrix is
        # just an inverse gamma distribution.
        # Test variance, mean, pdf, entropy
        # Kolgomorov-Smirnov test for rvs
        np.random.seed(482974)

        sn = 500
        dim = 1
        scale = np.eye(dim)

        df_range = np.arange(5, 20, 2, dtype=float)
        X = np.linspace(0.1,10,num=10)
        for df in df_range:
            iw = invwishart(df, scale)
            ig = invgamma(df/2, scale=1./2)

            # Statistics
            assert_allclose(iw.var(), ig.var())
            assert_allclose(iw.mean(), ig.mean())

            # PDF
            assert_allclose(iw.pdf(X), ig.pdf(X))

            # rvs
            rvs = iw.rvs(size=sn)
            args = (df/2, 0, 1./2)
            alpha = 0.01
            check_distribution_rvs('invgamma', args, alpha, rvs)

            # entropy
            assert_allclose(iw.entropy(), ig.entropy())

    def test_wishart_invwishart_2D_rvs(self):
        dim = 3
        df = 10

        # Construct a simple non-diagonal positive definite matrix
        scale = np.eye(dim)
        scale[0,1] = 0.5
        scale[1,0] = 0.5

        # Construct frozen Wishart and inverse Wishart random variables
        w = wishart(df, scale)
        iw = invwishart(df, scale)

        # Get the generated random variables from a known seed
        np.random.seed(248042)
        w_rvs = wishart.rvs(df, scale)
        np.random.seed(248042)
        frozen_w_rvs = w.rvs()
        np.random.seed(248042)
        iw_rvs = invwishart.rvs(df, scale)
        np.random.seed(248042)
        frozen_iw_rvs = iw.rvs()

        # Manually calculate what it should be, based on the Bartlett (1933)
        # decomposition of a Wishart into D A A' D', where D is the Cholesky
        # factorization of the scale matrix and A is the lower triangular matrix
        # with the square root of chi^2 variates on the diagonal and N(0,1)
        # variates in the lower triangle.
        np.random.seed(248042)
        covariances = np.random.normal(size=3)
        variances = np.r_[
            np.random.chisquare(df),
            np.random.chisquare(df-1),
            np.random.chisquare(df-2),
        ]**0.5

        # Construct the lower-triangular A matrix
        A = np.diag(variances)
        A[np.tril_indices(dim, k=-1)] = covariances

        # Wishart random variate
        D = np.linalg.cholesky(scale)
        DA = D.dot(A)
        manual_w_rvs = np.dot(DA, DA.T)

        # inverse Wishart random variate
        # Supposing that the inverse wishart has scale matrix `scale`, then the
        # random variate is the inverse of a random variate drawn from a Wishart
        # distribution with scale matrix `inv_scale = np.linalg.inv(scale)`
        iD = np.linalg.cholesky(np.linalg.inv(scale))
        iDA = iD.dot(A)
        manual_iw_rvs = np.linalg.inv(np.dot(iDA, iDA.T))

        # Test for equality
        assert_allclose(w_rvs, manual_w_rvs)
        assert_allclose(frozen_w_rvs, manual_w_rvs)
        assert_allclose(iw_rvs, manual_iw_rvs)
        assert_allclose(frozen_iw_rvs, manual_iw_rvs)

    def test_cho_inv_batch(self):
        """Regression test for gh-8844."""
        a0 = np.array([[2, 1, 0, 0.5],
                       [1, 2, 0.5, 0.5],
                       [0, 0.5, 3, 1],
                       [0.5, 0.5, 1, 2]])
        a1 = np.array([[2, -1, 0, 0.5],
                       [-1, 2, 0.5, 0.5],
                       [0, 0.5, 3, 1],
                       [0.5, 0.5, 1, 4]])
        a = np.array([a0, a1])
        ainv = a.copy()
        _cho_inv_batch(ainv)
        ident = np.eye(4)
        assert_allclose(a[0].dot(ainv[0]), ident, atol=1e-15)
        assert_allclose(a[1].dot(ainv[1]), ident, atol=1e-15)

    def test_logpdf_4x4(self):
        """Regression test for gh-8844."""
        X = np.array([[2, 1, 0, 0.5],
                      [1, 2, 0.5, 0.5],
                      [0, 0.5, 3, 1],
                      [0.5, 0.5, 1, 2]])
        Psi = np.array([[9, 7, 3, 1],
                        [7, 9, 5, 1],
                        [3, 5, 8, 2],
                        [1, 1, 2, 9]])
        nu = 6
        prob = invwishart.logpdf(X, nu, Psi)
        # Explicit calculation from the formula on wikipedia.
        p = X.shape[0]
        sig, logdetX = np.linalg.slogdet(X)
        sig, logdetPsi = np.linalg.slogdet(Psi)
        M = np.linalg.solve(X, Psi)
        expected = ((nu/2)*logdetPsi
                    - (nu*p/2)*np.log(2)
                    - multigammaln(nu/2, p)
                    - (nu + p + 1)/2*logdetX
                    - 0.5*M.trace())
        assert_allclose(prob, expected)


class TestSpecialOrthoGroup:
    def test_reproducibility(self):
        np.random.seed(514)
        x = special_ortho_group.rvs(3)
        expected = np.array([[-0.99394515, -0.04527879, 0.10011432],
                             [0.04821555, -0.99846897, 0.02711042],
                             [0.09873351, 0.03177334, 0.99460653]])
        assert_array_almost_equal(x, expected)

        random_state = np.random.RandomState(seed=514)
        x = special_ortho_group.rvs(3, random_state=random_state)
        assert_array_almost_equal(x, expected)

    def test_invalid_dim(self):
        assert_raises(ValueError, special_ortho_group.rvs, None)
        assert_raises(ValueError, special_ortho_group.rvs, (2, 2))
        assert_raises(ValueError, special_ortho_group.rvs, 1)
        assert_raises(ValueError, special_ortho_group.rvs, 2.5)

    def test_frozen_matrix(self):
        dim = 7
        frozen = special_ortho_group(dim)

        rvs1 = frozen.rvs(random_state=1234)
        rvs2 = special_ortho_group.rvs(dim, random_state=1234)

        assert_equal(rvs1, rvs2)

    def test_det_and_ortho(self):
        xs = [special_ortho_group.rvs(dim)
              for dim in range(2,12)
              for i in range(3)]

        # Test that determinants are always +1
        dets = [np.linalg.det(x) for x in xs]
        assert_allclose(dets, [1.]*30, rtol=1e-13)

        # Test that these are orthogonal matrices
        for x in xs:
            assert_array_almost_equal(np.dot(x, x.T),
                                      np.eye(x.shape[0]))

    def test_haar(self):
        # Test that the distribution is constant under rotation
        # Every column should have the same distribution
        # Additionally, the distribution should be invariant under another rotation

        # Generate samples
        dim = 5
        samples = 1000  # Not too many, or the test takes too long
        ks_prob = .05
        np.random.seed(514)
        xs = special_ortho_group.rvs(dim, size=samples)

        # Dot a few rows (0, 1, 2) with unit vectors (0, 2, 4, 3),
        #   effectively picking off entries in the matrices of xs.
        #   These projections should all have the same disribution,
        #     establishing rotational invariance. We use the two-sided
        #     KS test to confirm this.
        #   We could instead test that angles between random vectors
        #     are uniformly distributed, but the below is sufficient.
        #   It is not feasible to consider all pairs, so pick a few.
        els = ((0,0), (0,2), (1,4), (2,3))
        #proj = {(er, ec): [x[er][ec] for x in xs] for er, ec in els}
        proj = dict(((er, ec), sorted([x[er][ec] for x in xs])) for er, ec in els)
        pairs = [(e0, e1) for e0 in els for e1 in els if e0 > e1]
        ks_tests = [ks_2samp(proj[p0], proj[p1])[1] for (p0, p1) in pairs]
        assert_array_less([ks_prob]*len(pairs), ks_tests)

class TestOrthoGroup:
    def test_reproducibility(self):
        seed = 514
        np.random.seed(seed)
        x = ortho_group.rvs(3)
        x2 = ortho_group.rvs(3, random_state=seed)
        # Note this matrix has det -1, distinguishing O(N) from SO(N)
        assert_almost_equal(np.linalg.det(x), -1)
        expected = np.array([[0.381686, -0.090374, 0.919863],
                             [0.905794, -0.161537, -0.391718],
                             [-0.183993, -0.98272, -0.020204]])
        assert_array_almost_equal(x, expected)
        assert_array_almost_equal(x2, expected)

    def test_invalid_dim(self):
        assert_raises(ValueError, ortho_group.rvs, None)
        assert_raises(ValueError, ortho_group.rvs, (2, 2))
        assert_raises(ValueError, ortho_group.rvs, 1)
        assert_raises(ValueError, ortho_group.rvs, 2.5)

    def test_frozen_matrix(self):
        dim = 7
        frozen = ortho_group(dim)
        frozen_seed = ortho_group(dim, seed=1234)

        rvs1 = frozen.rvs(random_state=1234)
        rvs2 = ortho_group.rvs(dim, random_state=1234)
        rvs3 = frozen_seed.rvs(size=1)

        assert_equal(rvs1, rvs2)
        assert_equal(rvs1, rvs3)

    def test_det_and_ortho(self):
        xs = [[ortho_group.rvs(dim)
               for i in range(10)]
              for dim in range(2,12)]

        # Test that abs determinants are always +1
        dets = np.array([[np.linalg.det(x) for x in xx] for xx in xs])
        assert_allclose(np.fabs(dets), np.ones(dets.shape), rtol=1e-13)

        # Test that we get both positive and negative determinants
        # Check that we have at least one and less than 10 negative dets in a sample of 10. The rest are positive by the previous test.
        # Test each dimension separately
        assert_array_less([0]*10, [np.nonzero(d < 0)[0].shape[0] for d in dets])
        assert_array_less([np.nonzero(d < 0)[0].shape[0] for d in dets], [10]*10)

        # Test that these are orthogonal matrices
        for xx in xs:
            for x in xx:
                assert_array_almost_equal(np.dot(x, x.T),
                                          np.eye(x.shape[0]))

    def test_haar(self):
        # Test that the distribution is constant under rotation
        # Every column should have the same distribution
        # Additionally, the distribution should be invariant under another rotation

        # Generate samples
        dim = 5
        samples = 1000  # Not too many, or the test takes too long
        ks_prob = .05
        np.random.seed(518)  # Note that the test is sensitive to seed too
        xs = ortho_group.rvs(dim, size=samples)

        # Dot a few rows (0, 1, 2) with unit vectors (0, 2, 4, 3),
        #   effectively picking off entries in the matrices of xs.
        #   These projections should all have the same disribution,
        #     establishing rotational invariance. We use the two-sided
        #     KS test to confirm this.
        #   We could instead test that angles between random vectors
        #     are uniformly distributed, but the below is sufficient.
        #   It is not feasible to consider all pairs, so pick a few.
        els = ((0,0), (0,2), (1,4), (2,3))
        #proj = {(er, ec): [x[er][ec] for x in xs] for er, ec in els}
        proj = dict(((er, ec), sorted([x[er][ec] for x in xs])) for er, ec in els)
        pairs = [(e0, e1) for e0 in els for e1 in els if e0 > e1]
        ks_tests = [ks_2samp(proj[p0], proj[p1])[1] for (p0, p1) in pairs]
        assert_array_less([ks_prob]*len(pairs), ks_tests)

    @pytest.mark.slow
    def test_pairwise_distances(self):
        # Test that the distribution of pairwise distances is close to correct.
        np.random.seed(514)

        def random_ortho(dim):
            u, _s, v = np.linalg.svd(np.random.normal(size=(dim, dim)))
            return np.dot(u, v)

        for dim in range(2, 6):
            def generate_test_statistics(rvs, N=1000, eps=1e-10):
                stats = np.array([
                    np.sum((rvs(dim=dim) - rvs(dim=dim))**2)
                    for _ in range(N)
                ])
                # Add a bit of noise to account for numeric accuracy.
                stats += np.random.uniform(-eps, eps, size=stats.shape)
                return stats

            expected = generate_test_statistics(random_ortho)
            actual = generate_test_statistics(scipy.stats.ortho_group.rvs)

            _D, p = scipy.stats.ks_2samp(expected, actual)

            assert_array_less(.05, p)

class TestRandomCorrelation:
    def test_reproducibility(self):
        np.random.seed(514)
        eigs = (.5, .8, 1.2, 1.5)
        x = random_correlation.rvs(eigs)
        x2 = random_correlation.rvs(eigs, random_state=514)
        expected = np.array([[1., -0.184851, 0.109017, -0.227494],
                             [-0.184851, 1., 0.231236, 0.326669],
                             [0.109017, 0.231236, 1., -0.178912],
                             [-0.227494, 0.326669, -0.178912, 1.]])
        assert_array_almost_equal(x, expected)
        assert_array_almost_equal(x2, expected)

    def test_invalid_eigs(self):
        assert_raises(ValueError, random_correlation.rvs, None)
        assert_raises(ValueError, random_correlation.rvs, 'test')
        assert_raises(ValueError, random_correlation.rvs, 2.5)
        assert_raises(ValueError, random_correlation.rvs, [2.5])
        assert_raises(ValueError, random_correlation.rvs, [[1,2],[3,4]])
        assert_raises(ValueError, random_correlation.rvs, [2.5, -.5])
        assert_raises(ValueError, random_correlation.rvs, [1, 2, .1])

    def test_frozen_matrix(self):
        eigs = (.5, .8, 1.2, 1.5)
        frozen = random_correlation(eigs)
        frozen_seed = random_correlation(eigs, seed=514)

        rvs1 = random_correlation.rvs(eigs, random_state=514)
        rvs2 = frozen.rvs(random_state=514)
        rvs3 = frozen_seed.rvs()

        assert_equal(rvs1, rvs2)
        assert_equal(rvs1, rvs3)

    def test_definition(self):
        # Test the definition of a correlation matrix in several dimensions:
        #
        # 1. Det is product of eigenvalues (and positive by construction
        #    in examples)
        # 2. 1's on diagonal
        # 3. Matrix is symmetric

        def norm(i, e):
            return i*e/sum(e)

        np.random.seed(123)

        eigs = [norm(i, np.random.uniform(size=i)) for i in range(2, 6)]
        eigs.append([4,0,0,0])

        ones = [[1.]*len(e) for e in eigs]
        xs = [random_correlation.rvs(e) for e in eigs]

        # Test that determinants are products of eigenvalues
        #   These are positive by construction
        # Could also test that the eigenvalues themselves are correct,
        #   but this seems sufficient.
        dets = [np.fabs(np.linalg.det(x)) for x in xs]
        dets_known = [np.prod(e) for e in eigs]
        assert_allclose(dets, dets_known, rtol=1e-13, atol=1e-13)

        # Test for 1's on the diagonal
        diags = [np.diag(x) for x in xs]
        for a, b in zip(diags, ones):
            assert_allclose(a, b, rtol=1e-13)

        # Correlation matrices are symmetric
        for x in xs:
            assert_allclose(x, x.T, rtol=1e-13)

    def test_to_corr(self):
        # Check some corner cases in to_corr

        # ajj == 1
        m = np.array([[0.1, 0], [0, 1]], dtype=float)
        m = random_correlation._to_corr(m)
        assert_allclose(m, np.array([[1, 0], [0, 0.1]]))

        # Floating point overflow; fails to compute the correct
        # rotation, but should still produce some valid rotation
        # rather than infs/nans
        with np.errstate(over='ignore'):
            g = np.array([[0, 1], [-1, 0]])

            m0 = np.array([[1e300, 0], [0, np.nextafter(1, 0)]], dtype=float)
            m = random_correlation._to_corr(m0.copy())
            assert_allclose(m, g.T.dot(m0).dot(g))

            m0 = np.array([[0.9, 1e300], [1e300, 1.1]], dtype=float)
            m = random_correlation._to_corr(m0.copy())
            assert_allclose(m, g.T.dot(m0).dot(g))

        # Zero discriminant; should set the first diag entry to 1
        m0 = np.array([[2, 1], [1, 2]], dtype=float)
        m = random_correlation._to_corr(m0.copy())
        assert_allclose(m[0,0], 1)

        # Slightly negative discriminant; should be approx correct still
        m0 = np.array([[2 + 1e-7, 1], [1, 2]], dtype=float)
        m = random_correlation._to_corr(m0.copy())
        assert_allclose(m[0,0], 1)


class TestUniformDirection:
    @pytest.mark.parametrize("dim", [1, 3])
    @pytest.mark.parametrize("size", [None, 1, 5, (5, 4)])
    def test_samples(self, dim, size):
        # test that samples have correct shape and norm 1
        rng = np.random.default_rng(2777937887058094419)
        uniform_direction_dist = uniform_direction(dim, seed=rng)
        samples = uniform_direction_dist.rvs(size)
        mean, cov = np.zeros(dim), np.eye(dim)
        expected_shape = rng.multivariate_normal(mean, cov, size=size).shape
        assert samples.shape == expected_shape
        norms = np.linalg.norm(samples, axis=-1)
        assert_allclose(norms, 1.)

    @pytest.mark.parametrize("dim", [None, 0, (2, 2), 2.5])
    def test_invalid_dim(self, dim):
        message = ("Dimension of vector must be specified, "
                   "and must be an integer greater than 0.")
        with pytest.raises(ValueError, match=message):
            uniform_direction.rvs(dim)

    def test_frozen_distribution(self):
        dim = 5
        frozen = uniform_direction(dim)
        frozen_seed = uniform_direction(dim, seed=514)

        rvs1 = frozen.rvs(random_state=514)
        rvs2 = uniform_direction.rvs(dim, random_state=514)
        rvs3 = frozen_seed.rvs()

        assert_equal(rvs1, rvs2)
        assert_equal(rvs1, rvs3)

    @pytest.mark.parametrize("dim", [2, 5, 8])
    def test_uniform(self, dim):
        rng = np.random.default_rng(1036978481269651776)
        spherical_dist = uniform_direction(dim, seed=rng)
        # generate random, orthogonal vectors
        v1, v2 = spherical_dist.rvs(size=2)
        v2 -= v1 @ v2 * v1
        v2 /= np.linalg.norm(v2)
        assert_allclose(v1 @ v2, 0, atol=1e-14)  # orthogonal
        # generate data and project onto orthogonal vectors
        samples = spherical_dist.rvs(size=10000)
        s1 = samples @ v1
        s2 = samples @ v2
        angles = np.arctan2(s1, s2)
        # test that angles follow a uniform distribution
        # normalize angles to range [0, 1]
        angles += np.pi
        angles /= 2*np.pi
        # perform KS test
        uniform_dist = uniform()
        kstest_result = kstest(angles, uniform_dist.cdf)
        assert kstest_result.pvalue > 0.05

class TestUnitaryGroup:
    def test_reproducibility(self):
        np.random.seed(514)
        x = unitary_group.rvs(3)
        x2 = unitary_group.rvs(3, random_state=514)

        expected = np.array([[0.308771+0.360312j, 0.044021+0.622082j, 0.160327+0.600173j],
                             [0.732757+0.297107j, 0.076692-0.4614j, -0.394349+0.022613j],
                             [-0.148844+0.357037j, -0.284602-0.557949j, 0.607051+0.299257j]])

        assert_array_almost_equal(x, expected)
        assert_array_almost_equal(x2, expected)

    def test_invalid_dim(self):
        assert_raises(ValueError, unitary_group.rvs, None)
        assert_raises(ValueError, unitary_group.rvs, (2, 2))
        assert_raises(ValueError, unitary_group.rvs, 1)
        assert_raises(ValueError, unitary_group.rvs, 2.5)

    def test_frozen_matrix(self):
        dim = 7
        frozen = unitary_group(dim)
        frozen_seed = unitary_group(dim, seed=514)

        rvs1 = frozen.rvs(random_state=514)
        rvs2 = unitary_group.rvs(dim, random_state=514)
        rvs3 = frozen_seed.rvs(size=1)

        assert_equal(rvs1, rvs2)
        assert_equal(rvs1, rvs3)

    def test_unitarity(self):
        xs = [unitary_group.rvs(dim)
              for dim in range(2,12)
              for i in range(3)]

        # Test that these are unitary matrices
        for x in xs:
            assert_allclose(np.dot(x, x.conj().T), np.eye(x.shape[0]), atol=1e-15)

    def test_haar(self):
        # Test that the eigenvalues, which lie on the unit circle in
        # the complex plane, are uncorrelated.

        # Generate samples
        dim = 5
        samples = 1000  # Not too many, or the test takes too long
        np.random.seed(514)  # Note that the test is sensitive to seed too
        xs = unitary_group.rvs(dim, size=samples)

        # The angles "x" of the eigenvalues should be uniformly distributed
        # Overall this seems to be a necessary but weak test of the distribution.
        eigs = np.vstack([scipy.linalg.eigvals(x) for x in xs])
        x = np.arctan2(eigs.imag, eigs.real)
        res = kstest(x.ravel(), uniform(-np.pi, 2*np.pi).cdf)
        assert_(res.pvalue > 0.05)


class TestMultivariateT:

    # These tests were created by running vpa(mvtpdf(...)) in MATLAB. The
    # function takes no `mu` parameter. The tests were run as
    #
    # >> ans = vpa(mvtpdf(x - mu, shape, df));
    #
    PDF_TESTS = [(
        # x
        [
            [1, 2],
            [4, 1],
            [2, 1],
            [2, 4],
            [1, 4],
            [4, 1],
            [3, 2],
            [3, 3],
            [4, 4],
            [5, 1],
        ],
        # loc
        [0, 0],
        # shape
        [
            [1, 0],
            [0, 1]
        ],
        # df
        4,
        # ans
        [
            0.013972450422333741737457302178882,
            0.0010998721906793330026219646100571,
            0.013972450422333741737457302178882,
            0.00073682844024025606101402363634634,
            0.0010998721906793330026219646100571,
            0.0010998721906793330026219646100571,
            0.0020732579600816823488240725481546,
            0.00095660371505271429414668515889275,
            0.00021831953784896498569831346792114,
            0.00037725616140301147447000396084604
        ]

    ), (
        # x
        [
            [0.9718, 0.1298, 0.8134],
            [0.4922, 0.5522, 0.7185],
            [0.3010, 0.1491, 0.5008],
            [0.5971, 0.2585, 0.8940],
            [0.5434, 0.5287, 0.9507],
        ],
        # loc
        [-1, 1, 50],
        # shape
        [
            [1.0000, 0.5000, 0.2500],
            [0.5000, 1.0000, -0.1000],
            [0.2500, -0.1000, 1.0000],
        ],
        # df
        8,
        # ans
        [
            0.00000000000000069609279697467772867405511133763,
            0.00000000000000073700739052207366474839369535934,
            0.00000000000000069522909962669171512174435447027,
            0.00000000000000074212293557998314091880208889767,
            0.00000000000000077039675154022118593323030449058,
        ]
    )]

    @pytest.mark.parametrize("x, loc, shape, df, ans", PDF_TESTS)
    def test_pdf_correctness(self, x, loc, shape, df, ans):
        dist = multivariate_t(loc, shape, df, seed=0)
        val = dist.pdf(x)
        assert_array_almost_equal(val, ans)

    @pytest.mark.parametrize("x, loc, shape, df, ans", PDF_TESTS)
    def test_logpdf_correct(self, x, loc, shape, df, ans):
        dist = multivariate_t(loc, shape, df, seed=0)
        val1 = dist.pdf(x)
        val2 = dist.logpdf(x)
        assert_array_almost_equal(np.log(val1), val2)

    # https://github.com/scipy/scipy/issues/10042#issuecomment-576795195
    def test_mvt_with_df_one_is_cauchy(self):
        x = [9, 7, 4, 1, -3, 9, 0, -3, -1, 3]
        val = multivariate_t.pdf(x, df=1)
        ans = cauchy.pdf(x)
        assert_array_almost_equal(val, ans)

    def test_mvt_with_high_df_is_approx_normal(self):
        # `normaltest` returns the chi-squared statistic and the associated
        # p-value. The null hypothesis is that `x` came from a normal
        # distribution, so a low p-value represents rejecting the null, i.e.
        # that it is unlikely that `x` came a normal distribution.
        P_VAL_MIN = 0.1

        dist = multivariate_t(0, 1, df=100000, seed=1)
        samples = dist.rvs(size=100000)
        _, p = normaltest(samples)
        assert (p > P_VAL_MIN)

        dist = multivariate_t([-2, 3], [[10, -1], [-1, 10]], df=100000,
                              seed=42)
        samples = dist.rvs(size=100000)
        _, p = normaltest(samples)
        assert ((p > P_VAL_MIN).all())

    @patch('scipy.stats.multivariate_normal._logpdf')
    def test_mvt_with_inf_df_calls_normal(self, mock):
        dist = multivariate_t(0, 1, df=np.inf, seed=7)
        assert isinstance(dist, multivariate_normal_frozen)
        multivariate_t.pdf(0, df=np.inf)
        assert mock.call_count == 1
        multivariate_t.logpdf(0, df=np.inf)
        assert mock.call_count == 2

    def test_shape_correctness(self):
        # pdf and logpdf should return scalar when the
        # number of samples in x is one.
        dim = 4
        loc = np.zeros(dim)
        shape = np.eye(dim)
        df = 4.5
        x = np.zeros(dim)
        res = multivariate_t(loc, shape, df).pdf(x)
        assert np.isscalar(res)
        res = multivariate_t(loc, shape, df).logpdf(x)
        assert np.isscalar(res)

        # pdf() and logpdf() should return probabilities of shape
        # (n_samples,) when x has n_samples.
        n_samples = 7
        x = np.random.random((n_samples, dim))
        res = multivariate_t(loc, shape, df).pdf(x)
        assert (res.shape == (n_samples,))
        res = multivariate_t(loc, shape, df).logpdf(x)
        assert (res.shape == (n_samples,))

        # rvs() should return scalar unless a size argument is applied.
        res = multivariate_t(np.zeros(1), np.eye(1), 1).rvs()
        assert np.isscalar(res)

        # rvs() should return vector of shape (size,) if size argument
        # is applied.
        size = 7
        res = multivariate_t(np.zeros(1), np.eye(1), 1).rvs(size=size)
        assert (res.shape == (size,))

    def test_default_arguments(self):
        dist = multivariate_t()
        assert_equal(dist.loc, [0])
        assert_equal(dist.shape, [[1]])
        assert (dist.df == 1)

    DEFAULT_ARGS_TESTS = [
        (None, None, None, 0, 1, 1),
        (None, None, 7, 0, 1, 7),
        (None, [[7, 0], [0, 7]], None, [0, 0], [[7, 0], [0, 7]], 1),
        (None, [[7, 0], [0, 7]], 7, [0, 0], [[7, 0], [0, 7]], 7),
        ([7, 7], None, None, [7, 7], [[1, 0], [0, 1]], 1),
        ([7, 7], None, 7, [7, 7], [[1, 0], [0, 1]], 7),
        ([7, 7], [[7, 0], [0, 7]], None, [7, 7], [[7, 0], [0, 7]], 1),
        ([7, 7], [[7, 0], [0, 7]], 7, [7, 7], [[7, 0], [0, 7]], 7)
    ]

    @pytest.mark.parametrize("loc, shape, df, loc_ans, shape_ans, df_ans", DEFAULT_ARGS_TESTS)
    def test_default_args(self, loc, shape, df, loc_ans, shape_ans, df_ans):
        dist = multivariate_t(loc=loc, shape=shape, df=df)
        assert_equal(dist.loc, loc_ans)
        assert_equal(dist.shape, shape_ans)
        assert (dist.df == df_ans)

    ARGS_SHAPES_TESTS = [
        (-1, 2, 3, [-1], [[2]], 3),
        ([-1], [2], 3, [-1], [[2]], 3),
        (np.array([-1]), np.array([2]), 3, [-1], [[2]], 3)
    ]

    @pytest.mark.parametrize("loc, shape, df, loc_ans, shape_ans, df_ans", ARGS_SHAPES_TESTS)
    def test_scalar_list_and_ndarray_arguments(self, loc, shape, df, loc_ans, shape_ans, df_ans):
        dist = multivariate_t(loc, shape, df)
        assert_equal(dist.loc, loc_ans)
        assert_equal(dist.shape, shape_ans)
        assert_equal(dist.df, df_ans)

    def test_argument_error_handling(self):
        # `loc` should be a one-dimensional vector.
        loc = [[1, 1]]
        assert_raises(ValueError,
                      multivariate_t,
                      **dict(loc=loc))

        # `shape` should be scalar or square matrix.
        shape = [[1, 1], [2, 2], [3, 3]]
        assert_raises(ValueError,
                      multivariate_t,
                      **dict(loc=loc, shape=shape))

        # `df` should be greater than zero.
        loc = np.zeros(2)
        shape = np.eye(2)
        df = -1
        assert_raises(ValueError,
                      multivariate_t,
                      **dict(loc=loc, shape=shape, df=df))
        df = 0
        assert_raises(ValueError,
                      multivariate_t,
                      **dict(loc=loc, shape=shape, df=df))

    def test_reproducibility(self):
        rng = np.random.RandomState(4)
        loc = rng.uniform(size=3)
        shape = np.eye(3)
        dist1 = multivariate_t(loc, shape, df=3, seed=2)
        dist2 = multivariate_t(loc, shape, df=3, seed=2)
        samples1 = dist1.rvs(size=10)
        samples2 = dist2.rvs(size=10)
        assert_equal(samples1, samples2)

    def test_allow_singular(self):
        # Make shape singular and verify error was raised.
        args = dict(loc=[0,0], shape=[[0,0],[0,1]], df=1, allow_singular=False)
        assert_raises(np.linalg.LinAlgError, multivariate_t, **args)

    @pytest.mark.parametrize("size", [(10, 3), (5, 6, 4, 3)])
    @pytest.mark.parametrize("dim", [2, 3, 4, 5])
    @pytest.mark.parametrize("df", [1., 2., np.inf])
    def test_rvs(self, size, dim, df):
        dist = multivariate_t(np.zeros(dim), np.eye(dim), df)
        rvs = dist.rvs(size=size)
        assert rvs.shape == size + (dim, )


class TestMultivariateHypergeom:
    @pytest.mark.parametrize(
        "x, m, n, expected",
        [
            # Ground truth value from R dmvhyper
            ([3, 4], [5, 10], 7, -1.119814),
            # test for `n=0`
            ([3, 4], [5, 10], 0, np.NINF),
            # test for `x < 0`
            ([-3, 4], [5, 10], 7, np.NINF),
            # test for `m < 0` (RuntimeWarning issue)
            ([3, 4], [-5, 10], 7, np.nan),
            # test for all `m < 0` and `x.sum() != n`
            ([[1, 2], [3, 4]], [[-4, -6], [-5, -10]],
             [3, 7], [np.nan, np.nan]),
            # test for `x < 0` and `m < 0` (RuntimeWarning issue)
            ([-3, 4], [-5, 10], 1, np.nan),
            # test for `x > m`
            ([1, 11], [10, 1], 12, np.nan),
            # test for `m < 0` (RuntimeWarning issue)
            ([1, 11], [10, -1], 12, np.nan),
            # test for `n < 0`
            ([3, 4], [5, 10], -7, np.nan),
            # test for `x.sum() != n`
            ([3, 3], [5, 10], 7, np.NINF)
        ]
    )
    def test_logpmf(self, x, m, n, expected):
        vals = multivariate_hypergeom.logpmf(x, m, n)
        assert_allclose(vals, expected, rtol=1e-6)

    def test_reduces_hypergeom(self):
        # test that the multivariate_hypergeom pmf reduces to the
        # hypergeom pmf in the 2d case.
        val1 = multivariate_hypergeom.pmf(x=[3, 1], m=[10, 5], n=4)
        val2 = hypergeom.pmf(k=3, M=15, n=4, N=10)
        assert_allclose(val1, val2, rtol=1e-8)

        val1 = multivariate_hypergeom.pmf(x=[7, 3], m=[15, 10], n=10)
        val2 = hypergeom.pmf(k=7, M=25, n=10, N=15)
        assert_allclose(val1, val2, rtol=1e-8)

    def test_rvs(self):
        # test if `rvs` is unbiased and large sample size converges
        # to the true mean.
        rv = multivariate_hypergeom(m=[3, 5], n=4)
        rvs = rv.rvs(size=1000, random_state=123)
        assert_allclose(rvs.mean(0), rv.mean(), rtol=1e-2)

    def test_rvs_broadcasting(self):
        rv = multivariate_hypergeom(m=[[3, 5], [5, 10]], n=[4, 9])
        rvs = rv.rvs(size=(1000, 2), random_state=123)
        assert_allclose(rvs.mean(0), rv.mean(), rtol=1e-2)

    @pytest.mark.parametrize('m, n', (
        ([0, 0, 20, 0, 0], 5), ([0, 0, 0, 0, 0], 0),
        ([0, 0], 0), ([0], 0)
    ))
    def test_rvs_gh16171(self, m, n):
        res = multivariate_hypergeom.rvs(m, n)
        m = np.asarray(m)
        res_ex = m.copy()
        res_ex[m != 0] = n
        assert_equal(res, res_ex)

    @pytest.mark.parametrize(
        "x, m, n, expected",
        [
            ([5], [5], 5, 1),
            ([3, 4], [5, 10], 7, 0.3263403),
            # Ground truth value from R dmvhyper
            ([[[3, 5], [0, 8]], [[-1, 9], [1, 1]]],
             [5, 10], [[8, 8], [8, 2]],
             [[0.3916084, 0.006993007], [0, 0.4761905]]),
            # test with empty arrays.
            (np.array([], np.int_), np.array([], np.int_), 0, []),
            ([1, 2], [4, 5], 5, 0),
            # Ground truth value from R dmvhyper
            ([3, 3, 0], [5, 6, 7], 6, 0.01077354)
        ]
    )
    def test_pmf(self, x, m, n, expected):
        vals = multivariate_hypergeom.pmf(x, m, n)
        assert_allclose(vals, expected, rtol=1e-7)

    @pytest.mark.parametrize(
        "x, m, n, expected",
        [
            ([3, 4], [[5, 10], [10, 15]], 7, [0.3263403, 0.3407531]),
            ([[1], [2]], [[3], [4]], [1, 3], [1., 0.]),
            ([[[1], [2]]], [[3], [4]], [1, 3], [[1., 0.]]),
            ([[1], [2]], [[[[3]]]], [1, 3], [[[1., 0.]]])
        ]
    )
    def test_pmf_broadcasting(self, x, m, n, expected):
        vals = multivariate_hypergeom.pmf(x, m, n)
        assert_allclose(vals, expected, rtol=1e-7)

    def test_cov(self):
        cov1 = multivariate_hypergeom.cov(m=[3, 7, 10], n=12)
        cov2 = [[0.64421053, -0.26526316, -0.37894737],
                [-0.26526316, 1.14947368, -0.88421053],
                [-0.37894737, -0.88421053, 1.26315789]]
        assert_allclose(cov1, cov2, rtol=1e-8)

    def test_cov_broadcasting(self):
        cov1 = multivariate_hypergeom.cov(m=[[7, 9], [10, 15]], n=[8, 12])
        cov2 = [[[1.05, -1.05], [-1.05, 1.05]],
                [[1.56, -1.56], [-1.56, 1.56]]]
        assert_allclose(cov1, cov2, rtol=1e-8)

        cov3 = multivariate_hypergeom.cov(m=[[4], [5]], n=[4, 5])
        cov4 = [[[0.]], [[0.]]]
        assert_allclose(cov3, cov4, rtol=1e-8)

        cov5 = multivariate_hypergeom.cov(m=[7, 9], n=[8, 12])
        cov6 = [[[1.05, -1.05], [-1.05, 1.05]],
                [[0.7875, -0.7875], [-0.7875, 0.7875]]]
        assert_allclose(cov5, cov6, rtol=1e-8)

    def test_var(self):
        # test with hypergeom
        var0 = multivariate_hypergeom.var(m=[10, 5], n=4)
        var1 = hypergeom.var(M=15, n=4, N=10)
        assert_allclose(var0, var1, rtol=1e-8)

    def test_var_broadcasting(self):
        var0 = multivariate_hypergeom.var(m=[10, 5], n=[4, 8])
        var1 = multivariate_hypergeom.var(m=[10, 5], n=4)
        var2 = multivariate_hypergeom.var(m=[10, 5], n=8)
        assert_allclose(var0[0], var1, rtol=1e-8)
        assert_allclose(var0[1], var2, rtol=1e-8)

        var3 = multivariate_hypergeom.var(m=[[10, 5], [10, 14]], n=[4, 8])
        var4 = [[0.6984127, 0.6984127], [1.352657, 1.352657]]
        assert_allclose(var3, var4, rtol=1e-8)

        var5 = multivariate_hypergeom.var(m=[[5], [10]], n=[5, 10])
        var6 = [[0.], [0.]]
        assert_allclose(var5, var6, rtol=1e-8)

    def test_mean(self):
        # test with hypergeom
        mean0 = multivariate_hypergeom.mean(m=[10, 5], n=4)
        mean1 = hypergeom.mean(M=15, n=4, N=10)
        assert_allclose(mean0[0], mean1, rtol=1e-8)

        mean2 = multivariate_hypergeom.mean(m=[12, 8], n=10)
        mean3 = [12.*10./20., 8.*10./20.]
        assert_allclose(mean2, mean3, rtol=1e-8)

    def test_mean_broadcasting(self):
        mean0 = multivariate_hypergeom.mean(m=[[3, 5], [10, 5]], n=[4, 8])
        mean1 = [[3.*4./8., 5.*4./8.], [10.*8./15., 5.*8./15.]]
        assert_allclose(mean0, mean1, rtol=1e-8)

    def test_mean_edge_cases(self):
        mean0 = multivariate_hypergeom.mean(m=[0, 0, 0], n=0)
        assert_equal(mean0, [0., 0., 0.])

        mean1 = multivariate_hypergeom.mean(m=[1, 0, 0], n=2)
        assert_equal(mean1, [np.nan, np.nan, np.nan])

        mean2 = multivariate_hypergeom.mean(m=[[1, 0, 0], [1, 0, 1]], n=2)
        assert_allclose(mean2, [[np.nan, np.nan, np.nan], [1., 0., 1.]],
                        rtol=1e-17)

        mean3 = multivariate_hypergeom.mean(m=np.array([], np.int_), n=0)
        assert_equal(mean3, [])
        assert_(mean3.shape == (0, ))

    def test_var_edge_cases(self):
        var0 = multivariate_hypergeom.var(m=[0, 0, 0], n=0)
        assert_allclose(var0, [0., 0., 0.], rtol=1e-16)

        var1 = multivariate_hypergeom.var(m=[1, 0, 0], n=2)
        assert_equal(var1, [np.nan, np.nan, np.nan])

        var2 = multivariate_hypergeom.var(m=[[1, 0, 0], [1, 0, 1]], n=2)
        assert_allclose(var2, [[np.nan, np.nan, np.nan], [0., 0., 0.]],
                        rtol=1e-17)

        var3 = multivariate_hypergeom.var(m=np.array([], np.int_), n=0)
        assert_equal(var3, [])
        assert_(var3.shape == (0, ))

    def test_cov_edge_cases(self):
        cov0 = multivariate_hypergeom.cov(m=[1, 0, 0], n=1)
        cov1 = [[0., 0., 0.], [0., 0., 0.], [0., 0., 0.]]
        assert_allclose(cov0, cov1, rtol=1e-17)

        cov3 = multivariate_hypergeom.cov(m=[0, 0, 0], n=0)
        cov4 = [[0., 0., 0.], [0., 0., 0.], [0., 0., 0.]]
        assert_equal(cov3, cov4)

        cov5 = multivariate_hypergeom.cov(m=np.array([], np.int_), n=0)
        cov6 = np.array([], dtype=np.float_).reshape(0, 0)
        assert_allclose(cov5, cov6, rtol=1e-17)
        assert_(cov5.shape == (0, 0))

    def test_frozen(self):
        # The frozen distribution should agree with the regular one
        np.random.seed(1234)
        n = 12
        m = [7, 9, 11, 13]
        x = [[0, 0, 0, 12], [0, 0, 1, 11], [0, 1, 1, 10],
             [1, 1, 1, 9], [1, 1, 2, 8]]
        x = np.asarray(x, dtype=np.int_)
        mhg_frozen = multivariate_hypergeom(m, n)
        assert_allclose(mhg_frozen.pmf(x),
                        multivariate_hypergeom.pmf(x, m, n))
        assert_allclose(mhg_frozen.logpmf(x),
                        multivariate_hypergeom.logpmf(x, m, n))
        assert_allclose(mhg_frozen.var(), multivariate_hypergeom.var(m, n))
        assert_allclose(mhg_frozen.cov(), multivariate_hypergeom.cov(m, n))

    def test_invalid_params(self):
        assert_raises(ValueError, multivariate_hypergeom.pmf, 5, 10, 5)
        assert_raises(ValueError, multivariate_hypergeom.pmf, 5, [10], 5)
        assert_raises(ValueError, multivariate_hypergeom.pmf, [5, 4], [10], 5)
        assert_raises(TypeError, multivariate_hypergeom.pmf, [5.5, 4.5],
                      [10, 15], 5)
        assert_raises(TypeError, multivariate_hypergeom.pmf, [5, 4],
                      [10.5, 15.5], 5)
        assert_raises(TypeError, multivariate_hypergeom.pmf, [5, 4],
                      [10, 15], 5.5)


class TestRandomTable:
    def get_rng(self):
        return np.random.default_rng(628174795866951638)

    def test_process_parameters(self):
        message = "`row` must be one-dimensional"
        with pytest.raises(ValueError, match=message):
            random_table([[1, 2]], [1, 2])

        message = "`col` must be one-dimensional"
        with pytest.raises(ValueError, match=message):
            random_table([1, 2], [[1, 2]])

        message = "each element of `row` must be non-negative"
        with pytest.raises(ValueError, match=message):
            random_table([1, -1], [1, 2])

        message = "each element of `col` must be non-negative"
        with pytest.raises(ValueError, match=message):
            random_table([1, 2], [1, -2])

        message = "sums over `row` and `col` must be equal"
        with pytest.raises(ValueError, match=message):
            random_table([1, 2], [1, 0])

        message = "each element of `row` must be an integer"
        with pytest.raises(ValueError, match=message):
            random_table([2.1, 2.1], [1, 1, 2])

        message = "each element of `col` must be an integer"
        with pytest.raises(ValueError, match=message):
            random_table([1, 2], [1.1, 1.1, 1])

        row = [1, 3]
        col = [2, 1, 1]
        r, c, n = random_table._process_parameters([1, 3], [2, 1, 1])
        assert_equal(row, r)
        assert_equal(col, c)
        assert n == np.sum(row)

    @pytest.mark.parametrize("scale,method",
                             ((1, "boyett"), (100, "patefield")))
    def test_process_rvs_method_on_None(self, scale, method):
        row = np.array([1, 3]) * scale
        col = np.array([2, 1, 1]) * scale

        ct = random_table
        expected = ct.rvs(row, col, method=method, random_state=1)
        got = ct.rvs(row, col, method=None, random_state=1)

        assert_equal(expected, got)

    def test_process_rvs_method_bad_argument(self):
        row = [1, 3]
        col = [2, 1, 1]

        # order of items in set is random, so cannot check that
        message = "'foo' not recognized, must be one of"
        with pytest.raises(ValueError, match=message):
            random_table.rvs(row, col, method="foo")

    @pytest.mark.parametrize('frozen', (True, False))
    @pytest.mark.parametrize('log', (True, False))
    def test_pmf_logpmf(self, frozen, log):
        # The pmf is tested through random sample generation
        # with Boyett's algorithm, whose implementation is simple
        # enough to verify manually for correctness.
        rng = self.get_rng()
        row = [2, 6]
        col = [1, 3, 4]
        rvs = random_table.rvs(row, col, size=1000,
                               method="boyett", random_state=rng)

        obj = random_table(row, col) if frozen else random_table
        method = getattr(obj, "logpmf" if log else "pmf")
        if not frozen:
            original_method = method

            def method(x):
                return original_method(x, row, col)
        pmf = (lambda x: np.exp(method(x))) if log else method

        unique_rvs, counts = np.unique(rvs, axis=0, return_counts=True)

        # rough accuracy check
        p = pmf(unique_rvs)
        assert_allclose(p * len(rvs), counts, rtol=0.1)

        # accept any iterable
        p2 = pmf(list(unique_rvs[0]))
        assert_equal(p2, p[0])

        # accept high-dimensional input and 2d input
        rvs_nd = rvs.reshape((10, 100) + rvs.shape[1:])
        p = pmf(rvs_nd)
        assert p.shape == (10, 100)
        for i in range(p.shape[0]):
            for j in range(p.shape[1]):
                pij = p[i, j]
                rvij = rvs_nd[i, j]
                qij = pmf(rvij)
                assert_equal(pij, qij)

        # probability is zero if column marginal does not match
        x = [[0, 1, 1], [2, 1, 3]]
        assert_equal(np.sum(x, axis=-1), row)
        p = pmf(x)
        assert p == 0

        # probability is zero if row marginal does not match
        x = [[0, 1, 2], [1, 2, 2]]
        assert_equal(np.sum(x, axis=-2), col)
        p = pmf(x)
        assert p == 0

        # response to invalid inputs
        message = "`x` must be at least two-dimensional"
        with pytest.raises(ValueError, match=message):
            pmf([1])

        message = "`x` must contain only integral values"
        with pytest.raises(ValueError, match=message):
            pmf([[1.1]])

        message = "`x` must contain only integral values"
        with pytest.raises(ValueError, match=message):
            pmf([[np.nan]])

        message = "`x` must contain only non-negative values"
        with pytest.raises(ValueError, match=message):
            pmf([[-1]])

        message = "shape of `x` must agree with `row`"
        with pytest.raises(ValueError, match=message):
            pmf([[1, 2, 3]])

        message = "shape of `x` must agree with `col`"
        with pytest.raises(ValueError, match=message):
            pmf([[1, 2],
                 [3, 4]])

    @pytest.mark.parametrize("method", ("boyett", "patefield"))
    def test_rvs_mean(self, method):
        # test if `rvs` is unbiased and large sample size converges
        # to the true mean.
        rng = self.get_rng()
        row = [2, 6]
        col = [1, 3, 4]
        rvs = random_table.rvs(row, col, size=1000, method=method,
                               random_state=rng)
        mean = random_table.mean(row, col)
        assert_equal(np.sum(mean), np.sum(row))
        assert_allclose(rvs.mean(0), mean, atol=0.05)
        assert_equal(rvs.sum(axis=-1), np.broadcast_to(row, (1000, 2)))
        assert_equal(rvs.sum(axis=-2), np.broadcast_to(col, (1000, 3)))

    def test_rvs_cov(self):
        # test if `rvs` generated with patefield and boyett algorithms
        # produce approximately the same covariance matrix
        rng = self.get_rng()
        row = [2, 6]
        col = [1, 3, 4]
        rvs1 = random_table.rvs(row, col, size=10000, method="boyett",
                                random_state=rng)
        rvs2 = random_table.rvs(row, col, size=10000, method="patefield",
                                random_state=rng)
        cov1 = np.var(rvs1, axis=0)
        cov2 = np.var(rvs2, axis=0)
        assert_allclose(cov1, cov2, atol=0.02)

    @pytest.mark.parametrize("method", ("boyett", "patefield"))
    def test_rvs_size(self, method):
        row = [2, 6]
        col = [1, 3, 4]

        # test size `None`
        rv = random_table.rvs(row, col, method=method,
                              random_state=self.get_rng())
        assert rv.shape == (2, 3)

        # test size 1
        rv2 = random_table.rvs(row, col, size=1, method=method,
                               random_state=self.get_rng())
        assert rv2.shape == (1, 2, 3)
        assert_equal(rv, rv2[0])

        # test size 0
        rv3 = random_table.rvs(row, col, size=0, method=method,
                               random_state=self.get_rng())
        assert rv3.shape == (0, 2, 3)

        # test other valid size
        rv4 = random_table.rvs(row, col, size=20, method=method,
                               random_state=self.get_rng())
        assert rv4.shape == (20, 2, 3)

        rv5 = random_table.rvs(row, col, size=(4, 5), method=method,
                               random_state=self.get_rng())
        assert rv5.shape == (4, 5, 2, 3)

        assert_allclose(rv5.reshape(20, 2, 3), rv4, rtol=1e-15)

        # test invalid size
        message = "`size` must be a non-negative integer or `None`"
        with pytest.raises(ValueError, match=message):
            random_table.rvs(row, col, size=-1, method=method,
                             random_state=self.get_rng())

        with pytest.raises(ValueError, match=message):
            random_table.rvs(row, col, size=np.nan, method=method,
                             random_state=self.get_rng())

    @pytest.mark.parametrize("method", ("boyett", "patefield"))
    def test_rvs_method(self, method):
        # This test assumes that pmf is correct and checks that random samples
        # follow this probability distribution. This seems like a circular
        # argument, since pmf is checked in test_pmf_logpmf with random samples
        # generated with the rvs method. This test is not redundant, because
        # test_pmf_logpmf intentionally uses rvs generation with Boyett only,
        # but here we test both Boyett and Patefield.
        row = [2, 6]
        col = [1, 3, 4]

        ct = random_table
        rvs = ct.rvs(row, col, size=100000, method=method,
                     random_state=self.get_rng())

        unique_rvs, counts = np.unique(rvs, axis=0, return_counts=True)

        # generated frequencies should match expected frequencies
        p = ct.pmf(unique_rvs, row, col)
        assert_allclose(p * len(rvs), counts, rtol=0.02)

    @pytest.mark.parametrize("method", ("boyett", "patefield"))
    def test_rvs_with_zeros_in_col_row(self, method):
        row = [0, 1, 0]
        col = [1, 0, 0, 0]
        d = random_table(row, col)
        rv = d.rvs(1000, method=method, random_state=self.get_rng())
        expected = np.zeros((1000, len(row), len(col)))
        expected[...] = [[0, 0, 0, 0],
                         [1, 0, 0, 0],
                         [0, 0, 0, 0]]
        assert_equal(rv, expected)

    @pytest.mark.parametrize("method", (None, "boyett", "patefield"))
    @pytest.mark.parametrize("col", ([], [0]))
    @pytest.mark.parametrize("row", ([], [0]))
    def test_rvs_with_edge_cases(self, method, row, col):
        d = random_table(row, col)
        rv = d.rvs(10, method=method, random_state=self.get_rng())
        expected = np.zeros((10, len(row), len(col)))
        assert_equal(rv, expected)

    @pytest.mark.parametrize('v', (1, 2))
    def test_rvs_rcont(self, v):
        # This test checks the internal low-level interface.
        # It is implicitly also checked by the other test_rvs* calls.
        import scipy.stats._rcont as _rcont

        row = np.array([1, 3], dtype=np.int64)
        col = np.array([2, 1, 1], dtype=np.int64)

        rvs = getattr(_rcont, f"rvs_rcont{v}")

        ntot = np.sum(row)
        result = rvs(row, col, ntot, 1, self.get_rng())

        assert result.shape == (1, len(row), len(col))
        assert np.sum(result) == ntot

    def test_frozen(self):
        row = [2, 6]
        col = [1, 3, 4]
        d = random_table(row, col, seed=self.get_rng())

        sample = d.rvs()

        expected = random_table.mean(row, col)
        assert_equal(expected, d.mean())

        expected = random_table.pmf(sample, row, col)
        assert_equal(expected, d.pmf(sample))

        expected = random_table.logpmf(sample, row, col)
        assert_equal(expected, d.logpmf(sample))

    @pytest.mark.parametrize("method", ("boyett", "patefield"))
    def test_rvs_frozen(self, method):
        row = [2, 6]
        col = [1, 3, 4]
        d = random_table(row, col, seed=self.get_rng())

        expected = random_table.rvs(row, col, size=10, method=method,
                                    random_state=self.get_rng())
        got = d.rvs(size=10, method=method)
        assert_equal(expected, got)

def check_pickling(distfn, args):
    # check that a distribution instance pickles and unpickles
    # pay special attention to the random_state property

    # save the random_state (restore later)
    rndm = distfn.random_state

    distfn.random_state = 1234
    distfn.rvs(*args, size=8)
    s = pickle.dumps(distfn)
    r0 = distfn.rvs(*args, size=8)

    unpickled = pickle.loads(s)
    r1 = unpickled.rvs(*args, size=8)
    assert_equal(r0, r1)

    # restore the random_state
    distfn.random_state = rndm


def test_random_state_property():
    scale = np.eye(3)
    scale[0, 1] = 0.5
    scale[1, 0] = 0.5
    dists = [
        [multivariate_normal, ()],
        [dirichlet, (np.array([1.]), )],
        [wishart, (10, scale)],
        [invwishart, (10, scale)],
        [multinomial, (5, [0.5, 0.4, 0.1])],
        [ortho_group, (2,)],
        [special_ortho_group, (2,)]
    ]
    for distfn, args in dists:
        check_random_state_property(distfn, args)
        check_pickling(distfn, args)

class TestDirichletMultinomial:
    def test_frozen(self):
        rng = np.random.default_rng(2846)

        alpha = rng.uniform(1e-10, 100, 10)
        x = rng.integers(0, 10, 10)

        n = np.array([np.sum(x, -1)])

        d = dirichlet_multinomial(alpha)

        assert_equal(d.logpmf(x), dirichlet_multinomial.logpmf(alpha, x))

        assert_equal(d.pmf(x), dirichlet_multinomial.pmf(alpha, x))

        assert_equal(d.mean(n), dirichlet_multinomial.mean(alpha, n))
        assert_equal(d.var(n), dirichlet_multinomial.var(alpha, n))
        assert_equal(d.cov(n), dirichlet_multinomial.cov(alpha, n))

    def test_covariance_diagonal(self):
        #Makes sure that the diagonal of the
        #covariance matrix is the variance.
        alpha = [1, 5, 3]
        n = np.array([3])
        c = dirichlet_multinomial.cov(alpha, n)
        v = dirichlet_multinomial.var(alpha, n)

        assert_array_equal(v, c.diagonal())

    def test_variance(self):
        alpha = [0.3, 2.1, 5.4]
        n = 3
        #Truncated to the 6th digit, so not
        #exactly what we would expect from var
        expected_v = [0.136162, 0.724381, 0.784293]
        v = dirichlet_multinomial.var(alpha, n)
        assert_array_almost_equal(expected_v, v)

    def test_covariance(self):
        alpha = [0.3, 2.1, 5.4]
        n = np.array([3])
        #Truncated to the 6th digit, so not
        #exactly what we would expect from var
        expected_c = np.array([[0.136162, -0.038125, -0.098037],
                               [-0.038125, 0.724381, -0.686256],
                               [-0.098037, -0.686256, 0.784293]])
        c = dirichlet_multinomial.cov(alpha, n)
        assert_array_almost_equal(expected_c, c)

    def test_pmf(self):
        x = np.array([1, 2, 3])
        alpha = np.array([3, 4, 5])
        y = 0.08484162895927604
        y_1 = dirichlet_multinomial.pmf(alpha, x)
        assert_almost_equal(y, y_1)

    def test_logpmf(self):
        x = np.array([1, 2, 3])
        alpha = np.array([3, 4, 5])
        y = dirichlet_multinomial.pmf(alpha, x)
        y_1 = dirichlet_multinomial.logpmf(alpha, x)
        assert_equal(y, np.exp(y_1))

    def test_negative_x(self):
        x = np.array([1, -1, 3])
        alpha = np.array([3, 4, 5])
        text = "`x` must not contain a non-negative integer."
        with assert_raises(ValueError, match = text):
            dirichlet_multinomial.logpmf(alpha, x)

    def test_float_x(self):
        x = np.array([1, 1.3, 3])
        alpha = np.array([3, 4, 5])
        text = "`x` must only contain integers."
        with assert_raises(ValueError, match = text):
            dirichlet_multinomial.logpmf(alpha, x)

    def test_alpha_with_zero(self):
        alpha = np.array([1, 0, 2])
        x = np.array([1, 2, 3])
        text = "All parameters must be greater than 0"
        with assert_raises(ValueError, match = text):
            dirichlet_multinomial.logpmf(alpha, x)

    def test_negative_alpha(self):
        alpha = np.array([1, -1, 2])
        x = np.array([1, 2, 3])
        text = "All parameters must be greater than 0"
        with assert_raises(ValueError, match = text):
            dirichlet_multinomial.logpmf(alpha, x)

    def test_broadcasting(self):
        x_1 = np.array([1, 2])
        x_2 = np.array([4, 5])
        alpha_1 = np.array([3, 4])
        alpha_2 = np.array([6, 7])
        x = np.array([[1, 2],
                      [4, 5]])

        alpha = np.array([[3, 4],
                          [6, 7]])

        y = dirichlet_multinomial.logpmf(alpha, x)
        z = dirichlet_multinomial.pmf(alpha, x)
        y_1 = dirichlet_multinomial.logpmf(alpha_1, x_1)
        y_2 = dirichlet_multinomial.logpmf(alpha_2, x_2)
        z_1 = dirichlet_multinomial.pmf(alpha_1, x_1)
        z_2 = dirichlet_multinomial.pmf(alpha_2, x_2)

        assert_equal(y[0], y_1)
        assert_equal(y[1], y_2)
        assert_equal(z[0], z_1)
        assert_equal(z[1], z_2)

    def test_broadcasting_mean(self):
        n_1 = 3
        n_2 = 4
        alpha_1 = np.array([3, 4])
        alpha_2 = np.array([6, 7])

        alpha = np.array([[3, 4],
                          [6, 7]])

        n = np.array([3, 4])

        y = dirichlet_multinomial.mean(alpha, n)
        y_1 = dirichlet_multinomial.mean(alpha_1, n_1)
        y_2 = dirichlet_multinomial.mean(alpha_2, n_2)
        assert_equal(y[0], y_1)
        assert_equal(y[1], y_2)

    def test_broadcasting_var(self):
        alpha = np.array([[0.3, 2.1, 5.4], [0.3, 2.1, 5.4], [0.3, 2.1, 5.4]]).T
        n = 3
        expected_v = np.array([[0.136162, 0.136162, 0.136162],
                               [0.724381, 0.724381, 0.724381],
                               [0.784293, 0.784293, 0.784293]])

        v = dirichlet_multinomial.var(alpha, n)
        assert_array_almost_equal(expected_v, v)

    def test_broadcasting_cov(self):
        rng = np.random.default_rng(2846)
        alpha = rng.uniform(1e-10, 100, 10)
        n = np.array([3, 4])

        c = dirichlet_multinomial.cov(alpha, n)
        c_0 = dirichlet_multinomial.cov(alpha, np.array([n[0]]))
        c_1 = dirichlet_multinomial.cov(alpha, np.array([n[1]]))
        assert_array_equal(c[0], c_0)
        assert_array_equal(c[1], c_1)

    def test_broadcasting_negative_x(self):
        x = np.array([[1, 2, 3], [1, -3, 3], [1, 2, 3]])
        alpha = np.array([[3, 4, 5], [3, 4, 5], [3, 4, 5]])
        text = "`x` must not contain a non-negative integer."
        with assert_raises(ValueError, match = text):
            dirichlet_multinomial.logpmf(alpha, x)

    def test_broadcasting_float_x(self):
        x = np.array([[1, 2, 3], [1, 0.3, 3], [1, 2, 3]])
        alpha = np.array([[3, 4, 5], [3, 4, 5], [3, 4, 5]])
        text = "`x` must only contain integers."
        with assert_raises(ValueError, match = text):
            dirichlet_multinomial.logpmf(alpha, x)

    def test_lengths(self):
        x = np.array([1, 2, 3, 4])
        alpha = np.array([3, 4, 5])
        assert_raises(ValueError, dirichlet_multinomial.logpmf, alpha, x)

    def test_postive_semi_definite(self):
        #Makes sure that the covariance matrix
        #is positive-semidefinite.
        n = np.random.randint(0, 30)
        alpha = np.random.random(10) * 5
        n = np.array([n])
        c = dirichlet_multinomial.cov(alpha, n)
        eig = np.linalg.eigvals(c)
        assert np.less_equal(eig, 0).any()<|MERGE_RESOLUTION|>--- conflicted
+++ resolved
@@ -23,18 +23,11 @@
 from scipy.stats import (multivariate_normal, multivariate_hypergeom,
                          matrix_normal, special_ortho_group, ortho_group,
                          random_correlation, unitary_group, dirichlet,
-<<<<<<< HEAD
-                         dirichlet_multinomial, beta, wishart, multinomial,
-                         invwishart, chi2, invgamma, norm, uniform, ks_2samp,
-                         kstest, binom, hypergeom, multivariate_t, cauchy,
-                         normaltest)
-
-=======
                          beta, wishart, multinomial, invwishart, chi2,
                          invgamma, norm, uniform, ks_2samp, kstest, binom,
                          hypergeom, multivariate_t, cauchy, normaltest,
-                         random_table, uniform_direction)
->>>>>>> fdc32b8b
+                         random_table, uniform_direction,
+                         dirichlet_multinomial)
 from scipy.stats import _covariance, Covariance
 
 from scipy.integrate import romb
