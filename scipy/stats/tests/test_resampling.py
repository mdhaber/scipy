--- conflicted
+++ resolved
@@ -59,18 +59,6 @@
     with pytest.raises(ValueError, match=message):
         bootstrap(([1, 2, 3],), np.mean, method='ekki')
 
-<<<<<<< HEAD
-=======
-    message = "`method = 'BCa' is only available for one-sample statistics"
-
-    def statistic(x, y, axis):
-        mean1 = np.mean(x, axis)
-        mean2 = np.mean(y, axis)
-        return mean1 - mean2
-
-    with pytest.raises(ValueError, match=message):
-        bootstrap(([.1, .2, .3], [.1, .2, .3]), statistic, method='BCa')
-
     message = "`bootstrap_result` must have attribute `bootstrap_distribution'"
     with pytest.raises(ValueError, match=message):
         bootstrap(([1, 2, 3],), np.mean, bootstrap_result=10)
@@ -79,7 +67,6 @@
     with pytest.raises(ValueError, match=message):
         bootstrap(([1, 2, 3],), np.mean, n_resamples=0)
 
->>>>>>> 549d0003
     message = "'herring' cannot be used to seed a"
     with pytest.raises(ValueError, match=message):
         bootstrap(([1, 2, 3],), np.mean, random_state='herring')
