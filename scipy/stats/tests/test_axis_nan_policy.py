# Many scipy.stats functions support `axis` and `nan_policy` parameters.
# When the two are combined, it can be tricky to get all the behavior just
# right. This file contains a suite of common tests for scipy.stats functions
# that support `axis` and `nan_policy` and additional tests for some associated
# functions in stats._util.

from itertools import product, combinations_with_replacement, permutations
import re
import pickle
import pytest

import numpy as np
from numpy.testing import assert_allclose, assert_equal, suppress_warnings
from scipy import stats
from scipy.stats._axis_nan_policy import _masked_arrays_2_sentinel_arrays
from scipy._lib._util import AxisError


def unpack_ttest_result(res):
    low, high = res.confidence_interval()
    return (res.statistic, res.pvalue, res.df, res._standard_error,
            res._estimate, low, high)


def _get_ttest_ci(ttest):
    # get a function that returns the CI bounds of provided `ttest`
    def ttest_ci(*args, **kwargs):
        res = ttest(*args, **kwargs)
        return res.confidence_interval()
    return ttest_ci


axis_nan_policy_cases = [
    # function, args, kwds, number of samples, number of outputs,
    # ... paired, unpacker function
    # args, kwds typically aren't needed; just showing that they work
    (stats.kruskal, tuple(), dict(), 3, 2, False, None),  # 4 samples is slow
    (stats.ranksums, ('less',), dict(), 2, 2, False, None),
    (stats.mannwhitneyu, tuple(), {'method': 'asymptotic'}, 2, 2, False, None),
    (stats.wilcoxon, ('pratt',), {'mode': 'auto'}, 2, 2, True,
     lambda res: (res.statistic, res.pvalue)),
    (stats.wilcoxon, tuple(), dict(), 1, 2, True,
     lambda res: (res.statistic, res.pvalue)),
    (stats.wilcoxon, tuple(), {'mode': 'approx'}, 1, 3, True,
     lambda res: (res.statistic, res.pvalue, res.zstatistic)),
    (stats.gmean, tuple(), dict(), 1, 1, False, lambda x: (x,)),
    (stats.hmean, tuple(), dict(), 1, 1, False, lambda x: (x,)),
    (stats.pmean, (1.42,), dict(), 1, 1, False, lambda x: (x,)),
    (stats.sem, tuple(), dict(), 1, 1, False, lambda x: (x,)),
    (stats.iqr, tuple(), dict(), 1, 1, False, lambda x: (x,)),
    (stats.kurtosis, tuple(), dict(), 1, 1, False, lambda x: (x,)),
    (stats.skew, tuple(), dict(), 1, 1, False, lambda x: (x,)),
    (stats.kstat, tuple(), dict(), 1, 1, False, lambda x: (x,)),
    (stats.kstatvar, tuple(), dict(), 1, 1, False, lambda x: (x,)),
    (stats.moment, tuple(), dict(), 1, 1, False, lambda x: (x,)),
    (stats.moment, tuple(), dict(moment=[1, 2]), 1, 2, False, None),
    (stats.jarque_bera, tuple(), dict(), 1, 2, False, None),
    (stats.ttest_1samp, (np.array([0]),), dict(), 1, 7, False,
     unpack_ttest_result),
    (stats.ttest_rel, tuple(), dict(), 2, 7, True, unpack_ttest_result),
    (stats.ttest_ind, tuple(), dict(), 2, 7, False, unpack_ttest_result),
    (_get_ttest_ci(stats.ttest_1samp), (0,), dict(), 1, 2, False, None),
    (_get_ttest_ci(stats.ttest_rel), tuple(), dict(), 2, 2, True, None),
    (_get_ttest_ci(stats.ttest_ind), tuple(), dict(), 2, 2, False, None),
    (stats.mode, tuple(), dict(), 1, 2, True, lambda x: (x.mode, x.count)),
    (stats.differential_entropy, tuple(), dict(), 1, 1, False, lambda x: (x,)),
    (stats.variation, tuple(), dict(), 1, 1, False, lambda x: (x,)),
<<<<<<< HEAD
    (stats.ansari, tuple(), {}, 2, 2, False, None),
=======
    (stats.entropy, tuple(), dict(), 1, 1, False, lambda x: (x,)),
    (stats.entropy, tuple(), dict(), 2, 1, True, lambda x: (x,))
>>>>>>> 2c6f5c67
]

# If the message is one of those expected, put nans in
# appropriate places of `statistics` and `pvalues`
too_small_messages = {"The input contains nan",  # for nan_policy="raise"
                      "Degrees of freedom <= 0 for slice",
                      "x and y should have at least 5 elements",
                      "Data must be at least length 3",
                      "The sample must contain at least two",
                      "x and y must contain at least two",
                      "division by zero",
                      "Mean of empty slice",
                      "Data passed to ks_2samp must not be empty",
                      "Not enough test observations",
                      "Not enough other observations",
                      "At least one observation is required",
                      "zero-size array to reduction operation maximum",
                      "`x` and `y` must be of nonzero size.",
                      "The exact distribution of the Wilcoxon test",
                      "Data input must not be empty",
                      "Window length (0) must be positive and less",
                      "Window length (1) must be positive and less",
                      "Window length (2) must be positive and less",}

# If the message is one of these, results of the function may be inaccurate,
# but NaNs are not to be placed
inaccuracy_messages = {"Precision loss occurred in moment calculation",
                       "Sample size too small for normal approximation."}

# For some functions, nan_policy='propagate' should not just return NaNs
override_propagate_funcs = {stats.mode}


def _mixed_data_generator(n_samples, n_repetitions, axis, rng,
                          paired=False):
    # generate random samples to check the response of hypothesis tests to
    # samples with different (but broadcastable) shapes and various
    # nan patterns (e.g. all nans, some nans, no nans) along axis-slices

    data = []
    for i in range(n_samples):
        n_patterns = 6  # number of distinct nan patterns
        n_obs = 20 if paired else 20 + i  # observations per axis-slice
        x = np.ones((n_repetitions, n_patterns, n_obs)) * np.nan

        for j in range(n_repetitions):
            samples = x[j, :, :]

            # case 0: axis-slice with all nans (0 reals)
            # cases 1-3: axis-slice with 1-3 reals (the rest nans)
            # case 4: axis-slice with mostly (all but two) reals
            # case 5: axis slice with all reals
            for k, n_reals in enumerate([0, 1, 2, 3, n_obs-2, n_obs]):
                # for cases 1-3, need paired nansw  to be in the same place
                indices = rng.permutation(n_obs)[:n_reals]
                samples[k, indices] = rng.random(size=n_reals)

            # permute the axis-slices just to show that order doesn't matter
            samples[:] = rng.permutation(samples, axis=0)

        # For multi-sample tests, we want to test broadcasting and check
        # that nan policy works correctly for each nan pattern for each input.
        # This takes care of both simultaneously.
        new_shape = [n_repetitions] + [1]*n_samples + [n_obs]
        new_shape[1 + i] = 6
        x = x.reshape(new_shape)

        x = np.moveaxis(x, -1, axis)
        data.append(x)
    return data


def _homogeneous_data_generator(n_samples, n_repetitions, axis, rng,
                                paired=False, all_nans=True):
    # generate random samples to check the response of hypothesis tests to
    # samples with different (but broadcastable) shapes and homogeneous
    # data (all nans or all finite)
    data = []
    for i in range(n_samples):
        n_obs = 20 if paired else 20 + i  # observations per axis-slice
        shape = [n_repetitions] + [1]*n_samples + [n_obs]
        shape[1 + i] = 2
        x = np.ones(shape) * np.nan if all_nans else rng.random(shape)
        x = np.moveaxis(x, -1, axis)
        data.append(x)
    return data


def nan_policy_1d(hypotest, data1d, unpacker, *args, n_outputs=2,
                  nan_policy='raise', paired=False, _no_deco=True, **kwds):
    # Reference implementation for how `nan_policy` should work for 1d samples

    if nan_policy == 'raise':
        for sample in data1d:
            if np.any(np.isnan(sample)):
                raise ValueError("The input contains nan values")

    elif (nan_policy == 'propagate'
          and hypotest not in override_propagate_funcs):
        # For all hypothesis tests tested, returning nans is the right thing.
        # But many hypothesis tests don't propagate correctly (e.g. they treat
        # np.nan the same as np.inf, which doesn't make sense when ranks are
        # involved) so override that behavior here.
        for sample in data1d:
            if np.any(np.isnan(sample)):
                return np.full(n_outputs, np.nan)

    elif nan_policy == 'omit':
        # manually omit nans (or pairs in which at least one element is nan)
        if not paired:
            data1d = [sample[~np.isnan(sample)] for sample in data1d]
        else:
            nan_mask = np.isnan(data1d[0])
            for sample in data1d[1:]:
                nan_mask = np.logical_or(nan_mask, np.isnan(sample))
            data1d = [sample[~nan_mask] for sample in data1d]

    return unpacker(hypotest(*data1d, *args, _no_deco=_no_deco, **kwds))


@pytest.mark.filterwarnings('ignore::RuntimeWarning')
@pytest.mark.filterwarnings('ignore::UserWarning')
@pytest.mark.parametrize(("hypotest", "args", "kwds", "n_samples", "n_outputs",
                          "paired", "unpacker"), axis_nan_policy_cases)
@pytest.mark.parametrize(("nan_policy"), ("propagate", "omit", "raise"))
@pytest.mark.parametrize(("axis"), (1,))
@pytest.mark.parametrize(("data_generator"), ("mixed",))
def test_axis_nan_policy_fast(hypotest, args, kwds, n_samples, n_outputs,
                              paired, unpacker, nan_policy, axis,
                              data_generator):
    _axis_nan_policy_test(hypotest, args, kwds, n_samples, n_outputs, paired,
                          unpacker, nan_policy, axis, data_generator)


@pytest.mark.slow
@pytest.mark.filterwarnings('ignore::RuntimeWarning')
@pytest.mark.filterwarnings('ignore::UserWarning')
@pytest.mark.parametrize(("hypotest", "args", "kwds", "n_samples", "n_outputs",
                          "paired", "unpacker"), axis_nan_policy_cases)
@pytest.mark.parametrize(("nan_policy"), ("propagate", "omit", "raise"))
@pytest.mark.parametrize(("axis"), range(-3, 3))
@pytest.mark.parametrize(("data_generator"),
                         ("all_nans", "all_finite", "mixed"))
def test_axis_nan_policy_full(hypotest, args, kwds, n_samples, n_outputs,
                              paired, unpacker, nan_policy, axis,
                              data_generator):
    _axis_nan_policy_test(hypotest, args, kwds, n_samples, n_outputs, paired,
                          unpacker, nan_policy, axis, data_generator)


def _axis_nan_policy_test(hypotest, args, kwds, n_samples, n_outputs, paired,
                          unpacker, nan_policy, axis, data_generator):
    # Tests the 1D and vectorized behavior of hypothesis tests against a
    # reference implementation (nan_policy_1d with np.ndenumerate)

    # Some hypothesis tests return a non-iterable that needs an `unpacker` to
    # extract the statistic and p-value. For those that don't:
    if not unpacker:
        def unpacker(res):
            return res

    rng = np.random.default_rng(0)

    # Generate multi-dimensional test data with all important combinations
    # of patterns of nans along `axis`
    n_repetitions = 3  # number of repetitions of each pattern
    data_gen_kwds = {'n_samples': n_samples, 'n_repetitions': n_repetitions,
                     'axis': axis, 'rng': rng, 'paired': paired}
    if data_generator == 'mixed':
        inherent_size = 6  # number of distinct types of patterns
        data = _mixed_data_generator(**data_gen_kwds)
    elif data_generator == 'all_nans':
        inherent_size = 2  # hard-coded in _homogeneous_data_generator
        data_gen_kwds['all_nans'] = True
        data = _homogeneous_data_generator(**data_gen_kwds)
    elif data_generator == 'all_finite':
        inherent_size = 2  # hard-coded in _homogeneous_data_generator
        data_gen_kwds['all_nans'] = False
        data = _homogeneous_data_generator(**data_gen_kwds)

    output_shape = [n_repetitions] + [inherent_size]*n_samples

    # To generate reference behavior to compare against, loop over the axis-
    # slices in data. Make indexing easier by moving `axis` to the end and
    # broadcasting all samples to the same shape.
    data_b = [np.moveaxis(sample, axis, -1) for sample in data]
    data_b = [np.broadcast_to(sample, output_shape + [sample.shape[-1]])
              for sample in data_b]
    statistics = np.zeros(output_shape)
    pvalues = np.zeros(output_shape)

    for i, _ in np.ndenumerate(statistics):
        data1d = [sample[i] for sample in data_b]
        with np.errstate(divide='ignore', invalid='ignore'):
            try:
                res1d = nan_policy_1d(hypotest, data1d, unpacker, *args,
                                      n_outputs=n_outputs,
                                      nan_policy=nan_policy,
                                      paired=paired, _no_deco=True, **kwds)

                # Eventually we'll check the results of a single, vectorized
                # call of `hypotest` against the arrays `statistics` and
                # `pvalues` populated using the reference `nan_policy_1d`.
                # But while we're at it, check the results of a 1D call to
                # `hypotest` against the reference `nan_policy_1d`.
                res1db = unpacker(hypotest(*data1d, *args,
                                           nan_policy=nan_policy, **kwds))
                assert_equal(res1db[0], res1d[0])
                if len(res1db) == 2:
                    assert_equal(res1db[1], res1d[1])

            # When there is not enough data in 1D samples, many existing
            # hypothesis tests raise errors instead of returning nans .
            # For vectorized calls, we put nans in the corresponding elements
            # of the output.
            except (RuntimeWarning, UserWarning, ValueError,
                    ZeroDivisionError) as e:

                # whatever it is, make sure same error is raised by both
                # `nan_policy_1d` and `hypotest`
                with pytest.raises(type(e), match=re.escape(str(e))):
                    nan_policy_1d(hypotest, data1d, unpacker, *args,
                                  n_outputs=n_outputs, nan_policy=nan_policy,
                                  paired=paired, _no_deco=True, **kwds)
                with pytest.raises(type(e), match=re.escape(str(e))):
                    hypotest(*data1d, *args, nan_policy=nan_policy, **kwds)

                if any([str(e).startswith(message)
                        for message in too_small_messages]):
                    res1d = np.full(n_outputs, np.nan)
                elif any([str(e).startswith(message)
                          for message in inaccuracy_messages]):
                    with suppress_warnings() as sup:
                        sup.filter(RuntimeWarning)
                        sup.filter(UserWarning)
                        res1d = nan_policy_1d(hypotest, data1d, unpacker,
                                              *args, n_outputs=n_outputs,
                                              nan_policy=nan_policy,
                                              paired=paired, _no_deco=True,
                                              **kwds)
                else:
                    raise e
        statistics[i] = res1d[0]
        if len(res1d) == 2:
            pvalues[i] = res1d[1]

    # Perform a vectorized call to the hypothesis test.
    # If `nan_policy == 'raise'`, check that it raises the appropriate error.
    # If not, compare against the output against `statistics` and `pvalues`
    if nan_policy == 'raise' and not data_generator == "all_finite":
        message = 'The input contains nan values'
        with pytest.raises(ValueError, match=message):
            hypotest(*data, axis=axis, nan_policy=nan_policy, *args, **kwds)

    else:
        with suppress_warnings() as sup, \
             np.errstate(divide='ignore', invalid='ignore'):
            sup.filter(RuntimeWarning, "Precision loss occurred in moment")
            sup.filter(UserWarning, "Sample size too small for normal "
                                    "approximation.")
            res = unpacker(hypotest(*data, axis=axis, nan_policy=nan_policy,
                                    *args, **kwds))
        assert_allclose(res[0], statistics, rtol=1e-15)
        assert_equal(res[0].dtype, statistics.dtype)

        if len(res) == 2:
            assert_allclose(res[1], pvalues, rtol=1e-15)
            assert_equal(res[1].dtype, pvalues.dtype)


@pytest.mark.filterwarnings('ignore::RuntimeWarning')
@pytest.mark.parametrize(("hypotest", "args", "kwds", "n_samples", "n_outputs",
                          "paired", "unpacker"), axis_nan_policy_cases)
@pytest.mark.parametrize(("nan_policy"), ("propagate", "omit", "raise"))
@pytest.mark.parametrize(("data_generator"),
                         ("all_nans", "all_finite", "mixed", "empty"))
def test_axis_nan_policy_axis_is_None(hypotest, args, kwds, n_samples,
                                      n_outputs, paired, unpacker, nan_policy,
                                      data_generator):
    # check for correct behavior when `axis=None`

    if not unpacker:
        def unpacker(res):
            return res

    rng = np.random.default_rng(0)

    if data_generator == "empty":
        data = [rng.random((2, 0)) for i in range(n_samples)]
    else:
        data = [rng.random((2, 20)) for i in range(n_samples)]

    if data_generator == "mixed":
        masks = [rng.random((2, 20)) > 0.9 for i in range(n_samples)]
        for sample, mask in zip(data, masks):
            sample[mask] = np.nan
    elif data_generator == "all_nans":
        data = [sample * np.nan for sample in data]

    data_raveled = [sample.ravel() for sample in data]

    if nan_policy == 'raise' and data_generator not in {"all_finite", "empty"}:
        message = 'The input contains nan values'

        # check for correct behavior whether or not data is 1d to begin with
        with pytest.raises(ValueError, match=message):
            hypotest(*data, axis=None, nan_policy=nan_policy,
                     *args, **kwds)
        with pytest.raises(ValueError, match=message):
            hypotest(*data_raveled, axis=None, nan_policy=nan_policy,
                     *args, **kwds)

    else:
        # behavior of reference implementation with 1d input, hypotest with 1d
        # input, and hypotest with Nd input should match, whether that means
        # that outputs are equal or they raise the same exception

        ea_str, eb_str, ec_str = None, None, None
        with np.errstate(divide='ignore', invalid='ignore'):
            try:
                res1da = nan_policy_1d(hypotest, data_raveled, unpacker, *args,
                                       n_outputs=n_outputs,
                                       nan_policy=nan_policy, paired=paired,
                                       _no_deco=True, **kwds)
            except (RuntimeWarning, ValueError, ZeroDivisionError) as ea:
                ea_str = str(ea)

            try:
                res1db = unpacker(hypotest(*data_raveled, *args,
                                           nan_policy=nan_policy, **kwds))
            except (RuntimeWarning, ValueError, ZeroDivisionError) as eb:
                eb_str = str(eb)

            try:
                res1dc = unpacker(hypotest(*data, *args, axis=None,
                                           nan_policy=nan_policy, **kwds))
            except (RuntimeWarning, ValueError, ZeroDivisionError) as ec:
                ec_str = str(ec)

            if ea_str or eb_str or ec_str:
                assert any([str(ea_str).startswith(message)
                            for message in too_small_messages])
                assert ea_str == eb_str == ec_str
            else:
                assert_equal(res1db, res1da)
                assert_equal(res1dc, res1da)
                for item in list(res1da) + list(res1db) + list(res1dc):
                    # Most functions naturally return NumPy numbers, which
                    # are drop-in replacements for the Python versions but with
                    # desirable attributes. Make sure this is consistent.
                    assert np.issubdtype(item.dtype, np.number)

# Test keepdims for:
#     - single-output and multi-output functions (gmean and mannwhitneyu)
#     - Axis negative, positive, None, and tuple
#     - 1D with no NaNs
#     - 1D with NaN propagation
#     - Zero-sized output
@pytest.mark.parametrize("nan_policy", ("omit", "propagate"))
@pytest.mark.parametrize(
    ("hypotest", "args", "kwds", "n_samples", "unpacker"),
    ((stats.gmean, tuple(), dict(), 1, lambda x: (x,)),
     (stats.mannwhitneyu, tuple(), {'method': 'asymptotic'}, 2, None))
)
@pytest.mark.parametrize(
    ("sample_shape", "axis_cases"),
    (((2, 3, 3, 4), (None, 0, -1, (0, 2), (1, -1), (3, 1, 2, 0))),
     ((10, ), (0, -1)),
     ((20, 0), (0, 1)))
)
def test_keepdims(hypotest, args, kwds, n_samples, unpacker,
                  sample_shape, axis_cases, nan_policy):
    # test if keepdims parameter works correctly
    if not unpacker:
        def unpacker(res):
            return res
    rng = np.random.default_rng(0)
    data = [rng.random(sample_shape) for _ in range(n_samples)]
    nan_data = [sample.copy() for sample in data]
    nan_mask = [rng.random(sample_shape) < 0.2 for _ in range(n_samples)]
    for sample, mask in zip(nan_data, nan_mask):
        sample[mask] = np.nan
    for axis in axis_cases:
        expected_shape = list(sample_shape)
        if axis is None:
            expected_shape = np.ones(len(sample_shape))
        else:
            if isinstance(axis, int):
                expected_shape[axis] = 1
            else:
                for ax in axis:
                    expected_shape[ax] = 1
        expected_shape = tuple(expected_shape)
        res = unpacker(hypotest(*data, *args, axis=axis, keepdims=True,
                                **kwds))
        res_base = unpacker(hypotest(*data, *args, axis=axis, keepdims=False,
                                     **kwds))
        nan_res = unpacker(hypotest(*nan_data, *args, axis=axis,
                                    keepdims=True, nan_policy=nan_policy,
                                    **kwds))
        nan_res_base = unpacker(hypotest(*nan_data, *args, axis=axis,
                                         keepdims=False,
                                         nan_policy=nan_policy, **kwds))
        for r, r_base, rn, rn_base in zip(res, res_base, nan_res,
                                          nan_res_base):
            assert r.shape == expected_shape
            r = np.squeeze(r, axis=axis)
            assert_equal(r, r_base)
            assert rn.shape == expected_shape
            rn = np.squeeze(rn, axis=axis)
            assert_equal(rn, rn_base)


@pytest.mark.parametrize(("fun", "nsamp"),
                         [(stats.kstat, 1),
                          (stats.kstatvar, 1)])
def test_hypotest_back_compat_no_axis(fun, nsamp):
    m, n = 8, 9

    rng = np.random.default_rng(0)
    x = rng.random((nsamp, m, n))
    res = fun(*x)
    res2 = fun(*x, _no_deco=True)
    res3 = fun([xi.ravel() for xi in x])
    assert_equal(res, res2)
    assert_equal(res, res3)


@pytest.mark.parametrize(("axis"), (0, 1, 2))
def test_axis_nan_policy_decorated_positional_axis(axis):
    # Test for correct behavior of function decorated with
    # _axis_nan_policy_decorator whether `axis` is provided as positional or
    # keyword argument

    shape = (8, 9, 10)
    rng = np.random.default_rng(0)
    x = rng.random(shape)
    y = rng.random(shape)
    res1 = stats.mannwhitneyu(x, y, True, 'two-sided', axis)
    res2 = stats.mannwhitneyu(x, y, True, 'two-sided', axis=axis)
    assert_equal(res1, res2)

    message = "mannwhitneyu() got multiple values for argument 'axis'"
    with pytest.raises(TypeError, match=re.escape(message)):
        stats.mannwhitneyu(x, y, True, 'two-sided', axis, axis=axis)


def test_axis_nan_policy_decorated_positional_args():
    # Test for correct behavior of function decorated with
    # _axis_nan_policy_decorator when function accepts *args

    shape = (3, 8, 9, 10)
    rng = np.random.default_rng(0)
    x = rng.random(shape)
    x[0, 0, 0, 0] = np.nan
    stats.kruskal(*x)

    message = "kruskal() got an unexpected keyword argument 'samples'"
    with pytest.raises(TypeError, match=re.escape(message)):
        stats.kruskal(samples=x)

    with pytest.raises(TypeError, match=re.escape(message)):
        stats.kruskal(*x, samples=x)


def test_axis_nan_policy_decorated_keyword_samples():
    # Test for correct behavior of function decorated with
    # _axis_nan_policy_decorator whether samples are provided as positional or
    # keyword arguments

    shape = (2, 8, 9, 10)
    rng = np.random.default_rng(0)
    x = rng.random(shape)
    x[0, 0, 0, 0] = np.nan
    res1 = stats.mannwhitneyu(*x)
    res2 = stats.mannwhitneyu(x=x[0], y=x[1])
    assert_equal(res1, res2)

    message = "mannwhitneyu() got multiple values for argument"
    with pytest.raises(TypeError, match=re.escape(message)):
        stats.mannwhitneyu(*x, x=x[0], y=x[1])


@pytest.mark.parametrize(("hypotest", "args", "kwds", "n_samples", "n_outputs",
                          "paired", "unpacker"), axis_nan_policy_cases)
def test_axis_nan_policy_decorated_pickled(hypotest, args, kwds, n_samples,
                                           n_outputs, paired, unpacker):
    if "ttest_ci" in hypotest.__name__:
        pytest.skip("Can't pickle functions defined within functions.")

    rng = np.random.default_rng(0)

    # Some hypothesis tests return a non-iterable that needs an `unpacker` to
    # extract the statistic and p-value. For those that don't:
    if not unpacker:
        def unpacker(res):
            return res

    data = rng.uniform(size=(n_samples, 2, 30))
    pickled_hypotest = pickle.dumps(hypotest)
    unpickled_hypotest = pickle.loads(pickled_hypotest)
    res1 = unpacker(hypotest(*data, *args, axis=-1, **kwds))
    res2 = unpacker(unpickled_hypotest(*data, *args, axis=-1, **kwds))
    assert_allclose(res1, res2, rtol=1e-12)


def test_check_empty_inputs():
    # Test that _check_empty_inputs is doing its job, at least for single-
    # sample inputs. (Multi-sample functionality is tested below.)
    # If the input sample is not empty, it should return None.
    # If the input sample is empty, it should return an array of NaNs or an
    # empty array of appropriate shape. np.mean is used as a reference for the
    # output because, like the statistics calculated by these functions,
    # it works along and "consumes" `axis` but preserves the other axes.
    for i in range(5):
        for combo in combinations_with_replacement([0, 1, 2], i):
            for axis in range(len(combo)):
                samples = (np.zeros(combo),)
                output = stats._axis_nan_policy._check_empty_inputs(samples,
                                                                    axis)
                if output is not None:
                    with np.testing.suppress_warnings() as sup:
                        sup.filter(RuntimeWarning, "Mean of empty slice.")
                        sup.filter(RuntimeWarning, "invalid value encountered")
                        reference = samples[0].mean(axis=axis)
                    np.testing.assert_equal(output, reference)


def _check_arrays_broadcastable(arrays, axis):
    # https://numpy.org/doc/stable/user/basics.broadcasting.html
    # "When operating on two arrays, NumPy compares their shapes element-wise.
    # It starts with the trailing (i.e. rightmost) dimensions and works its
    # way left.
    # Two dimensions are compatible when
    # 1. they are equal, or
    # 2. one of them is 1
    # ...
    # Arrays do not need to have the same number of dimensions."
    # (Clarification: if the arrays are compatible according to the criteria
    #  above and an array runs out of dimensions, it is still compatible.)
    # Below, we follow the rules above except ignoring `axis`

    n_dims = max([arr.ndim for arr in arrays])
    if axis is not None:
        # convert to negative axis
        axis = (-n_dims + axis) if axis >= 0 else axis

    for dim in range(1, n_dims+1):  # we'll index from -1 to -n_dims, inclusive
        if -dim == axis:
            continue  # ignore lengths along `axis`

        dim_lengths = set()
        for arr in arrays:
            if dim <= arr.ndim and arr.shape[-dim] != 1:
                dim_lengths.add(arr.shape[-dim])

        if len(dim_lengths) > 1:
            return False
    return True


@pytest.mark.slow
@pytest.mark.parametrize(("hypotest", "args", "kwds", "n_samples", "n_outputs",
                          "paired", "unpacker"), axis_nan_policy_cases)
def test_empty(hypotest, args, kwds, n_samples, n_outputs, paired, unpacker):
    # test for correct output shape when at least one input is empty

    if hypotest in override_propagate_funcs:
        reason = "Doesn't follow the usual pattern. Tested separately."
        pytest.skip(reason=reason)

    if unpacker is None:
        unpacker = lambda res: (res[0], res[1])  # noqa: E731

    def small_data_generator(n_samples, n_dims):

        def small_sample_generator(n_dims):
            # return all possible "small" arrays in up to n_dim dimensions
            for i in n_dims:
                # "small" means with size along dimension either 0 or 1
                for combo in combinations_with_replacement([0, 1, 2], i):
                    yield np.zeros(combo)

        # yield all possible combinations of small samples
        gens = [small_sample_generator(n_dims) for i in range(n_samples)]
        yield from product(*gens)

    n_dims = [2, 3]
    for samples in small_data_generator(n_samples, n_dims):

        # this test is only for arrays of zero size
        if not any(sample.size == 0 for sample in samples):
            continue

        max_axis = max(sample.ndim for sample in samples)

        # need to test for all valid values of `axis` parameter, too
        for axis in range(-max_axis, max_axis):

            try:
                # After broadcasting, all arrays are the same shape, so
                # the shape of the output should be the same as a single-
                # sample statistic. Use np.mean as a reference.
                concat = stats._stats_py._broadcast_concatenate(samples, axis)
                with np.testing.suppress_warnings() as sup:
                    sup.filter(RuntimeWarning, "Mean of empty slice.")
                    sup.filter(RuntimeWarning, "invalid value encountered")
                    expected = np.mean(concat, axis=axis) * np.nan

                res = hypotest(*samples, *args, axis=axis, **kwds)
                res = unpacker(res)

                for i in range(n_outputs):
                    assert_equal(res[i], expected)

            except ValueError:
                # confirm that the arrays truly are not broadcastable
                assert not _check_arrays_broadcastable(samples, axis)

                # confirm that _both_ `_broadcast_concatenate` and `hypotest`
                # produce this information.
                message = "Array shapes are incompatible for broadcasting."
                with pytest.raises(ValueError, match=message):
                    stats._stats_py._broadcast_concatenate(samples, axis)
                with pytest.raises(ValueError, match=message):
                    hypotest(*samples, *args, axis=axis, **kwds)


def test_masked_array_2_sentinel_array():
    # prepare arrays
    np.random.seed(0)
    A = np.random.rand(10, 11, 12)
    B = np.random.rand(12)
    mask = A < 0.5
    A = np.ma.masked_array(A, mask)

    # set arbitrary elements to special values
    # (these values might have been considered for use as sentinel values)
    max_float = np.finfo(np.float64).max
    max_float2 = np.nextafter(max_float, -np.inf)
    max_float3 = np.nextafter(max_float2, -np.inf)
    A[3, 4, 1] = np.nan
    A[4, 5, 2] = np.inf
    A[5, 6, 3] = max_float
    B[8] = np.nan
    B[7] = np.inf
    B[6] = max_float2

    # convert masked A to array with sentinel value, don't modify B
    out_arrays, sentinel = _masked_arrays_2_sentinel_arrays([A, B])
    A_out, B_out = out_arrays

    # check that good sentinel value was chosen (according to intended logic)
    assert (sentinel != max_float) and (sentinel != max_float2)
    assert sentinel == max_float3

    # check that output arrays are as intended
    A_reference = A.data
    A_reference[A.mask] = sentinel
    np.testing.assert_array_equal(A_out, A_reference)
    assert B_out is B


def test_masked_dtype():
    # When _masked_arrays_2_sentinel_arrays was first added, it always
    # upcast the arrays to np.float64. After gh16662, check expected promotion
    # and that the expected sentinel is found.

    # these are important because the max of the promoted dtype is the first
    # candidate to be the sentinel value
    max16 = np.iinfo(np.int16).max
    max128c = np.finfo(np.complex128).max

    # a is a regular array, b has masked elements, and c has no masked elements
    a = np.array([1, 2, max16], dtype=np.int16)
    b = np.ma.array([1, 2, 1], dtype=np.int8, mask=[0, 1, 0])
    c = np.ma.array([1, 2, 1], dtype=np.complex128, mask=[0, 0, 0])

    # check integer masked -> sentinel conversion
    out_arrays, sentinel = _masked_arrays_2_sentinel_arrays([a, b])
    a_out, b_out = out_arrays
    assert sentinel == max16-1  # not max16 because max16 was in the data
    assert b_out.dtype == np.int16  # check expected promotion
    assert_allclose(b_out, [b[0], sentinel, b[-1]])  # check sentinel placement
    assert a_out is a  # not a masked array, so left untouched
    assert not isinstance(b_out, np.ma.MaskedArray)  # b became regular array

    # similarly with complex
    out_arrays, sentinel = _masked_arrays_2_sentinel_arrays([b, c])
    b_out, c_out = out_arrays
    assert sentinel == max128c  # max128c was not in the data
    assert b_out.dtype == np.complex128  # b got promoted
    assert_allclose(b_out, [b[0], sentinel, b[-1]])  # check sentinel placement
    assert not isinstance(b_out, np.ma.MaskedArray)  # b became regular array
    assert not isinstance(c_out, np.ma.MaskedArray)  # c became regular array

    # Also, check edge case when a sentinel value cannot be found in the data
    min8, max8 = np.iinfo(np.int8).min, np.iinfo(np.int8).max
    a = np.arange(min8, max8+1, dtype=np.int8)  # use all possible values
    mask1 = np.zeros_like(a, dtype=bool)
    mask0 = np.zeros_like(a, dtype=bool)

    # a masked value can be used as the sentinel
    mask1[1] = True
    a1 = np.ma.array(a, mask=mask1)
    out_arrays, sentinel = _masked_arrays_2_sentinel_arrays([a1])
    assert sentinel == min8+1

    # unless it's the smallest possible; skipped for simiplicity (see code)
    mask0[0] = True
    a0 = np.ma.array(a, mask=mask0)
    message = "This function replaces masked elements with sentinel..."
    with pytest.raises(ValueError, match=message):
        _masked_arrays_2_sentinel_arrays([a0])

    # test that dtype is preserved in functions
    a = np.ma.array([1, 2, 3], mask=[0, 1, 0], dtype=np.float32)
    assert stats.gmean(a).dtype == np.float32


def test_masked_stat_1d():
    # basic test of _axis_nan_policy_factory with 1D masked sample
    males = [19, 22, 16, 29, 24]
    females = [20, 11, 17, 12]
    res = stats.mannwhitneyu(males, females)

    # same result when extra nan is omitted
    females2 = [20, 11, 17, np.nan, 12]
    res2 = stats.mannwhitneyu(males, females2, nan_policy='omit')
    np.testing.assert_array_equal(res2, res)

    # same result when extra element is masked
    females3 = [20, 11, 17, 1000, 12]
    mask3 = [False, False, False, True, False]
    females3 = np.ma.masked_array(females3, mask=mask3)
    res3 = stats.mannwhitneyu(males, females3)
    np.testing.assert_array_equal(res3, res)

    # same result when extra nan is omitted and additional element is masked
    females4 = [20, 11, 17, np.nan, 1000, 12]
    mask4 = [False, False, False, False, True, False]
    females4 = np.ma.masked_array(females4, mask=mask4)
    res4 = stats.mannwhitneyu(males, females4, nan_policy='omit')
    np.testing.assert_array_equal(res4, res)

    # same result when extra elements, including nan, are masked
    females5 = [20, 11, 17, np.nan, 1000, 12]
    mask5 = [False, False, False, True, True, False]
    females5 = np.ma.masked_array(females5, mask=mask5)
    res5 = stats.mannwhitneyu(males, females5, nan_policy='propagate')
    res6 = stats.mannwhitneyu(males, females5, nan_policy='raise')
    np.testing.assert_array_equal(res5, res)
    np.testing.assert_array_equal(res6, res)


@pytest.mark.parametrize(("axis"), range(-3, 3))
def test_masked_stat_3d(axis):
    # basic test of _axis_nan_policy_factory with 3D masked sample
    np.random.seed(0)
    a = np.random.rand(3, 4, 5)
    b = np.random.rand(4, 5)
    c = np.random.rand(4, 1)

    mask_a = a < 0.1
    mask_c = [False, False, False, True]
    a_masked = np.ma.masked_array(a, mask=mask_a)
    c_masked = np.ma.masked_array(c, mask=mask_c)

    a_nans = a.copy()
    a_nans[mask_a] = np.nan
    c_nans = c.copy()
    c_nans[mask_c] = np.nan

    res = stats.kruskal(a_nans, b, c_nans, nan_policy='omit', axis=axis)
    res2 = stats.kruskal(a_masked, b, c_masked, axis=axis)
    np.testing.assert_array_equal(res, res2)


def test_mixed_mask_nan_1():
    # targeted test of _axis_nan_policy_factory with 2D masked sample:
    # omitting samples with masks and nan_policy='omit' are equivalent
    # also checks paired-sample sentinel value removal
    m, n = 3, 20
    axis = -1

    np.random.seed(0)
    a = np.random.rand(m, n)
    b = np.random.rand(m, n)
    mask_a1 = np.random.rand(m, n) < 0.2
    mask_a2 = np.random.rand(m, n) < 0.1
    mask_b1 = np.random.rand(m, n) < 0.15
    mask_b2 = np.random.rand(m, n) < 0.15
    mask_a1[2, :] = True

    a_nans = a.copy()
    b_nans = b.copy()
    a_nans[mask_a1 | mask_a2] = np.nan
    b_nans[mask_b1 | mask_b2] = np.nan

    a_masked1 = np.ma.masked_array(a, mask=mask_a1)
    b_masked1 = np.ma.masked_array(b, mask=mask_b1)
    a_masked1[mask_a2] = np.nan
    b_masked1[mask_b2] = np.nan

    a_masked2 = np.ma.masked_array(a, mask=mask_a2)
    b_masked2 = np.ma.masked_array(b, mask=mask_b2)
    a_masked2[mask_a1] = np.nan
    b_masked2[mask_b1] = np.nan

    a_masked3 = np.ma.masked_array(a, mask=(mask_a1 | mask_a2))
    b_masked3 = np.ma.masked_array(b, mask=(mask_b1 | mask_b2))

    res = stats.wilcoxon(a_nans, b_nans, nan_policy='omit', axis=axis)
    res1 = stats.wilcoxon(a_masked1, b_masked1, nan_policy='omit', axis=axis)
    res2 = stats.wilcoxon(a_masked2, b_masked2, nan_policy='omit', axis=axis)
    res3 = stats.wilcoxon(a_masked3, b_masked3, nan_policy='raise', axis=axis)
    res4 = stats.wilcoxon(a_masked3, b_masked3,
                          nan_policy='propagate', axis=axis)

    np.testing.assert_array_equal(res1, res)
    np.testing.assert_array_equal(res2, res)
    np.testing.assert_array_equal(res3, res)
    np.testing.assert_array_equal(res4, res)


def test_mixed_mask_nan_2():
    # targeted test of _axis_nan_policy_factory with 2D masked sample:
    # check for expected interaction between masks and nans

    # Cases here are
    # [mixed nan/mask, all nans, all masked,
    # unmasked nan, masked nan, unmasked non-nan]
    a = [[1, np.nan, 2], [np.nan, np.nan, np.nan], [1, 2, 3],
         [1, np.nan, 3], [1, np.nan, 3], [1, 2, 3]]
    mask = [[1, 0, 1], [0, 0, 0], [1, 1, 1],
            [0, 0, 0], [0, 1, 0], [0, 0, 0]]
    a_masked = np.ma.masked_array(a, mask=mask)
    b = [[4, 5, 6]]
    ref1 = stats.ranksums([1, 3], [4, 5, 6])
    ref2 = stats.ranksums([1, 2, 3], [4, 5, 6])

    # nan_policy = 'omit'
    # all elements are removed from first three rows
    # middle element is removed from fourth and fifth rows
    # no elements removed from last row
    res = stats.ranksums(a_masked, b, nan_policy='omit', axis=-1)
    stat_ref = [np.nan, np.nan, np.nan,
                ref1.statistic, ref1.statistic, ref2.statistic]
    p_ref = [np.nan, np.nan, np.nan,
             ref1.pvalue, ref1.pvalue, ref2.pvalue]
    np.testing.assert_array_equal(res.statistic, stat_ref)
    np.testing.assert_array_equal(res.pvalue, p_ref)

    # nan_policy = 'propagate'
    # nans propagate in first, second, and fourth row
    # all elements are removed by mask from third row
    # middle element is removed from fifth row
    # no elements removed from last row
    res = stats.ranksums(a_masked, b, nan_policy='propagate', axis=-1)
    stat_ref = [np.nan, np.nan, np.nan,
                np.nan, ref1.statistic, ref2.statistic]
    p_ref = [np.nan, np.nan, np.nan,
             np.nan, ref1.pvalue, ref2.pvalue]
    np.testing.assert_array_equal(res.statistic, stat_ref)
    np.testing.assert_array_equal(res.pvalue, p_ref)


def test_axis_None_vs_tuple():
    # `axis` `None` should be equivalent to tuple with all axes
    shape = (3, 8, 9, 10)
    rng = np.random.default_rng(0)
    x = rng.random(shape)
    res = stats.kruskal(*x, axis=None)
    res2 = stats.kruskal(*x, axis=(0, 1, 2))
    np.testing.assert_array_equal(res, res2)


def test_axis_None_vs_tuple_with_broadcasting():
    # `axis` `None` should be equivalent to tuple with all axes,
    # which should be equivalent to raveling the arrays before passing them
    rng = np.random.default_rng(0)
    x = rng.random((5, 1))
    y = rng.random((1, 5))
    x2, y2 = np.broadcast_arrays(x, y)

    res0 = stats.mannwhitneyu(x.ravel(), y.ravel())
    res1 = stats.mannwhitneyu(x, y, axis=None)
    res2 = stats.mannwhitneyu(x, y, axis=(0, 1))
    res3 = stats.mannwhitneyu(x2.ravel(), y2.ravel())

    assert res1 == res0
    assert res2 == res0
    assert res3 != res0


@pytest.mark.parametrize(("axis"),
                         list(permutations(range(-3, 3), 2)) + [(-4, 1)])
def test_other_axis_tuples(axis):
    # Check that _axis_nan_policy_factory treats all `axis` tuples as expected
    rng = np.random.default_rng(0)
    shape_x = (4, 5, 6)
    shape_y = (1, 6)
    x = rng.random(shape_x)
    y = rng.random(shape_y)
    axis_original = axis

    # convert axis elements to positive
    axis = tuple([(i if i >= 0 else 3 + i) for i in axis])
    axis = sorted(axis)

    if len(set(axis)) != len(axis):
        message = "`axis` must contain only distinct elements"
        with pytest.raises(AxisError, match=re.escape(message)):
            stats.mannwhitneyu(x, y, axis=axis_original)
        return

    if axis[0] < 0 or axis[-1] > 2:
        message = "`axis` is out of bounds for array of dimension 3"
        with pytest.raises(AxisError, match=re.escape(message)):
            stats.mannwhitneyu(x, y, axis=axis_original)
        return

    res = stats.mannwhitneyu(x, y, axis=axis_original)

    # reference behavior
    not_axis = {0, 1, 2} - set(axis)  # which axis is not part of `axis`
    not_axis = next(iter(not_axis))  # take it out of the set

    x2 = x
    shape_y_broadcasted = [1, 1, 6]
    shape_y_broadcasted[not_axis] = shape_x[not_axis]
    y2 = np.broadcast_to(y, shape_y_broadcasted)

    m = x2.shape[not_axis]
    x2 = np.moveaxis(x2, axis, (1, 2))
    y2 = np.moveaxis(y2, axis, (1, 2))
    x2 = np.reshape(x2, (m, -1))
    y2 = np.reshape(y2, (m, -1))
    res2 = stats.mannwhitneyu(x2, y2, axis=1)

    np.testing.assert_array_equal(res, res2)


@pytest.mark.parametrize(("weighted_fun_name"), ["gmean", "hmean", "pmean"])
def test_mean_mixed_mask_nan_weights(weighted_fun_name):
    # targeted test of _axis_nan_policy_factory with 2D masked sample:
    # omitting samples with masks and nan_policy='omit' are equivalent
    # also checks paired-sample sentinel value removal

    if weighted_fun_name == 'pmean':
        def weighted_fun(a, **kwargs):
            return stats.pmean(a, p=0.42, **kwargs)
    else:
        weighted_fun = getattr(stats, weighted_fun_name)

    m, n = 3, 20
    axis = -1

    rng = np.random.default_rng(6541968121)
    a = rng.uniform(size=(m, n))
    b = rng.uniform(size=(m, n))
    mask_a1 = rng.uniform(size=(m, n)) < 0.2
    mask_a2 = rng.uniform(size=(m, n)) < 0.1
    mask_b1 = rng.uniform(size=(m, n)) < 0.15
    mask_b2 = rng.uniform(size=(m, n)) < 0.15
    mask_a1[2, :] = True

    a_nans = a.copy()
    b_nans = b.copy()
    a_nans[mask_a1 | mask_a2] = np.nan
    b_nans[mask_b1 | mask_b2] = np.nan

    a_masked1 = np.ma.masked_array(a, mask=mask_a1)
    b_masked1 = np.ma.masked_array(b, mask=mask_b1)
    a_masked1[mask_a2] = np.nan
    b_masked1[mask_b2] = np.nan

    a_masked2 = np.ma.masked_array(a, mask=mask_a2)
    b_masked2 = np.ma.masked_array(b, mask=mask_b2)
    a_masked2[mask_a1] = np.nan
    b_masked2[mask_b1] = np.nan

    a_masked3 = np.ma.masked_array(a, mask=(mask_a1 | mask_a2))
    b_masked3 = np.ma.masked_array(b, mask=(mask_b1 | mask_b2))

    mask_all = (mask_a1 | mask_a2 | mask_b1 | mask_b2)
    a_masked4 = np.ma.masked_array(a, mask=mask_all)
    b_masked4 = np.ma.masked_array(b, mask=mask_all)

    with np.testing.suppress_warnings() as sup:
        message = 'invalid value encountered'
        sup.filter(RuntimeWarning, message)
        res = weighted_fun(a_nans, weights=b_nans,
                           nan_policy='omit', axis=axis)
        res1 = weighted_fun(a_masked1, weights=b_masked1,
                            nan_policy='omit', axis=axis)
        res2 = weighted_fun(a_masked2, weights=b_masked2,
                            nan_policy='omit', axis=axis)
        res3 = weighted_fun(a_masked3, weights=b_masked3,
                            nan_policy='raise', axis=axis)
        res4 = weighted_fun(a_masked3, weights=b_masked3,
                            nan_policy='propagate', axis=axis)
        # Would test with a_masked3/b_masked3, but there is a bug in np.average
        # that causes a bug in _no_deco mean with masked weights. Would use
        # np.ma.average, but that causes other problems. See numpy/numpy#7330.
        if weighted_fun_name not in {'pmean', 'gmean'}:
            weighted_fun_ma = getattr(stats.mstats, weighted_fun_name)
            res5 = weighted_fun_ma(a_masked4, weights=b_masked4,
                                   axis=axis, _no_deco=True)

    np.testing.assert_array_equal(res1, res)
    np.testing.assert_array_equal(res2, res)
    np.testing.assert_array_equal(res3, res)
    np.testing.assert_array_equal(res4, res)
    if weighted_fun_name not in {'pmean', 'gmean'}:
        # _no_deco mean returns masked array, last element was masked
        np.testing.assert_allclose(res5.compressed(), res[~np.isnan(res)])


def test_raise_invalid_args_g17713():
    # other cases are handled in:
    # test_axis_nan_policy_decorated_positional_axis - multiple values for arg
    # test_axis_nan_policy_decorated_positional_args - unexpected kwd arg
    message = "got an unexpected keyword argument"
    with pytest.raises(TypeError, match=message):
        stats.gmean([1, 2, 3], invalid_arg=True)

    message = " got multiple values for argument"
    with pytest.raises(TypeError, match=message):
        stats.gmean([1, 2, 3], a=True)

    message = "missing 1 required positional argument"
    with pytest.raises(TypeError, match=message):
        stats.gmean()

    message = "takes from 1 to 4 positional arguments but 5 were given"
    with pytest.raises(TypeError, match=message):
        stats.gmean([1, 2, 3], 0, float, [1, 1, 1], 10)

@pytest.mark.parametrize(
    'dtype',
    (list(np.typecodes['Float']
          + np.typecodes['Integer']
          + np.typecodes['Complex'])))
def test_array_like_input(dtype):
    # Check that `_axis_nan_policy`-decorated functions work with custom
    # containers that are coercible to numeric arrays

    class ArrLike():
        def __init__(self, x):
            self._x = x

        def __array__(self):
            return np.asarray(x, dtype=dtype)

    x = [1]*2 + [3, 4, 5]
    res = stats.mode(ArrLike(x))
    assert res.mode == 1
    assert res.count == 2<|MERGE_RESOLUTION|>--- conflicted
+++ resolved
@@ -65,12 +65,9 @@
     (stats.mode, tuple(), dict(), 1, 2, True, lambda x: (x.mode, x.count)),
     (stats.differential_entropy, tuple(), dict(), 1, 1, False, lambda x: (x,)),
     (stats.variation, tuple(), dict(), 1, 1, False, lambda x: (x,)),
-<<<<<<< HEAD
     (stats.ansari, tuple(), {}, 2, 2, False, None),
-=======
     (stats.entropy, tuple(), dict(), 1, 1, False, lambda x: (x,)),
-    (stats.entropy, tuple(), dict(), 2, 1, True, lambda x: (x,))
->>>>>>> 2c6f5c67
+    (stats.entropy, tuple(), dict(), 2, 1, True, lambda x: (x,)),
 ]
 
 # If the message is one of those expected, put nans in
