# Many scipy.stats functions support `axis` and `nan_policy` parameters.
# When the two are combined, it can be tricky to get all the behavior just
# right. This file contains a suite of common tests for scipy.stats functions
# that support `axis` and `nan_policy` and additional tests for some associated
# functions in stats._util.

from itertools import product, combinations_with_replacement, permutations
import os
import re
import pickle
import pytest
<<<<<<< HEAD
import datetime
=======
import warnings
>>>>>>> e1fecdfb

import numpy as np
from numpy.testing import assert_allclose, assert_equal
from scipy import stats
from scipy.stats import norm  # type: ignore[attr-defined]
from scipy.stats._axis_nan_policy import (_masked_arrays_2_sentinel_arrays,
                                          SmallSampleWarning,
                                          too_small_nd_omit, too_small_nd_not_omit,
                                          too_small_1d_omit, too_small_1d_not_omit)
from scipy._lib._util import AxisError
from scipy.conftest import skip_xp_invalid_arg


SCIPY_XSLOW = int(os.environ.get('SCIPY_XSLOW', '0'))


def unpack_ttest_result(res):
    low, high = res.confidence_interval()
    return (res.statistic, res.pvalue, res.df, res._standard_error,
            res._estimate, low, high)


def _get_ttest_ci(ttest):
    # get a function that returns the CI bounds of provided `ttest`
    def ttest_ci(*args, **kwargs):
        res = ttest(*args, **kwargs)
        return res.confidence_interval()
    return ttest_ci


axis_nan_policy_cases = [
    # function, args, kwds, number of samples, number of outputs,
    # ... paired, unpacker function
    # args, kwds typically aren't needed; just showing that they work
    (stats.kruskal, tuple(), dict(), 3, 2, False, None),  # 4 samples is slow
    (stats.ranksums, ('less',), dict(), 2, 2, False, None),
    (stats.mannwhitneyu, tuple(), {'method': 'asymptotic'}, 2, 2, False, None),
    (stats.wilcoxon, ('pratt',), {'mode': 'auto'}, 2, 2, True,
     lambda res: (res.statistic, res.pvalue)),
    (stats.wilcoxon, tuple(), dict(), 1, 2, True,
     lambda res: (res.statistic, res.pvalue)),
    (stats.wilcoxon, tuple(), {'mode': 'approx'}, 1, 3, True,
     lambda res: (res.statistic, res.pvalue, res.zstatistic)),
    (stats.gmean, tuple(), dict(), 1, 1, False, lambda x: (x,)),
    (stats.hmean, tuple(), dict(), 1, 1, False, lambda x: (x,)),
    (stats.pmean, (1.42,), dict(), 1, 1, False, lambda x: (x,)),
    (stats.sem, tuple(), dict(), 1, 1, False, lambda x: (x,)),
    (stats.iqr, tuple(), dict(), 1, 1, False, lambda x: (x,)),
    (stats.kurtosis, tuple(), dict(), 1, 1, False, lambda x: (x,)),
    (stats.skew, tuple(), dict(), 1, 1, False, lambda x: (x,)),
    (stats.kstat, tuple(), dict(), 1, 1, False, lambda x: (x,)),
    (stats.kstatvar, tuple(), dict(), 1, 1, False, lambda x: (x,)),
    (stats.moment, tuple(), dict(), 1, 1, False, lambda x: (x,)),
    (stats.moment, tuple(), dict(order=[1, 2]), 1, 2, False, None),
    (stats.jarque_bera, tuple(), dict(), 1, 2, False, None),
    (stats.ttest_1samp, (np.array([0]),), dict(), 1, 7, False,
     unpack_ttest_result),
    (stats.ttest_rel, tuple(), dict(), 2, 7, True, unpack_ttest_result),
    (stats.ttest_ind, tuple(), dict(), 2, 7, False, unpack_ttest_result),
    (_get_ttest_ci(stats.ttest_1samp), (0,), dict(), 1, 2, False, None),
    (_get_ttest_ci(stats.ttest_rel), tuple(), dict(), 2, 2, True, None),
    (_get_ttest_ci(stats.ttest_ind), tuple(), dict(), 2, 2, False, None),
    (stats.mode, tuple(), dict(), 1, 2, True, lambda x: (x.mode, x.count)),
    (stats.differential_entropy, tuple(), dict(), 1, 1, False, lambda x: (x,)),
    (stats.variation, tuple(), dict(), 1, 1, False, lambda x: (x,)),
    (stats.friedmanchisquare, tuple(), dict(), 3, 2, True, None),
    (stats.brunnermunzel, tuple(), dict(distribution='normal'), 2, 2, False, None),
    (stats.mood, tuple(), {}, 2, 2, False, None),
    (stats.shapiro, tuple(), {}, 1, 2, False, None),
    (stats.ks_1samp, (norm().cdf,), dict(), 1, 4, False,
     lambda res: (*res, res.statistic_location, res.statistic_sign)),
    (stats.ks_2samp, tuple(), dict(), 2, 4, False,
     lambda res: (*res, res.statistic_location, res.statistic_sign)),
    (stats.kstest, (norm().cdf,), dict(), 1, 4, False,
     lambda res: (*res, res.statistic_location, res.statistic_sign)),
    (stats.kstest, tuple(), dict(), 2, 4, False,
     lambda res: (*res, res.statistic_location, res.statistic_sign)),
    (stats.levene, tuple(), {}, 2, 2, False, None),
    (stats.fligner, tuple(), {'center': 'trimmed', 'proportiontocut': 0.01},
     2, 2, False, None),
    (stats.ansari, tuple(), {}, 2, 2, False, None),
    (stats.entropy, tuple(), dict(), 1, 1, False, lambda x: (x,)),
    (stats.entropy, tuple(), dict(), 2, 1, True, lambda x: (x,)),
    (stats.skewtest, tuple(), dict(), 1, 2, False, None),
    (stats.kurtosistest, tuple(), dict(), 1, 2, False, None),
    (stats.normaltest, tuple(), dict(), 1, 2, False, None),
    (stats.cramervonmises, ("norm",), dict(), 1, 2, False,
     lambda res: (res.statistic, res.pvalue)),
    (stats.cramervonmises_2samp, tuple(), dict(), 2, 2, False,
     lambda res: (res.statistic, res.pvalue)),
    (stats.epps_singleton_2samp, tuple(), dict(), 2, 2, False, None),
    (stats.bartlett, tuple(), {}, 2, 2, False, None),
    (stats.tmean, tuple(), {}, 1, 1, False, lambda x: (x,)),
    (stats.tvar, tuple(), {}, 1, 1, False, lambda x: (x,)),
    (stats.tmin, tuple(), {}, 1, 1, False, lambda x: (x,)),
    (stats.tmax, tuple(), {}, 1, 1, False, lambda x: (x,)),
    (stats.tstd, tuple(), {}, 1, 1, False, lambda x: (x,)),
    (stats.tsem, tuple(), {}, 1, 1, False, lambda x: (x,)),
    (stats.circmean, tuple(), dict(), 1, 1, False, lambda x: (x,)),
    (stats.circvar, tuple(), dict(), 1, 1, False, lambda x: (x,)),
    (stats.circstd, tuple(), dict(), 1, 1, False, lambda x: (x,)),
    (stats.f_oneway, tuple(), {}, 2, 2, False, None),
    (stats.alexandergovern, tuple(), {}, 2, 2, False,
     lambda res: (res.statistic, res.pvalue)),
    (stats.combine_pvalues, tuple(), {}, 1, 2, False, None),
]

# If the message is one of those expected, put nans in
# appropriate places of `statistics` and `pvalues`
too_small_messages = {"Degrees of freedom <= 0 for slice",
                      "x and y should have at least 5 elements",
                      "Data must be at least length 3",
                      "The sample must contain at least two",
                      "x and y must contain at least two",
                      "division by zero",
                      "Mean of empty slice",
                      "Data passed to ks_2samp must not be empty",
                      "Not enough test observations",
                      "Not enough other observations",
                      "Not enough observations.",
                      "At least one observation is required",
                      "zero-size array to reduction operation maximum",
                      "`x` and `y` must be of nonzero size.",
                      "The exact distribution of the Wilcoxon test",
                      "Data input must not be empty",
                      "Window length (0) must be positive and less",
                      "Window length (1) must be positive and less",
                      "Window length (2) must be positive and less",
                      "`skewtest` requires at least",
                      "`kurtosistest` requires at least",
                      "attempt to get argmax of an empty sequence",
                      "No array values within given limits",
                      "Input sample size must be greater than one.",
                      "invalid value encountered",
                      "divide by zero encountered",}

# If the message is one of these, results of the function may be inaccurate,
# but NaNs are not to be placed
inaccuracy_messages = {"Precision loss occurred in moment calculation",
                       "Sample size too small for normal approximation."}

# For some functions, nan_policy='propagate' should not just return NaNs
override_propagate_funcs = {stats.mode}

# For some functions, empty arrays produce non-NaN results
empty_special_case_funcs = {stats.entropy}

# Some functions don't follow the usual "too small" warning rules
too_small_special_case_funcs = {stats.entropy}

def _mixed_data_generator(n_samples, n_repetitions, axis, rng,
                          paired=False):
    # generate random samples to check the response of hypothesis tests to
    # samples with different (but broadcastable) shapes and various
    # nan patterns (e.g. all nans, some nans, no nans) along axis-slices

    data = []
    for i in range(n_samples):
        n_patterns = 6  # number of distinct nan patterns
        n_obs = 20 if paired else 20 + i  # observations per axis-slice
        x = np.ones((n_repetitions, n_patterns, n_obs)) * np.nan

        for j in range(n_repetitions):
            samples = x[j, :, :]

            # case 0: axis-slice with all nans (0 reals)
            # cases 1-3: axis-slice with 1-3 reals (the rest nans)
            # case 4: axis-slice with mostly (all but two) reals
            # case 5: axis slice with all reals
            for k, n_reals in enumerate([0, 1, 2, 3, n_obs-2, n_obs]):
                # for cases 1-3, need paired nansw  to be in the same place
                indices = rng.permutation(n_obs)[:n_reals]
                samples[k, indices] = rng.random(size=n_reals)

            # permute the axis-slices just to show that order doesn't matter
            samples[:] = rng.permutation(samples, axis=0)

        # For multi-sample tests, we want to test broadcasting and check
        # that nan policy works correctly for each nan pattern for each input.
        # This takes care of both simultaneously.
        new_shape = [n_repetitions] + [1]*n_samples + [n_obs]
        new_shape[1 + i] = 6
        x = x.reshape(new_shape)

        x = np.moveaxis(x, -1, axis)
        data.append(x)
    return data


def _homogeneous_data_generator(n_samples, n_repetitions, axis, rng,
                                paired=False, all_nans=True):
    # generate random samples to check the response of hypothesis tests to
    # samples with different (but broadcastable) shapes and homogeneous
    # data (all nans or all finite)
    data = []
    for i in range(n_samples):
        n_obs = 20 if paired else 20 + i  # observations per axis-slice
        shape = [n_repetitions] + [1]*n_samples + [n_obs]
        shape[1 + i] = 2
        x = np.ones(shape) * np.nan if all_nans else rng.random(shape)
        x = np.moveaxis(x, -1, axis)
        data.append(x)
    return data


def nan_policy_1d(hypotest, data1d, unpacker, *args, n_outputs=2,
                  nan_policy='raise', paired=False, _no_deco=True, **kwds):
    # Reference implementation for how `nan_policy` should work for 1d samples

    if nan_policy == 'raise':
        for sample in data1d:
            if np.any(np.isnan(sample)):
                raise ValueError("The input contains nan values")

    elif (nan_policy == 'propagate'
          and hypotest not in override_propagate_funcs):
        # For all hypothesis tests tested, returning nans is the right thing.
        # But many hypothesis tests don't propagate correctly (e.g. they treat
        # np.nan the same as np.inf, which doesn't make sense when ranks are
        # involved) so override that behavior here.
        for sample in data1d:
            if np.any(np.isnan(sample)):
                return np.full(n_outputs, np.nan)

    elif nan_policy == 'omit':
        # manually omit nans (or pairs in which at least one element is nan)
        if not paired:
            data1d = [sample[~np.isnan(sample)] for sample in data1d]
        else:
            nan_mask = np.isnan(data1d[0])
            for sample in data1d[1:]:
                nan_mask = np.logical_or(nan_mask, np.isnan(sample))
            data1d = [sample[~nan_mask] for sample in data1d]

    return unpacker(hypotest(*data1d, *args, _no_deco=_no_deco, **kwds))


# These three warnings are intentional
# For `wilcoxon` when the sample size < 50
@pytest.mark.filterwarnings('ignore:Sample size too small for normal:UserWarning')
# `kurtosistest` and `normaltest` when sample size < 20
@pytest.mark.filterwarnings('ignore:`kurtosistest` p-value may be:UserWarning')
# `foneway`
@pytest.mark.filterwarnings('ignore:all input arrays have length 1.:RuntimeWarning')

# The rest of these may or may not be desirable. They need further investigation
# to determine whether the function's decorator should define `too_small.
# `bartlett`, `tvar`, `tstd`, `tsem`
@pytest.mark.filterwarnings('ignore:Degrees of freedom <= 0 for slice:RuntimeWarning')
# kstat, kstatvar, ttest_1samp, ttest_rel, ttest_ind, ttest_ci, brunnermunzel
# mood, levene, fligner, bartlett
@pytest.mark.filterwarnings('ignore:Invalid value encountered in:RuntimeWarning')
# kstatvar, ttest_1samp, ttest_rel, ttest_ci, brunnermunzel, levene, bartlett
@pytest.mark.filterwarnings('ignore:divide by zero encountered:RuntimeWarning')

@pytest.mark.parametrize(("hypotest", "args", "kwds", "n_samples", "n_outputs",
                          "paired", "unpacker"), axis_nan_policy_cases)
@pytest.mark.parametrize(("nan_policy"), ("propagate", "omit", "raise"))
@pytest.mark.parametrize(("axis"), (1,))
@pytest.mark.parametrize(("data_generator"), ("mixed",))
def test_axis_nan_policy_fast(hypotest, args, kwds, n_samples, n_outputs,
                              paired, unpacker, nan_policy, axis,
                              data_generator):
    if hypotest in {stats.cramervonmises_2samp, stats.kruskal} and not SCIPY_XSLOW:
        pytest.skip("Too slow.")
    _axis_nan_policy_test(hypotest, args, kwds, n_samples, n_outputs, paired,
                          unpacker, nan_policy, axis, data_generator)


if SCIPY_XSLOW:
    # Takes O(1 min) to run, and even skipping with the `xslow` decorator takes
    # about 3 sec because this is >3,000 tests. So ensure pytest doesn't see
    # them at all unless `SCIPY_XSLOW` is defined.

    # These three warnings are intentional
    # For `wilcoxon` when the sample size < 50
    @pytest.mark.filterwarnings('ignore:Sample size too small for normal:UserWarning')
    # `kurtosistest` and `normaltest` when sample size < 20
    @pytest.mark.filterwarnings('ignore:`kurtosistest` p-value may be:UserWarning')
    # `foneway`
    @pytest.mark.filterwarnings('ignore:all input arrays have length 1.:RuntimeWarning')

    # The rest of these may or may not be desirable. They need further investigation
    # to determine whether the function's decorator should define `too_small.
    # `bartlett`, `tvar`, `tstd`, `tsem`
    @pytest.mark.filterwarnings('ignore:Degrees of freedom <= 0 for:RuntimeWarning')
    # kstat, kstatvar, ttest_1samp, ttest_rel, ttest_ind, ttest_ci, brunnermunzel
    # mood, levene, fligner, bartlett
    @pytest.mark.filterwarnings('ignore:Invalid value encountered in:RuntimeWarning')
    # kstatvar, ttest_1samp, ttest_rel, ttest_ci, brunnermunzel, levene, bartlett
    @pytest.mark.filterwarnings('ignore:divide by zero encountered:RuntimeWarning')

    @pytest.mark.parametrize(("hypotest", "args", "kwds", "n_samples", "n_outputs",
                              "paired", "unpacker"), axis_nan_policy_cases)
    @pytest.mark.parametrize(("nan_policy"), ("propagate", "omit", "raise"))
    @pytest.mark.parametrize(("axis"), range(-3, 3))
    @pytest.mark.parametrize(("data_generator"),
                             ("all_nans", "all_finite", "mixed"))
    def test_axis_nan_policy_full(hypotest, args, kwds, n_samples, n_outputs,
                                  paired, unpacker, nan_policy, axis,
                                  data_generator):
        _axis_nan_policy_test(hypotest, args, kwds, n_samples, n_outputs, paired,
                              unpacker, nan_policy, axis, data_generator)


def _axis_nan_policy_test(hypotest, args, kwds, n_samples, n_outputs, paired,
                          unpacker, nan_policy, axis, data_generator):
    # Tests the 1D and vectorized behavior of hypothesis tests against a
    # reference implementation (nan_policy_1d with np.ndenumerate)

    # Some hypothesis tests return a non-iterable that needs an `unpacker` to
    # extract the statistic and p-value. For those that don't:
    if not unpacker:
        def unpacker(res):
            return res

    rng = np.random.default_rng(0)

    # Generate multi-dimensional test data with all important combinations
    # of patterns of nans along `axis`
    n_repetitions = 3  # number of repetitions of each pattern
    data_gen_kwds = {'n_samples': n_samples, 'n_repetitions': n_repetitions,
                     'axis': axis, 'rng': rng, 'paired': paired}
    if data_generator == 'mixed':
        inherent_size = 6  # number of distinct types of patterns
        data = _mixed_data_generator(**data_gen_kwds)
    elif data_generator == 'all_nans':
        inherent_size = 2  # hard-coded in _homogeneous_data_generator
        data_gen_kwds['all_nans'] = True
        data = _homogeneous_data_generator(**data_gen_kwds)
    elif data_generator == 'all_finite':
        inherent_size = 2  # hard-coded in _homogeneous_data_generator
        data_gen_kwds['all_nans'] = False
        data = _homogeneous_data_generator(**data_gen_kwds)

    output_shape = [n_repetitions] + [inherent_size]*n_samples

    # To generate reference behavior to compare against, loop over the axis-
    # slices in data. Make indexing easier by moving `axis` to the end and
    # broadcasting all samples to the same shape.
    data_b = [np.moveaxis(sample, axis, -1) for sample in data]
    data_b = [np.broadcast_to(sample, output_shape + [sample.shape[-1]])
              for sample in data_b]
    res_1d = np.zeros(output_shape + [n_outputs])

    for i, _ in np.ndenumerate(np.zeros(output_shape)):
        data1d = [sample[i] for sample in data_b]
        contains_nan = any([np.isnan(sample).any() for sample in data1d])

        # Take care of `nan_policy='raise'`.
        # Afterward, the 1D part of the test is over
        message = "The input contains nan values"
        if nan_policy == 'raise' and contains_nan:
            with pytest.raises(ValueError, match=message):
                nan_policy_1d(hypotest, data1d, unpacker, *args,
                              n_outputs=n_outputs,
                              nan_policy=nan_policy,
                              paired=paired, _no_deco=True, **kwds)

            with pytest.raises(ValueError, match=message):
                hypotest(*data1d, *args, nan_policy=nan_policy, **kwds)

            continue

        # Take care of `nan_policy='propagate'` and `nan_policy='omit'`

        # Get results of simple reference implementation
        try:
            res_1da = nan_policy_1d(hypotest, data1d, unpacker, *args,
                                    n_outputs=n_outputs,
                                    nan_policy=nan_policy,
                                    paired=paired, _no_deco=True, **kwds)
        except (ValueError, RuntimeWarning, ZeroDivisionError) as ea:
            ea_str = str(ea)
            if any([str(ea_str).startswith(msg) for msg in too_small_messages]):
                res_1da = np.full(n_outputs, np.nan)
            else:
                raise

        # Get results of public function with 1D slices
        # Should warn for all slices
        if (nan_policy == 'omit' and data_generator == "all_nans"
              and hypotest not in too_small_special_case_funcs):
            with pytest.warns(SmallSampleWarning, match=too_small_1d_omit):
                res = hypotest(*data1d, *args, nan_policy=nan_policy, **kwds)
        # warning depends on slice
        elif (nan_policy == 'omit' and data_generator == "mixed"
              and hypotest not in too_small_special_case_funcs):
            with np.testing.suppress_warnings() as sup:
                sup.filter(SmallSampleWarning, too_small_1d_omit)
                res = hypotest(*data1d, *args, nan_policy=nan_policy, **kwds)
        # shouldn't complain if there are no NaNs
        else:
            res = hypotest(*data1d, *args, nan_policy=nan_policy, **kwds)
        res_1db = unpacker(res)

        assert_equal(res_1db, res_1da)
        res_1d[i] = res_1db

    res_1d = np.moveaxis(res_1d, -1, 0)

    # Perform a vectorized call to the hypothesis test.

    # If `nan_policy == 'raise'`, check that it raises the appropriate error.
    # Test is done, so return
    if nan_policy == 'raise' and not data_generator == "all_finite":
        message = 'The input contains nan values'
        with pytest.raises(ValueError, match=message):
            hypotest(*data, axis=axis, nan_policy=nan_policy, *args, **kwds)
        return

    # If `nan_policy == 'omit', we might be left with a small sample.
    # Check for the appropriate warning.
    if (nan_policy == 'omit' and data_generator in {"all_nans", "mixed"}
          and hypotest not in too_small_special_case_funcs):
        with pytest.warns(SmallSampleWarning, match=too_small_nd_omit):
            res = hypotest(*data, axis=axis, nan_policy=nan_policy, *args, **kwds)
    else:  # otherwise, there should be no warning
        res = hypotest(*data, axis=axis, nan_policy=nan_policy, *args, **kwds)

    # Compare against the output against looping over 1D slices
    res_nd = unpacker(res)

    assert_allclose(res_nd, res_1d, rtol=1e-14)


@pytest.mark.parametrize(("hypotest", "args", "kwds", "n_samples", "n_outputs",
                          "paired", "unpacker"), axis_nan_policy_cases)
@pytest.mark.parametrize(("nan_policy"), ("propagate", "omit", "raise"))
@pytest.mark.parametrize(("data_generator"),
                         ("all_nans", "all_finite", "mixed", "empty"))
def test_axis_nan_policy_axis_is_None(hypotest, args, kwds, n_samples,
                                      n_outputs, paired, unpacker, nan_policy,
                                      data_generator):
    # check for correct behavior when `axis=None`
    if not unpacker:
        def unpacker(res):
            return res

    rng = np.random.default_rng(0)

    if data_generator == "empty":
        data = [rng.random((2, 0)) for i in range(n_samples)]
    else:
        data = [rng.random((2, 20)) for i in range(n_samples)]

    if data_generator == "mixed":
        masks = [rng.random((2, 20)) > 0.9 for i in range(n_samples)]
        for sample, mask in zip(data, masks):
            sample[mask] = np.nan
    elif data_generator == "all_nans":
        data = [sample * np.nan for sample in data]

    data_raveled = [sample.ravel() for sample in data]

    if nan_policy == 'raise' and data_generator not in {"all_finite", "empty"}:
        message = 'The input contains nan values'

        # check for correct behavior whether or not data is 1d to begin with
        with pytest.raises(ValueError, match=message):
            hypotest(*data, axis=None, nan_policy=nan_policy,
                     *args, **kwds)
        with pytest.raises(ValueError, match=message):
            hypotest(*data_raveled, axis=None, nan_policy=nan_policy,
                     *args, **kwds)

        return

    # behavior of reference implementation with 1d input, public function with 1d
    # input, and public function with Nd input and `axis=None` should be consistent.
    # This means:
    # - If the reference version raises an error or emits a warning, it's because
    #   the sample is too small, so check that the public function emits an
    #   appropriate "too small" warning
    # - Any results returned by the three versions should be the same.
    with warnings.catch_warnings():  # treat warnings as errors
        warnings.simplefilter("error")

        ea_str, eb_str, ec_str = None, None, None
        try:
            res1da = nan_policy_1d(hypotest, data_raveled, unpacker, *args,
                                   n_outputs=n_outputs, nan_policy=nan_policy,
                                   paired=paired, _no_deco=True, **kwds)
        except (RuntimeWarning, ValueError, ZeroDivisionError) as ea:
            res1da = None
            ea_str = str(ea)

        try:
            res1db = hypotest(*data_raveled, *args, nan_policy=nan_policy, **kwds)
        except SmallSampleWarning as eb:
            eb_str = str(eb)

        try:
            res1dc = hypotest(*data, *args, axis=None, nan_policy=nan_policy, **kwds)
        except SmallSampleWarning as ec:
            ec_str = str(ec)

    if ea_str or eb_str or ec_str:  # *if* there is some sort of error or warning
        # If the reference implemented generated an error or warning, make sure the
        # message was one of the expected "too small" messages. Note that some
        # functions don't complain at all without the decorator; that's OK, too.
        ok_msg = any([str(ea_str).startswith(msg) for msg in too_small_messages])
        assert (ea_str is None) or ok_msg

        # make sure the wrapped function emits the *intended* warning
        desired_warnings = {too_small_1d_omit, too_small_1d_not_omit}
        assert str(eb_str) in desired_warnings
        assert str(ec_str) in desired_warnings

        with warnings.catch_warnings():  # ignore warnings to get return value
            warnings.simplefilter("ignore")
            res1db = hypotest(*data_raveled, *args, nan_policy=nan_policy, **kwds)
            res1dc = hypotest(*data, *args, axis=None, nan_policy=nan_policy, **kwds)

    # Make sure any results returned by reference/public function are identical
    # and all attributes are *NumPy* scalars
    res1db, res1dc = unpacker(res1db), unpacker(res1dc)
    assert_equal(res1dc, res1db)
    all_results = list(res1db) + list(res1dc)

    if res1da is not None:
        assert_equal(res1db, res1da)
        all_results += list(res1da)

    for item in all_results:
        assert np.issubdtype(item.dtype, np.number)
        assert np.isscalar(item)


# Test keepdims for:
#     - single-output and multi-output functions (gmean and mannwhitneyu)
#     - Axis negative, positive, None, and tuple
#     - 1D with no NaNs
#     - 1D with NaN propagation
#     - Zero-sized output
@pytest.mark.filterwarnings('ignore:All axis-slices of one...')
@pytest.mark.filterwarnings('ignore:After omitting NaNs...')
# These were added in gh-20734 for `ttest_1samp`; they should be addressed and removed
@pytest.mark.filterwarnings('ignore:divide by zero encountered...')
@pytest.mark.filterwarnings('ignore:invalid value encountered...')
@pytest.mark.parametrize("nan_policy", ("omit", "propagate"))
@pytest.mark.parametrize(
    ("hypotest", "args", "kwds", "n_samples", "unpacker"),
    ((stats.gmean, tuple(), dict(), 1, lambda x: (x,)),
     (stats.mannwhitneyu, tuple(), {'method': 'asymptotic'}, 2, None),
     (stats.ttest_1samp, (0,), dict(), 1, unpack_ttest_result))
)
@pytest.mark.parametrize(
    ("sample_shape", "axis_cases"),
    (((2, 3, 3, 4), (None, 0, -1, (0, 2), (1, -1), (3, 1, 2, 0))),
     ((10, ), (0, -1)),
     ((20, 0), (0, 1)))
)
def test_keepdims(hypotest, args, kwds, n_samples, unpacker,
                  sample_shape, axis_cases, nan_policy):
    # test if keepdims parameter works correctly
    if not unpacker:
        def unpacker(res):
            return res
    rng = np.random.default_rng(0)
    data = [rng.random(sample_shape) for _ in range(n_samples)]
    nan_data = [sample.copy() for sample in data]
    nan_mask = [rng.random(sample_shape) < 0.2 for _ in range(n_samples)]
    for sample, mask in zip(nan_data, nan_mask):
        sample[mask] = np.nan
    for axis in axis_cases:
        expected_shape = list(sample_shape)
        if axis is None:
            expected_shape = np.ones(len(sample_shape))
        else:
            if isinstance(axis, int):
                expected_shape[axis] = 1
            else:
                for ax in axis:
                    expected_shape[ax] = 1
        expected_shape = tuple(expected_shape)
        res = unpacker(hypotest(*data, *args, axis=axis, keepdims=True,
                                **kwds))
        res_base = unpacker(hypotest(*data, *args, axis=axis, keepdims=False,
                                     **kwds))
        nan_res = unpacker(hypotest(*nan_data, *args, axis=axis,
                                    keepdims=True, nan_policy=nan_policy,
                                    **kwds))
        nan_res_base = unpacker(hypotest(*nan_data, *args, axis=axis,
                                         keepdims=False,
                                         nan_policy=nan_policy, **kwds))
        for r, r_base, rn, rn_base in zip(res, res_base, nan_res,
                                          nan_res_base):
            assert r.shape == expected_shape
            r = np.squeeze(r, axis=axis)
            assert_equal(r, r_base)
            assert rn.shape == expected_shape
            rn = np.squeeze(rn, axis=axis)
            assert_equal(rn, rn_base)


@pytest.mark.parametrize(("fun", "nsamp"),
                         [(stats.kstat, 1),
                          (stats.kstatvar, 1)])
def test_hypotest_back_compat_no_axis(fun, nsamp):
    m, n = 8, 9

    rng = np.random.default_rng(0)
    x = rng.random((nsamp, m, n))
    res = fun(*x)
    res2 = fun(*x, _no_deco=True)
    res3 = fun([xi.ravel() for xi in x])
    assert_equal(res, res2)
    assert_equal(res, res3)


@pytest.mark.parametrize(("axis"), (0, 1, 2))
def test_axis_nan_policy_decorated_positional_axis(axis):
    # Test for correct behavior of function decorated with
    # _axis_nan_policy_decorator whether `axis` is provided as positional or
    # keyword argument

    shape = (8, 9, 10)
    rng = np.random.default_rng(0)
    x = rng.random(shape)
    y = rng.random(shape)
    res1 = stats.mannwhitneyu(x, y, True, 'two-sided', axis)
    res2 = stats.mannwhitneyu(x, y, True, 'two-sided', axis=axis)
    assert_equal(res1, res2)

    message = "mannwhitneyu() got multiple values for argument 'axis'"
    with pytest.raises(TypeError, match=re.escape(message)):
        stats.mannwhitneyu(x, y, True, 'two-sided', axis, axis=axis)


def test_axis_nan_policy_decorated_positional_args():
    # Test for correct behavior of function decorated with
    # _axis_nan_policy_decorator when function accepts *args

    shape = (3, 8, 9, 10)
    rng = np.random.default_rng(0)
    x = rng.random(shape)
    x[0, 0, 0, 0] = np.nan
    stats.kruskal(*x)

    message = "kruskal() got an unexpected keyword argument 'samples'"
    with pytest.raises(TypeError, match=re.escape(message)):
        stats.kruskal(samples=x)

    with pytest.raises(TypeError, match=re.escape(message)):
        stats.kruskal(*x, samples=x)


def test_axis_nan_policy_decorated_keyword_samples():
    # Test for correct behavior of function decorated with
    # _axis_nan_policy_decorator whether samples are provided as positional or
    # keyword arguments

    shape = (2, 8, 9, 10)
    rng = np.random.default_rng(0)
    x = rng.random(shape)
    x[0, 0, 0, 0] = np.nan
    res1 = stats.mannwhitneyu(*x)
    res2 = stats.mannwhitneyu(x=x[0], y=x[1])
    assert_equal(res1, res2)

    message = "mannwhitneyu() got multiple values for argument"
    with pytest.raises(TypeError, match=re.escape(message)):
        stats.mannwhitneyu(*x, x=x[0], y=x[1])


@pytest.mark.parametrize(("hypotest", "args", "kwds", "n_samples", "n_outputs",
                          "paired", "unpacker"), axis_nan_policy_cases)
def test_axis_nan_policy_decorated_pickled(hypotest, args, kwds, n_samples,
                                           n_outputs, paired, unpacker):
    if "ttest_ci" in hypotest.__name__:
        pytest.skip("Can't pickle functions defined within functions.")

    rng = np.random.default_rng(0)

    # Some hypothesis tests return a non-iterable that needs an `unpacker` to
    # extract the statistic and p-value. For those that don't:
    if not unpacker:
        def unpacker(res):
            return res

    data = rng.uniform(size=(n_samples, 2, 30))
    pickled_hypotest = pickle.dumps(hypotest)
    unpickled_hypotest = pickle.loads(pickled_hypotest)
    res1 = unpacker(hypotest(*data, *args, axis=-1, **kwds))
    res2 = unpacker(unpickled_hypotest(*data, *args, axis=-1, **kwds))
    assert_allclose(res1, res2, rtol=1e-12)


def test_check_empty_inputs():
    # Test that _check_empty_inputs is doing its job, at least for single-
    # sample inputs. (Multi-sample functionality is tested below.)
    # If the input sample is not empty, it should return None.
    # If the input sample is empty, it should return an array of NaNs or an
    # empty array of appropriate shape. np.mean is used as a reference for the
    # output because, like the statistics calculated by these functions,
    # it works along and "consumes" `axis` but preserves the other axes.
    for i in range(5):
        for combo in combinations_with_replacement([0, 1, 2], i):
            for axis in range(len(combo)):
                samples = (np.zeros(combo),)
                output = stats._axis_nan_policy._check_empty_inputs(samples,
                                                                    axis)
                if output is not None:
                    with np.testing.suppress_warnings() as sup:
                        sup.filter(RuntimeWarning, "Mean of empty slice.")
                        sup.filter(RuntimeWarning, "invalid value encountered")
                        reference = samples[0].mean(axis=axis)
                    np.testing.assert_equal(output, reference)


def _check_arrays_broadcastable(arrays, axis):
    # https://numpy.org/doc/stable/user/basics.broadcasting.html
    # "When operating on two arrays, NumPy compares their shapes element-wise.
    # It starts with the trailing (i.e. rightmost) dimensions and works its
    # way left.
    # Two dimensions are compatible when
    # 1. they are equal, or
    # 2. one of them is 1
    # ...
    # Arrays do not need to have the same number of dimensions."
    # (Clarification: if the arrays are compatible according to the criteria
    #  above and an array runs out of dimensions, it is still compatible.)
    # Below, we follow the rules above except ignoring `axis`

    n_dims = max([arr.ndim for arr in arrays])
    if axis is not None:
        # convert to negative axis
        axis = (-n_dims + axis) if axis >= 0 else axis

    for dim in range(1, n_dims+1):  # we'll index from -1 to -n_dims, inclusive
        if -dim == axis:
            continue  # ignore lengths along `axis`

        dim_lengths = set()
        for arr in arrays:
            if dim <= arr.ndim and arr.shape[-dim] != 1:
                dim_lengths.add(arr.shape[-dim])

        if len(dim_lengths) > 1:
            return False
    return True


@pytest.mark.slow
@pytest.mark.parametrize(("hypotest", "args", "kwds", "n_samples", "n_outputs",
                          "paired", "unpacker"), axis_nan_policy_cases)
def test_empty(hypotest, args, kwds, n_samples, n_outputs, paired, unpacker):
    # test for correct output shape when at least one input is empty
    if hypotest in {stats.kruskal, stats.friedmanchisquare} and not SCIPY_XSLOW:
        pytest.skip("Too slow.")

    if hypotest in override_propagate_funcs:
        reason = "Doesn't follow the usual pattern. Tested separately."
        pytest.skip(reason=reason)

    if unpacker is None:
        unpacker = lambda res: (res[0], res[1])  # noqa: E731

    def small_data_generator(n_samples, n_dims):

        def small_sample_generator(n_dims):
            # return all possible "small" arrays in up to n_dim dimensions
            for i in n_dims:
                # "small" means with size along dimension either 0 or 1
                for combo in combinations_with_replacement([0, 1, 2], i):
                    yield np.zeros(combo)

        # yield all possible combinations of small samples
        gens = [small_sample_generator(n_dims) for i in range(n_samples)]
        yield from product(*gens)

    n_dims = [1, 2, 3]
    for samples in small_data_generator(n_samples, n_dims):

        # this test is only for arrays of zero size
        if not any(sample.size == 0 for sample in samples):
            continue

        max_axis = max(sample.ndim for sample in samples)

        # need to test for all valid values of `axis` parameter, too
        for axis in range(-max_axis, max_axis):

            try:
                # After broadcasting, all arrays are the same shape, so
                # the shape of the output should be the same as a single-
                # sample statistic. Use np.mean as a reference.
                concat = stats._stats_py._broadcast_concatenate(samples, axis, paired=paired)
                with np.testing.suppress_warnings() as sup:
                    sup.filter(RuntimeWarning, "Mean of empty slice.")
                    sup.filter(RuntimeWarning, "invalid value encountered")
                    expected = np.mean(concat, axis=axis) * np.nan

                if hypotest in empty_special_case_funcs:
                    empty_val = hypotest(*([[]]*len(samples)), *args, **kwds)
                    expected = np.asarray(expected)
                    mask = np.isnan(expected)
                    expected[mask] = empty_val
                    expected = expected[()]

                if expected.size and hypotest not in too_small_special_case_funcs:
                    message = (too_small_1d_not_omit if max_axis == 1
                               else too_small_nd_not_omit)
                    with pytest.warns(SmallSampleWarning, match=message):
                        res = hypotest(*samples, *args, axis=axis, **kwds)
                else:
                    with np.testing.suppress_warnings() as sup:
                        # f_oneway special case
                        sup.filter(SmallSampleWarning, "all input arrays have length 1")
                        res = hypotest(*samples, *args, axis=axis, **kwds)
                res = unpacker(res)

                for i in range(n_outputs):
                    assert_equal(res[i], expected)

            except ValueError:
                # confirm that the arrays truly are not broadcastable
                assert not _check_arrays_broadcastable(samples,
                                                       None if paired else axis)

                # confirm that _both_ `_broadcast_concatenate` and `hypotest`
                # produce this information.
                message = "Array shapes are incompatible for broadcasting."
                with pytest.raises(ValueError, match=message):
                    stats._stats_py._broadcast_concatenate(samples, axis, paired)
                with pytest.raises(ValueError, match=message):
                    hypotest(*samples, *args, axis=axis, **kwds)


@pytest.mark.parametrize("axis", [0, 1])
@pytest.mark.parametrize(("hypotest", "args", "kwds", "n_samples", "n_outputs",
                          "paired", "unpacker"), axis_nan_policy_cases)
def test_non_broadcastable(hypotest, args, kwds, n_samples, n_outputs, paired,
                           unpacker, axis):
    # test for correct error message when shapes are not broadcastable
    if n_samples == 1:  # broadcasting only needed with >1 sample
        return

    # It's much easier to write a relatively comprehensive test here
    # by relying on randomly-generated shapes to not be broadcastable.
    # If we were to use the same seed all the time, the test would
    # be no stronger than having chosen a single case, so change the
    # seed every day. Any failing case is still reproducible.
    seed = int(datetime.date.today().strftime("%Y%m%d"))
    rng = np.random.default_rng(seed)
    samples = [rng.random(size=rng.integers(2, 100, size=2))
               for i in range(n_samples)]

    # Sometimes random shapes will be broadcastable. Take the day off!
    if _check_arrays_broadcastable(samples, axis=axis):
        return

    message = "Array shapes are incompatible for broadcasting."
    with pytest.raises(ValueError, match=message):
        hypotest(*samples, *args, **kwds)

    if not paired:  # there's another test for paired-sample statistics
        return

    # Previously, paired sample statistics did not raise an error
    # message when the shapes were broadcastable except along `axis`
    # https://github.com/scipy/scipy/pull/19578#pullrequestreview-1766857165
    shape = rng.integers(2, 10, size=2)
    most_samples = [rng.random(size=shape) for i in range(n_samples-1)]
    shape = list(shape)
    shape[axis] += 1
    other_sample = rng.random(size=shape)
    with pytest.raises(ValueError, match=message):
        hypotest(other_sample, *most_samples, *args, **kwds)


def test_masked_array_2_sentinel_array():
    # prepare arrays
    np.random.seed(0)
    A = np.random.rand(10, 11, 12)
    B = np.random.rand(12)
    mask = A < 0.5
    A = np.ma.masked_array(A, mask)

    # set arbitrary elements to special values
    # (these values might have been considered for use as sentinel values)
    max_float = np.finfo(np.float64).max
    max_float2 = np.nextafter(max_float, -np.inf)
    max_float3 = np.nextafter(max_float2, -np.inf)
    A[3, 4, 1] = np.nan
    A[4, 5, 2] = np.inf
    A[5, 6, 3] = max_float
    B[8] = np.nan
    B[7] = np.inf
    B[6] = max_float2

    # convert masked A to array with sentinel value, don't modify B
    out_arrays, sentinel = _masked_arrays_2_sentinel_arrays([A, B])
    A_out, B_out = out_arrays

    # check that good sentinel value was chosen (according to intended logic)
    assert (sentinel != max_float) and (sentinel != max_float2)
    assert sentinel == max_float3

    # check that output arrays are as intended
    A_reference = A.data
    A_reference[A.mask] = sentinel
    np.testing.assert_array_equal(A_out, A_reference)
    assert B_out is B


@skip_xp_invalid_arg
def test_masked_dtype():
    # When _masked_arrays_2_sentinel_arrays was first added, it always
    # upcast the arrays to np.float64. After gh16662, check expected promotion
    # and that the expected sentinel is found.

    # these are important because the max of the promoted dtype is the first
    # candidate to be the sentinel value
    max16 = np.iinfo(np.int16).max
    max128c = np.finfo(np.complex128).max

    # a is a regular array, b has masked elements, and c has no masked elements
    a = np.array([1, 2, max16], dtype=np.int16)
    b = np.ma.array([1, 2, 1], dtype=np.int8, mask=[0, 1, 0])
    c = np.ma.array([1, 2, 1], dtype=np.complex128, mask=[0, 0, 0])

    # check integer masked -> sentinel conversion
    out_arrays, sentinel = _masked_arrays_2_sentinel_arrays([a, b])
    a_out, b_out = out_arrays
    assert sentinel == max16-1  # not max16 because max16 was in the data
    assert b_out.dtype == np.int16  # check expected promotion
    assert_allclose(b_out, [b[0], sentinel, b[-1]])  # check sentinel placement
    assert a_out is a  # not a masked array, so left untouched
    assert not isinstance(b_out, np.ma.MaskedArray)  # b became regular array

    # similarly with complex
    out_arrays, sentinel = _masked_arrays_2_sentinel_arrays([b, c])
    b_out, c_out = out_arrays
    assert sentinel == max128c  # max128c was not in the data
    assert b_out.dtype == np.complex128  # b got promoted
    assert_allclose(b_out, [b[0], sentinel, b[-1]])  # check sentinel placement
    assert not isinstance(b_out, np.ma.MaskedArray)  # b became regular array
    assert not isinstance(c_out, np.ma.MaskedArray)  # c became regular array

    # Also, check edge case when a sentinel value cannot be found in the data
    min8, max8 = np.iinfo(np.int8).min, np.iinfo(np.int8).max
    a = np.arange(min8, max8+1, dtype=np.int8)  # use all possible values
    mask1 = np.zeros_like(a, dtype=bool)
    mask0 = np.zeros_like(a, dtype=bool)

    # a masked value can be used as the sentinel
    mask1[1] = True
    a1 = np.ma.array(a, mask=mask1)
    out_arrays, sentinel = _masked_arrays_2_sentinel_arrays([a1])
    assert sentinel == min8+1

    # unless it's the smallest possible; skipped for simiplicity (see code)
    mask0[0] = True
    a0 = np.ma.array(a, mask=mask0)
    message = "This function replaces masked elements with sentinel..."
    with pytest.raises(ValueError, match=message):
        _masked_arrays_2_sentinel_arrays([a0])

    # test that dtype is preserved in functions
    a = np.ma.array([1, 2, 3], mask=[0, 1, 0], dtype=np.float32)
    assert stats.gmean(a).dtype == np.float32


def test_masked_stat_1d():
    # basic test of _axis_nan_policy_factory with 1D masked sample
    males = [19, 22, 16, 29, 24]
    females = [20, 11, 17, 12]
    res = stats.mannwhitneyu(males, females)

    # same result when extra nan is omitted
    females2 = [20, 11, 17, np.nan, 12]
    res2 = stats.mannwhitneyu(males, females2, nan_policy='omit')
    np.testing.assert_array_equal(res2, res)

    # same result when extra element is masked
    females3 = [20, 11, 17, 1000, 12]
    mask3 = [False, False, False, True, False]
    females3 = np.ma.masked_array(females3, mask=mask3)
    res3 = stats.mannwhitneyu(males, females3)
    np.testing.assert_array_equal(res3, res)

    # same result when extra nan is omitted and additional element is masked
    females4 = [20, 11, 17, np.nan, 1000, 12]
    mask4 = [False, False, False, False, True, False]
    females4 = np.ma.masked_array(females4, mask=mask4)
    res4 = stats.mannwhitneyu(males, females4, nan_policy='omit')
    np.testing.assert_array_equal(res4, res)

    # same result when extra elements, including nan, are masked
    females5 = [20, 11, 17, np.nan, 1000, 12]
    mask5 = [False, False, False, True, True, False]
    females5 = np.ma.masked_array(females5, mask=mask5)
    res5 = stats.mannwhitneyu(males, females5, nan_policy='propagate')
    res6 = stats.mannwhitneyu(males, females5, nan_policy='raise')
    np.testing.assert_array_equal(res5, res)
    np.testing.assert_array_equal(res6, res)


@pytest.mark.filterwarnings('ignore:After omitting NaNs...')
@pytest.mark.filterwarnings('ignore:One or more axis-slices of one...')
@skip_xp_invalid_arg
@pytest.mark.parametrize(("axis"), range(-3, 3))
def test_masked_stat_3d(axis):
    # basic test of _axis_nan_policy_factory with 3D masked sample
    np.random.seed(0)
    a = np.random.rand(3, 4, 5)
    b = np.random.rand(4, 5)
    c = np.random.rand(4, 1)

    mask_a = a < 0.1
    mask_c = [False, False, False, True]
    a_masked = np.ma.masked_array(a, mask=mask_a)
    c_masked = np.ma.masked_array(c, mask=mask_c)

    a_nans = a.copy()
    a_nans[mask_a] = np.nan
    c_nans = c.copy()
    c_nans[mask_c] = np.nan

    res = stats.kruskal(a_nans, b, c_nans, nan_policy='omit', axis=axis)
    res2 = stats.kruskal(a_masked, b, c_masked, axis=axis)
    np.testing.assert_array_equal(res, res2)


@pytest.mark.filterwarnings('ignore:After omitting NaNs...')
@pytest.mark.filterwarnings('ignore:One or more axis-slices of one...')
@skip_xp_invalid_arg
def test_mixed_mask_nan_1():
    # targeted test of _axis_nan_policy_factory with 2D masked sample:
    # omitting samples with masks and nan_policy='omit' are equivalent
    # also checks paired-sample sentinel value removal
    m, n = 3, 20
    axis = -1

    np.random.seed(0)
    a = np.random.rand(m, n)
    b = np.random.rand(m, n)
    mask_a1 = np.random.rand(m, n) < 0.2
    mask_a2 = np.random.rand(m, n) < 0.1
    mask_b1 = np.random.rand(m, n) < 0.15
    mask_b2 = np.random.rand(m, n) < 0.15
    mask_a1[2, :] = True

    a_nans = a.copy()
    b_nans = b.copy()
    a_nans[mask_a1 | mask_a2] = np.nan
    b_nans[mask_b1 | mask_b2] = np.nan

    a_masked1 = np.ma.masked_array(a, mask=mask_a1)
    b_masked1 = np.ma.masked_array(b, mask=mask_b1)
    a_masked1[mask_a2] = np.nan
    b_masked1[mask_b2] = np.nan

    a_masked2 = np.ma.masked_array(a, mask=mask_a2)
    b_masked2 = np.ma.masked_array(b, mask=mask_b2)
    a_masked2[mask_a1] = np.nan
    b_masked2[mask_b1] = np.nan

    a_masked3 = np.ma.masked_array(a, mask=(mask_a1 | mask_a2))
    b_masked3 = np.ma.masked_array(b, mask=(mask_b1 | mask_b2))

    res = stats.wilcoxon(a_nans, b_nans, nan_policy='omit', axis=axis)
    res1 = stats.wilcoxon(a_masked1, b_masked1, nan_policy='omit', axis=axis)
    res2 = stats.wilcoxon(a_masked2, b_masked2, nan_policy='omit', axis=axis)
    res3 = stats.wilcoxon(a_masked3, b_masked3, nan_policy='raise', axis=axis)
    res4 = stats.wilcoxon(a_masked3, b_masked3,
                          nan_policy='propagate', axis=axis)

    np.testing.assert_array_equal(res1, res)
    np.testing.assert_array_equal(res2, res)
    np.testing.assert_array_equal(res3, res)
    np.testing.assert_array_equal(res4, res)


@pytest.mark.filterwarnings('ignore:After omitting NaNs...')
@pytest.mark.filterwarnings('ignore:One or more axis-slices of one...')
@skip_xp_invalid_arg
def test_mixed_mask_nan_2():
    # targeted test of _axis_nan_policy_factory with 2D masked sample:
    # check for expected interaction between masks and nans

    # Cases here are
    # [mixed nan/mask, all nans, all masked,
    # unmasked nan, masked nan, unmasked non-nan]
    a = [[1, np.nan, 2], [np.nan, np.nan, np.nan], [1, 2, 3],
         [1, np.nan, 3], [1, np.nan, 3], [1, 2, 3]]
    mask = [[1, 0, 1], [0, 0, 0], [1, 1, 1],
            [0, 0, 0], [0, 1, 0], [0, 0, 0]]
    a_masked = np.ma.masked_array(a, mask=mask)
    b = [[4, 5, 6]]
    ref1 = stats.ranksums([1, 3], [4, 5, 6])
    ref2 = stats.ranksums([1, 2, 3], [4, 5, 6])

    # nan_policy = 'omit'
    # all elements are removed from first three rows
    # middle element is removed from fourth and fifth rows
    # no elements removed from last row
    res = stats.ranksums(a_masked, b, nan_policy='omit', axis=-1)
    stat_ref = [np.nan, np.nan, np.nan,
                ref1.statistic, ref1.statistic, ref2.statistic]
    p_ref = [np.nan, np.nan, np.nan,
             ref1.pvalue, ref1.pvalue, ref2.pvalue]
    np.testing.assert_array_equal(res.statistic, stat_ref)
    np.testing.assert_array_equal(res.pvalue, p_ref)

    # nan_policy = 'propagate'
    # nans propagate in first, second, and fourth row
    # all elements are removed by mask from third row
    # middle element is removed from fifth row
    # no elements removed from last row
    res = stats.ranksums(a_masked, b, nan_policy='propagate', axis=-1)
    stat_ref = [np.nan, np.nan, np.nan,
                np.nan, ref1.statistic, ref2.statistic]
    p_ref = [np.nan, np.nan, np.nan,
             np.nan, ref1.pvalue, ref2.pvalue]
    np.testing.assert_array_equal(res.statistic, stat_ref)
    np.testing.assert_array_equal(res.pvalue, p_ref)


def test_axis_None_vs_tuple():
    # `axis` `None` should be equivalent to tuple with all axes
    shape = (3, 8, 9, 10)
    rng = np.random.default_rng(0)
    x = rng.random(shape)
    res = stats.kruskal(*x, axis=None)
    res2 = stats.kruskal(*x, axis=(0, 1, 2))
    np.testing.assert_array_equal(res, res2)


def test_axis_None_vs_tuple_with_broadcasting():
    # `axis` `None` should be equivalent to tuple with all axes,
    # which should be equivalent to raveling the arrays before passing them
    rng = np.random.default_rng(0)
    x = rng.random((5, 1))
    y = rng.random((1, 5))
    x2, y2 = np.broadcast_arrays(x, y)

    res0 = stats.mannwhitneyu(x.ravel(), y.ravel())
    res1 = stats.mannwhitneyu(x, y, axis=None)
    res2 = stats.mannwhitneyu(x, y, axis=(0, 1))
    res3 = stats.mannwhitneyu(x2.ravel(), y2.ravel())

    assert res1 == res0
    assert res2 == res0
    assert res3 != res0


@pytest.mark.parametrize(("axis"),
                         list(permutations(range(-3, 3), 2)) + [(-4, 1)])
def test_other_axis_tuples(axis):
    # Check that _axis_nan_policy_factory treats all `axis` tuples as expected
    rng = np.random.default_rng(0)
    shape_x = (4, 5, 6)
    shape_y = (1, 6)
    x = rng.random(shape_x)
    y = rng.random(shape_y)
    axis_original = axis

    # convert axis elements to positive
    axis = tuple([(i if i >= 0 else 3 + i) for i in axis])
    axis = sorted(axis)

    if len(set(axis)) != len(axis):
        message = "`axis` must contain only distinct elements"
        with pytest.raises(AxisError, match=re.escape(message)):
            stats.mannwhitneyu(x, y, axis=axis_original)
        return

    if axis[0] < 0 or axis[-1] > 2:
        message = "`axis` is out of bounds for array of dimension 3"
        with pytest.raises(AxisError, match=re.escape(message)):
            stats.mannwhitneyu(x, y, axis=axis_original)
        return

    res = stats.mannwhitneyu(x, y, axis=axis_original)

    # reference behavior
    not_axis = {0, 1, 2} - set(axis)  # which axis is not part of `axis`
    not_axis = next(iter(not_axis))  # take it out of the set

    x2 = x
    shape_y_broadcasted = [1, 1, 6]
    shape_y_broadcasted[not_axis] = shape_x[not_axis]
    y2 = np.broadcast_to(y, shape_y_broadcasted)

    m = x2.shape[not_axis]
    x2 = np.moveaxis(x2, axis, (1, 2))
    y2 = np.moveaxis(y2, axis, (1, 2))
    x2 = np.reshape(x2, (m, -1))
    y2 = np.reshape(y2, (m, -1))
    res2 = stats.mannwhitneyu(x2, y2, axis=1)

    np.testing.assert_array_equal(res, res2)


@pytest.mark.filterwarnings('ignore:After omitting NaNs...')
@pytest.mark.filterwarnings('ignore:One or more axis-slices of one...')
@skip_xp_invalid_arg
@pytest.mark.parametrize(
    ("weighted_fun_name, unpacker"),
    [
        ("gmean", lambda x: x),
        ("hmean", lambda x: x),
        ("pmean", lambda x: x),
        ("combine_pvalues", lambda x: (x.pvalue, x.statistic)),
    ],
)
def test_mean_mixed_mask_nan_weights(weighted_fun_name, unpacker):
    # targeted test of _axis_nan_policy_factory with 2D masked sample:
    # omitting samples with masks and nan_policy='omit' are equivalent
    # also checks paired-sample sentinel value removal

    if weighted_fun_name == 'pmean':
        def weighted_fun(a, **kwargs):
            return stats.pmean(a, p=0.42, **kwargs)
    else:
        weighted_fun = getattr(stats, weighted_fun_name)

    def func(*args, **kwargs):
        return unpacker(weighted_fun(*args, **kwargs))

    m, n = 3, 20
    axis = -1

    rng = np.random.default_rng(6541968121)
    a = rng.uniform(size=(m, n))
    b = rng.uniform(size=(m, n))
    mask_a1 = rng.uniform(size=(m, n)) < 0.2
    mask_a2 = rng.uniform(size=(m, n)) < 0.1
    mask_b1 = rng.uniform(size=(m, n)) < 0.15
    mask_b2 = rng.uniform(size=(m, n)) < 0.15
    mask_a1[2, :] = True

    a_nans = a.copy()
    b_nans = b.copy()
    a_nans[mask_a1 | mask_a2] = np.nan
    b_nans[mask_b1 | mask_b2] = np.nan

    a_masked1 = np.ma.masked_array(a, mask=mask_a1)
    b_masked1 = np.ma.masked_array(b, mask=mask_b1)
    a_masked1[mask_a2] = np.nan
    b_masked1[mask_b2] = np.nan

    a_masked2 = np.ma.masked_array(a, mask=mask_a2)
    b_masked2 = np.ma.masked_array(b, mask=mask_b2)
    a_masked2[mask_a1] = np.nan
    b_masked2[mask_b1] = np.nan

    a_masked3 = np.ma.masked_array(a, mask=(mask_a1 | mask_a2))
    b_masked3 = np.ma.masked_array(b, mask=(mask_b1 | mask_b2))

    mask_all = (mask_a1 | mask_a2 | mask_b1 | mask_b2)
    a_masked4 = np.ma.masked_array(a, mask=mask_all)
    b_masked4 = np.ma.masked_array(b, mask=mask_all)

    with np.testing.suppress_warnings() as sup:
        message = 'invalid value encountered'
        sup.filter(RuntimeWarning, message)
        res = func(a_nans, weights=b_nans, nan_policy="omit", axis=axis)
        res1 = func(a_masked1, weights=b_masked1, nan_policy="omit", axis=axis)
        res2 = func(a_masked2, weights=b_masked2, nan_policy="omit", axis=axis)
        res3 = func(a_masked3, weights=b_masked3, nan_policy="raise", axis=axis)
        res4 = func(a_masked3, weights=b_masked3, nan_policy="propagate", axis=axis)
        # Would test with a_masked3/b_masked3, but there is a bug in np.average
        # that causes a bug in _no_deco mean with masked weights. Would use
        # np.ma.average, but that causes other problems. See numpy/numpy#7330.
        if weighted_fun_name in {"hmean"}:
            weighted_fun_ma = getattr(stats.mstats, weighted_fun_name)
            res5 = weighted_fun_ma(a_masked4, weights=b_masked4,
                                   axis=axis, _no_deco=True)

    np.testing.assert_array_equal(res1, res)
    np.testing.assert_array_equal(res2, res)
    np.testing.assert_array_equal(res3, res)
    np.testing.assert_array_equal(res4, res)
    if weighted_fun_name in {"hmean"}:
        # _no_deco mean returns masked array, last element was masked
        np.testing.assert_allclose(res5.compressed(), res[~np.isnan(res)])


def test_raise_invalid_args_g17713():
    # other cases are handled in:
    # test_axis_nan_policy_decorated_positional_axis - multiple values for arg
    # test_axis_nan_policy_decorated_positional_args - unexpected kwd arg
    message = "got an unexpected keyword argument"
    with pytest.raises(TypeError, match=message):
        stats.gmean([1, 2, 3], invalid_arg=True)

    message = " got multiple values for argument"
    with pytest.raises(TypeError, match=message):
        stats.gmean([1, 2, 3], a=True)

    message = "missing 1 required positional argument"
    with pytest.raises(TypeError, match=message):
        stats.gmean()

    message = "takes from 1 to 4 positional arguments but 5 were given"
    with pytest.raises(TypeError, match=message):
        stats.gmean([1, 2, 3], 0, float, [1, 1, 1], 10)


@pytest.mark.parametrize('dtype', [np.int16, np.float32, np.complex128])
def test_array_like_input(dtype):
    # Check that `_axis_nan_policy`-decorated functions work with custom
    # containers that are coercible to numeric arrays

    class ArrLike:
        def __init__(self, x, dtype):
            self._x = x
            self._dtype = dtype

        def __array__(self, dtype=None, copy=None):
            return np.asarray(x, dtype=self._dtype)

    x = [1]*2 + [3, 4, 5]
    res = stats.mode(ArrLike(x, dtype=dtype))
    assert res.mode == 1
    assert res.count == 2<|MERGE_RESOLUTION|>--- conflicted
+++ resolved
@@ -9,11 +9,7 @@
 import re
 import pickle
 import pytest
-<<<<<<< HEAD
-import datetime
-=======
 import warnings
->>>>>>> e1fecdfb
 
 import numpy as np
 from numpy.testing import assert_allclose, assert_equal
@@ -802,7 +798,8 @@
                 # After broadcasting, all arrays are the same shape, so
                 # the shape of the output should be the same as a single-
                 # sample statistic. Use np.mean as a reference.
-                concat = stats._stats_py._broadcast_concatenate(samples, axis, paired=paired)
+                concat = stats._stats_py._broadcast_concatenate(samples, axis,
+                                                                paired=paired)
                 with np.testing.suppress_warnings() as sup:
                     sup.filter(RuntimeWarning, "Mean of empty slice.")
                     sup.filter(RuntimeWarning, "invalid value encountered")
@@ -844,28 +841,29 @@
                     hypotest(*samples, *args, axis=axis, **kwds)
 
 
+def paired_non_broadcastable_cases():
+    rng = np.random.default_rng(91359824598245)
+    for case in axis_nan_policy_cases:
+        hypotest, args, kwds, n_samples, n_outputs, paired, unpacker = case
+        if n_samples == 1:  # broadcasting only needed with >1 sample
+            continue
+        yield case + (rng,)
+
+
 @pytest.mark.parametrize("axis", [0, 1])
 @pytest.mark.parametrize(("hypotest", "args", "kwds", "n_samples", "n_outputs",
-                          "paired", "unpacker"), axis_nan_policy_cases)
+                          "paired", "unpacker", "rng"),
+                         paired_non_broadcastable_cases())
 def test_non_broadcastable(hypotest, args, kwds, n_samples, n_outputs, paired,
-                           unpacker, axis):
+                           unpacker, rng, axis):
     # test for correct error message when shapes are not broadcastable
-    if n_samples == 1:  # broadcasting only needed with >1 sample
-        return
-
-    # It's much easier to write a relatively comprehensive test here
-    # by relying on randomly-generated shapes to not be broadcastable.
-    # If we were to use the same seed all the time, the test would
-    # be no stronger than having chosen a single case, so change the
-    # seed every day. Any failing case is still reproducible.
-    seed = int(datetime.date.today().strftime("%Y%m%d"))
-    rng = np.random.default_rng(seed)
-    samples = [rng.random(size=rng.integers(2, 100, size=2))
-               for i in range(n_samples)]
-
-    # Sometimes random shapes will be broadcastable. Take the day off!
-    if _check_arrays_broadcastable(samples, axis=axis):
-        return
+
+    get_samples = True
+    while get_samples:
+        samples = [rng.random(size=rng.integers(2, 100, size=2))
+                   for i in range(n_samples)]
+        # if samples are broadcastable, try again
+        get_samples = _check_arrays_broadcastable(samples, axis=axis)
 
     message = "Array shapes are incompatible for broadcasting."
     with pytest.raises(ValueError, match=message):
