# Many scipy.stats functions support `axis` and `nan_policy` parameters.
# When the two are combined, it can be tricky to get all the behavior just
# right. This file contains a suite of common tests for scipy.stats functions
# that support `axis` and `nan_policy` and additional tests for some associated
# functions in stats._util.

from itertools import product, combinations_with_replacement, permutations
import re
import pickle
import pytest

import numpy as np
from numpy.testing import assert_allclose, assert_equal, suppress_warnings
from scipy import stats
from scipy.stats._axis_nan_policy import _masked_arrays_2_sentinel_arrays
from scipy._lib._util import AxisError


def unpack_ttest_result(res):
    low, high = res.confidence_interval()
    return (res.statistic, res.pvalue, res.df, res._standard_error,
            res._estimate, low, high)


def _get_ttest_ci(ttest):
    # get a function that returns the CI bounds of provided `ttest`
    def ttest_ci(*args, **kwargs):
        res = ttest(*args, **kwargs)
        return res.confidence_interval()
    return ttest_ci


axis_nan_policy_cases = [
    # function, args, kwds, number of samples, number of outputs,
    # ... paired, unpacker function
    # args, kwds typically aren't needed; just showing that they work
    (stats.kruskal, tuple(), dict(), 3, 2, False, None),  # 4 samples is slow
    (stats.ranksums, ('less',), dict(), 2, 2, False, None),
    (stats.mannwhitneyu, tuple(), {'method': 'asymptotic'}, 2, 2, False, None),
    (stats.wilcoxon, ('pratt',), {'mode': 'auto'}, 2, 2, True,
     lambda res: (res.statistic, res.pvalue)),
    (stats.wilcoxon, tuple(), dict(), 1, 2, True,
     lambda res: (res.statistic, res.pvalue)),
    (stats.wilcoxon, tuple(), {'mode': 'approx'}, 1, 3, True,
     lambda res: (res.statistic, res.pvalue, res.zstatistic)),
    (stats.gmean, tuple(), dict(), 1, 1, False, lambda x: (x,)),
    (stats.hmean, tuple(), dict(), 1, 1, False, lambda x: (x,)),
    (stats.pmean, (1.42,), dict(), 1, 1, False, lambda x: (x,)),
    (stats.sem, tuple(), dict(), 1, 1, False, lambda x: (x,)),
    (stats.iqr, tuple(), dict(), 1, 1, False, lambda x: (x,)),
    (stats.kurtosis, tuple(), dict(), 1, 1, False, lambda x: (x,)),
    (stats.skew, tuple(), dict(), 1, 1, False, lambda x: (x,)),
    (stats.kstat, tuple(), dict(), 1, 1, False, lambda x: (x,)),
    (stats.kstatvar, tuple(), dict(), 1, 1, False, lambda x: (x,)),
    (stats.moment, tuple(), dict(), 1, 1, False, lambda x: (x,)),
    (stats.moment, tuple(), dict(moment=[1, 2]), 1, 2, False, None),
    (stats.jarque_bera, tuple(), dict(), 1, 2, False, None),
    (stats.ttest_1samp, (np.array([0]),), dict(), 1, 7, False,
     unpack_ttest_result),
    (stats.ttest_rel, tuple(), dict(), 2, 7, True, unpack_ttest_result),
    (stats.ttest_ind, tuple(), dict(), 2, 7, False, unpack_ttest_result),
    (_get_ttest_ci(stats.ttest_1samp), (0,), dict(), 1, 2, False, None),
    (_get_ttest_ci(stats.ttest_rel), tuple(), dict(), 2, 2, True, None),
    (_get_ttest_ci(stats.ttest_ind), tuple(), dict(), 2, 2, False, None),
    (stats.mode, tuple(), dict(), 1, 2, True, lambda x: (x.mode, x.count)),
    (stats.differential_entropy, tuple(), dict(), 1, 1, False, lambda x: (x,)),
    (stats.variation, tuple(), dict(), 1, 1, False, lambda x: (x,)),
    (stats.levene, tuple(), {}, 2, 2, False, None),
    (stats.fligner, tuple(), {'center': 'trimmed', 'proportiontocut': 0.01},
     2, 2, False, None),
    (stats.ansari, tuple(), {}, 2, 2, False, None),
    (stats.entropy, tuple(), dict(), 1, 1, False, lambda x: (x,)),
    (stats.entropy, tuple(), dict(), 2, 1, True, lambda x: (x,)),
<<<<<<< HEAD
    (stats.cramervonmises, ("norm",), dict(), 1, 2, False,
     lambda res: (res.statistic, res.pvalue)),
    (stats.cramervonmises_2samp, tuple(), dict(), 2, 2, False,
     lambda res: (res.statistic, res.pvalue)),
    (stats.epps_singleton_2samp, tuple(), dict(), 2, 2, False, None),
=======
    (stats.bartlett, tuple(), {}, 2, 2, False, None),
    (stats.circmean, tuple(), dict(), 1, 1, False, lambda x: (x,)),
    (stats.circvar, tuple(), dict(), 1, 1, False, lambda x: (x,)),
    (stats.circstd, tuple(), dict(), 1, 1, False, lambda x: (x,)),
>>>>>>> 80c81df5
]

# If the message is one of those expected, put nans in
# appropriate places of `statistics` and `pvalues`
too_small_messages = {"The input contains nan",  # for nan_policy="raise"
                      "Degrees of freedom <= 0 for slice",
                      "x and y should have at least 5 elements",
                      "Data must be at least length 3",
                      "The sample must contain at least two",
                      "x and y must contain at least two",
                      "division by zero",
                      "Mean of empty slice",
                      "Data passed to ks_2samp must not be empty",
                      "Not enough test observations",
                      "Not enough other observations",
                      "At least one observation is required",
                      "zero-size array to reduction operation maximum",
                      "`x` and `y` must be of nonzero size.",
                      "The exact distribution of the Wilcoxon test",
                      "Data input must not be empty",
                      "Window length (0) must be positive and less",
                      "Window length (1) must be positive and less",
                      "Window length (2) must be positive and less",}

# If the message is one of these, results of the function may be inaccurate,
# but NaNs are not to be placed
inaccuracy_messages = {"Precision loss occurred in moment calculation",
                       "Sample size too small for normal approximation."}

# For some functions, nan_policy='propagate' should not just return NaNs
override_propagate_funcs = {stats.mode}


def _mixed_data_generator(n_samples, n_repetitions, axis, rng,
                          paired=False):
    # generate random samples to check the response of hypothesis tests to
    # samples with different (but broadcastable) shapes and various
    # nan patterns (e.g. all nans, some nans, no nans) along axis-slices

    data = []
    for i in range(n_samples):
        n_patterns = 6  # number of distinct nan patterns
        n_obs = 20 if paired else 20 + i  # observations per axis-slice
        x = np.ones((n_repetitions, n_patterns, n_obs)) * np.nan

        for j in range(n_repetitions):
            samples = x[j, :, :]

            # case 0: axis-slice with all nans (0 reals)
            # cases 1-3: axis-slice with 1-3 reals (the rest nans)
            # case 4: axis-slice with mostly (all but two) reals
            # case 5: axis slice with all reals
            for k, n_reals in enumerate([0, 1, 2, 3, n_obs-2, n_obs]):
                # for cases 1-3, need paired nansw  to be in the same place
                indices = rng.permutation(n_obs)[:n_reals]
                samples[k, indices] = rng.random(size=n_reals)

            # permute the axis-slices just to show that order doesn't matter
            samples[:] = rng.permutation(samples, axis=0)

        # For multi-sample tests, we want to test broadcasting and check
        # that nan policy works correctly for each nan pattern for each input.
        # This takes care of both simultaneously.
        new_shape = [n_repetitions] + [1]*n_samples + [n_obs]
        new_shape[1 + i] = 6
        x = x.reshape(new_shape)

        x = np.moveaxis(x, -1, axis)
        data.append(x)
    return data


def _homogeneous_data_generator(n_samples, n_repetitions, axis, rng,
                                paired=False, all_nans=True):
    # generate random samples to check the response of hypothesis tests to
    # samples with different (but broadcastable) shapes and homogeneous
    # data (all nans or all finite)
    data = []
    for i in range(n_samples):
        n_obs = 20 if paired else 20 + i  # observations per axis-slice
        shape = [n_repetitions] + [1]*n_samples + [n_obs]
        shape[1 + i] = 2
        x = np.ones(shape) * np.nan if all_nans else rng.random(shape)
        x = np.moveaxis(x, -1, axis)
        data.append(x)
    return data


def nan_policy_1d(hypotest, data1d, unpacker, *args, n_outputs=2,
                  nan_policy='raise', paired=False, _no_deco=True, **kwds):
    # Reference implementation for how `nan_policy` should work for 1d samples

    if nan_policy == 'raise':
        for sample in data1d:
            if np.any(np.isnan(sample)):
                raise ValueError("The input contains nan values")

    elif (nan_policy == 'propagate'
          and hypotest not in override_propagate_funcs):
        # For all hypothesis tests tested, returning nans is the right thing.
        # But many hypothesis tests don't propagate correctly (e.g. they treat
        # np.nan the same as np.inf, which doesn't make sense when ranks are
        # involved) so override that behavior here.
        for sample in data1d:
            if np.any(np.isnan(sample)):
                return np.full(n_outputs, np.nan)

    elif nan_policy == 'omit':
        # manually omit nans (or pairs in which at least one element is nan)
        if not paired:
            data1d = [sample[~np.isnan(sample)] for sample in data1d]
        else:
            nan_mask = np.isnan(data1d[0])
            for sample in data1d[1:]:
                nan_mask = np.logical_or(nan_mask, np.isnan(sample))
            data1d = [sample[~nan_mask] for sample in data1d]

    return unpacker(hypotest(*data1d, *args, _no_deco=_no_deco, **kwds))


@pytest.mark.filterwarnings('ignore::RuntimeWarning')
@pytest.mark.filterwarnings('ignore::UserWarning')
@pytest.mark.parametrize(("hypotest", "args", "kwds", "n_samples", "n_outputs",
                          "paired", "unpacker"), axis_nan_policy_cases)
@pytest.mark.parametrize(("nan_policy"), ("propagate", "omit", "raise"))
@pytest.mark.parametrize(("axis"), (1,))
@pytest.mark.parametrize(("data_generator"), ("mixed",))
def test_axis_nan_policy_fast(hypotest, args, kwds, n_samples, n_outputs,
                              paired, unpacker, nan_policy, axis,
                              data_generator):
    _axis_nan_policy_test(hypotest, args, kwds, n_samples, n_outputs, paired,
                          unpacker, nan_policy, axis, data_generator)


@pytest.mark.slow
@pytest.mark.filterwarnings('ignore::RuntimeWarning')
@pytest.mark.filterwarnings('ignore::UserWarning')
@pytest.mark.parametrize(("hypotest", "args", "kwds", "n_samples", "n_outputs",
                          "paired", "unpacker"), axis_nan_policy_cases)
@pytest.mark.parametrize(("nan_policy"), ("propagate", "omit", "raise"))
@pytest.mark.parametrize(("axis"), range(-3, 3))
@pytest.mark.parametrize(("data_generator"),
                         ("all_nans", "all_finite", "mixed"))
def test_axis_nan_policy_full(hypotest, args, kwds, n_samples, n_outputs,
                              paired, unpacker, nan_policy, axis,
                              data_generator):
    _axis_nan_policy_test(hypotest, args, kwds, n_samples, n_outputs, paired,
                          unpacker, nan_policy, axis, data_generator)


def _axis_nan_policy_test(hypotest, args, kwds, n_samples, n_outputs, paired,
                          unpacker, nan_policy, axis, data_generator):
    # Tests the 1D and vectorized behavior of hypothesis tests against a
    # reference implementation (nan_policy_1d with np.ndenumerate)

    # Some hypothesis tests return a non-iterable that needs an `unpacker` to
    # extract the statistic and p-value. For those that don't:
    if not unpacker:
        def unpacker(res):
            return res

    rng = np.random.default_rng(0)

    # Generate multi-dimensional test data with all important combinations
    # of patterns of nans along `axis`
    n_repetitions = 3  # number of repetitions of each pattern
    data_gen_kwds = {'n_samples': n_samples, 'n_repetitions': n_repetitions,
                     'axis': axis, 'rng': rng, 'paired': paired}
    if data_generator == 'mixed':
        inherent_size = 6  # number of distinct types of patterns
        data = _mixed_data_generator(**data_gen_kwds)
    elif data_generator == 'all_nans':
        inherent_size = 2  # hard-coded in _homogeneous_data_generator
        data_gen_kwds['all_nans'] = True
        data = _homogeneous_data_generator(**data_gen_kwds)
    elif data_generator == 'all_finite':
        inherent_size = 2  # hard-coded in _homogeneous_data_generator
        data_gen_kwds['all_nans'] = False
        data = _homogeneous_data_generator(**data_gen_kwds)

    output_shape = [n_repetitions] + [inherent_size]*n_samples

    # To generate reference behavior to compare against, loop over the axis-
    # slices in data. Make indexing easier by moving `axis` to the end and
    # broadcasting all samples to the same shape.
    data_b = [np.moveaxis(sample, axis, -1) for sample in data]
    data_b = [np.broadcast_to(sample, output_shape + [sample.shape[-1]])
              for sample in data_b]
    statistics = np.zeros(output_shape)
    pvalues = np.zeros(output_shape)

    for i, _ in np.ndenumerate(statistics):
        data1d = [sample[i] for sample in data_b]
        with np.errstate(divide='ignore', invalid='ignore'):
            try:
                res1d = nan_policy_1d(hypotest, data1d, unpacker, *args,
                                      n_outputs=n_outputs,
                                      nan_policy=nan_policy,
                                      paired=paired, _no_deco=True, **kwds)

                # Eventually we'll check the results of a single, vectorized
                # call of `hypotest` against the arrays `statistics` and
                # `pvalues` populated using the reference `nan_policy_1d`.
                # But while we're at it, check the results of a 1D call to
                # `hypotest` against the reference `nan_policy_1d`.
                res1db = unpacker(hypotest(*data1d, *args,
                                           nan_policy=nan_policy, **kwds))
                assert_equal(res1db[0], res1d[0])
                if len(res1db) == 2:
                    assert_equal(res1db[1], res1d[1])

            # When there is not enough data in 1D samples, many existing
            # hypothesis tests raise errors instead of returning nans .
            # For vectorized calls, we put nans in the corresponding elements
            # of the output.
            except (RuntimeWarning, UserWarning, ValueError,
                    ZeroDivisionError) as e:

                # whatever it is, make sure same error is raised by both
                # `nan_policy_1d` and `hypotest`
                with pytest.raises(type(e), match=re.escape(str(e))):
                    nan_policy_1d(hypotest, data1d, unpacker, *args,
                                  n_outputs=n_outputs, nan_policy=nan_policy,
                                  paired=paired, _no_deco=True, **kwds)
                with pytest.raises(type(e), match=re.escape(str(e))):
                    hypotest(*data1d, *args, nan_policy=nan_policy, **kwds)

                if any([str(e).startswith(message)
                        for message in too_small_messages]):
                    res1d = np.full(n_outputs, np.nan)
                elif any([str(e).startswith(message)
                          for message in inaccuracy_messages]):
                    with suppress_warnings() as sup:
                        sup.filter(RuntimeWarning)
                        sup.filter(UserWarning)
                        res1d = nan_policy_1d(hypotest, data1d, unpacker,
                                              *args, n_outputs=n_outputs,
                                              nan_policy=nan_policy,
                                              paired=paired, _no_deco=True,
                                              **kwds)
                else:
                    raise e
        statistics[i] = res1d[0]
        if len(res1d) == 2:
            pvalues[i] = res1d[1]

    # Perform a vectorized call to the hypothesis test.
    # If `nan_policy == 'raise'`, check that it raises the appropriate error.
    # If not, compare against the output against `statistics` and `pvalues`
    if nan_policy == 'raise' and not data_generator == "all_finite":
        message = 'The input contains nan values'
        with pytest.raises(ValueError, match=message):
            hypotest(*data, axis=axis, nan_policy=nan_policy, *args, **kwds)

    else:
        with suppress_warnings() as sup, \
             np.errstate(divide='ignore', invalid='ignore'):
            sup.filter(RuntimeWarning, "Precision loss occurred in moment")
            sup.filter(UserWarning, "Sample size too small for normal "
                                    "approximation.")
            res = unpacker(hypotest(*data, axis=axis, nan_policy=nan_policy,
                                    *args, **kwds))
        assert_allclose(res[0], statistics, rtol=1e-15)
        assert_equal(res[0].dtype, statistics.dtype)

        if len(res) == 2:
            assert_allclose(res[1], pvalues, rtol=1e-15)
            assert_equal(res[1].dtype, pvalues.dtype)


@pytest.mark.filterwarnings('ignore::RuntimeWarning')
@pytest.mark.parametrize(("hypotest", "args", "kwds", "n_samples", "n_outputs",
                          "paired", "unpacker"), axis_nan_policy_cases)
@pytest.mark.parametrize(("nan_policy"), ("propagate", "omit", "raise"))
@pytest.mark.parametrize(("data_generator"),
                         ("all_nans", "all_finite", "mixed", "empty"))
def test_axis_nan_policy_axis_is_None(hypotest, args, kwds, n_samples,
                                      n_outputs, paired, unpacker, nan_policy,
                                      data_generator):
    # check for correct behavior when `axis=None`

    if not unpacker:
        def unpacker(res):
            return res

    rng = np.random.default_rng(0)

    if data_generator == "empty":
        data = [rng.random((2, 0)) for i in range(n_samples)]
    else:
        data = [rng.random((2, 20)) for i in range(n_samples)]

    if data_generator == "mixed":
        masks = [rng.random((2, 20)) > 0.9 for i in range(n_samples)]
        for sample, mask in zip(data, masks):
            sample[mask] = np.nan
    elif data_generator == "all_nans":
        data = [sample * np.nan for sample in data]

    data_raveled = [sample.ravel() for sample in data]

    if nan_policy == 'raise' and data_generator not in {"all_finite", "empty"}:
        message = 'The input contains nan values'

        # check for correct behavior whether or not data is 1d to begin with
        with pytest.raises(ValueError, match=message):
            hypotest(*data, axis=None, nan_policy=nan_policy,
                     *args, **kwds)
        with pytest.raises(ValueError, match=message):
            hypotest(*data_raveled, axis=None, nan_policy=nan_policy,
                     *args, **kwds)

    else:
        # behavior of reference implementation with 1d input, hypotest with 1d
        # input, and hypotest with Nd input should match, whether that means
        # that outputs are equal or they raise the same exception

        ea_str, eb_str, ec_str = None, None, None
        with np.errstate(divide='ignore', invalid='ignore'):
            try:
                res1da = nan_policy_1d(hypotest, data_raveled, unpacker, *args,
                                       n_outputs=n_outputs,
                                       nan_policy=nan_policy, paired=paired,
                                       _no_deco=True, **kwds)
            except (RuntimeWarning, ValueError, ZeroDivisionError) as ea:
                ea_str = str(ea)

            try:
                res1db = unpacker(hypotest(*data_raveled, *args,
                                           nan_policy=nan_policy, **kwds))
            except (RuntimeWarning, ValueError, ZeroDivisionError) as eb:
                eb_str = str(eb)

            try:
                res1dc = unpacker(hypotest(*data, *args, axis=None,
                                           nan_policy=nan_policy, **kwds))
            except (RuntimeWarning, ValueError, ZeroDivisionError) as ec:
                ec_str = str(ec)

            if ea_str or eb_str or ec_str:
                assert any([str(ea_str).startswith(message)
                            for message in too_small_messages])
                assert ea_str == eb_str == ec_str
            else:
                assert_equal(res1db, res1da)
                assert_equal(res1dc, res1da)
                for item in list(res1da) + list(res1db) + list(res1dc):
                    # Most functions naturally return NumPy numbers, which
                    # are drop-in replacements for the Python versions but with
                    # desirable attributes. Make sure this is consistent.
                    assert np.issubdtype(item.dtype, np.number)

# Test keepdims for:
#     - single-output and multi-output functions (gmean and mannwhitneyu)
#     - Axis negative, positive, None, and tuple
#     - 1D with no NaNs
#     - 1D with NaN propagation
#     - Zero-sized output
@pytest.mark.parametrize("nan_policy", ("omit", "propagate"))
@pytest.mark.parametrize(
    ("hypotest", "args", "kwds", "n_samples", "unpacker"),
    ((stats.gmean, tuple(), dict(), 1, lambda x: (x,)),
     (stats.mannwhitneyu, tuple(), {'method': 'asymptotic'}, 2, None))
)
@pytest.mark.parametrize(
    ("sample_shape", "axis_cases"),
    (((2, 3, 3, 4), (None, 0, -1, (0, 2), (1, -1), (3, 1, 2, 0))),
     ((10, ), (0, -1)),
     ((20, 0), (0, 1)))
)
def test_keepdims(hypotest, args, kwds, n_samples, unpacker,
                  sample_shape, axis_cases, nan_policy):
    # test if keepdims parameter works correctly
    if not unpacker:
        def unpacker(res):
            return res
    rng = np.random.default_rng(0)
    data = [rng.random(sample_shape) for _ in range(n_samples)]
    nan_data = [sample.copy() for sample in data]
    nan_mask = [rng.random(sample_shape) < 0.2 for _ in range(n_samples)]
    for sample, mask in zip(nan_data, nan_mask):
        sample[mask] = np.nan
    for axis in axis_cases:
        expected_shape = list(sample_shape)
        if axis is None:
            expected_shape = np.ones(len(sample_shape))
        else:
            if isinstance(axis, int):
                expected_shape[axis] = 1
            else:
                for ax in axis:
                    expected_shape[ax] = 1
        expected_shape = tuple(expected_shape)
        res = unpacker(hypotest(*data, *args, axis=axis, keepdims=True,
                                **kwds))
        res_base = unpacker(hypotest(*data, *args, axis=axis, keepdims=False,
                                     **kwds))
        nan_res = unpacker(hypotest(*nan_data, *args, axis=axis,
                                    keepdims=True, nan_policy=nan_policy,
                                    **kwds))
        nan_res_base = unpacker(hypotest(*nan_data, *args, axis=axis,
                                         keepdims=False,
                                         nan_policy=nan_policy, **kwds))
        for r, r_base, rn, rn_base in zip(res, res_base, nan_res,
                                          nan_res_base):
            assert r.shape == expected_shape
            r = np.squeeze(r, axis=axis)
            assert_equal(r, r_base)
            assert rn.shape == expected_shape
            rn = np.squeeze(rn, axis=axis)
            assert_equal(rn, rn_base)


@pytest.mark.parametrize(("fun", "nsamp"),
                         [(stats.kstat, 1),
                          (stats.kstatvar, 1)])
def test_hypotest_back_compat_no_axis(fun, nsamp):
    m, n = 8, 9

    rng = np.random.default_rng(0)
    x = rng.random((nsamp, m, n))
    res = fun(*x)
    res2 = fun(*x, _no_deco=True)
    res3 = fun([xi.ravel() for xi in x])
    assert_equal(res, res2)
    assert_equal(res, res3)


@pytest.mark.parametrize(("axis"), (0, 1, 2))
def test_axis_nan_policy_decorated_positional_axis(axis):
    # Test for correct behavior of function decorated with
    # _axis_nan_policy_decorator whether `axis` is provided as positional or
    # keyword argument

    shape = (8, 9, 10)
    rng = np.random.default_rng(0)
    x = rng.random(shape)
    y = rng.random(shape)
    res1 = stats.mannwhitneyu(x, y, True, 'two-sided', axis)
    res2 = stats.mannwhitneyu(x, y, True, 'two-sided', axis=axis)
    assert_equal(res1, res2)

    message = "mannwhitneyu() got multiple values for argument 'axis'"
    with pytest.raises(TypeError, match=re.escape(message)):
        stats.mannwhitneyu(x, y, True, 'two-sided', axis, axis=axis)


def test_axis_nan_policy_decorated_positional_args():
    # Test for correct behavior of function decorated with
    # _axis_nan_policy_decorator when function accepts *args

    shape = (3, 8, 9, 10)
    rng = np.random.default_rng(0)
    x = rng.random(shape)
    x[0, 0, 0, 0] = np.nan
    stats.kruskal(*x)

    message = "kruskal() got an unexpected keyword argument 'samples'"
    with pytest.raises(TypeError, match=re.escape(message)):
        stats.kruskal(samples=x)

    with pytest.raises(TypeError, match=re.escape(message)):
        stats.kruskal(*x, samples=x)


def test_axis_nan_policy_decorated_keyword_samples():
    # Test for correct behavior of function decorated with
    # _axis_nan_policy_decorator whether samples are provided as positional or
    # keyword arguments

    shape = (2, 8, 9, 10)
    rng = np.random.default_rng(0)
    x = rng.random(shape)
    x[0, 0, 0, 0] = np.nan
    res1 = stats.mannwhitneyu(*x)
    res2 = stats.mannwhitneyu(x=x[0], y=x[1])
    assert_equal(res1, res2)

    message = "mannwhitneyu() got multiple values for argument"
    with pytest.raises(TypeError, match=re.escape(message)):
        stats.mannwhitneyu(*x, x=x[0], y=x[1])


@pytest.mark.parametrize(("hypotest", "args", "kwds", "n_samples", "n_outputs",
                          "paired", "unpacker"), axis_nan_policy_cases)
def test_axis_nan_policy_decorated_pickled(hypotest, args, kwds, n_samples,
                                           n_outputs, paired, unpacker):
    if "ttest_ci" in hypotest.__name__:
        pytest.skip("Can't pickle functions defined within functions.")

    rng = np.random.default_rng(0)

    # Some hypothesis tests return a non-iterable that needs an `unpacker` to
    # extract the statistic and p-value. For those that don't:
    if not unpacker:
        def unpacker(res):
            return res

    data = rng.uniform(size=(n_samples, 2, 30))
    pickled_hypotest = pickle.dumps(hypotest)
    unpickled_hypotest = pickle.loads(pickled_hypotest)
    res1 = unpacker(hypotest(*data, *args, axis=-1, **kwds))
    res2 = unpacker(unpickled_hypotest(*data, *args, axis=-1, **kwds))
    assert_allclose(res1, res2, rtol=1e-12)


def test_check_empty_inputs():
    # Test that _check_empty_inputs is doing its job, at least for single-
    # sample inputs. (Multi-sample functionality is tested below.)
    # If the input sample is not empty, it should return None.
    # If the input sample is empty, it should return an array of NaNs or an
    # empty array of appropriate shape. np.mean is used as a reference for the
    # output because, like the statistics calculated by these functions,
    # it works along and "consumes" `axis` but preserves the other axes.
    for i in range(5):
        for combo in combinations_with_replacement([0, 1, 2], i):
            for axis in range(len(combo)):
                samples = (np.zeros(combo),)
                output = stats._axis_nan_policy._check_empty_inputs(samples,
                                                                    axis)
                if output is not None:
                    with np.testing.suppress_warnings() as sup:
                        sup.filter(RuntimeWarning, "Mean of empty slice.")
                        sup.filter(RuntimeWarning, "invalid value encountered")
                        reference = samples[0].mean(axis=axis)
                    np.testing.assert_equal(output, reference)


def _check_arrays_broadcastable(arrays, axis):
    # https://numpy.org/doc/stable/user/basics.broadcasting.html
    # "When operating on two arrays, NumPy compares their shapes element-wise.
    # It starts with the trailing (i.e. rightmost) dimensions and works its
    # way left.
    # Two dimensions are compatible when
    # 1. they are equal, or
    # 2. one of them is 1
    # ...
    # Arrays do not need to have the same number of dimensions."
    # (Clarification: if the arrays are compatible according to the criteria
    #  above and an array runs out of dimensions, it is still compatible.)
    # Below, we follow the rules above except ignoring `axis`

    n_dims = max([arr.ndim for arr in arrays])
    if axis is not None:
        # convert to negative axis
        axis = (-n_dims + axis) if axis >= 0 else axis

    for dim in range(1, n_dims+1):  # we'll index from -1 to -n_dims, inclusive
        if -dim == axis:
            continue  # ignore lengths along `axis`

        dim_lengths = set()
        for arr in arrays:
            if dim <= arr.ndim and arr.shape[-dim] != 1:
                dim_lengths.add(arr.shape[-dim])

        if len(dim_lengths) > 1:
            return False
    return True


@pytest.mark.slow
@pytest.mark.parametrize(("hypotest", "args", "kwds", "n_samples", "n_outputs",
                          "paired", "unpacker"), axis_nan_policy_cases)
def test_empty(hypotest, args, kwds, n_samples, n_outputs, paired, unpacker):
    # test for correct output shape when at least one input is empty

    if hypotest in override_propagate_funcs:
        reason = "Doesn't follow the usual pattern. Tested separately."
        pytest.skip(reason=reason)

    if unpacker is None:
        unpacker = lambda res: (res[0], res[1])  # noqa: E731

    def small_data_generator(n_samples, n_dims):

        def small_sample_generator(n_dims):
            # return all possible "small" arrays in up to n_dim dimensions
            for i in n_dims:
                # "small" means with size along dimension either 0 or 1
                for combo in combinations_with_replacement([0, 1, 2], i):
                    yield np.zeros(combo)

        # yield all possible combinations of small samples
        gens = [small_sample_generator(n_dims) for i in range(n_samples)]
        yield from product(*gens)

    n_dims = [2, 3]
    for samples in small_data_generator(n_samples, n_dims):

        # this test is only for arrays of zero size
        if not any(sample.size == 0 for sample in samples):
            continue

        max_axis = max(sample.ndim for sample in samples)

        # need to test for all valid values of `axis` parameter, too
        for axis in range(-max_axis, max_axis):

            try:
                # After broadcasting, all arrays are the same shape, so
                # the shape of the output should be the same as a single-
                # sample statistic. Use np.mean as a reference.
                concat = stats._stats_py._broadcast_concatenate(samples, axis)
                with np.testing.suppress_warnings() as sup:
                    sup.filter(RuntimeWarning, "Mean of empty slice.")
                    sup.filter(RuntimeWarning, "invalid value encountered")
                    expected = np.mean(concat, axis=axis) * np.nan

                res = hypotest(*samples, *args, axis=axis, **kwds)
                res = unpacker(res)

                for i in range(n_outputs):
                    assert_equal(res[i], expected)

            except ValueError:
                # confirm that the arrays truly are not broadcastable
                assert not _check_arrays_broadcastable(samples, axis)

                # confirm that _both_ `_broadcast_concatenate` and `hypotest`
                # produce this information.
                message = "Array shapes are incompatible for broadcasting."
                with pytest.raises(ValueError, match=message):
                    stats._stats_py._broadcast_concatenate(samples, axis)
                with pytest.raises(ValueError, match=message):
                    hypotest(*samples, *args, axis=axis, **kwds)


def test_masked_array_2_sentinel_array():
    # prepare arrays
    np.random.seed(0)
    A = np.random.rand(10, 11, 12)
    B = np.random.rand(12)
    mask = A < 0.5
    A = np.ma.masked_array(A, mask)

    # set arbitrary elements to special values
    # (these values might have been considered for use as sentinel values)
    max_float = np.finfo(np.float64).max
    max_float2 = np.nextafter(max_float, -np.inf)
    max_float3 = np.nextafter(max_float2, -np.inf)
    A[3, 4, 1] = np.nan
    A[4, 5, 2] = np.inf
    A[5, 6, 3] = max_float
    B[8] = np.nan
    B[7] = np.inf
    B[6] = max_float2

    # convert masked A to array with sentinel value, don't modify B
    out_arrays, sentinel = _masked_arrays_2_sentinel_arrays([A, B])
    A_out, B_out = out_arrays

    # check that good sentinel value was chosen (according to intended logic)
    assert (sentinel != max_float) and (sentinel != max_float2)
    assert sentinel == max_float3

    # check that output arrays are as intended
    A_reference = A.data
    A_reference[A.mask] = sentinel
    np.testing.assert_array_equal(A_out, A_reference)
    assert B_out is B


def test_masked_dtype():
    # When _masked_arrays_2_sentinel_arrays was first added, it always
    # upcast the arrays to np.float64. After gh16662, check expected promotion
    # and that the expected sentinel is found.

    # these are important because the max of the promoted dtype is the first
    # candidate to be the sentinel value
    max16 = np.iinfo(np.int16).max
    max128c = np.finfo(np.complex128).max

    # a is a regular array, b has masked elements, and c has no masked elements
    a = np.array([1, 2, max16], dtype=np.int16)
    b = np.ma.array([1, 2, 1], dtype=np.int8, mask=[0, 1, 0])
    c = np.ma.array([1, 2, 1], dtype=np.complex128, mask=[0, 0, 0])

    # check integer masked -> sentinel conversion
    out_arrays, sentinel = _masked_arrays_2_sentinel_arrays([a, b])
    a_out, b_out = out_arrays
    assert sentinel == max16-1  # not max16 because max16 was in the data
    assert b_out.dtype == np.int16  # check expected promotion
    assert_allclose(b_out, [b[0], sentinel, b[-1]])  # check sentinel placement
    assert a_out is a  # not a masked array, so left untouched
    assert not isinstance(b_out, np.ma.MaskedArray)  # b became regular array

    # similarly with complex
    out_arrays, sentinel = _masked_arrays_2_sentinel_arrays([b, c])
    b_out, c_out = out_arrays
    assert sentinel == max128c  # max128c was not in the data
    assert b_out.dtype == np.complex128  # b got promoted
    assert_allclose(b_out, [b[0], sentinel, b[-1]])  # check sentinel placement
    assert not isinstance(b_out, np.ma.MaskedArray)  # b became regular array
    assert not isinstance(c_out, np.ma.MaskedArray)  # c became regular array

    # Also, check edge case when a sentinel value cannot be found in the data
    min8, max8 = np.iinfo(np.int8).min, np.iinfo(np.int8).max
    a = np.arange(min8, max8+1, dtype=np.int8)  # use all possible values
    mask1 = np.zeros_like(a, dtype=bool)
    mask0 = np.zeros_like(a, dtype=bool)

    # a masked value can be used as the sentinel
    mask1[1] = True
    a1 = np.ma.array(a, mask=mask1)
    out_arrays, sentinel = _masked_arrays_2_sentinel_arrays([a1])
    assert sentinel == min8+1

    # unless it's the smallest possible; skipped for simiplicity (see code)
    mask0[0] = True
    a0 = np.ma.array(a, mask=mask0)
    message = "This function replaces masked elements with sentinel..."
    with pytest.raises(ValueError, match=message):
        _masked_arrays_2_sentinel_arrays([a0])

    # test that dtype is preserved in functions
    a = np.ma.array([1, 2, 3], mask=[0, 1, 0], dtype=np.float32)
    assert stats.gmean(a).dtype == np.float32


def test_masked_stat_1d():
    # basic test of _axis_nan_policy_factory with 1D masked sample
    males = [19, 22, 16, 29, 24]
    females = [20, 11, 17, 12]
    res = stats.mannwhitneyu(males, females)

    # same result when extra nan is omitted
    females2 = [20, 11, 17, np.nan, 12]
    res2 = stats.mannwhitneyu(males, females2, nan_policy='omit')
    np.testing.assert_array_equal(res2, res)

    # same result when extra element is masked
    females3 = [20, 11, 17, 1000, 12]
    mask3 = [False, False, False, True, False]
    females3 = np.ma.masked_array(females3, mask=mask3)
    res3 = stats.mannwhitneyu(males, females3)
    np.testing.assert_array_equal(res3, res)

    # same result when extra nan is omitted and additional element is masked
    females4 = [20, 11, 17, np.nan, 1000, 12]
    mask4 = [False, False, False, False, True, False]
    females4 = np.ma.masked_array(females4, mask=mask4)
    res4 = stats.mannwhitneyu(males, females4, nan_policy='omit')
    np.testing.assert_array_equal(res4, res)

    # same result when extra elements, including nan, are masked
    females5 = [20, 11, 17, np.nan, 1000, 12]
    mask5 = [False, False, False, True, True, False]
    females5 = np.ma.masked_array(females5, mask=mask5)
    res5 = stats.mannwhitneyu(males, females5, nan_policy='propagate')
    res6 = stats.mannwhitneyu(males, females5, nan_policy='raise')
    np.testing.assert_array_equal(res5, res)
    np.testing.assert_array_equal(res6, res)


@pytest.mark.parametrize(("axis"), range(-3, 3))
def test_masked_stat_3d(axis):
    # basic test of _axis_nan_policy_factory with 3D masked sample
    np.random.seed(0)
    a = np.random.rand(3, 4, 5)
    b = np.random.rand(4, 5)
    c = np.random.rand(4, 1)

    mask_a = a < 0.1
    mask_c = [False, False, False, True]
    a_masked = np.ma.masked_array(a, mask=mask_a)
    c_masked = np.ma.masked_array(c, mask=mask_c)

    a_nans = a.copy()
    a_nans[mask_a] = np.nan
    c_nans = c.copy()
    c_nans[mask_c] = np.nan

    res = stats.kruskal(a_nans, b, c_nans, nan_policy='omit', axis=axis)
    res2 = stats.kruskal(a_masked, b, c_masked, axis=axis)
    np.testing.assert_array_equal(res, res2)


def test_mixed_mask_nan_1():
    # targeted test of _axis_nan_policy_factory with 2D masked sample:
    # omitting samples with masks and nan_policy='omit' are equivalent
    # also checks paired-sample sentinel value removal
    m, n = 3, 20
    axis = -1

    np.random.seed(0)
    a = np.random.rand(m, n)
    b = np.random.rand(m, n)
    mask_a1 = np.random.rand(m, n) < 0.2
    mask_a2 = np.random.rand(m, n) < 0.1
    mask_b1 = np.random.rand(m, n) < 0.15
    mask_b2 = np.random.rand(m, n) < 0.15
    mask_a1[2, :] = True

    a_nans = a.copy()
    b_nans = b.copy()
    a_nans[mask_a1 | mask_a2] = np.nan
    b_nans[mask_b1 | mask_b2] = np.nan

    a_masked1 = np.ma.masked_array(a, mask=mask_a1)
    b_masked1 = np.ma.masked_array(b, mask=mask_b1)
    a_masked1[mask_a2] = np.nan
    b_masked1[mask_b2] = np.nan

    a_masked2 = np.ma.masked_array(a, mask=mask_a2)
    b_masked2 = np.ma.masked_array(b, mask=mask_b2)
    a_masked2[mask_a1] = np.nan
    b_masked2[mask_b1] = np.nan

    a_masked3 = np.ma.masked_array(a, mask=(mask_a1 | mask_a2))
    b_masked3 = np.ma.masked_array(b, mask=(mask_b1 | mask_b2))

    res = stats.wilcoxon(a_nans, b_nans, nan_policy='omit', axis=axis)
    res1 = stats.wilcoxon(a_masked1, b_masked1, nan_policy='omit', axis=axis)
    res2 = stats.wilcoxon(a_masked2, b_masked2, nan_policy='omit', axis=axis)
    res3 = stats.wilcoxon(a_masked3, b_masked3, nan_policy='raise', axis=axis)
    res4 = stats.wilcoxon(a_masked3, b_masked3,
                          nan_policy='propagate', axis=axis)

    np.testing.assert_array_equal(res1, res)
    np.testing.assert_array_equal(res2, res)
    np.testing.assert_array_equal(res3, res)
    np.testing.assert_array_equal(res4, res)


def test_mixed_mask_nan_2():
    # targeted test of _axis_nan_policy_factory with 2D masked sample:
    # check for expected interaction between masks and nans

    # Cases here are
    # [mixed nan/mask, all nans, all masked,
    # unmasked nan, masked nan, unmasked non-nan]
    a = [[1, np.nan, 2], [np.nan, np.nan, np.nan], [1, 2, 3],
         [1, np.nan, 3], [1, np.nan, 3], [1, 2, 3]]
    mask = [[1, 0, 1], [0, 0, 0], [1, 1, 1],
            [0, 0, 0], [0, 1, 0], [0, 0, 0]]
    a_masked = np.ma.masked_array(a, mask=mask)
    b = [[4, 5, 6]]
    ref1 = stats.ranksums([1, 3], [4, 5, 6])
    ref2 = stats.ranksums([1, 2, 3], [4, 5, 6])

    # nan_policy = 'omit'
    # all elements are removed from first three rows
    # middle element is removed from fourth and fifth rows
    # no elements removed from last row
    res = stats.ranksums(a_masked, b, nan_policy='omit', axis=-1)
    stat_ref = [np.nan, np.nan, np.nan,
                ref1.statistic, ref1.statistic, ref2.statistic]
    p_ref = [np.nan, np.nan, np.nan,
             ref1.pvalue, ref1.pvalue, ref2.pvalue]
    np.testing.assert_array_equal(res.statistic, stat_ref)
    np.testing.assert_array_equal(res.pvalue, p_ref)

    # nan_policy = 'propagate'
    # nans propagate in first, second, and fourth row
    # all elements are removed by mask from third row
    # middle element is removed from fifth row
    # no elements removed from last row
    res = stats.ranksums(a_masked, b, nan_policy='propagate', axis=-1)
    stat_ref = [np.nan, np.nan, np.nan,
                np.nan, ref1.statistic, ref2.statistic]
    p_ref = [np.nan, np.nan, np.nan,
             np.nan, ref1.pvalue, ref2.pvalue]
    np.testing.assert_array_equal(res.statistic, stat_ref)
    np.testing.assert_array_equal(res.pvalue, p_ref)


def test_axis_None_vs_tuple():
    # `axis` `None` should be equivalent to tuple with all axes
    shape = (3, 8, 9, 10)
    rng = np.random.default_rng(0)
    x = rng.random(shape)
    res = stats.kruskal(*x, axis=None)
    res2 = stats.kruskal(*x, axis=(0, 1, 2))
    np.testing.assert_array_equal(res, res2)


def test_axis_None_vs_tuple_with_broadcasting():
    # `axis` `None` should be equivalent to tuple with all axes,
    # which should be equivalent to raveling the arrays before passing them
    rng = np.random.default_rng(0)
    x = rng.random((5, 1))
    y = rng.random((1, 5))
    x2, y2 = np.broadcast_arrays(x, y)

    res0 = stats.mannwhitneyu(x.ravel(), y.ravel())
    res1 = stats.mannwhitneyu(x, y, axis=None)
    res2 = stats.mannwhitneyu(x, y, axis=(0, 1))
    res3 = stats.mannwhitneyu(x2.ravel(), y2.ravel())

    assert res1 == res0
    assert res2 == res0
    assert res3 != res0


@pytest.mark.parametrize(("axis"),
                         list(permutations(range(-3, 3), 2)) + [(-4, 1)])
def test_other_axis_tuples(axis):
    # Check that _axis_nan_policy_factory treats all `axis` tuples as expected
    rng = np.random.default_rng(0)
    shape_x = (4, 5, 6)
    shape_y = (1, 6)
    x = rng.random(shape_x)
    y = rng.random(shape_y)
    axis_original = axis

    # convert axis elements to positive
    axis = tuple([(i if i >= 0 else 3 + i) for i in axis])
    axis = sorted(axis)

    if len(set(axis)) != len(axis):
        message = "`axis` must contain only distinct elements"
        with pytest.raises(AxisError, match=re.escape(message)):
            stats.mannwhitneyu(x, y, axis=axis_original)
        return

    if axis[0] < 0 or axis[-1] > 2:
        message = "`axis` is out of bounds for array of dimension 3"
        with pytest.raises(AxisError, match=re.escape(message)):
            stats.mannwhitneyu(x, y, axis=axis_original)
        return

    res = stats.mannwhitneyu(x, y, axis=axis_original)

    # reference behavior
    not_axis = {0, 1, 2} - set(axis)  # which axis is not part of `axis`
    not_axis = next(iter(not_axis))  # take it out of the set

    x2 = x
    shape_y_broadcasted = [1, 1, 6]
    shape_y_broadcasted[not_axis] = shape_x[not_axis]
    y2 = np.broadcast_to(y, shape_y_broadcasted)

    m = x2.shape[not_axis]
    x2 = np.moveaxis(x2, axis, (1, 2))
    y2 = np.moveaxis(y2, axis, (1, 2))
    x2 = np.reshape(x2, (m, -1))
    y2 = np.reshape(y2, (m, -1))
    res2 = stats.mannwhitneyu(x2, y2, axis=1)

    np.testing.assert_array_equal(res, res2)


@pytest.mark.parametrize(("weighted_fun_name"), ["gmean", "hmean", "pmean"])
def test_mean_mixed_mask_nan_weights(weighted_fun_name):
    # targeted test of _axis_nan_policy_factory with 2D masked sample:
    # omitting samples with masks and nan_policy='omit' are equivalent
    # also checks paired-sample sentinel value removal

    if weighted_fun_name == 'pmean':
        def weighted_fun(a, **kwargs):
            return stats.pmean(a, p=0.42, **kwargs)
    else:
        weighted_fun = getattr(stats, weighted_fun_name)

    m, n = 3, 20
    axis = -1

    rng = np.random.default_rng(6541968121)
    a = rng.uniform(size=(m, n))
    b = rng.uniform(size=(m, n))
    mask_a1 = rng.uniform(size=(m, n)) < 0.2
    mask_a2 = rng.uniform(size=(m, n)) < 0.1
    mask_b1 = rng.uniform(size=(m, n)) < 0.15
    mask_b2 = rng.uniform(size=(m, n)) < 0.15
    mask_a1[2, :] = True

    a_nans = a.copy()
    b_nans = b.copy()
    a_nans[mask_a1 | mask_a2] = np.nan
    b_nans[mask_b1 | mask_b2] = np.nan

    a_masked1 = np.ma.masked_array(a, mask=mask_a1)
    b_masked1 = np.ma.masked_array(b, mask=mask_b1)
    a_masked1[mask_a2] = np.nan
    b_masked1[mask_b2] = np.nan

    a_masked2 = np.ma.masked_array(a, mask=mask_a2)
    b_masked2 = np.ma.masked_array(b, mask=mask_b2)
    a_masked2[mask_a1] = np.nan
    b_masked2[mask_b1] = np.nan

    a_masked3 = np.ma.masked_array(a, mask=(mask_a1 | mask_a2))
    b_masked3 = np.ma.masked_array(b, mask=(mask_b1 | mask_b2))

    mask_all = (mask_a1 | mask_a2 | mask_b1 | mask_b2)
    a_masked4 = np.ma.masked_array(a, mask=mask_all)
    b_masked4 = np.ma.masked_array(b, mask=mask_all)

    with np.testing.suppress_warnings() as sup:
        message = 'invalid value encountered'
        sup.filter(RuntimeWarning, message)
        res = weighted_fun(a_nans, weights=b_nans,
                           nan_policy='omit', axis=axis)
        res1 = weighted_fun(a_masked1, weights=b_masked1,
                            nan_policy='omit', axis=axis)
        res2 = weighted_fun(a_masked2, weights=b_masked2,
                            nan_policy='omit', axis=axis)
        res3 = weighted_fun(a_masked3, weights=b_masked3,
                            nan_policy='raise', axis=axis)
        res4 = weighted_fun(a_masked3, weights=b_masked3,
                            nan_policy='propagate', axis=axis)
        # Would test with a_masked3/b_masked3, but there is a bug in np.average
        # that causes a bug in _no_deco mean with masked weights. Would use
        # np.ma.average, but that causes other problems. See numpy/numpy#7330.
        if weighted_fun_name not in {'pmean', 'gmean'}:
            weighted_fun_ma = getattr(stats.mstats, weighted_fun_name)
            res5 = weighted_fun_ma(a_masked4, weights=b_masked4,
                                   axis=axis, _no_deco=True)

    np.testing.assert_array_equal(res1, res)
    np.testing.assert_array_equal(res2, res)
    np.testing.assert_array_equal(res3, res)
    np.testing.assert_array_equal(res4, res)
    if weighted_fun_name not in {'pmean', 'gmean'}:
        # _no_deco mean returns masked array, last element was masked
        np.testing.assert_allclose(res5.compressed(), res[~np.isnan(res)])


def test_raise_invalid_args_g17713():
    # other cases are handled in:
    # test_axis_nan_policy_decorated_positional_axis - multiple values for arg
    # test_axis_nan_policy_decorated_positional_args - unexpected kwd arg
    message = "got an unexpected keyword argument"
    with pytest.raises(TypeError, match=message):
        stats.gmean([1, 2, 3], invalid_arg=True)

    message = " got multiple values for argument"
    with pytest.raises(TypeError, match=message):
        stats.gmean([1, 2, 3], a=True)

    message = "missing 1 required positional argument"
    with pytest.raises(TypeError, match=message):
        stats.gmean()

    message = "takes from 1 to 4 positional arguments but 5 were given"
    with pytest.raises(TypeError, match=message):
        stats.gmean([1, 2, 3], 0, float, [1, 1, 1], 10)

@pytest.mark.parametrize(
    'dtype',
    (list(np.typecodes['Float']
          + np.typecodes['Integer']
          + np.typecodes['Complex'])))
def test_array_like_input(dtype):
    # Check that `_axis_nan_policy`-decorated functions work with custom
    # containers that are coercible to numeric arrays

    class ArrLike():
        def __init__(self, x):
            self._x = x

        def __array__(self):
            return np.asarray(x, dtype=dtype)

    x = [1]*2 + [3, 4, 5]
    res = stats.mode(ArrLike(x))
    assert res.mode == 1
    assert res.count == 2<|MERGE_RESOLUTION|>--- conflicted
+++ resolved
@@ -71,18 +71,15 @@
     (stats.ansari, tuple(), {}, 2, 2, False, None),
     (stats.entropy, tuple(), dict(), 1, 1, False, lambda x: (x,)),
     (stats.entropy, tuple(), dict(), 2, 1, True, lambda x: (x,)),
-<<<<<<< HEAD
     (stats.cramervonmises, ("norm",), dict(), 1, 2, False,
      lambda res: (res.statistic, res.pvalue)),
     (stats.cramervonmises_2samp, tuple(), dict(), 2, 2, False,
      lambda res: (res.statistic, res.pvalue)),
     (stats.epps_singleton_2samp, tuple(), dict(), 2, 2, False, None),
-=======
     (stats.bartlett, tuple(), {}, 2, 2, False, None),
     (stats.circmean, tuple(), dict(), 1, 1, False, lambda x: (x,)),
     (stats.circvar, tuple(), dict(), 1, 1, False, lambda x: (x,)),
     (stats.circstd, tuple(), dict(), 1, 1, False, lambda x: (x,)),
->>>>>>> 80c81df5
 ]
 
 # If the message is one of those expected, put nans in
