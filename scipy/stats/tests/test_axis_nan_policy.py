# Many scipy.stats functions support `axis` and `nan_policy` parameters.
# When the two are combined, it can be tricky to get all the behavior just
# right. This file contains a suite of common tests for scipy.stats functions
# that support `axis` and `nan_policy` and additional tests for some associated
# functions in stats._util.

from itertools import product, combinations_with_replacement, permutations
import re
import pickle
import pytest

import numpy as np
from numpy.testing import assert_allclose, assert_equal, suppress_warnings
from scipy import stats
from scipy.stats import norm  # type: ignore[attr-defined]
from scipy.stats._axis_nan_policy import _masked_arrays_2_sentinel_arrays
from scipy._lib._util import AxisError


def unpack_ttest_result(res):
    low, high = res.confidence_interval()
    return (res.statistic, res.pvalue, res.df, res._standard_error,
            res._estimate, low, high)


def _get_ttest_ci(ttest):
    # get a function that returns the CI bounds of provided `ttest`
    def ttest_ci(*args, **kwargs):
        res = ttest(*args, **kwargs)
        return res.confidence_interval()
    return ttest_ci


axis_nan_policy_cases = [
    # function, args, kwds, number of samples, number of outputs,
    # ... paired, unpacker function
    # args, kwds typically aren't needed; just showing that they work
    (stats.kruskal, tuple(), dict(), 3, 2, False, None),  # 4 samples is slow
    (stats.ranksums, ('less',), dict(), 2, 2, False, None),
    (stats.mannwhitneyu, tuple(), {'method': 'asymptotic'}, 2, 2, False, None),
    (stats.wilcoxon, ('pratt',), {'mode': 'auto'}, 2, 2, True,
     lambda res: (res.statistic, res.pvalue)),
    (stats.wilcoxon, tuple(), dict(), 1, 2, True,
     lambda res: (res.statistic, res.pvalue)),
    (stats.wilcoxon, tuple(), {'mode': 'approx'}, 1, 3, True,
     lambda res: (res.statistic, res.pvalue, res.zstatistic)),
    (stats.gmean, tuple(), dict(), 1, 1, False, lambda x: (x,)),
    (stats.hmean, tuple(), dict(), 1, 1, False, lambda x: (x,)),
    (stats.pmean, (1.42,), dict(), 1, 1, False, lambda x: (x,)),
    (stats.sem, tuple(), dict(), 1, 1, False, lambda x: (x,)),
    (stats.iqr, tuple(), dict(), 1, 1, False, lambda x: (x,)),
    (stats.kurtosis, tuple(), dict(), 1, 1, False, lambda x: (x,)),
    (stats.skew, tuple(), dict(), 1, 1, False, lambda x: (x,)),
    (stats.kstat, tuple(), dict(), 1, 1, False, lambda x: (x,)),
    (stats.kstatvar, tuple(), dict(), 1, 1, False, lambda x: (x,)),
    (stats.moment, tuple(), dict(), 1, 1, False, lambda x: (x,)),
    (stats.moment, tuple(), dict(moment=[1, 2]), 1, 2, False, None),
    (stats.jarque_bera, tuple(), dict(), 1, 2, False, None),
    (stats.ttest_1samp, (np.array([0]),), dict(), 1, 7, False,
     unpack_ttest_result),
    (stats.ttest_rel, tuple(), dict(), 2, 7, True, unpack_ttest_result),
    (stats.ttest_ind, tuple(), dict(), 2, 7, False, unpack_ttest_result),
    (_get_ttest_ci(stats.ttest_1samp), (0,), dict(), 1, 2, False, None),
    (_get_ttest_ci(stats.ttest_rel), tuple(), dict(), 2, 2, True, None),
    (_get_ttest_ci(stats.ttest_ind), tuple(), dict(), 2, 2, False, None),
    (stats.mode, tuple(), dict(), 1, 2, True, lambda x: (x.mode, x.count)),
    (stats.differential_entropy, tuple(), dict(), 1, 1, False, lambda x: (x,)),
    (stats.variation, tuple(), dict(), 1, 1, False, lambda x: (x,)),
<<<<<<< HEAD
    (stats.power_divergence, tuple(), dict(), 1, 2, False, None),
    (stats.chisquare, tuple(), dict(), 1, 2, False, None),
=======
    (stats.mood, tuple(), {}, 2, 2, False, None),
    (stats.shapiro, tuple(), {}, 1, 2, False, None),
    (stats.ks_1samp, (norm().cdf,), dict(), 1, 4, False,
     lambda res: (*res, res.statistic_location, res.statistic_sign)),
    (stats.ks_2samp, tuple(), dict(), 2, 4, False,
     lambda res: (*res, res.statistic_location, res.statistic_sign)),
    (stats.kstest, (norm().cdf,), dict(), 1, 4, False,
     lambda res: (*res, res.statistic_location, res.statistic_sign)),
    (stats.kstest, tuple(), dict(), 2, 4, False,
     lambda res: (*res, res.statistic_location, res.statistic_sign)),
    (stats.levene, tuple(), {}, 2, 2, False, None),
    (stats.fligner, tuple(), {'center': 'trimmed', 'proportiontocut': 0.01},
     2, 2, False, None),
    (stats.ansari, tuple(), {}, 2, 2, False, None),
    (stats.entropy, tuple(), dict(), 1, 1, False, lambda x: (x,)),
    (stats.entropy, tuple(), dict(), 2, 1, True, lambda x: (x,)),
    (stats.skewtest, tuple(), dict(), 1, 2, False, None),
    (stats.kurtosistest, tuple(), dict(), 1, 2, False, None),
    (stats.normaltest, tuple(), dict(), 1, 2, False, None),
    (stats.cramervonmises, ("norm",), dict(), 1, 2, False,
     lambda res: (res.statistic, res.pvalue)),
    (stats.cramervonmises_2samp, tuple(), dict(), 2, 2, False,
     lambda res: (res.statistic, res.pvalue)),
    (stats.epps_singleton_2samp, tuple(), dict(), 2, 2, False, None),
    (stats.bartlett, tuple(), {}, 2, 2, False, None),
    (stats.tmean, tuple(), {}, 1, 1, False, lambda x: (x,)),
    (stats.tvar, tuple(), {}, 1, 1, False, lambda x: (x,)),
    (stats.tmin, tuple(), {}, 1, 1, False, lambda x: (x,)),
    (stats.tmax, tuple(), {}, 1, 1, False, lambda x: (x,)),
    (stats.tstd, tuple(), {}, 1, 1, False, lambda x: (x,)),
    (stats.tsem, tuple(), {}, 1, 1, False, lambda x: (x,)),
    (stats.circmean, tuple(), dict(), 1, 1, False, lambda x: (x,)),
    (stats.circvar, tuple(), dict(), 1, 1, False, lambda x: (x,)),
    (stats.circstd, tuple(), dict(), 1, 1, False, lambda x: (x,)),
>>>>>>> 9740431f
]

# If the message is one of those expected, put nans in
# appropriate places of `statistics` and `pvalues`
too_small_messages = {"The input contains nan",  # for nan_policy="raise"
                      "Degrees of freedom <= 0 for slice",
                      "x and y should have at least 5 elements",
                      "Data must be at least length 3",
                      "The sample must contain at least two",
                      "x and y must contain at least two",
                      "division by zero",
                      "Mean of empty slice",
                      "Data passed to ks_2samp must not be empty",
                      "Not enough test observations",
                      "Not enough other observations",
                      "Not enough observations.",
                      "At least one observation is required",
                      "zero-size array to reduction operation maximum",
                      "`x` and `y` must be of nonzero size.",
                      "The exact distribution of the Wilcoxon test",
                      "Data input must not be empty",
                      "Window length (0) must be positive and less",
                      "Window length (1) must be positive and less",
                      "Window length (2) must be positive and less",
                      "skewtest is not valid with less than",
                      "kurtosistest requires at least 5",
                      "attempt to get argmax of an empty sequence",
                      "No array values within given limits",}

# If the message is one of these, results of the function may be inaccurate,
# but NaNs are not to be placed
inaccuracy_messages = {"Precision loss occurred in moment calculation",
                       "Sample size too small for normal approximation."}

# For some functions, nan_policy='propagate' should not just return NaNs
override_propagate_funcs = {stats.mode}

# For some functions, empty arrays produce non-NaN results
empty_special_case_funcs = {stats.entropy}

def _mixed_data_generator(n_samples, n_repetitions, axis, rng,
                          paired=False):
    # generate random samples to check the response of hypothesis tests to
    # samples with different (but broadcastable) shapes and various
    # nan patterns (e.g. all nans, some nans, no nans) along axis-slices

    data = []
    for i in range(n_samples):
        n_patterns = 6  # number of distinct nan patterns
        n_obs = 20 if paired else 20 + i  # observations per axis-slice
        x = np.ones((n_repetitions, n_patterns, n_obs)) * np.nan

        for j in range(n_repetitions):
            samples = x[j, :, :]

            # case 0: axis-slice with all nans (0 reals)
            # cases 1-3: axis-slice with 1-3 reals (the rest nans)
            # case 4: axis-slice with mostly (all but two) reals
            # case 5: axis slice with all reals
            for k, n_reals in enumerate([0, 1, 2, 3, n_obs-2, n_obs]):
                # for cases 1-3, need paired nansw  to be in the same place
                indices = rng.permutation(n_obs)[:n_reals]
                samples[k, indices] = rng.random(size=n_reals)

            # permute the axis-slices just to show that order doesn't matter
            samples[:] = rng.permutation(samples, axis=0)

        # For multi-sample tests, we want to test broadcasting and check
        # that nan policy works correctly for each nan pattern for each input.
        # This takes care of both simultaneously.
        new_shape = [n_repetitions] + [1]*n_samples + [n_obs]
        new_shape[1 + i] = 6
        x = x.reshape(new_shape)

        x = np.moveaxis(x, -1, axis)
        data.append(x)
    return data


def _homogeneous_data_generator(n_samples, n_repetitions, axis, rng,
                                paired=False, all_nans=True):
    # generate random samples to check the response of hypothesis tests to
    # samples with different (but broadcastable) shapes and homogeneous
    # data (all nans or all finite)
    data = []
    for i in range(n_samples):
        n_obs = 20 if paired else 20 + i  # observations per axis-slice
        shape = [n_repetitions] + [1]*n_samples + [n_obs]
        shape[1 + i] = 2
        x = np.ones(shape) * np.nan if all_nans else rng.random(shape)
        x = np.moveaxis(x, -1, axis)
        data.append(x)
    return data


def nan_policy_1d(hypotest, data1d, unpacker, *args, n_outputs=2,
                  nan_policy='raise', paired=False, _no_deco=True, **kwds):
    # Reference implementation for how `nan_policy` should work for 1d samples

    if nan_policy == 'raise':
        for sample in data1d:
            if np.any(np.isnan(sample)):
                raise ValueError("The input contains nan values")

    elif (nan_policy == 'propagate'
          and hypotest not in override_propagate_funcs):
        # For all hypothesis tests tested, returning nans is the right thing.
        # But many hypothesis tests don't propagate correctly (e.g. they treat
        # np.nan the same as np.inf, which doesn't make sense when ranks are
        # involved) so override that behavior here.
        for sample in data1d:
            if np.any(np.isnan(sample)):
                return np.full(n_outputs, np.nan)

    elif nan_policy == 'omit':
        # manually omit nans (or pairs in which at least one element is nan)
        if not paired:
            data1d = [sample[~np.isnan(sample)] for sample in data1d]
        else:
            nan_mask = np.isnan(data1d[0])
            for sample in data1d[1:]:
                nan_mask = np.logical_or(nan_mask, np.isnan(sample))
            data1d = [sample[~nan_mask] for sample in data1d]

    return unpacker(hypotest(*data1d, *args, _no_deco=_no_deco, **kwds))


@pytest.mark.filterwarnings('ignore::RuntimeWarning')
@pytest.mark.filterwarnings('ignore::UserWarning')
@pytest.mark.parametrize(("hypotest", "args", "kwds", "n_samples", "n_outputs",
                          "paired", "unpacker"), axis_nan_policy_cases)
@pytest.mark.parametrize(("nan_policy"), ("propagate", "omit", "raise"))
@pytest.mark.parametrize(("axis"), (1,))
@pytest.mark.parametrize(("data_generator"), ("mixed",))
def test_axis_nan_policy_fast(hypotest, args, kwds, n_samples, n_outputs,
                              paired, unpacker, nan_policy, axis,
                              data_generator):
    _axis_nan_policy_test(hypotest, args, kwds, n_samples, n_outputs, paired,
                          unpacker, nan_policy, axis, data_generator)


@pytest.mark.slow
@pytest.mark.filterwarnings('ignore::RuntimeWarning')
@pytest.mark.filterwarnings('ignore::UserWarning')
@pytest.mark.parametrize(("hypotest", "args", "kwds", "n_samples", "n_outputs",
                          "paired", "unpacker"), axis_nan_policy_cases)
@pytest.mark.parametrize(("nan_policy"), ("propagate", "omit", "raise"))
@pytest.mark.parametrize(("axis"), range(-3, 3))
@pytest.mark.parametrize(("data_generator"),
                         ("all_nans", "all_finite", "mixed"))
def test_axis_nan_policy_full(hypotest, args, kwds, n_samples, n_outputs,
                              paired, unpacker, nan_policy, axis,
                              data_generator):
    _axis_nan_policy_test(hypotest, args, kwds, n_samples, n_outputs, paired,
                          unpacker, nan_policy, axis, data_generator)


def _axis_nan_policy_test(hypotest, args, kwds, n_samples, n_outputs, paired,
                          unpacker, nan_policy, axis, data_generator):
    # Tests the 1D and vectorized behavior of hypothesis tests against a
    # reference implementation (nan_policy_1d with np.ndenumerate)

    # Some hypothesis tests return a non-iterable that needs an `unpacker` to
    # extract the statistic and p-value. For those that don't:
    if not unpacker:
        def unpacker(res):
            return res

    rng = np.random.default_rng(0)

    # Generate multi-dimensional test data with all important combinations
    # of patterns of nans along `axis`
    n_repetitions = 3  # number of repetitions of each pattern
    data_gen_kwds = {'n_samples': n_samples, 'n_repetitions': n_repetitions,
                     'axis': axis, 'rng': rng, 'paired': paired}
    if data_generator == 'mixed':
        inherent_size = 6  # number of distinct types of patterns
        data = _mixed_data_generator(**data_gen_kwds)
    elif data_generator == 'all_nans':
        inherent_size = 2  # hard-coded in _homogeneous_data_generator
        data_gen_kwds['all_nans'] = True
        data = _homogeneous_data_generator(**data_gen_kwds)
    elif data_generator == 'all_finite':
        inherent_size = 2  # hard-coded in _homogeneous_data_generator
        data_gen_kwds['all_nans'] = False
        data = _homogeneous_data_generator(**data_gen_kwds)

    output_shape = [n_repetitions] + [inherent_size]*n_samples

    # To generate reference behavior to compare against, loop over the axis-
    # slices in data. Make indexing easier by moving `axis` to the end and
    # broadcasting all samples to the same shape.
    data_b = [np.moveaxis(sample, axis, -1) for sample in data]
    data_b = [np.broadcast_to(sample, output_shape + [sample.shape[-1]])
              for sample in data_b]
    statistics = np.zeros(output_shape)
    pvalues = np.zeros(output_shape)

    for i, _ in np.ndenumerate(statistics):
        data1d = [sample[i] for sample in data_b]
        with np.errstate(divide='ignore', invalid='ignore'):
            try:
                res1d = nan_policy_1d(hypotest, data1d, unpacker, *args,
                                      n_outputs=n_outputs,
                                      nan_policy=nan_policy,
                                      paired=paired, _no_deco=True, **kwds)

                # Eventually we'll check the results of a single, vectorized
                # call of `hypotest` against the arrays `statistics` and
                # `pvalues` populated using the reference `nan_policy_1d`.
                # But while we're at it, check the results of a 1D call to
                # `hypotest` against the reference `nan_policy_1d`.
                res1db = unpacker(hypotest(*data1d, *args,
                                           nan_policy=nan_policy, **kwds))
                assert_equal(res1db[0], res1d[0])
                if len(res1db) == 2:
                    assert_equal(res1db[1], res1d[1])

            # When there is not enough data in 1D samples, many existing
            # hypothesis tests raise errors instead of returning nans .
            # For vectorized calls, we put nans in the corresponding elements
            # of the output.
            except (RuntimeWarning, UserWarning, ValueError,
                    ZeroDivisionError) as e:

                # whatever it is, make sure same error is raised by both
                # `nan_policy_1d` and `hypotest`
                with pytest.raises(type(e), match=re.escape(str(e))):
                    nan_policy_1d(hypotest, data1d, unpacker, *args,
                                  n_outputs=n_outputs, nan_policy=nan_policy,
                                  paired=paired, _no_deco=True, **kwds)
                with pytest.raises(type(e), match=re.escape(str(e))):
                    hypotest(*data1d, *args, nan_policy=nan_policy, **kwds)

                if any([str(e).startswith(message)
                        for message in too_small_messages]):
                    res1d = np.full(n_outputs, np.nan)
                elif any([str(e).startswith(message)
                          for message in inaccuracy_messages]):
                    with suppress_warnings() as sup:
                        sup.filter(RuntimeWarning)
                        sup.filter(UserWarning)
                        res1d = nan_policy_1d(hypotest, data1d, unpacker,
                                              *args, n_outputs=n_outputs,
                                              nan_policy=nan_policy,
                                              paired=paired, _no_deco=True,
                                              **kwds)
                else:
                    raise e
        statistics[i] = res1d[0]
        if len(res1d) == 2:
            pvalues[i] = res1d[1]

    # Perform a vectorized call to the hypothesis test.
    # If `nan_policy == 'raise'`, check that it raises the appropriate error.
    # If not, compare against the output against `statistics` and `pvalues`
    if nan_policy == 'raise' and not data_generator == "all_finite":
        message = 'The input contains nan values'
        with pytest.raises(ValueError, match=message):
            hypotest(*data, axis=axis, nan_policy=nan_policy, *args, **kwds)

    else:
        with suppress_warnings() as sup, \
             np.errstate(divide='ignore', invalid='ignore'):
            sup.filter(RuntimeWarning, "Precision loss occurred in moment")
            sup.filter(UserWarning, "Sample size too small for normal "
                                    "approximation.")
            res = unpacker(hypotest(*data, axis=axis, nan_policy=nan_policy,
                                    *args, **kwds))
        assert_allclose(res[0], statistics, rtol=1e-15)
        assert_equal(res[0].dtype, statistics.dtype)

        if len(res) == 2:
            assert_allclose(res[1], pvalues, rtol=1e-15)
            assert_equal(res[1].dtype, pvalues.dtype)


@pytest.mark.filterwarnings('ignore::RuntimeWarning')
@pytest.mark.parametrize(("hypotest", "args", "kwds", "n_samples", "n_outputs",
                          "paired", "unpacker"), axis_nan_policy_cases)
@pytest.mark.parametrize(("nan_policy"), ("propagate", "omit", "raise"))
@pytest.mark.parametrize(("data_generator"),
                         ("all_nans", "all_finite", "mixed", "empty"))
def test_axis_nan_policy_axis_is_None(hypotest, args, kwds, n_samples,
                                      n_outputs, paired, unpacker, nan_policy,
                                      data_generator):
    # check for correct behavior when `axis=None`

    if not unpacker:
        def unpacker(res):
            return res

    rng = np.random.default_rng(0)

    if data_generator == "empty":
        data = [rng.random((2, 0)) for i in range(n_samples)]
    else:
        data = [rng.random((2, 20)) for i in range(n_samples)]

    if data_generator == "mixed":
        masks = [rng.random((2, 20)) > 0.9 for i in range(n_samples)]
        for sample, mask in zip(data, masks):
            sample[mask] = np.nan
    elif data_generator == "all_nans":
        data = [sample * np.nan for sample in data]

    data_raveled = [sample.ravel() for sample in data]

    if nan_policy == 'raise' and data_generator not in {"all_finite", "empty"}:
        message = 'The input contains nan values'

        # check for correct behavior whether or not data is 1d to begin with
        with pytest.raises(ValueError, match=message):
            hypotest(*data, axis=None, nan_policy=nan_policy,
                     *args, **kwds)
        with pytest.raises(ValueError, match=message):
            hypotest(*data_raveled, axis=None, nan_policy=nan_policy,
                     *args, **kwds)

    else:
        # behavior of reference implementation with 1d input, hypotest with 1d
        # input, and hypotest with Nd input should match, whether that means
        # that outputs are equal or they raise the same exception

        ea_str, eb_str, ec_str = None, None, None
        with np.errstate(divide='ignore', invalid='ignore'):
            try:
                res1da = nan_policy_1d(hypotest, data_raveled, unpacker, *args,
                                       n_outputs=n_outputs,
                                       nan_policy=nan_policy, paired=paired,
                                       _no_deco=True, **kwds)
            except (RuntimeWarning, ValueError, ZeroDivisionError) as ea:
                ea_str = str(ea)

            try:
                res1db = unpacker(hypotest(*data_raveled, *args,
                                           nan_policy=nan_policy, **kwds))
            except (RuntimeWarning, ValueError, ZeroDivisionError) as eb:
                eb_str = str(eb)

            try:
                res1dc = unpacker(hypotest(*data, *args, axis=None,
                                           nan_policy=nan_policy, **kwds))
            except (RuntimeWarning, ValueError, ZeroDivisionError) as ec:
                ec_str = str(ec)

            if ea_str or eb_str or ec_str:
                assert any([str(ea_str).startswith(message)
                            for message in too_small_messages])
                assert ea_str == eb_str == ec_str
            else:
                assert_equal(res1db, res1da)
                assert_equal(res1dc, res1da)
                for item in list(res1da) + list(res1db) + list(res1dc):
                    # Most functions naturally return NumPy numbers, which
                    # are drop-in replacements for the Python versions but with
                    # desirable attributes. Make sure this is consistent.
                    assert np.issubdtype(item.dtype, np.number)

# Test keepdims for:
#     - single-output and multi-output functions (gmean and mannwhitneyu)
#     - Axis negative, positive, None, and tuple
#     - 1D with no NaNs
#     - 1D with NaN propagation
#     - Zero-sized output
@pytest.mark.parametrize("nan_policy", ("omit", "propagate"))
@pytest.mark.parametrize(
    ("hypotest", "args", "kwds", "n_samples", "unpacker"),
    ((stats.gmean, tuple(), dict(), 1, lambda x: (x,)),
     (stats.mannwhitneyu, tuple(), {'method': 'asymptotic'}, 2, None))
)
@pytest.mark.parametrize(
    ("sample_shape", "axis_cases"),
    (((2, 3, 3, 4), (None, 0, -1, (0, 2), (1, -1), (3, 1, 2, 0))),
     ((10, ), (0, -1)),
     ((20, 0), (0, 1)))
)
def test_keepdims(hypotest, args, kwds, n_samples, unpacker,
                  sample_shape, axis_cases, nan_policy):
    # test if keepdims parameter works correctly
    if not unpacker:
        def unpacker(res):
            return res
    rng = np.random.default_rng(0)
    data = [rng.random(sample_shape) for _ in range(n_samples)]
    nan_data = [sample.copy() for sample in data]
    nan_mask = [rng.random(sample_shape) < 0.2 for _ in range(n_samples)]
    for sample, mask in zip(nan_data, nan_mask):
        sample[mask] = np.nan
    for axis in axis_cases:
        expected_shape = list(sample_shape)
        if axis is None:
            expected_shape = np.ones(len(sample_shape))
        else:
            if isinstance(axis, int):
                expected_shape[axis] = 1
            else:
                for ax in axis:
                    expected_shape[ax] = 1
        expected_shape = tuple(expected_shape)
        res = unpacker(hypotest(*data, *args, axis=axis, keepdims=True,
                                **kwds))
        res_base = unpacker(hypotest(*data, *args, axis=axis, keepdims=False,
                                     **kwds))
        nan_res = unpacker(hypotest(*nan_data, *args, axis=axis,
                                    keepdims=True, nan_policy=nan_policy,
                                    **kwds))
        nan_res_base = unpacker(hypotest(*nan_data, *args, axis=axis,
                                         keepdims=False,
                                         nan_policy=nan_policy, **kwds))
        for r, r_base, rn, rn_base in zip(res, res_base, nan_res,
                                          nan_res_base):
            assert r.shape == expected_shape
            r = np.squeeze(r, axis=axis)
            assert_equal(r, r_base)
            assert rn.shape == expected_shape
            rn = np.squeeze(rn, axis=axis)
            assert_equal(rn, rn_base)


@pytest.mark.parametrize(("fun", "nsamp"),
                         [(stats.kstat, 1),
                          (stats.kstatvar, 1)])
def test_hypotest_back_compat_no_axis(fun, nsamp):
    m, n = 8, 9

    rng = np.random.default_rng(0)
    x = rng.random((nsamp, m, n))
    res = fun(*x)
    res2 = fun(*x, _no_deco=True)
    res3 = fun([xi.ravel() for xi in x])
    assert_equal(res, res2)
    assert_equal(res, res3)


@pytest.mark.parametrize(("axis"), (0, 1, 2))
def test_axis_nan_policy_decorated_positional_axis(axis):
    # Test for correct behavior of function decorated with
    # _axis_nan_policy_decorator whether `axis` is provided as positional or
    # keyword argument

    shape = (8, 9, 10)
    rng = np.random.default_rng(0)
    x = rng.random(shape)
    y = rng.random(shape)
    res1 = stats.mannwhitneyu(x, y, True, 'two-sided', axis)
    res2 = stats.mannwhitneyu(x, y, True, 'two-sided', axis=axis)
    assert_equal(res1, res2)

    message = "mannwhitneyu() got multiple values for argument 'axis'"
    with pytest.raises(TypeError, match=re.escape(message)):
        stats.mannwhitneyu(x, y, True, 'two-sided', axis, axis=axis)


def test_axis_nan_policy_decorated_positional_args():
    # Test for correct behavior of function decorated with
    # _axis_nan_policy_decorator when function accepts *args

    shape = (3, 8, 9, 10)
    rng = np.random.default_rng(0)
    x = rng.random(shape)
    x[0, 0, 0, 0] = np.nan
    stats.kruskal(*x)

    message = "kruskal() got an unexpected keyword argument 'samples'"
    with pytest.raises(TypeError, match=re.escape(message)):
        stats.kruskal(samples=x)

    with pytest.raises(TypeError, match=re.escape(message)):
        stats.kruskal(*x, samples=x)


def test_axis_nan_policy_decorated_keyword_samples():
    # Test for correct behavior of function decorated with
    # _axis_nan_policy_decorator whether samples are provided as positional or
    # keyword arguments

    shape = (2, 8, 9, 10)
    rng = np.random.default_rng(0)
    x = rng.random(shape)
    x[0, 0, 0, 0] = np.nan
    res1 = stats.mannwhitneyu(*x)
    res2 = stats.mannwhitneyu(x=x[0], y=x[1])
    assert_equal(res1, res2)

    message = "mannwhitneyu() got multiple values for argument"
    with pytest.raises(TypeError, match=re.escape(message)):
        stats.mannwhitneyu(*x, x=x[0], y=x[1])


@pytest.mark.parametrize(("hypotest", "args", "kwds", "n_samples", "n_outputs",
                          "paired", "unpacker"), axis_nan_policy_cases)
def test_axis_nan_policy_decorated_pickled(hypotest, args, kwds, n_samples,
                                           n_outputs, paired, unpacker):
    if "ttest_ci" in hypotest.__name__:
        pytest.skip("Can't pickle functions defined within functions.")

    rng = np.random.default_rng(0)

    # Some hypothesis tests return a non-iterable that needs an `unpacker` to
    # extract the statistic and p-value. For those that don't:
    if not unpacker:
        def unpacker(res):
            return res

    data = rng.uniform(size=(n_samples, 2, 30))
    pickled_hypotest = pickle.dumps(hypotest)
    unpickled_hypotest = pickle.loads(pickled_hypotest)
    res1 = unpacker(hypotest(*data, *args, axis=-1, **kwds))
    res2 = unpacker(unpickled_hypotest(*data, *args, axis=-1, **kwds))
    assert_allclose(res1, res2, rtol=1e-12)


def test_check_empty_inputs():
    # Test that _check_empty_inputs is doing its job, at least for single-
    # sample inputs. (Multi-sample functionality is tested below.)
    # If the input sample is not empty, it should return None.
    # If the input sample is empty, it should return an array of NaNs or an
    # empty array of appropriate shape. np.mean is used as a reference for the
    # output because, like the statistics calculated by these functions,
    # it works along and "consumes" `axis` but preserves the other axes.
    for i in range(5):
        for combo in combinations_with_replacement([0, 1, 2], i):
            for axis in range(len(combo)):
                samples = (np.zeros(combo),)
                output = stats._axis_nan_policy._check_empty_inputs(samples,
                                                                    axis)
                if output is not None:
                    with np.testing.suppress_warnings() as sup:
                        sup.filter(RuntimeWarning, "Mean of empty slice.")
                        sup.filter(RuntimeWarning, "invalid value encountered")
                        reference = samples[0].mean(axis=axis)
                    np.testing.assert_equal(output, reference)


def _check_arrays_broadcastable(arrays, axis):
    # https://numpy.org/doc/stable/user/basics.broadcasting.html
    # "When operating on two arrays, NumPy compares their shapes element-wise.
    # It starts with the trailing (i.e. rightmost) dimensions and works its
    # way left.
    # Two dimensions are compatible when
    # 1. they are equal, or
    # 2. one of them is 1
    # ...
    # Arrays do not need to have the same number of dimensions."
    # (Clarification: if the arrays are compatible according to the criteria
    #  above and an array runs out of dimensions, it is still compatible.)
    # Below, we follow the rules above except ignoring `axis`

    n_dims = max([arr.ndim for arr in arrays])
    if axis is not None:
        # convert to negative axis
        axis = (-n_dims + axis) if axis >= 0 else axis

    for dim in range(1, n_dims+1):  # we'll index from -1 to -n_dims, inclusive
        if -dim == axis:
            continue  # ignore lengths along `axis`

        dim_lengths = set()
        for arr in arrays:
            if dim <= arr.ndim and arr.shape[-dim] != 1:
                dim_lengths.add(arr.shape[-dim])

        if len(dim_lengths) > 1:
            return False
    return True


@pytest.mark.slow
@pytest.mark.parametrize(("hypotest", "args", "kwds", "n_samples", "n_outputs",
                          "paired", "unpacker"), axis_nan_policy_cases)
def test_empty(hypotest, args, kwds, n_samples, n_outputs, paired, unpacker):
    # test for correct output shape when at least one input is empty

    if hypotest in override_propagate_funcs:
        reason = "Doesn't follow the usual pattern. Tested separately."
        pytest.skip(reason=reason)

    if unpacker is None:
        unpacker = lambda res: (res[0], res[1])  # noqa: E731

    def small_data_generator(n_samples, n_dims):

        def small_sample_generator(n_dims):
            # return all possible "small" arrays in up to n_dim dimensions
            for i in n_dims:
                # "small" means with size along dimension either 0 or 1
                for combo in combinations_with_replacement([0, 1, 2], i):
                    yield np.zeros(combo)

        # yield all possible combinations of small samples
        gens = [small_sample_generator(n_dims) for i in range(n_samples)]
        yield from product(*gens)

    n_dims = [2, 3]
    for samples in small_data_generator(n_samples, n_dims):

        # this test is only for arrays of zero size
        if not any(sample.size == 0 for sample in samples):
            continue

        max_axis = max(sample.ndim for sample in samples)

        # need to test for all valid values of `axis` parameter, too
        for axis in range(-max_axis, max_axis):

            try:
                # After broadcasting, all arrays are the same shape, so
                # the shape of the output should be the same as a single-
                # sample statistic. Use np.mean as a reference.
                concat = stats._stats_py._broadcast_concatenate(samples, axis)
                with np.testing.suppress_warnings() as sup:
                    sup.filter(RuntimeWarning, "Mean of empty slice.")
                    sup.filter(RuntimeWarning, "invalid value encountered")
                    expected = np.mean(concat, axis=axis) * np.nan

                if hypotest in empty_special_case_funcs:
                    empty_val = hypotest(*([[]]*len(samples)), *args, **kwds)
                    mask = np.isnan(expected)
                    expected[mask] = empty_val

                res = hypotest(*samples, *args, axis=axis, **kwds)
                res = unpacker(res)

                for i in range(n_outputs):
                    assert_equal(res[i], expected)

            except ValueError:
                # confirm that the arrays truly are not broadcastable
                assert not _check_arrays_broadcastable(samples,
                                                       None if paired else axis)

                # confirm that _both_ `_broadcast_concatenate` and `hypotest`
                # produce this information.
                message = "Array shapes are incompatible for broadcasting."
                with pytest.raises(ValueError, match=message):
                    stats._stats_py._broadcast_concatenate(samples, axis, paired)
                with pytest.raises(ValueError, match=message):
                    hypotest(*samples, *args, axis=axis, **kwds)


def test_masked_array_2_sentinel_array():
    # prepare arrays
    np.random.seed(0)
    A = np.random.rand(10, 11, 12)
    B = np.random.rand(12)
    mask = A < 0.5
    A = np.ma.masked_array(A, mask)

    # set arbitrary elements to special values
    # (these values might have been considered for use as sentinel values)
    max_float = np.finfo(np.float64).max
    max_float2 = np.nextafter(max_float, -np.inf)
    max_float3 = np.nextafter(max_float2, -np.inf)
    A[3, 4, 1] = np.nan
    A[4, 5, 2] = np.inf
    A[5, 6, 3] = max_float
    B[8] = np.nan
    B[7] = np.inf
    B[6] = max_float2

    # convert masked A to array with sentinel value, don't modify B
    out_arrays, sentinel = _masked_arrays_2_sentinel_arrays([A, B])
    A_out, B_out = out_arrays

    # check that good sentinel value was chosen (according to intended logic)
    assert (sentinel != max_float) and (sentinel != max_float2)
    assert sentinel == max_float3

    # check that output arrays are as intended
    A_reference = A.data
    A_reference[A.mask] = sentinel
    np.testing.assert_array_equal(A_out, A_reference)
    assert B_out is B


def test_masked_dtype():
    # When _masked_arrays_2_sentinel_arrays was first added, it always
    # upcast the arrays to np.float64. After gh16662, check expected promotion
    # and that the expected sentinel is found.

    # these are important because the max of the promoted dtype is the first
    # candidate to be the sentinel value
    max16 = np.iinfo(np.int16).max
    max128c = np.finfo(np.complex128).max

    # a is a regular array, b has masked elements, and c has no masked elements
    a = np.array([1, 2, max16], dtype=np.int16)
    b = np.ma.array([1, 2, 1], dtype=np.int8, mask=[0, 1, 0])
    c = np.ma.array([1, 2, 1], dtype=np.complex128, mask=[0, 0, 0])

    # check integer masked -> sentinel conversion
    out_arrays, sentinel = _masked_arrays_2_sentinel_arrays([a, b])
    a_out, b_out = out_arrays
    assert sentinel == max16-1  # not max16 because max16 was in the data
    assert b_out.dtype == np.int16  # check expected promotion
    assert_allclose(b_out, [b[0], sentinel, b[-1]])  # check sentinel placement
    assert a_out is a  # not a masked array, so left untouched
    assert not isinstance(b_out, np.ma.MaskedArray)  # b became regular array

    # similarly with complex
    out_arrays, sentinel = _masked_arrays_2_sentinel_arrays([b, c])
    b_out, c_out = out_arrays
    assert sentinel == max128c  # max128c was not in the data
    assert b_out.dtype == np.complex128  # b got promoted
    assert_allclose(b_out, [b[0], sentinel, b[-1]])  # check sentinel placement
    assert not isinstance(b_out, np.ma.MaskedArray)  # b became regular array
    assert not isinstance(c_out, np.ma.MaskedArray)  # c became regular array

    # Also, check edge case when a sentinel value cannot be found in the data
    min8, max8 = np.iinfo(np.int8).min, np.iinfo(np.int8).max
    a = np.arange(min8, max8+1, dtype=np.int8)  # use all possible values
    mask1 = np.zeros_like(a, dtype=bool)
    mask0 = np.zeros_like(a, dtype=bool)

    # a masked value can be used as the sentinel
    mask1[1] = True
    a1 = np.ma.array(a, mask=mask1)
    out_arrays, sentinel = _masked_arrays_2_sentinel_arrays([a1])
    assert sentinel == min8+1

    # unless it's the smallest possible; skipped for simiplicity (see code)
    mask0[0] = True
    a0 = np.ma.array(a, mask=mask0)
    message = "This function replaces masked elements with sentinel..."
    with pytest.raises(ValueError, match=message):
        _masked_arrays_2_sentinel_arrays([a0])

    # test that dtype is preserved in functions
    a = np.ma.array([1, 2, 3], mask=[0, 1, 0], dtype=np.float32)
    assert stats.gmean(a).dtype == np.float32


def test_masked_stat_1d():
    # basic test of _axis_nan_policy_factory with 1D masked sample
    males = [19, 22, 16, 29, 24]
    females = [20, 11, 17, 12]
    res = stats.mannwhitneyu(males, females)

    # same result when extra nan is omitted
    females2 = [20, 11, 17, np.nan, 12]
    res2 = stats.mannwhitneyu(males, females2, nan_policy='omit')
    np.testing.assert_array_equal(res2, res)

    # same result when extra element is masked
    females3 = [20, 11, 17, 1000, 12]
    mask3 = [False, False, False, True, False]
    females3 = np.ma.masked_array(females3, mask=mask3)
    res3 = stats.mannwhitneyu(males, females3)
    np.testing.assert_array_equal(res3, res)

    # same result when extra nan is omitted and additional element is masked
    females4 = [20, 11, 17, np.nan, 1000, 12]
    mask4 = [False, False, False, False, True, False]
    females4 = np.ma.masked_array(females4, mask=mask4)
    res4 = stats.mannwhitneyu(males, females4, nan_policy='omit')
    np.testing.assert_array_equal(res4, res)

    # same result when extra elements, including nan, are masked
    females5 = [20, 11, 17, np.nan, 1000, 12]
    mask5 = [False, False, False, True, True, False]
    females5 = np.ma.masked_array(females5, mask=mask5)
    res5 = stats.mannwhitneyu(males, females5, nan_policy='propagate')
    res6 = stats.mannwhitneyu(males, females5, nan_policy='raise')
    np.testing.assert_array_equal(res5, res)
    np.testing.assert_array_equal(res6, res)


@pytest.mark.parametrize(("axis"), range(-3, 3))
def test_masked_stat_3d(axis):
    # basic test of _axis_nan_policy_factory with 3D masked sample
    np.random.seed(0)
    a = np.random.rand(3, 4, 5)
    b = np.random.rand(4, 5)
    c = np.random.rand(4, 1)

    mask_a = a < 0.1
    mask_c = [False, False, False, True]
    a_masked = np.ma.masked_array(a, mask=mask_a)
    c_masked = np.ma.masked_array(c, mask=mask_c)

    a_nans = a.copy()
    a_nans[mask_a] = np.nan
    c_nans = c.copy()
    c_nans[mask_c] = np.nan

    res = stats.kruskal(a_nans, b, c_nans, nan_policy='omit', axis=axis)
    res2 = stats.kruskal(a_masked, b, c_masked, axis=axis)
    np.testing.assert_array_equal(res, res2)


def test_mixed_mask_nan_1():
    # targeted test of _axis_nan_policy_factory with 2D masked sample:
    # omitting samples with masks and nan_policy='omit' are equivalent
    # also checks paired-sample sentinel value removal
    m, n = 3, 20
    axis = -1

    np.random.seed(0)
    a = np.random.rand(m, n)
    b = np.random.rand(m, n)
    mask_a1 = np.random.rand(m, n) < 0.2
    mask_a2 = np.random.rand(m, n) < 0.1
    mask_b1 = np.random.rand(m, n) < 0.15
    mask_b2 = np.random.rand(m, n) < 0.15
    mask_a1[2, :] = True

    a_nans = a.copy()
    b_nans = b.copy()
    a_nans[mask_a1 | mask_a2] = np.nan
    b_nans[mask_b1 | mask_b2] = np.nan

    a_masked1 = np.ma.masked_array(a, mask=mask_a1)
    b_masked1 = np.ma.masked_array(b, mask=mask_b1)
    a_masked1[mask_a2] = np.nan
    b_masked1[mask_b2] = np.nan

    a_masked2 = np.ma.masked_array(a, mask=mask_a2)
    b_masked2 = np.ma.masked_array(b, mask=mask_b2)
    a_masked2[mask_a1] = np.nan
    b_masked2[mask_b1] = np.nan

    a_masked3 = np.ma.masked_array(a, mask=(mask_a1 | mask_a2))
    b_masked3 = np.ma.masked_array(b, mask=(mask_b1 | mask_b2))

    res = stats.wilcoxon(a_nans, b_nans, nan_policy='omit', axis=axis)
    res1 = stats.wilcoxon(a_masked1, b_masked1, nan_policy='omit', axis=axis)
    res2 = stats.wilcoxon(a_masked2, b_masked2, nan_policy='omit', axis=axis)
    res3 = stats.wilcoxon(a_masked3, b_masked3, nan_policy='raise', axis=axis)
    res4 = stats.wilcoxon(a_masked3, b_masked3,
                          nan_policy='propagate', axis=axis)

    np.testing.assert_array_equal(res1, res)
    np.testing.assert_array_equal(res2, res)
    np.testing.assert_array_equal(res3, res)
    np.testing.assert_array_equal(res4, res)


def test_mixed_mask_nan_2():
    # targeted test of _axis_nan_policy_factory with 2D masked sample:
    # check for expected interaction between masks and nans

    # Cases here are
    # [mixed nan/mask, all nans, all masked,
    # unmasked nan, masked nan, unmasked non-nan]
    a = [[1, np.nan, 2], [np.nan, np.nan, np.nan], [1, 2, 3],
         [1, np.nan, 3], [1, np.nan, 3], [1, 2, 3]]
    mask = [[1, 0, 1], [0, 0, 0], [1, 1, 1],
            [0, 0, 0], [0, 1, 0], [0, 0, 0]]
    a_masked = np.ma.masked_array(a, mask=mask)
    b = [[4, 5, 6]]
    ref1 = stats.ranksums([1, 3], [4, 5, 6])
    ref2 = stats.ranksums([1, 2, 3], [4, 5, 6])

    # nan_policy = 'omit'
    # all elements are removed from first three rows
    # middle element is removed from fourth and fifth rows
    # no elements removed from last row
    res = stats.ranksums(a_masked, b, nan_policy='omit', axis=-1)
    stat_ref = [np.nan, np.nan, np.nan,
                ref1.statistic, ref1.statistic, ref2.statistic]
    p_ref = [np.nan, np.nan, np.nan,
             ref1.pvalue, ref1.pvalue, ref2.pvalue]
    np.testing.assert_array_equal(res.statistic, stat_ref)
    np.testing.assert_array_equal(res.pvalue, p_ref)

    # nan_policy = 'propagate'
    # nans propagate in first, second, and fourth row
    # all elements are removed by mask from third row
    # middle element is removed from fifth row
    # no elements removed from last row
    res = stats.ranksums(a_masked, b, nan_policy='propagate', axis=-1)
    stat_ref = [np.nan, np.nan, np.nan,
                np.nan, ref1.statistic, ref2.statistic]
    p_ref = [np.nan, np.nan, np.nan,
             np.nan, ref1.pvalue, ref2.pvalue]
    np.testing.assert_array_equal(res.statistic, stat_ref)
    np.testing.assert_array_equal(res.pvalue, p_ref)


def test_axis_None_vs_tuple():
    # `axis` `None` should be equivalent to tuple with all axes
    shape = (3, 8, 9, 10)
    rng = np.random.default_rng(0)
    x = rng.random(shape)
    res = stats.kruskal(*x, axis=None)
    res2 = stats.kruskal(*x, axis=(0, 1, 2))
    np.testing.assert_array_equal(res, res2)


def test_axis_None_vs_tuple_with_broadcasting():
    # `axis` `None` should be equivalent to tuple with all axes,
    # which should be equivalent to raveling the arrays before passing them
    rng = np.random.default_rng(0)
    x = rng.random((5, 1))
    y = rng.random((1, 5))
    x2, y2 = np.broadcast_arrays(x, y)

    res0 = stats.mannwhitneyu(x.ravel(), y.ravel())
    res1 = stats.mannwhitneyu(x, y, axis=None)
    res2 = stats.mannwhitneyu(x, y, axis=(0, 1))
    res3 = stats.mannwhitneyu(x2.ravel(), y2.ravel())

    assert res1 == res0
    assert res2 == res0
    assert res3 != res0


@pytest.mark.parametrize(("axis"),
                         list(permutations(range(-3, 3), 2)) + [(-4, 1)])
def test_other_axis_tuples(axis):
    # Check that _axis_nan_policy_factory treats all `axis` tuples as expected
    rng = np.random.default_rng(0)
    shape_x = (4, 5, 6)
    shape_y = (1, 6)
    x = rng.random(shape_x)
    y = rng.random(shape_y)
    axis_original = axis

    # convert axis elements to positive
    axis = tuple([(i if i >= 0 else 3 + i) for i in axis])
    axis = sorted(axis)

    if len(set(axis)) != len(axis):
        message = "`axis` must contain only distinct elements"
        with pytest.raises(AxisError, match=re.escape(message)):
            stats.mannwhitneyu(x, y, axis=axis_original)
        return

    if axis[0] < 0 or axis[-1] > 2:
        message = "`axis` is out of bounds for array of dimension 3"
        with pytest.raises(AxisError, match=re.escape(message)):
            stats.mannwhitneyu(x, y, axis=axis_original)
        return

    res = stats.mannwhitneyu(x, y, axis=axis_original)

    # reference behavior
    not_axis = {0, 1, 2} - set(axis)  # which axis is not part of `axis`
    not_axis = next(iter(not_axis))  # take it out of the set

    x2 = x
    shape_y_broadcasted = [1, 1, 6]
    shape_y_broadcasted[not_axis] = shape_x[not_axis]
    y2 = np.broadcast_to(y, shape_y_broadcasted)

    m = x2.shape[not_axis]
    x2 = np.moveaxis(x2, axis, (1, 2))
    y2 = np.moveaxis(y2, axis, (1, 2))
    x2 = np.reshape(x2, (m, -1))
    y2 = np.reshape(y2, (m, -1))
    res2 = stats.mannwhitneyu(x2, y2, axis=1)

    np.testing.assert_array_equal(res, res2)


@pytest.mark.parametrize(("weighted_fun_name"), ["gmean", "hmean", "pmean"])
def test_mean_mixed_mask_nan_weights(weighted_fun_name):
    # targeted test of _axis_nan_policy_factory with 2D masked sample:
    # omitting samples with masks and nan_policy='omit' are equivalent
    # also checks paired-sample sentinel value removal

    if weighted_fun_name == 'pmean':
        def weighted_fun(a, **kwargs):
            return stats.pmean(a, p=0.42, **kwargs)
    else:
        weighted_fun = getattr(stats, weighted_fun_name)

    m, n = 3, 20
    axis = -1

    rng = np.random.default_rng(6541968121)
    a = rng.uniform(size=(m, n))
    b = rng.uniform(size=(m, n))
    mask_a1 = rng.uniform(size=(m, n)) < 0.2
    mask_a2 = rng.uniform(size=(m, n)) < 0.1
    mask_b1 = rng.uniform(size=(m, n)) < 0.15
    mask_b2 = rng.uniform(size=(m, n)) < 0.15
    mask_a1[2, :] = True

    a_nans = a.copy()
    b_nans = b.copy()
    a_nans[mask_a1 | mask_a2] = np.nan
    b_nans[mask_b1 | mask_b2] = np.nan

    a_masked1 = np.ma.masked_array(a, mask=mask_a1)
    b_masked1 = np.ma.masked_array(b, mask=mask_b1)
    a_masked1[mask_a2] = np.nan
    b_masked1[mask_b2] = np.nan

    a_masked2 = np.ma.masked_array(a, mask=mask_a2)
    b_masked2 = np.ma.masked_array(b, mask=mask_b2)
    a_masked2[mask_a1] = np.nan
    b_masked2[mask_b1] = np.nan

    a_masked3 = np.ma.masked_array(a, mask=(mask_a1 | mask_a2))
    b_masked3 = np.ma.masked_array(b, mask=(mask_b1 | mask_b2))

    mask_all = (mask_a1 | mask_a2 | mask_b1 | mask_b2)
    a_masked4 = np.ma.masked_array(a, mask=mask_all)
    b_masked4 = np.ma.masked_array(b, mask=mask_all)

    with np.testing.suppress_warnings() as sup:
        message = 'invalid value encountered'
        sup.filter(RuntimeWarning, message)
        res = weighted_fun(a_nans, weights=b_nans,
                           nan_policy='omit', axis=axis)
        res1 = weighted_fun(a_masked1, weights=b_masked1,
                            nan_policy='omit', axis=axis)
        res2 = weighted_fun(a_masked2, weights=b_masked2,
                            nan_policy='omit', axis=axis)
        res3 = weighted_fun(a_masked3, weights=b_masked3,
                            nan_policy='raise', axis=axis)
        res4 = weighted_fun(a_masked3, weights=b_masked3,
                            nan_policy='propagate', axis=axis)
        # Would test with a_masked3/b_masked3, but there is a bug in np.average
        # that causes a bug in _no_deco mean with masked weights. Would use
        # np.ma.average, but that causes other problems. See numpy/numpy#7330.
        if weighted_fun_name not in {'pmean', 'gmean'}:
            weighted_fun_ma = getattr(stats.mstats, weighted_fun_name)
            res5 = weighted_fun_ma(a_masked4, weights=b_masked4,
                                   axis=axis, _no_deco=True)

    np.testing.assert_array_equal(res1, res)
    np.testing.assert_array_equal(res2, res)
    np.testing.assert_array_equal(res3, res)
    np.testing.assert_array_equal(res4, res)
    if weighted_fun_name not in {'pmean', 'gmean'}:
        # _no_deco mean returns masked array, last element was masked
        np.testing.assert_allclose(res5.compressed(), res[~np.isnan(res)])


def test_raise_invalid_args_g17713():
    # other cases are handled in:
    # test_axis_nan_policy_decorated_positional_axis - multiple values for arg
    # test_axis_nan_policy_decorated_positional_args - unexpected kwd arg
    message = "got an unexpected keyword argument"
    with pytest.raises(TypeError, match=message):
        stats.gmean([1, 2, 3], invalid_arg=True)

    message = " got multiple values for argument"
    with pytest.raises(TypeError, match=message):
        stats.gmean([1, 2, 3], a=True)

    message = "missing 1 required positional argument"
    with pytest.raises(TypeError, match=message):
        stats.gmean()

    message = "takes from 1 to 4 positional arguments but 5 were given"
    with pytest.raises(TypeError, match=message):
        stats.gmean([1, 2, 3], 0, float, [1, 1, 1], 10)

@pytest.mark.parametrize(
    'dtype',
    (list(np.typecodes['Float']
          + np.typecodes['Integer']
          + np.typecodes['Complex'])))
def test_array_like_input(dtype):
    # Check that `_axis_nan_policy`-decorated functions work with custom
    # containers that are coercible to numeric arrays

    class ArrLike:
        def __init__(self, x):
            self._x = x

        def __array__(self):
            return np.asarray(x, dtype=dtype)

    x = [1]*2 + [3, 4, 5]
    res = stats.mode(ArrLike(x))
    assert res.mode == 1
    assert res.count == 2<|MERGE_RESOLUTION|>--- conflicted
+++ resolved
@@ -66,10 +66,8 @@
     (stats.mode, tuple(), dict(), 1, 2, True, lambda x: (x.mode, x.count)),
     (stats.differential_entropy, tuple(), dict(), 1, 1, False, lambda x: (x,)),
     (stats.variation, tuple(), dict(), 1, 1, False, lambda x: (x,)),
-<<<<<<< HEAD
     (stats.power_divergence, tuple(), dict(), 1, 2, False, None),
     (stats.chisquare, tuple(), dict(), 1, 2, False, None),
-=======
     (stats.mood, tuple(), {}, 2, 2, False, None),
     (stats.shapiro, tuple(), {}, 1, 2, False, None),
     (stats.ks_1samp, (norm().cdf,), dict(), 1, 4, False,
@@ -104,7 +102,6 @@
     (stats.circmean, tuple(), dict(), 1, 1, False, lambda x: (x,)),
     (stats.circvar, tuple(), dict(), 1, 1, False, lambda x: (x,)),
     (stats.circstd, tuple(), dict(), 1, 1, False, lambda x: (x,)),
->>>>>>> 9740431f
 ]
 
 # If the message is one of those expected, put nans in
@@ -143,7 +140,7 @@
 override_propagate_funcs = {stats.mode}
 
 # For some functions, empty arrays produce non-NaN results
-empty_special_case_funcs = {stats.entropy}
+empty_special_case_funcs = {stats.entropy, stats.chisquare, stats.power_divergence}
 
 def _mixed_data_generator(n_samples, n_repetitions, axis, rng,
                           paired=False):
@@ -674,6 +671,7 @@
 
 
 @pytest.mark.slow
+@pytest.mark.filterwarnings('ignore::RuntimeWarning')
 @pytest.mark.parametrize(("hypotest", "args", "kwds", "n_samples", "n_outputs",
                           "paired", "unpacker"), axis_nan_policy_cases)
 def test_empty(hypotest, args, kwds, n_samples, n_outputs, paired, unpacker):
@@ -720,19 +718,22 @@
                     sup.filter(RuntimeWarning, "Mean of empty slice.")
                     sup.filter(RuntimeWarning, "invalid value encountered")
                     expected = np.mean(concat, axis=axis) * np.nan
+                    mask = np.isnan(expected)
+                    expected = [expected.copy() for i in range(n_outputs)]
 
                 if hypotest in empty_special_case_funcs:
                     empty_val = hypotest(*([[]]*len(samples)), *args, **kwds)
-                    mask = np.isnan(expected)
-                    expected[mask] = empty_val
+                    empty_val = list(unpacker(empty_val))
+                    for i in range(n_outputs):
+                        expected[i][mask] = empty_val[i]
 
                 res = hypotest(*samples, *args, axis=axis, **kwds)
                 res = unpacker(res)
 
                 for i in range(n_outputs):
-                    assert_equal(res[i], expected)
-
-            except ValueError:
+                    assert_equal(res[i], expected[i])
+
+            except ValueError as e:
                 # confirm that the arrays truly are not broadcastable
                 assert not _check_arrays_broadcastable(samples,
                                                        None if paired else axis)
