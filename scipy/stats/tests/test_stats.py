""" Test functions for stats module

    WRITTEN BY LOUIS LUANGKESORN <lluang@yahoo.com> FOR THE STATS MODULE
    BASED ON WILKINSON'S STATISTICS QUIZ
    https://www.stanford.edu/~clint/bench/wilk.txt

    Additional tests by a host of SciPy developers.
"""
import os
import re
import warnings
from collections import namedtuple
from itertools import product
import hypothesis.extra.numpy as npst
import hypothesis
import contextlib

from numpy.testing import (assert_, assert_equal,
                           assert_almost_equal, assert_array_almost_equal,
                           assert_array_equal, assert_approx_equal,
                           assert_allclose, suppress_warnings,
                           assert_array_less)
import pytest
from pytest import raises as assert_raises
from numpy import array, arange, float32, power
import numpy as np

import scipy.stats as stats
import scipy.stats.mstats as mstats
import scipy.stats._mstats_basic as mstats_basic
from scipy.stats._ksstats import kolmogn
from scipy.special._testutils import FuncData
from scipy.special import binom
from scipy import optimize
from .common_tests import check_named_results
from scipy.stats._axis_nan_policy import (_broadcast_concatenate, SmallSampleWarning,
                                          too_small_nd_omit, too_small_nd_not_omit,
                                          too_small_1d_omit, too_small_1d_not_omit)
from scipy.stats._stats_py import (_permutation_distribution_t, _chk_asarray, _moment,
                                   LinregressResult, _xp_mean, _xp_var, _SimpleChi2)
from scipy._lib._util import AxisError
from scipy.conftest import skip_xp_invalid_arg
from scipy._lib._array_api import (array_namespace, eager_warns, is_lazy_array,
                                   is_numpy, is_torch, xp_default_dtype, xp_size,
                                   SCIPY_ARRAY_API, make_skip_xp_backends)
from scipy._lib._array_api_no_0d import xp_assert_close, xp_assert_equal
import scipy._lib.array_api_extra as xpx
from scipy._lib.array_api_extra.testing import lazy_xp_function

skip_xp_backends = pytest.mark.skip_xp_backends


""" Numbers in docstrings beginning with 'W' refer to the section numbers
    and headings found in the STATISTICS QUIZ of Leland Wilkinson.  These are
    considered to be essential functionality.  True testing and
    evaluation of a statistics package requires use of the
    NIST Statistical test data.  See McCoullough(1999) Assessing The Reliability
    of Statistical Software for a test methodology and its
    implementation in testing SAS, SPSS, and S-Plus
"""

#  Datasets
#  These data sets are from the nasty.dat sets used by Wilkinson
#  For completeness, I should write the relevant tests and count them as failures
#  Somewhat acceptable, since this is still beta software.  It would count as a
#  good target for 1.0 status
X = array([1,2,3,4,5,6,7,8,9], float)
ZERO = array([0,0,0,0,0,0,0,0,0], float)
BIG = array([99999991,99999992,99999993,99999994,99999995,99999996,99999997,
             99999998,99999999], float)
LITTLE = array([0.99999991,0.99999992,0.99999993,0.99999994,0.99999995,0.99999996,
                0.99999997,0.99999998,0.99999999], float)
HUGE = array([1e+12,2e+12,3e+12,4e+12,5e+12,6e+12,7e+12,8e+12,9e+12], float)
TINY = array([1e-12,2e-12,3e-12,4e-12,5e-12,6e-12,7e-12,8e-12,9e-12], float)
ROUND = array([0.5,1.5,2.5,3.5,4.5,5.5,6.5,7.5,8.5], float)

lazy_xp_modules = [stats]
lazy_xp_function(stats.tmean, static_argnames=("inclusive", "axis"))
lazy_xp_function(stats.tvar, static_argnames=("inclusive", "axis", "ddof"))
lazy_xp_function(stats.tstd, static_argnames=("inclusive", "axis", "ddof"))
lazy_xp_function(stats.tsem, static_argnames=("inclusive", "axis", "ddof"))
lazy_xp_function(stats.tmin, static_argnames=("inclusive", "axis"))
lazy_xp_function(stats.tmax, static_argnames=("inclusive", "axis"))


class TestTrimmedStats:
    # TODO: write these tests to handle missing values properly
    dprec = np.finfo(np.float64).precision

    @make_skip_xp_backends(stats.tmean)
    def test_tmean(self, xp):
        default_dtype = xp_default_dtype(xp)
        x = xp.asarray(X, dtype=default_dtype)

        y = stats.tmean(x, (2, 8), (True, True))
        xp_assert_close(y, xp.asarray(5.0))

        y1 = stats.tmean(x, limits=(2, 8), inclusive=(False, False))
        y2 = stats.tmean(x, limits=None)
        xp_assert_close(y1, y2)

        x_2d = xp.reshape(xp.arange(63.), (9, 7))
        y = stats.tmean(x_2d, axis=None)
        xp_assert_close(y, xp.mean(x_2d))

        y = stats.tmean(x_2d, axis=0)
        xp_assert_close(y, xp.mean(x_2d, axis=0))

        y = stats.tmean(x_2d, axis=1)
        xp_assert_close(y, xp.mean(x_2d, axis=1))

        y = stats.tmean(x_2d, limits=(2, 61), axis=None)
        xp_assert_close(y, xp.asarray(31.5))

        y = stats.tmean(x_2d, limits=(2, 21), axis=0)
        y_true = [14, 11.5, 9, 10, 11, 12, 13]
        xp_assert_close(y, xp.asarray(y_true))

        y = stats.tmean(x_2d, limits=(2, 21), inclusive=(True, False), axis=0)
        y_true = [10.5, 11.5, 9, 10, 11, 12, 13]
        xp_assert_close(y, xp.asarray(y_true))

        x_2d_with_nan = xpx.at(x_2d)[-1, -3:].set(xp.nan, copy=True)
        y = stats.tmean(x_2d_with_nan, limits=(1, 13), axis=0)
        y_true = [7, 4.5, 5.5, 6.5, xp.nan, xp.nan, xp.nan]
        xp_assert_close(y, xp.asarray(y_true))

        y = stats.tmean(x_2d, limits=(2, 21), axis=1)
        y_true = [4, 10, 17, 21, xp.nan, xp.nan, xp.nan, xp.nan, xp.nan]
        xp_assert_close(y, xp.asarray(y_true))

        y = stats.tmean(x_2d, limits=(2, 21),
                        inclusive=(False, True), axis=1)
        y_true = [4.5, 10, 17, 21, xp.nan, xp.nan, xp.nan, xp.nan, xp.nan]
        xp_assert_close(y, xp.asarray(y_true))

    @make_skip_xp_backends(stats.tvar)
    @pytest.mark.filterwarnings(
        "ignore:invalid value encountered in divide:RuntimeWarning:dask"
    )
    def test_tvar(self, xp):
        x = xp.asarray(X.tolist())  # use default dtype of xp

        y = stats.tvar(x, limits=(2, 8), inclusive=(True, True))
        xp_assert_close(y, xp.asarray(4.6666666666666661))

        y = stats.tvar(x, limits=None)
        xp_assert_close(y, xp.var(x, correction=1))

        x_2d = xp.reshape(xp.arange(63.), (9, 7))
        y = stats.tvar(x_2d, axis=None)
        xp_assert_close(y, xp.var(x_2d, correction=1))

        y = stats.tvar(x_2d, axis=0)
        xp_assert_close(y, xp.full((7,), 367.5))

        y = stats.tvar(x_2d, axis=1)
        xp_assert_close(y, xp.full((9,), 4.66666667))

        # Limiting some values along one axis
        y = stats.tvar(x_2d, limits=(1, 5), axis=1, inclusive=(True, True))
        xp_assert_close(y[0], xp.asarray(2.5))

        # Limiting all values along one axis
        y = stats.tvar(x_2d, limits=(0, 6), axis=1, inclusive=(True, True))
        xp_assert_close(y[0], xp.asarray(4.666666666666667))
        xp_assert_equal(y[1], xp.asarray(xp.nan))

    @make_skip_xp_backends(stats.tstd)
    def test_tstd(self, xp):
        x = xp.asarray(X.tolist())  # use default dtype of xp

        y = stats.tstd(x, (2, 8), (True, True))
        xp_assert_close(y, xp.asarray(2.1602468994692865))

        y = stats.tstd(x, limits=None)
        xp_assert_close(y, xp.std(x, correction=1))

    @make_skip_xp_backends(stats.tmin)
    def test_tmin(self, xp):
        x = xp.arange(10.)
        xp_assert_equal(stats.tmin(x), xp.asarray(0.))
        xp_assert_equal(stats.tmin(x, lowerlimit=0), xp.asarray(0.))
        xp_assert_equal(stats.tmin(x, lowerlimit=0, inclusive=False), xp.asarray(1.))

        x = xp.reshape(x, (5, 2))
        xp_assert_equal(stats.tmin(x, lowerlimit=0, inclusive=False),
                        xp.asarray([2., 1.]))
        xp_assert_equal(stats.tmin(x, axis=1), xp.asarray([0., 2., 4., 6., 8.]))
        xp_assert_equal(stats.tmin(x, axis=None), xp.asarray(0.))

        x = xpx.at(xp.arange(10.), 9).set(xp.nan)
        xp_assert_equal(stats.tmin(x), xp.asarray(xp.nan))

        # check that if a full slice is masked, the output returns a
        # nan instead of a garbage value.
        x = xp.reshape(xp.arange(16), (4, 4))
        res = stats.tmin(x, lowerlimit=4, axis=1)
        xp_assert_equal(res, xp.asarray([np.nan, 4, 8, 12]))

    @skip_xp_backends(np_only=True,
                      reason="Only NumPy arrays support scalar input/`nan_policy`.")
    def test_tmin_scalar_and_nanpolicy(self, xp):
        assert_equal(stats.tmin(4), 4)

        x = np.arange(10.)
        x[9] = np.nan
        with suppress_warnings() as sup:
            sup.record(RuntimeWarning, "invalid value*")
            assert_equal(stats.tmin(x, nan_policy='omit'), 0.)
            msg = "The input contains nan values"
            with assert_raises(ValueError, match=msg):
                stats.tmin(x, nan_policy='raise')
            msg = "nan_policy must be one of..."
            with assert_raises(ValueError, match=msg):
                stats.tmin(x, nan_policy='foobar')

    @make_skip_xp_backends(stats.tmax)
    def test_tmax(self, xp):
        x = xp.arange(10.)
        xp_assert_equal(stats.tmax(x), xp.asarray(9.))
        xp_assert_equal(stats.tmax(x, upperlimit=9), xp.asarray(9.))
        xp_assert_equal(stats.tmax(x, upperlimit=9, inclusive=False), xp.asarray(8.))

        x = xp.reshape(x, (5, 2))
        xp_assert_equal(stats.tmax(x, upperlimit=9, inclusive=False),
                        xp.asarray([8., 7.]))
        xp_assert_equal(stats.tmax(x, axis=1), xp.asarray([1., 3., 5., 7., 9.]))
        xp_assert_equal(stats.tmax(x, axis=None), xp.asarray(9.))

        x = xpx.at(xp.arange(10.), 9).set(xp.nan)
        xp_assert_equal(stats.tmax(x), xp.asarray(xp.nan))

        # check that if a full slice is masked, the output returns a
        # nan instead of a garbage value.
        with suppress_warnings() as sup:
            sup.filter(RuntimeWarning, "All-NaN slice encountered")
            x = xp.reshape(xp.arange(16), (4, 4))
            res = stats.tmax(x, upperlimit=11, axis=1)
            xp_assert_equal(res, xp.asarray([3, 7, 11, np.nan]))

    @skip_xp_backends(np_only=True,
                      reason="Only NumPy arrays support scalar input/`nan_policy`.")
    def test_tmax_scalar_and_nanpolicy(self, xp):
        assert_equal(stats.tmax(4), 4)

        x = np.arange(10.)
        x[6] = np.nan
        with suppress_warnings() as sup:
            sup.record(RuntimeWarning, "invalid value*")
            assert_equal(stats.tmax(x, nan_policy='omit'), 9.)
            msg = "The input contains nan values"
            with assert_raises(ValueError, match=msg):
                stats.tmax(x, nan_policy='raise')
            msg = "nan_policy must be one of..."
            with assert_raises(ValueError, match=msg):
                stats.tmax(x, nan_policy='foobar')

    @make_skip_xp_backends(stats.tmin, stats.tmax)
    def test_tmin_tmax_int_dtype(self, xp):
        x = xp.reshape(xp.arange(10, dtype=xp.int16), (2, 5)).T

        # When tmin/tmax don't need to inject any NaNs,
        # retain the input dtype. Dask/JAX can't inspect
        # the data so they always return float.
        expect_dtype = xp_default_dtype(xp) if is_lazy_array(x) else x.dtype
        xp_assert_equal(stats.tmin(x), xp.asarray([0, 5], dtype=expect_dtype))
        xp_assert_equal(stats.tmax(x), xp.asarray([4, 9], dtype=expect_dtype))

        # When they do inject NaNs, all backends behave the same.
        xp_assert_equal(stats.tmin(x, lowerlimit=6), xp.asarray([xp.nan, 6.]))
        xp_assert_equal(stats.tmax(x, upperlimit=3), xp.asarray([3., xp.nan]))

    @skip_xp_backends(eager_only=True, reason="Only with data-dependent output dtype")
    @make_skip_xp_backends(stats.tmin, stats.tmax)
    def test_gh_22626(self, xp):
        # Test that `tmin`/`tmax` returns exact result with outrageously large integers
        x = xp.arange(2**62, 2**62+10)
        xp_assert_equal(stats.tmin(x[None, :]), x)
        xp_assert_equal(stats.tmax(x[None, :]), x)

    @make_skip_xp_backends(stats.tsem)
    def test_tsem(self, xp):
        x = xp.asarray(X.tolist())  # use default dtype of xp

        y = stats.tsem(x, limits=(3, 8), inclusive=(False, True))
        y_ref = xp.asarray([4., 5., 6., 7., 8.])
        xp_assert_close(y, xp.std(y_ref, correction=1) / xp_size(y_ref)**0.5)
        xp_assert_close(stats.tsem(x, limits=[-1, 10]), stats.tsem(x, limits=None))


class TestPearsonrWilkinson:
    """ W.II.D. Compute a correlation matrix on all the variables.

        All the correlations, except for ZERO and MISS, should be exactly 1.
        ZERO and MISS should have undefined or missing correlations with the
        other variables.  The same should go for SPEARMAN correlations, if
        your program has them.
    """

    def test_pXX(self):
        y = stats.pearsonr(X,X)
        r = y[0]
        assert_approx_equal(r,1.0)

    def test_pXBIG(self):
        y = stats.pearsonr(X,BIG)
        r = y[0]
        assert_approx_equal(r,1.0)

    def test_pXLITTLE(self):
        y = stats.pearsonr(X,LITTLE)
        r = y[0]
        assert_approx_equal(r,1.0)

    def test_pXHUGE(self):
        y = stats.pearsonr(X,HUGE)
        r = y[0]
        assert_approx_equal(r,1.0)

    def test_pXTINY(self):
        y = stats.pearsonr(X,TINY)
        r = y[0]
        assert_approx_equal(r,1.0)

    def test_pXROUND(self):
        y = stats.pearsonr(X,ROUND)
        r = y[0]
        assert_approx_equal(r,1.0)

    def test_pBIGBIG(self):
        y = stats.pearsonr(BIG,BIG)
        r = y[0]
        assert_approx_equal(r,1.0)

    def test_pBIGLITTLE(self):
        y = stats.pearsonr(BIG,LITTLE)
        r = y[0]
        assert_approx_equal(r,1.0)

    def test_pBIGHUGE(self):
        y = stats.pearsonr(BIG,HUGE)
        r = y[0]
        assert_approx_equal(r,1.0)

    def test_pBIGTINY(self):
        y = stats.pearsonr(BIG,TINY)
        r = y[0]
        assert_approx_equal(r,1.0)

    def test_pBIGROUND(self):
        y = stats.pearsonr(BIG,ROUND)
        r = y[0]
        assert_approx_equal(r,1.0)

    def test_pLITTLELITTLE(self):
        y = stats.pearsonr(LITTLE,LITTLE)
        r = y[0]
        assert_approx_equal(r,1.0)

    def test_pLITTLEHUGE(self):
        y = stats.pearsonr(LITTLE,HUGE)
        r = y[0]
        assert_approx_equal(r,1.0)

    def test_pLITTLETINY(self):
        y = stats.pearsonr(LITTLE,TINY)
        r = y[0]
        assert_approx_equal(r,1.0)

    def test_pLITTLEROUND(self):
        y = stats.pearsonr(LITTLE,ROUND)
        r = y[0]
        assert_approx_equal(r,1.0)

    def test_pHUGEHUGE(self):
        y = stats.pearsonr(HUGE,HUGE)
        r = y[0]
        assert_approx_equal(r,1.0)

    def test_pHUGETINY(self):
        y = stats.pearsonr(HUGE,TINY)
        r = y[0]
        assert_approx_equal(r,1.0)

    def test_pHUGEROUND(self):
        y = stats.pearsonr(HUGE,ROUND)
        r = y[0]
        assert_approx_equal(r,1.0)

    def test_pTINYTINY(self):
        y = stats.pearsonr(TINY,TINY)
        r = y[0]
        assert_approx_equal(r,1.0)

    def test_pTINYROUND(self):
        y = stats.pearsonr(TINY,ROUND)
        r = y[0]
        assert_approx_equal(r,1.0)

    def test_pROUNDROUND(self):
        y = stats.pearsonr(ROUND,ROUND)
        r = y[0]
        assert_approx_equal(r,1.0)


@make_skip_xp_backends(stats.pearsonr)
class TestPearsonr:
    def test_pearsonr_result_attributes(self):
        res = stats.pearsonr(X, X)
        attributes = ('correlation', 'pvalue')
        check_named_results(res, attributes)
        assert_equal(res.correlation, res.statistic)

    def test_r_almost_exactly_pos1(self, xp):
        a = xp.arange(3.0)
        r, prob = stats.pearsonr(a, a)

        xp_assert_close(r, xp.asarray(1.0), atol=1e-15)
        # With n = len(a) = 3, the error in prob grows like the
        # square root of the error in r.
        xp_assert_close(prob, xp.asarray(0.0), atol=np.sqrt(2*np.spacing(1.0)))

    def test_r_almost_exactly_neg1(self, xp):
        a = xp.arange(3.0)
        r, prob = stats.pearsonr(a, -a)

        xp_assert_close(r, xp.asarray(-1.0), atol=1e-15)
        # With n = len(a) = 3, the error in prob grows like the
        # square root of the error in r.
        xp_assert_close(prob, xp.asarray(0.0), atol=np.sqrt(2*np.spacing(1.0)))

    def test_basic(self, xp):
        # A basic test, with a correlation coefficient
        # that is not 1 or -1.
        a = xp.asarray([-1, 0, 1])
        b = xp.asarray([0, 0, 3])
        r, prob = stats.pearsonr(a, b)
        xp_assert_close(r, xp.asarray(3**0.5/2))
        xp_assert_close(prob, xp.asarray(1/3))

    def test_constant_input(self, xp):
        # Zero variance input
        # See https://github.com/scipy/scipy/issues/3728
        msg = "An input array is constant"
        with pytest.warns(stats.ConstantInputWarning, match=msg):
            x = xp.asarray([0.667, 0.667, 0.667])
            y = xp.asarray([0.123, 0.456, 0.789])
            r, p = stats.pearsonr(x, y)
            xp_assert_close(r, xp.asarray(xp.nan))
            xp_assert_close(p, xp.asarray(xp.nan))

    @pytest.mark.parametrize('dtype', ['float32', 'float64'])
    def test_near_constant_input(self, xp, dtype):
        npdtype = getattr(np, dtype)
        dtype = getattr(xp, dtype)
        # Near constant input (but not constant):
        x = xp.asarray([2, 2, 2 + np.spacing(2, dtype=npdtype)], dtype=dtype)
        y = xp.asarray([3, 3, 3 + 6*np.spacing(3, dtype=npdtype)], dtype=dtype)
        msg = "An input array is nearly constant; the computed"
        with pytest.warns(stats.NearConstantInputWarning, match=msg):
            # r and p are garbage, so don't bother checking them in this case.
            # (The exact value of r would be 1.)
            stats.pearsonr(x, y)

    def test_very_small_input_values(self, xp):
        # Very small values in an input.  A naive implementation will
        # suffer from underflow.
        # See https://github.com/scipy/scipy/issues/9353
        x = xp.asarray([0.004434375, 0.004756007, 0.003911996, 0.0038005, 0.003409971],
                       dtype=xp.float64)
        y = xp.asarray([2.48e-188, 7.41e-181, 4.09e-208, 2.08e-223, 2.66e-245],
                       dtype=xp.float64)
        r, p = stats.pearsonr(x, y)

        # The expected values were computed using mpmath with 80 digits
        # of precision.
        xp_assert_close(r, xp.asarray(0.7272930540750450, dtype=xp.float64))
        xp_assert_close(p, xp.asarray(0.1637805429533202, dtype=xp.float64))

    def test_very_large_input_values(self, xp):
        # Very large values in an input.  A naive implementation will
        # suffer from overflow.
        # See https://github.com/scipy/scipy/issues/8980
        x = 1e90*xp.asarray([0, 0, 0, 1, 1, 1, 1], dtype=xp.float64)
        y = 1e90*xp.arange(7, dtype=xp.float64)

        r, p = stats.pearsonr(x, y)

        # The expected values were computed using mpmath with 80 digits
        # of precision.
        xp_assert_close(r, xp.asarray(0.8660254037844386, dtype=xp.float64))
        xp_assert_close(p, xp.asarray(0.011724811003954638, dtype=xp.float64))

    def test_extremely_large_input_values(self, xp):
        # Extremely large values in x and y.  These values would cause the
        # product sigma_x * sigma_y to overflow if the two factors were
        # computed independently.
        x = xp.asarray([2.3e200, 4.5e200, 6.7e200, 8e200], dtype=xp.float64)
        y = xp.asarray([1.2e199, 5.5e200, 3.3e201, 1.0e200], dtype=xp.float64)
        r, p = stats.pearsonr(x, y)

        # The expected values were computed using mpmath with 80 digits
        # of precision.
        xp_assert_close(r, xp.asarray(0.351312332103289, dtype=xp.float64))
        xp_assert_close(p, xp.asarray(0.648687667896711, dtype=xp.float64))

    def test_length_two_pos1(self, xp):
        # Inputs with length 2.
        # See https://github.com/scipy/scipy/issues/7730
        x = xp.asarray([1., 2.])
        y = xp.asarray([3., 5.])
        res = stats.pearsonr(x, y)
        r, p = res
        one = xp.asarray(1.)
        xp_assert_equal(r, one)
        xp_assert_equal(p, one)
        low, high = res.confidence_interval()
        xp_assert_equal(low, -one)
        xp_assert_equal(high, one)

    def test_length_two_neg1(self, xp):
        # Inputs with length 2.
        # See https://github.com/scipy/scipy/issues/7730
        x = xp.asarray([2., 1.])
        y = xp.asarray([3., 5.])
        res = stats.pearsonr(x, y)
        r, p = res
        one = xp.asarray(1.)
        xp_assert_equal(r, -one)
        xp_assert_equal(p, one)
        low, high = res.confidence_interval()
        xp_assert_equal(low, -one)
        xp_assert_equal(high, one)

    @pytest.mark.filterwarnings("ignore:invalid value encountered in divide")
    def test_length_two_constant_input(self, xp):
        # Zero variance input
        # See https://github.com/scipy/scipy/issues/3728
        # and https://github.com/scipy/scipy/issues/7730
        msg = "An input array is constant"
        with pytest.warns(stats.ConstantInputWarning, match=msg):
            x = xp.asarray([0.667, 0.667])
            y = xp.asarray([0.123, 0.456])
            r, p = stats.pearsonr(x, y)
            xp_assert_close(r, xp.asarray(xp.nan))
            xp_assert_close(p, xp.asarray(xp.nan))

    # Expected values computed with R 3.6.2 cor.test, e.g.
    # options(digits=16)
    # x <- c(1, 2, 3, 4)
    # y <- c(0, 1, 0.5, 1)
    # cor.test(x, y, method = "pearson", alternative = "g")
    # correlation coefficient and p-value for alternative='two-sided'
    # calculated with mpmath agree to 16 digits.
    @skip_xp_backends(np_only=True)
    @pytest.mark.parametrize('alternative, pval, rlow, rhigh, sign',
            [('two-sided', 0.325800137536, -0.814938968841, 0.99230697523, 1),
             ('less', 0.8370999312316, -1, 0.985600937290653, 1),
             ('greater', 0.1629000687684, -0.6785654158217636, 1, 1),
             ('two-sided', 0.325800137536, -0.992306975236, 0.81493896884, -1),
             ('less', 0.1629000687684, -1.0, 0.6785654158217636, -1),
             ('greater', 0.8370999312316, -0.985600937290653, 1.0, -1)])
    def test_basic_example(self, alternative, pval, rlow, rhigh, sign, xp):
        x = [1, 2, 3, 4]
        y = np.array([0, 1, 0.5, 1]) * sign
        result = stats.pearsonr(x, y, alternative=alternative)
        assert_allclose(result.statistic, 0.6741998624632421*sign, rtol=1e-12)
        assert_allclose(result.pvalue, pval, rtol=1e-6)
        ci = result.confidence_interval()
        assert_allclose(ci, (rlow, rhigh), rtol=1e-6)

    def test_negative_correlation_pvalue_gh17795(self, xp):
        x = xp.arange(10.)
        y = -x
        test_greater = stats.pearsonr(x, y, alternative='greater')
        test_less = stats.pearsonr(x, y, alternative='less')
        xp_assert_close(test_greater.pvalue, xp.asarray(1.))
        xp_assert_close(test_less.pvalue, xp.asarray(0.), atol=1e-20)

    def test_length3_r_exactly_negative_one(self, xp):
        x = xp.asarray([1., 2., 3.])
        y = xp.asarray([5., -4., -13.])
        res = stats.pearsonr(x, y)

        # The expected r and p are exact.
        r, p = res
        one = xp.asarray(1.0)
        xp_assert_close(r, -one)
        xp_assert_close(p, 0*one, atol=1e-7)
        low, high = res.confidence_interval()
        xp_assert_equal(low, -one)
        xp_assert_equal(high, one)

    def test_input_validation(self):
        # Arraylike is np only
        x = [1, 2, 3]
        y = [4]
        message = '`x` and `y` must have the same length along `axis`.'
        with pytest.raises(ValueError, match=message):
            stats.pearsonr(x, y)

        x = [1, 2, 3]
        y = [4, 5]
        message = '`x` and `y` must be broadcastable.'
        with pytest.raises(ValueError, match=message):
            stats.pearsonr(x, y)

        x = [1]
        y = [2]
        message = '`x` and `y` must have length at least 2.'
        with pytest.raises(ValueError, match=message):
            stats.pearsonr(x, y)

        x = [-1j, -2j, -3.0j]
        y = [-1j, -2j, -3.0j]
        message = 'This function does not support complex data'
        with pytest.raises(ValueError, match=message):
            stats.pearsonr(x, y)

        message = "`method` must be an instance of..."
        with pytest.raises(ValueError, match=message):
            stats.pearsonr([1, 2], [3, 4], method="asymptotic")

        res = stats.pearsonr([1, 2], [3, 4])
        with pytest.raises(ValueError, match=message):
            res.confidence_interval(method="exact")

    @pytest.mark.fail_slow(10)
    @pytest.mark.xfail_on_32bit("Monte Carlo method needs > a few kB of memory")
    @pytest.mark.parametrize('alternative', ('less', 'greater', 'two-sided'))
    @pytest.mark.parametrize('method_name',
                             ('permutation', 'monte_carlo', 'monte_carlo2'))
    def test_resampling_pvalue(self, method_name, alternative):
        rng = np.random.default_rng(24623935790378923)
        size = (2, 100) if method_name == 'permutation' else (2, 1000)
        x = rng.normal(size=size)
        y = rng.normal(size=size)
        methods = {'permutation': stats.PermutationMethod(rng=rng),
                   'monte_carlo': stats.MonteCarloMethod(rvs=(rng.normal,)*2),
                   'monte_carlo2': stats.MonteCarloMethod(rng=1294)}
        method = methods[method_name]
        res = stats.pearsonr(x, y, alternative=alternative, method=method, axis=-1)
        ref = stats.pearsonr(x, y, alternative=alternative, axis=-1)
        assert_allclose(res.statistic, ref.statistic, rtol=1e-15)
        assert_allclose(res.pvalue, ref.pvalue, rtol=1e-2, atol=1e-3)

        if method_name == 'monte_carlo2':
            method = stats.MonteCarloMethod(rng=1294)
            res2 = stats.pearsonr(x, y, alternative=alternative, method=method, axis=-1)
            assert_equal(res2.statistic, res.statistic)
            assert_equal(res2.pvalue, res.pvalue)

    @pytest.mark.parametrize('alternative', ('less', 'greater', 'two-sided'))
    def test_bootstrap_ci(self, alternative):
        rng = np.random.default_rng(2462935790378923)
        x = rng.normal(size=(2, 100))
        y = rng.normal(size=(2, 100))
        res = stats.pearsonr(x, y, alternative=alternative, axis=-1)

        # preserve use of old random_state during SPEC 7 transition
        rng = np.random.default_rng(724358723498249852)
        method = stats.BootstrapMethod(random_state=rng)
        res_ci = res.confidence_interval(method=method)
        ref_ci = res.confidence_interval()
        assert_allclose(res_ci, ref_ci, atol=1.5e-2)

        # `rng` is the new argument name`
        rng = np.random.default_rng(724358723498249852)
        method = stats.BootstrapMethod(rng=rng)
        res_ci2 = res.confidence_interval(method=method)
        assert_allclose(res_ci2, res_ci)

    @pytest.mark.parametrize('axis', [0, 1])
    def test_axis01(self, axis):
        rng = np.random.default_rng(38572345825)
        shape = (9, 10)
        x, y = rng.normal(size=(2,) + shape)
        res = stats.pearsonr(x, y, axis=axis)
        ci = res.confidence_interval()
        if axis == 0:
            x, y = x.T, y.T
        for i in range(x.shape[0]):
            res_i = stats.pearsonr(x[i], y[i])
            ci_i = res_i.confidence_interval()
            assert_allclose(res.statistic[i], res_i.statistic)
            assert_allclose(res.pvalue[i], res_i.pvalue)
            assert_allclose(ci.low[i], ci_i.low)
            assert_allclose(ci.high[i], ci_i.high)

    def test_axis_None(self):
        rng = np.random.default_rng(38572345825)
        shape = (9, 10)
        x, y = rng.normal(size=(2,) + shape)
        res = stats.pearsonr(x, y, axis=None)
        ci = res.confidence_interval()
        ref = stats.pearsonr(x.ravel(), y.ravel())
        ci_ref = ref.confidence_interval()
        assert_allclose(res.statistic, ref.statistic)
        assert_allclose(res.pvalue, ref.pvalue)
        assert_allclose(ci, ci_ref)

    def test_nd_input_validation(self, xp):
        x = y = xp.ones((2, 5))
        message = '`axis` must be an integer.'
        with pytest.raises(ValueError, match=message):
            stats.pearsonr(x, y, axis=1.5)

        message = '`x` and `y` must have the same length along `axis`'
        with pytest.raises(ValueError, match=message):
            stats.pearsonr(x, xp.ones((2, 1)), axis=1)

        message = '`x` and `y` must have length at least 2.'
        with pytest.raises(ValueError, match=message):
            stats.pearsonr(xp.ones((2, 1)), xp.ones((2, 1)), axis=1)

        message = '`x` and `y` must be broadcastable.'
        with pytest.raises(ValueError, match=message):
            stats.pearsonr(x, xp.ones((3, 5)), axis=1)

        message = '`method` must be `None` if arguments are not NumPy arrays.'
        if not is_numpy(xp):
            x = xp.arange(10)
            with pytest.raises(ValueError, match=message):
                stats.pearsonr(x, x, method=stats.PermutationMethod())

    @pytest.mark.filterwarnings("ignore:invalid value encountered in divide")
    def test_nd_special_cases(self, xp):
        rng = np.random.default_rng(34989235492245)
        x0, y0 = rng.random((4, 5)), rng.random((4, 5))

        message = 'An input array is constant'
        with pytest.warns(stats.ConstantInputWarning, match=message):
            x0[0, ...], y0[1, ...] = 1, 2
            x, y = xp.asarray(x0), xp.asarray(y0)
            res = stats.pearsonr(x, y, axis=1)
            ci = res.confidence_interval()
            nans = xp.asarray([xp.nan, xp.nan], dtype=xp.float64)
            xp_assert_equal(res.statistic[0:2], nans)
            xp_assert_equal(res.pvalue[0:2], nans)
            xp_assert_equal(ci.low[0:2], nans)
            xp_assert_equal(ci.high[0:2], nans)
            assert xp.all(xp.isfinite(res.statistic[2:]))
            assert xp.all(xp.isfinite(res.pvalue[2:]))
            assert xp.all(xp.isfinite(ci.low[2:]))
            assert xp.all(xp.isfinite(ci.high[2:]))

        message = 'An input array is nearly constant'
        with pytest.warns(stats.NearConstantInputWarning, match=message):
            x0[0, 0], y0[1, 1] = 1 + 1e-15, 2 + 1e-15
            x, y = xp.asarray(x0), xp.asarray(y0)
            stats.pearsonr(x, y, axis=1)

        # length 2 along axis
        x = xp.asarray([[1, 2], [1, 2], [2, 1], [2, 1.]])
        y = xp.asarray([[1, 2], [2, 1], [1, 2], [2, 1.]])
        ones = xp.ones(4)
        res = stats.pearsonr(x, y, axis=-1)
        ci = res.confidence_interval()
        xp_assert_close(res.statistic, xp.asarray([1, -1, -1, 1.]))
        xp_assert_close(res.pvalue, ones)
        xp_assert_close(ci.low, -ones)
        xp_assert_close(ci.high, ones)

    def test_different_dimensionality(self, xp):
        # For better or for worse, there is one difference between the broadcasting
        # behavior of most stats functions and NumPy gufuncs / NEP 5: gufuncs `axis`
        # refers to the core dimension *before* prepending `1`s to the array shapes
        # to match dimensionality; SciPy's prepends `1`s first. For instance, in
        # SciPy, `vecdot` would work just like `xp.sum(x * y, axis=axis)`, but this
        # is NOT true of NumPy. The discrepancy only arises when there are multiple
        # arguments with different dimensionality and positive indices are used,
        # which is probably why it hasn't been a problem. There are pros and cons of
        # each convention, and we might want to consider changing our behavior in
        # SciPy 2.0. For now, preserve consistency / backward compatibility.
        rng = np.random.default_rng(45834598265019344)
        x = rng.random((3, 10))
        y = rng.random(10)
        res = stats.pearsonr(x, y, axis=1)
        ref = stats.pearsonr(x, y, axis=-1)
        assert_equal(res.statistic, ref.statistic)

    @pytest.mark.parametrize('axis', [0, 1, None])
    @pytest.mark.parametrize('alternative', ['less', 'greater', 'two-sided'])
    def test_array_api(self, xp, axis, alternative):
        x, y = rng.normal(size=(2, 10, 11))
        res = stats.pearsonr(xp.asarray(x), xp.asarray(y),
                             axis=axis, alternative=alternative)
        ref = stats.pearsonr(x, y, axis=axis, alternative=alternative)
        xp_assert_close(res.statistic, xp.asarray(ref.statistic))
        xp_assert_close(res.pvalue, xp.asarray(ref.pvalue))

        res_ci = res.confidence_interval()
        ref_ci = ref.confidence_interval()
        xp_assert_close(res_ci.low, xp.asarray(ref_ci.low))
        xp_assert_close(res_ci.high, xp.asarray(ref_ci.high))


class TestFisherExact:
    """Some tests to show that fisher_exact() works correctly.

    Note that in SciPy 0.9.0 this was not working well for large numbers due to
    inaccuracy of the hypergeom distribution (see #1218). Fixed now.

    Also note that R and SciPy have different argument formats for their
    hypergeometric distribution functions.

    R:
    > phyper(18999, 99000, 110000, 39000, lower.tail = FALSE)
    [1] 1.701815e-09
    """

    def test_basic(self):
        fisher_exact = stats.fisher_exact

        res = fisher_exact([[14500, 20000], [30000, 40000]])[1]
        assert_approx_equal(res, 0.01106, significant=4)
        res = fisher_exact([[100, 2], [1000, 5]])[1]
        assert_approx_equal(res, 0.1301, significant=4)
        res = fisher_exact([[2, 7], [8, 2]])[1]
        assert_approx_equal(res, 0.0230141, significant=6)
        res = fisher_exact([[5, 1], [10, 10]])[1]
        assert_approx_equal(res, 0.1973244, significant=6)
        res = fisher_exact([[5, 15], [20, 20]])[1]
        assert_approx_equal(res, 0.0958044, significant=6)
        res = fisher_exact([[5, 16], [20, 25]])[1]
        assert_approx_equal(res, 0.1725862, significant=6)
        res = fisher_exact([[10, 5], [10, 1]])[1]
        assert_approx_equal(res, 0.1973244, significant=6)
        res = fisher_exact([[5, 0], [1, 4]])[1]
        assert_approx_equal(res, 0.04761904, significant=6)
        res = fisher_exact([[0, 1], [3, 2]])[1]
        assert_approx_equal(res, 1.0)
        res = fisher_exact([[0, 2], [6, 4]])[1]
        assert_approx_equal(res, 0.4545454545)
        res = fisher_exact([[2, 7], [8, 2]])
        assert_approx_equal(res[1], 0.0230141, significant=6)
        assert_approx_equal(res[0], 4.0 / 56)

    def test_precise(self):
        # results from R
        #
        # R defines oddsratio differently (see Notes section of fisher_exact
        # docstring), so those will not match.  We leave them in anyway, in
        # case they will be useful later on. We test only the p-value.
        tablist = [
            ([[100, 2], [1000, 5]], (2.505583993422285e-001, 1.300759363430016e-001)),
            ([[2, 7], [8, 2]], (8.586235135736206e-002, 2.301413756522114e-002)),
            ([[5, 1], [10, 10]], (4.725646047336584e+000, 1.973244147157190e-001)),
            ([[5, 15], [20, 20]], (3.394396617440852e-001, 9.580440012477637e-002)),
            ([[5, 16], [20, 25]], (3.960558326183334e-001, 1.725864953812994e-001)),
            ([[10, 5], [10, 1]], (2.116112781158483e-001, 1.973244147157190e-001)),
            ([[10, 5], [10, 0]], (0.000000000000000e+000, 6.126482213438734e-002)),
            ([[5, 0], [1, 4]], (np.inf, 4.761904761904762e-002)),
            ([[0, 5], [1, 4]], (0.000000000000000e+000, 1.000000000000000e+000)),
            ([[5, 1], [0, 4]], (np.inf, 4.761904761904758e-002)),
            ([[0, 1], [3, 2]], (0.000000000000000e+000, 1.000000000000000e+000))
            ]
        for table, res_r in tablist:
            res = stats.fisher_exact(np.asarray(table))
            np.testing.assert_almost_equal(res[1], res_r[1], decimal=11,
                                           verbose=True)

    def test_gh4130(self):
        # Previously, a fudge factor used to distinguish between theoretically
        # and numerically different probability masses was 1e-4; it has been
        # tightened to fix gh4130. Accuracy checked against R fisher.test.
        # options(digits=16)
        # table <- matrix(c(6, 108, 37, 200), nrow = 2)
        # fisher.test(table, alternative = "t")
        x = [[6, 37], [108, 200]]
        res = stats.fisher_exact(x)
        assert_allclose(res[1], 0.005092697748126)

        # case from https://github.com/brentp/fishers_exact_test/issues/27
        # That package has an (absolute?) fudge factor of 1e-6; too big
        x = [[22, 0], [0, 102]]
        res = stats.fisher_exact(x)
        assert_allclose(res[1], 7.175066786244549e-25)

        # case from https://github.com/brentp/fishers_exact_test/issues/1
        x = [[94, 48], [3577, 16988]]
        res = stats.fisher_exact(x)
        assert_allclose(res[1], 2.069356340993818e-37)

    def test_gh9231(self):
        # Previously, fisher_exact was extremely slow for this table
        # As reported in gh-9231, the p-value should be very nearly zero
        x = [[5829225, 5692693], [5760959, 5760959]]
        res = stats.fisher_exact(x)
        assert_allclose(res[1], 0, atol=1e-170)

    @pytest.mark.slow
    def test_large_numbers(self):
        # Test with some large numbers. Regression test for #1401
        pvals = [5.56e-11, 2.666e-11, 1.363e-11]  # from R
        for pval, num in zip(pvals, [75, 76, 77]):
            res = stats.fisher_exact([[17704, 496], [1065, num]])[1]
            assert_approx_equal(res, pval, significant=4)

        res = stats.fisher_exact([[18000, 80000], [20000, 90000]])[1]
        assert_approx_equal(res, 0.2751, significant=4)

    def test_raises(self):
        # test we raise an error for wrong number of dimensions.
        message = "The input `table` must have two dimensions."
        with pytest.raises(ValueError, match=message):
            stats.fisher_exact(np.arange(6))

    def test_row_or_col_zero(self):
        tables = ([[0, 0], [5, 10]],
                  [[5, 10], [0, 0]],
                  [[0, 5], [0, 10]],
                  [[5, 0], [10, 0]])
        for table in tables:
            oddsratio, pval = stats.fisher_exact(table)
            assert_equal(pval, 1.0)
            assert_equal(oddsratio, np.nan)

    def test_less_greater(self):
        tables = (
            # Some tables to compare with R:
            [[2, 7], [8, 2]],
            [[200, 7], [8, 300]],
            [[28, 21], [6, 1957]],
            [[190, 800], [200, 900]],
            # Some tables with simple exact values
            # (includes regression test for ticket #1568):
            [[0, 2], [3, 0]],
            [[1, 1], [2, 1]],
            [[2, 0], [1, 2]],
            [[0, 1], [2, 3]],
            [[1, 0], [1, 4]],
            )
        pvals = (
            # from R:
            [0.018521725952066501, 0.9990149169715733],
            [1.0, 2.0056578803889148e-122],
            [1.0, 5.7284374608319831e-44],
            [0.7416227, 0.2959826],
            # Exact:
            [0.1, 1.0],
            [0.7, 0.9],
            [1.0, 0.3],
            [2./3, 1.0],
            [1.0, 1./3],
            )
        for table, pval in zip(tables, pvals):
            res = []
            res.append(stats.fisher_exact(table, alternative="less")[1])
            res.append(stats.fisher_exact(table, alternative="greater")[1])
            assert_allclose(res, pval, atol=0, rtol=1e-7)

    def test_gh3014(self):
        # check if issue #3014 has been fixed.
        # before, this would have risen a ValueError
        odds, pvalue = stats.fisher_exact([[1, 2], [9, 84419233]])

    @pytest.mark.parametrize("alternative", ['two-sided', 'less', 'greater'])
    def test_result(self, alternative):
        table = np.array([[14500, 20000], [30000, 40000]])
        res = stats.fisher_exact(table, alternative=alternative)
        assert_equal((res.statistic, res.pvalue), res)

    def test_input_validation_edge_cases_rxc(self):
        rng = np.random.default_rng(2345783457834572345)
        table = np.asarray([[2, 7], [8, 2]])

        message = r"`alternative` must be the default \(None\) unless..."
        with pytest.raises(ValueError, match=message):
            method = stats.PermutationMethod(rng=rng)
            stats.fisher_exact(table, method=method, alternative='less')

        message = "...not recognized; if provided, `method` must be an..."
        with pytest.raises(ValueError, match=message):
            method = stats.BootstrapMethod(rng=rng)
            stats.fisher_exact(table, method=method)

        message = "If the `method` argument of `fisher_exact` is an..."
        with pytest.raises(ValueError, match=message):
            method = stats.MonteCarloMethod(rvs=stats.norm.rvs)
            stats.fisher_exact(table, method=method)

        message = "`table` must have at least one row and one column."
        with pytest.raises(ValueError, match=message):
            stats.fisher_exact(np.zeros((0, 1)))

        # Specical case: when there is only one table with given marginals, the
        # PMF of that case is 1.0, so the p-value is 1.0
        np.testing.assert_equal(stats.fisher_exact([[1, 2, 3]]), (1, 1))
        np.testing.assert_equal(stats.fisher_exact([[1], [2], [3]]), (1, 1))
        np.testing.assert_equal(stats.fisher_exact(np.zeros((2, 3))), (1, 1))



    @pytest.mark.fail_slow(10)
    @pytest.mark.slow()
    def test_resampling_2x2(self):
        rng = np.random.default_rng(2345783457834572345)
        table = np.asarray([[2, 7], [8, 2]])
        ref = stats.fisher_exact(table)
        ref_pvalue = ref.pvalue
        ref_stat = stats.random_table(table.sum(axis=1), table.sum(axis=0)).pmf(table)

        method = stats.MonteCarloMethod(rng=rng)
        res = stats.fisher_exact(table, method=method)
        assert_allclose(res.pvalue, ref_pvalue, atol=0.0025)
        assert_equal(res.statistic, ref_stat)

        method = stats.PermutationMethod(rng=rng)
        res = stats.fisher_exact(table, method=method)
        assert_allclose(res.pvalue, ref.pvalue, atol=0.0025)
        assert_equal(res.statistic, ref_stat)

    @pytest.mark.fail_slow(10)
    @pytest.mark.slow()
    def test_resampling_rxc(self):
        # Compare against R fisher.exact
        # options(digits=16)
        # MP6 < - rbind(
        #     c(1, 2, 2, 1, 1, 0, 1),
        #     c(2, 0, 0, 2, 3, 0, 0),
        #     c(0, 1, 1, 1, 2, 7, 3),
        #     c(1, 1, 2, 0, 0, 0, 1),
        #     c(0, 1, 1, 1, 1, 0, 0))
        # fisher.test(MP6)

        table = [[1, 2, 2, 1, 1, 0, 1],
                 [2, 0, 0, 2, 3, 0, 0],
                 [0, 1, 1, 1, 2, 7, 3],
                 [1, 1, 2, 0, 0, 0, 1],
                 [0, 1, 1, 1, 1, 0, 0]]
        table = np.asarray(table)

        ref_pvalue = 0.03928964365533
        rng = np.random.default_rng(3928964365533)

        method = stats.PermutationMethod(rng=rng)
        res = stats.fisher_exact(table, method=method)
        assert_allclose(res.pvalue, ref_pvalue, atol=5e-4)

        method = stats.MonteCarloMethod(rng=rng, n_resamples=99999)
        res = stats.fisher_exact(table, method=method)
        assert_allclose(res.pvalue, ref_pvalue, atol=5e-4)

    @pytest.mark.xslow()
    def test_resampling_exact_2x2(self):
        # Test that exact permutation p-value matches result of `fisher_exact`
        rng = np.random.default_rng(2345783457834572345)
        method = stats.PermutationMethod(rng=rng)

        for a in range(1, 3):
            for b in range(1, 3):
                for c in range(1, 3):
                    for d in range(1, 4):
                        table = np.asarray([[a, b], [c, d]])
                        ref = stats.fisher_exact(table)
                        res = stats.fisher_exact(table, method=method)
                        assert_allclose(res.pvalue, ref.pvalue, atol=1e-14)


class TestCorrSpearmanr:
    """ W.II.D. Compute a correlation matrix on all the variables.

        All the correlations, except for ZERO and MISS, should be exactly 1.
        ZERO and MISS should have undefined or missing correlations with the
        other variables.  The same should go for SPEARMAN correlations, if
        your program has them.
    """

    def test_scalar(self):
        y = stats.spearmanr(4., 2.)
        assert_(np.isnan(y).all())

    def test_uneven_lengths(self):
        assert_raises(ValueError, stats.spearmanr, [1, 2, 1], [8, 9])
        assert_raises(ValueError, stats.spearmanr, [1, 2, 1], 8)

    def test_uneven_2d_shapes(self):
        # Different number of columns should work - those just get concatenated.
        np.random.seed(232324)
        x = np.random.randn(4, 3)
        y = np.random.randn(4, 2)
        assert stats.spearmanr(x, y).statistic.shape == (5, 5)
        assert stats.spearmanr(x.T, y.T, axis=1).pvalue.shape == (5, 5)

        assert_raises(ValueError, stats.spearmanr, x, y, axis=1)
        assert_raises(ValueError, stats.spearmanr, x.T, y.T)

    def test_ndim_too_high(self):
        np.random.seed(232324)
        x = np.random.randn(4, 3, 2)
        assert_raises(ValueError, stats.spearmanr, x)
        assert_raises(ValueError, stats.spearmanr, x, x)
        assert_raises(ValueError, stats.spearmanr, x, None, None)
        # But should work with axis=None (raveling axes) for two input arrays
        assert_allclose(stats.spearmanr(x, x, axis=None),
                        stats.spearmanr(x.flatten(), x.flatten(), axis=0))

    def test_nan_policy(self):
        x = np.arange(10.)
        x[9] = np.nan
        assert_array_equal(stats.spearmanr(x, x), (np.nan, np.nan))
        assert_array_equal(stats.spearmanr(x, x, nan_policy='omit'),
                           (1.0, 0.0))
        assert_raises(ValueError, stats.spearmanr, x, x, nan_policy='raise')
        assert_raises(ValueError, stats.spearmanr, x, x, nan_policy='foobar')

    def test_nan_policy_bug_12458(self):
        np.random.seed(5)
        x = np.random.rand(5, 10)
        k = 6
        x[:, k] = np.nan
        y = np.delete(x, k, axis=1)
        corx, px = stats.spearmanr(x, nan_policy='omit')
        cory, py = stats.spearmanr(y)
        corx = np.delete(np.delete(corx, k, axis=1), k, axis=0)
        px = np.delete(np.delete(px, k, axis=1), k, axis=0)
        assert_allclose(corx, cory, atol=1e-14)
        assert_allclose(px, py, atol=1e-14)

    def test_nan_policy_bug_12411(self):
        np.random.seed(5)
        m = 5
        n = 10
        x = np.random.randn(m, n)
        x[1, 0] = np.nan
        x[3, -1] = np.nan
        corr, pvalue = stats.spearmanr(x, axis=1, nan_policy="propagate")
        res = [[stats.spearmanr(x[i, :], x[j, :]).statistic for i in range(m)]
               for j in range(m)]
        assert_allclose(corr, res)

    def test_sXX(self):
        y = stats.spearmanr(X,X)
        r = y[0]
        assert_approx_equal(r,1.0)

    def test_sXBIG(self):
        y = stats.spearmanr(X,BIG)
        r = y[0]
        assert_approx_equal(r,1.0)

    def test_sXLITTLE(self):
        y = stats.spearmanr(X,LITTLE)
        r = y[0]
        assert_approx_equal(r,1.0)

    def test_sXHUGE(self):
        y = stats.spearmanr(X,HUGE)
        r = y[0]
        assert_approx_equal(r,1.0)

    def test_sXTINY(self):
        y = stats.spearmanr(X,TINY)
        r = y[0]
        assert_approx_equal(r,1.0)

    def test_sXROUND(self):
        y = stats.spearmanr(X,ROUND)
        r = y[0]
        assert_approx_equal(r,1.0)

    def test_sBIGBIG(self):
        y = stats.spearmanr(BIG,BIG)
        r = y[0]
        assert_approx_equal(r,1.0)

    def test_sBIGLITTLE(self):
        y = stats.spearmanr(BIG,LITTLE)
        r = y[0]
        assert_approx_equal(r,1.0)

    def test_sBIGHUGE(self):
        y = stats.spearmanr(BIG,HUGE)
        r = y[0]
        assert_approx_equal(r,1.0)

    def test_sBIGTINY(self):
        y = stats.spearmanr(BIG,TINY)
        r = y[0]
        assert_approx_equal(r,1.0)

    def test_sBIGROUND(self):
        y = stats.spearmanr(BIG,ROUND)
        r = y[0]
        assert_approx_equal(r,1.0)

    def test_sLITTLELITTLE(self):
        y = stats.spearmanr(LITTLE,LITTLE)
        r = y[0]
        assert_approx_equal(r,1.0)

    def test_sLITTLEHUGE(self):
        y = stats.spearmanr(LITTLE,HUGE)
        r = y[0]
        assert_approx_equal(r,1.0)

    def test_sLITTLETINY(self):
        y = stats.spearmanr(LITTLE,TINY)
        r = y[0]
        assert_approx_equal(r,1.0)

    def test_sLITTLEROUND(self):
        y = stats.spearmanr(LITTLE,ROUND)
        r = y[0]
        assert_approx_equal(r,1.0)

    def test_sHUGEHUGE(self):
        y = stats.spearmanr(HUGE,HUGE)
        r = y[0]
        assert_approx_equal(r,1.0)

    def test_sHUGETINY(self):
        y = stats.spearmanr(HUGE,TINY)
        r = y[0]
        assert_approx_equal(r,1.0)

    def test_sHUGEROUND(self):
        y = stats.spearmanr(HUGE,ROUND)
        r = y[0]
        assert_approx_equal(r,1.0)

    def test_sTINYTINY(self):
        y = stats.spearmanr(TINY,TINY)
        r = y[0]
        assert_approx_equal(r,1.0)

    def test_sTINYROUND(self):
        y = stats.spearmanr(TINY,ROUND)
        r = y[0]
        assert_approx_equal(r,1.0)

    def test_sROUNDROUND(self):
        y = stats.spearmanr(ROUND,ROUND)
        r = y[0]
        assert_approx_equal(r,1.0)

    def test_spearmanr_result_attributes(self):
        res = stats.spearmanr(X, X)
        attributes = ('correlation', 'pvalue')
        check_named_results(res, attributes)
        assert_equal(res.correlation, res.statistic)

    def test_1d_vs_2d(self):
        x1 = [1, 2, 3, 4, 5, 6]
        x2 = [1, 2, 3, 4, 6, 5]
        res1 = stats.spearmanr(x1, x2)
        res2 = stats.spearmanr(np.asarray([x1, x2]).T)
        assert_allclose(res1, res2)

    def test_1d_vs_2d_nans(self):
        # Now the same with NaNs present.  Regression test for gh-9103.
        for nan_policy in ['propagate', 'omit']:
            x1 = [1, np.nan, 3, 4, 5, 6]
            x2 = [1, 2, 3, 4, 6, np.nan]
            res1 = stats.spearmanr(x1, x2, nan_policy=nan_policy)
            res2 = stats.spearmanr(np.asarray([x1, x2]).T, nan_policy=nan_policy)
            assert_allclose(res1, res2)

    def test_3cols(self):
        x1 = np.arange(6)
        x2 = -x1
        x3 = np.array([0, 1, 2, 3, 5, 4])
        x = np.asarray([x1, x2, x3]).T
        actual = stats.spearmanr(x)
        expected_corr = np.array([[1, -1, 0.94285714],
                                  [-1, 1, -0.94285714],
                                  [0.94285714, -0.94285714, 1]])
        expected_pvalue = np.zeros((3, 3), dtype=float)
        expected_pvalue[2, 0:2] = 0.00480466472
        expected_pvalue[0:2, 2] = 0.00480466472

        assert_allclose(actual.statistic, expected_corr)
        assert_allclose(actual.pvalue, expected_pvalue)

    def test_gh_9103(self):
        # Regression test for gh-9103.
        x = np.array([[np.nan, 3.0, 4.0, 5.0, 5.1, 6.0, 9.2],
                      [5.0, np.nan, 4.1, 4.8, 4.9, 5.0, 4.1],
                      [0.5, 4.0, 7.1, 3.8, 8.0, 5.1, 7.6]]).T
        corr = np.array([[np.nan, np.nan, np.nan],
                         [np.nan, np.nan, np.nan],
                         [np.nan, np.nan, 1.]])
        assert_allclose(stats.spearmanr(x, nan_policy='propagate').statistic,
                        corr)

        res = stats.spearmanr(x, nan_policy='omit').statistic
        assert_allclose((res[0][1], res[0][2], res[1][2]),
                        (0.2051957, 0.4857143, -0.4707919), rtol=1e-6)

    def test_gh_8111(self):
        # Regression test for gh-8111 (different result for float/int/bool).
        n = 100
        rng = np.random.RandomState(234568)
        x = rng.rand(n)
        m = rng.rand(n) > 0.7

        # bool against float, no nans
        a = (x > .5)
        b = np.array(x)
        res1 = stats.spearmanr(a, b, nan_policy='omit').statistic

        # bool against float with NaNs
        b[m] = np.nan
        res2 = stats.spearmanr(a, b, nan_policy='omit').statistic

        # int against float with NaNs
        a = a.astype(np.int32)
        res3 = stats.spearmanr(a, b, nan_policy='omit').statistic

        expected = [0.865895477, 0.866100381, 0.866100381]
        assert_allclose([res1, res2, res3], expected)


class TestCorrSpearmanr2:
    """Some further tests of the spearmanr function."""

    def test_spearmanr_vs_r(self):
        # Cross-check with R:
        # cor.test(c(1,2,3,4,5),c(5,6,7,8,7),method="spearmanr")
        x1 = [1, 2, 3, 4, 5]
        x2 = [5, 6, 7, 8, 7]
        expected = (0.82078268166812329, 0.088587005313543798)
        res = stats.spearmanr(x1, x2)
        assert_approx_equal(res[0], expected[0])
        assert_approx_equal(res[1], expected[1])

    def test_empty_arrays(self):
        assert_equal(stats.spearmanr([], []), (np.nan, np.nan))

    def test_normal_draws(self):
        rng = np.random.RandomState(7546)
        x = np.array([rng.normal(loc=1, scale=1, size=500),
                      rng.normal(loc=1, scale=1, size=500)])
        corr = [[1.0, 0.3],
                [0.3, 1.0]]
        x = np.dot(np.linalg.cholesky(corr), x)
        expected = (0.28659685838743354, 6.579862219051161e-11)
        res = stats.spearmanr(x[0], x[1])
        assert_approx_equal(res[0], expected[0])
        assert_approx_equal(res[1], expected[1])

    def test_corr_1(self):
        assert_approx_equal(stats.spearmanr([1, 1, 2], [1, 1, 2])[0], 1.0)

    def test_nan_policies(self):
        x = np.arange(10.)
        x[9] = np.nan
        assert_array_equal(stats.spearmanr(x, x), (np.nan, np.nan))
        assert_allclose(stats.spearmanr(x, x, nan_policy='omit'),
                        (1.0, 0))
        assert_raises(ValueError, stats.spearmanr, x, x, nan_policy='raise')
        assert_raises(ValueError, stats.spearmanr, x, x, nan_policy='foobar')

    def test_unequal_lengths(self):
        x = np.arange(10.)
        y = np.arange(20.)
        assert_raises(ValueError, stats.spearmanr, x, y)

    def test_omit_paired_value(self):
        x1 = [1, 2, 3, 4]
        x2 = [8, 7, 6, np.nan]
        res1 = stats.spearmanr(x1, x2, nan_policy='omit')
        res2 = stats.spearmanr(x1[:3], x2[:3], nan_policy='omit')
        assert_equal(res1, res2)

    def test_gh_issue_6061_windows_overflow(self):
        x = list(range(2000))
        y = list(range(2000))
        y[0], y[9] = y[9], y[0]
        y[10], y[434] = y[434], y[10]
        y[435], y[1509] = y[1509], y[435]
        # rho = 1 - 6 * (2 * (9^2 + 424^2 + 1074^2))/(2000 * (2000^2 - 1))
        #     = 1 - (1 / 500)
        #     = 0.998
        x.append(np.nan)
        y.append(3.0)
        assert_almost_equal(stats.spearmanr(x, y, nan_policy='omit')[0], 0.998)

    def test_tie0(self):
        # with only ties in one or both inputs
        warn_msg = "An input array is constant"
        with pytest.warns(stats.ConstantInputWarning, match=warn_msg):
            r, p = stats.spearmanr([2, 2, 2], [2, 2, 2])
            assert_equal(r, np.nan)
            assert_equal(p, np.nan)
            r, p = stats.spearmanr([2, 0, 2], [2, 2, 2])
            assert_equal(r, np.nan)
            assert_equal(p, np.nan)
            r, p = stats.spearmanr([2, 2, 2], [2, 0, 2])
            assert_equal(r, np.nan)
            assert_equal(p, np.nan)

    def test_tie1(self):
        # Data
        x = [1.0, 2.0, 3.0, 4.0]
        y = [1.0, 2.0, 2.0, 3.0]
        # Ranks of the data, with tie-handling.
        xr = [1.0, 2.0, 3.0, 4.0]
        yr = [1.0, 2.5, 2.5, 4.0]
        # Result of spearmanr should be the same as applying
        # pearsonr to the ranks.
        sr = stats.spearmanr(x, y)
        pr = stats.pearsonr(xr, yr)
        assert_almost_equal(sr, pr)

    def test_tie2(self):
        # Test tie-handling if inputs contain nan's
        # Data without nan's
        x1 = [1, 2, 2.5, 2]
        y1 = [1, 3, 2.5, 4]
        # Same data with nan's
        x2 = [1, 2, 2.5, 2, np.nan]
        y2 = [1, 3, 2.5, 4, np.nan]

        # Results for two data sets should be the same if nan's are ignored
        sr1 = stats.spearmanr(x1, y1)
        sr2 = stats.spearmanr(x2, y2, nan_policy='omit')
        assert_almost_equal(sr1, sr2)

    def test_ties_axis_1(self):
        z1 = np.array([[1, 1, 1, 1], [1, 2, 3, 4]])
        z2 = np.array([[1, 2, 3, 4], [1, 1, 1, 1]])
        z3 = np.array([[1, 1, 1, 1], [1, 1, 1, 1]])
        warn_msg = "An input array is constant"
        with pytest.warns(stats.ConstantInputWarning, match=warn_msg):
            r, p = stats.spearmanr(z1, axis=1)
            assert_equal(r, np.nan)
            assert_equal(p, np.nan)
            r, p = stats.spearmanr(z2, axis=1)
            assert_equal(r, np.nan)
            assert_equal(p, np.nan)
            r, p = stats.spearmanr(z3, axis=1)
            assert_equal(r, np.nan)
            assert_equal(p, np.nan)

    def test_gh_11111(self):
        x = np.array([1.0, 1.0, 1.0, 1.0, 1.0, 1.0, 1.0, 1.0, 1.0, 1.0])
        y = np.array([0, 0.009783728115345005, 0, 0, 0.0019759230121848587,
                      0.0007535430349118562, 0.0002661781514710257, 0, 0,
                      0.0007835762419683435])
        warn_msg = "An input array is constant"
        with pytest.warns(stats.ConstantInputWarning, match=warn_msg):
            r, p = stats.spearmanr(x, y)
            assert_equal(r, np.nan)
            assert_equal(p, np.nan)

    def test_index_error(self):
        x = np.array([1.0, 7.0, 2.0, 1.0, 1.0, 1.0, 1.0, 1.0, 1.0, 1.0])
        y = np.array([0, 0.009783728115345005, 0, 0, 0.0019759230121848587,
                      0.0007535430349118562, 0.0002661781514710257, 0, 0,
                      0.0007835762419683435])
        assert_raises(ValueError, stats.spearmanr, x, y, axis=2)

    def test_alternative(self):
        # Test alternative parameter

        # Simple test - Based on the above ``test_spearmanr_vs_r``
        x1 = [1, 2, 3, 4, 5]
        x2 = [5, 6, 7, 8, 7]

        # strong positive correlation
        expected = (0.82078268166812329, 0.088587005313543798)

        # correlation > 0 -> large "less" p-value
        res = stats.spearmanr(x1, x2, alternative="less")
        assert_approx_equal(res[0], expected[0])
        assert_approx_equal(res[1], 1 - (expected[1] / 2))

        # correlation > 0 -> small "less" p-value
        res = stats.spearmanr(x1, x2, alternative="greater")
        assert_approx_equal(res[0], expected[0])
        assert_approx_equal(res[1], expected[1] / 2)

        with pytest.raises(ValueError, match="`alternative` must be 'less'..."):
            stats.spearmanr(x1, x2, alternative="ekki-ekki")

    @pytest.mark.parametrize("alternative", ('two-sided', 'less', 'greater'))
    def test_alternative_nan_policy(self, alternative):
        # Test nan policies
        x1 = [1, 2, 3, 4, 5]
        x2 = [5, 6, 7, 8, 7]
        x1nan = x1 + [np.nan]
        x2nan = x2 + [np.nan]

        # test nan_policy="propagate"
        assert_array_equal(stats.spearmanr(x1nan, x2nan), (np.nan, np.nan))

        # test nan_policy="omit"
        res_actual = stats.spearmanr(x1nan, x2nan, nan_policy='omit',
                                     alternative=alternative)
        res_expected = stats.spearmanr(x1, x2, alternative=alternative)
        assert_allclose(res_actual, res_expected)

        # test nan_policy="raise"
        message = 'The input contains nan values'
        with pytest.raises(ValueError, match=message):
            stats.spearmanr(x1nan, x2nan, nan_policy='raise',
                            alternative=alternative)

        # test invalid nan_policy
        message = "nan_policy must be one of..."
        with pytest.raises(ValueError, match=message):
            stats.spearmanr(x1nan, x2nan, nan_policy='ekki-ekki',
                            alternative=alternative)


#    W.II.E.  Tabulate X against X, using BIG as a case weight.  The values
#    should appear on the diagonal and the total should be 899999955.
#    If the table cannot hold these values, forget about working with
#    census data.  You can also tabulate HUGE against TINY.  There is no
#    reason a tabulation program should not be able to distinguish
#    different values regardless of their magnitude.

# I need to figure out how to do this one.


def test_kendalltau():
    # For the cases without ties, both variants should give the same
    # result.
    variants = ('b', 'c')

    # case without ties, con-dis equal zero
    x = [5, 2, 1, 3, 6, 4, 7, 8]
    y = [5, 2, 6, 3, 1, 8, 7, 4]
    # Cross-check with exact result from R:
    # cor.test(x,y,method="kendall",exact=1)
    expected = (0.0, 1.0)
    for taux in variants:
        res = stats.kendalltau(x, y, variant=taux)
        assert_approx_equal(res[0], expected[0])
        assert_approx_equal(res[1], expected[1])

    # case without ties, con-dis equal zero
    x = [0, 5, 2, 1, 3, 6, 4, 7, 8]
    y = [5, 2, 0, 6, 3, 1, 8, 7, 4]
    # Cross-check with exact result from R:
    # cor.test(x,y,method="kendall",exact=1)
    expected = (0.0, 1.0)
    for taux in variants:
        res = stats.kendalltau(x, y, variant=taux)
        assert_approx_equal(res[0], expected[0])
        assert_approx_equal(res[1], expected[1])

    # case without ties, con-dis close to zero
    x = [5, 2, 1, 3, 6, 4, 7]
    y = [5, 2, 6, 3, 1, 7, 4]
    # Cross-check with exact result from R:
    # cor.test(x,y,method="kendall",exact=1)
    expected = (-0.14285714286, 0.77261904762)
    for taux in variants:
        res = stats.kendalltau(x, y, variant=taux)
        assert_approx_equal(res[0], expected[0])
        assert_approx_equal(res[1], expected[1])

    # case without ties, con-dis close to zero
    x = [2, 1, 3, 6, 4, 7, 8]
    y = [2, 6, 3, 1, 8, 7, 4]
    # Cross-check with exact result from R:
    # cor.test(x,y,method="kendall",exact=1)
    expected = (0.047619047619, 1.0)
    for taux in variants:
        res = stats.kendalltau(x, y, variant=taux)
        assert_approx_equal(res[0], expected[0])
        assert_approx_equal(res[1], expected[1])

    # simple case without ties
    x = np.arange(10)
    y = np.arange(10)
    # Cross-check with exact result from R:
    # cor.test(x,y,method="kendall",exact=1)
    expected = (1.0, 5.511463844797e-07)
    for taux in variants:
        res = stats.kendalltau(x, y, variant=taux)
        assert_approx_equal(res[0], expected[0])
        assert_approx_equal(res[1], expected[1])

    # swap a couple of values
    b = y[1]
    y[1] = y[2]
    y[2] = b
    # Cross-check with exact result from R:
    # cor.test(x,y,method="kendall",exact=1)
    expected = (0.9555555555555556, 5.511463844797e-06)
    for taux in variants:
        res = stats.kendalltau(x, y, variant=taux)
        assert_approx_equal(res[0], expected[0])
        assert_approx_equal(res[1], expected[1])

    # swap a couple more
    b = y[5]
    y[5] = y[6]
    y[6] = b
    # Cross-check with exact result from R:
    # cor.test(x,y,method="kendall",exact=1)
    expected = (0.9111111111111111, 2.976190476190e-05)
    for taux in variants:
        res = stats.kendalltau(x, y, variant=taux)
        assert_approx_equal(res[0], expected[0])
        assert_approx_equal(res[1], expected[1])

    # same in opposite direction
    x = np.arange(10)
    y = np.arange(10)[::-1]
    # Cross-check with exact result from R:
    # cor.test(x,y,method="kendall",exact=1)
    expected = (-1.0, 5.511463844797e-07)
    for taux in variants:
        res = stats.kendalltau(x, y, variant=taux)
        assert_approx_equal(res[0], expected[0])
        assert_approx_equal(res[1], expected[1])

    # swap a couple of values
    b = y[1]
    y[1] = y[2]
    y[2] = b
    # Cross-check with exact result from R:
    # cor.test(x,y,method="kendall",exact=1)
    expected = (-0.9555555555555556, 5.511463844797e-06)
    for taux in variants:
        res = stats.kendalltau(x, y, variant=taux)
        assert_approx_equal(res[0], expected[0])
        assert_approx_equal(res[1], expected[1])

    # swap a couple more
    b = y[5]
    y[5] = y[6]
    y[6] = b
    # Cross-check with exact result from R:
    # cor.test(x,y,method="kendall",exact=1)
    expected = (-0.9111111111111111, 2.976190476190e-05)
    for taux in variants:
        res = stats.kendalltau(x, y, variant=taux)
        assert_approx_equal(res[0], expected[0])
        assert_approx_equal(res[1], expected[1])

    # Check a case where variants are different
    # Example values found from Kendall (1970).
    # P-value is the same for the both variants
    x = array([1, 2, 2, 4, 4, 6, 6, 8, 9, 9])
    y = array([1, 2, 4, 4, 4, 4, 8, 8, 8, 10])
    expected = 0.85895569
    assert_approx_equal(stats.kendalltau(x, y, variant='b')[0], expected)
    expected = 0.825
    assert_approx_equal(stats.kendalltau(x, y, variant='c')[0], expected)

    # check exception in case of ties and method='exact' requested
    y[2] = y[1]
    assert_raises(ValueError, stats.kendalltau, x, y, method='exact')

    # check exception in case of invalid method keyword
    assert_raises(ValueError, stats.kendalltau, x, y, method='banana')

    # check exception in case of invalid variant keyword
    assert_raises(ValueError, stats.kendalltau, x, y, variant='rms')

    # tau-b with some ties
    # Cross-check with R:
    # cor.test(c(12,2,1,12,2),c(1,4,7,1,0),method="kendall",exact=FALSE)
    x1 = [12, 2, 1, 12, 2]
    x2 = [1, 4, 7, 1, 0]
    expected = (-0.47140452079103173, 0.28274545993277478)
    res = stats.kendalltau(x1, x2)
    assert_approx_equal(res[0], expected[0])
    assert_approx_equal(res[1], expected[1])

    # test for namedtuple attribute results
    attributes = ('correlation', 'pvalue')
    for taux in variants:
        res = stats.kendalltau(x1, x2, variant=taux)
        check_named_results(res, attributes)
        assert_equal(res.correlation, res.statistic)

    # with only ties in one or both inputs in tau-b or tau-c
    for taux in variants:
        assert_equal(stats.kendalltau([2, 2, 2], [2, 2, 2], variant=taux),
                     (np.nan, np.nan))
        assert_equal(stats.kendalltau([2, 0, 2], [2, 2, 2], variant=taux),
                     (np.nan, np.nan))
        assert_equal(stats.kendalltau([2, 2, 2], [2, 0, 2], variant=taux),
                     (np.nan, np.nan))

    # empty arrays provided as input
    with pytest.warns(SmallSampleWarning, match="One or more sample..."):
        assert_equal(stats.kendalltau([], []), (np.nan, np.nan))

    # check with larger arrays
    rng = np.random.RandomState(7546)
    x = np.array([rng.normal(loc=1, scale=1, size=500),
                  rng.normal(loc=1, scale=1, size=500)])
    corr = [[1.0, 0.3],
            [0.3, 1.0]]
    x = np.dot(np.linalg.cholesky(corr), x)
    expected = (0.19291382765531062, 1.1337095377742629e-10)
    res = stats.kendalltau(x[0], x[1])
    assert_approx_equal(res[0], expected[0])
    assert_approx_equal(res[1], expected[1])

    # this should result in 1 for taub but not tau-c
    assert_approx_equal(stats.kendalltau([1, 1, 2], [1, 1, 2], variant='b')[0],
                        1.0)
    assert_approx_equal(stats.kendalltau([1, 1, 2], [1, 1, 2], variant='c')[0],
                        0.88888888)

    # test nan_policy
    x = np.arange(10.)
    x[9] = np.nan
    assert_array_equal(stats.kendalltau(x, x), (np.nan, np.nan))
    assert_allclose(stats.kendalltau(x, x, nan_policy='omit'),
                    (1.0, 5.5114638e-6), rtol=1e-06)
    assert_allclose(stats.kendalltau(x, x, nan_policy='omit', method='asymptotic'),
                    (1.0, 0.00017455009626808976), rtol=1e-06)
    assert_raises(ValueError, stats.kendalltau, x, x, nan_policy='raise')
    assert_raises(ValueError, stats.kendalltau, x, x, nan_policy='foobar')

    # test unequal length inputs
    x = np.arange(10.)
    y = np.arange(20.)
    assert_raises(ValueError, stats.kendalltau, x, y)

    # test all ties
    with pytest.warns(SmallSampleWarning, match="One or more sample..."):
        tau, p_value = stats.kendalltau([0], [0])
    assert_equal(np.nan, tau)
    assert_equal(np.nan, p_value)

    # Regression test for GitHub issue #6061 - Overflow on Windows
    x = np.arange(2000, dtype=float)
    x = np.ma.masked_greater(x, 1995)
    y = np.arange(2000, dtype=float)
    y = np.concatenate((y[1000:], y[:1000]))
    assert_(np.isfinite(stats.mstats.kendalltau(x,y)[1]))


def test_kendalltau_vs_mstats_basic():
    rng = np.random.RandomState(42)
    for s in range(3, 10):
        a = []
        # Generate rankings with ties
        for i in range(s):
            a += [i]*i
        b = list(a)
        rng.shuffle(a)
        rng.shuffle(b)
        expected = mstats_basic.kendalltau(a, b)
        actual = stats.kendalltau(a, b)
        assert_approx_equal(actual[0], expected[0])
        assert_approx_equal(actual[1], expected[1])


def test_kendalltau_nan_2nd_arg():
    # regression test for gh-6134: nans in the second arg were not handled
    x = [1., 2., 3., 4.]
    y = [np.nan, 2.4, 3.4, 3.4]

    r1 = stats.kendalltau(x, y, nan_policy='omit')
    r2 = stats.kendalltau(x[1:], y[1:])
    assert_allclose(r1.statistic, r2.statistic, atol=1e-15)


@pytest.mark.thread_unsafe
def test_kendalltau_gh18139_overflow():
    # gh-18139 reported an overflow in `kendalltau` that appeared after
    # SciPy 0.15.1. Check that this particular overflow does not occur.
    # (Test would fail if warning were emitted.)
    import random
    random.seed(6272161)
    classes = [1, 2, 3, 4, 5, 6, 7]
    n_samples = 2 * 10 ** 5
    x = random.choices(classes, k=n_samples)
    y = random.choices(classes, k=n_samples)
    res = stats.kendalltau(x, y)
    # Reference value from SciPy 0.15.1
    assert_allclose(res.statistic, 0.0011816493905730343)
    # Reference p-value from `permutation_test` w/ n_resamples=9999 (default).
    # Expected to be accurate to at least two digits.
    assert_allclose(res.pvalue, 0.4894, atol=2e-3)


class TestKendallTauAlternative:
    def test_kendalltau_alternative_asymptotic(self):
        # Test alternative parameter, asymptotic method (due to tie)

        # Based on TestCorrSpearman2::test_alternative
        x1 = [1, 2, 3, 4, 5]
        x2 = [5, 6, 7, 8, 7]

        # strong positive correlation
        expected = stats.kendalltau(x1, x2, alternative="two-sided")
        assert expected[0] > 0

        # rank correlation > 0 -> large "less" p-value
        res = stats.kendalltau(x1, x2, alternative="less")
        assert_equal(res[0], expected[0])
        assert_allclose(res[1], 1 - (expected[1] / 2))

        # rank correlation > 0 -> small "greater" p-value
        res = stats.kendalltau(x1, x2, alternative="greater")
        assert_equal(res[0], expected[0])
        assert_allclose(res[1], expected[1] / 2)

        # reverse the direction of rank correlation
        x2.reverse()

        # strong negative correlation
        expected = stats.kendalltau(x1, x2, alternative="two-sided")
        assert expected[0] < 0

        # rank correlation < 0 -> large "greater" p-value
        res = stats.kendalltau(x1, x2, alternative="greater")
        assert_equal(res[0], expected[0])
        assert_allclose(res[1], 1 - (expected[1] / 2))

        # rank correlation < 0 -> small "less" p-value
        res = stats.kendalltau(x1, x2, alternative="less")
        assert_equal(res[0], expected[0])
        assert_allclose(res[1], expected[1] / 2)

        with pytest.raises(ValueError, match="`alternative` must be 'less'..."):
            stats.kendalltau(x1, x2, alternative="ekki-ekki")

    # There are a lot of special cases considered in the calculation of the
    # exact p-value, so we test each separately. We also need to test
    # separately when the observed statistic is in the left tail vs the right
    # tail because the code leverages symmetry of the null distribution; to
    # do that we use the same test case but negate one of the samples.
    # Reference values computed using R cor.test, e.g.
    # options(digits=16)
    # x <- c(44.4, 45.9, 41.9, 53.3, 44.7, 44.1, 50.7, 45.2, 60.1)
    # y <- c( 2.6,  3.1,  2.5,  5.0,  3.6,  4.0,  5.2,  2.8,  3.8)
    # cor.test(x, y, method = "kendall", alternative = "g")

    alternatives = ('less', 'two-sided', 'greater')
    p_n1 = [np.nan, np.nan, np.nan]
    p_n2 = [1, 1, 0.5]
    p_c0 = [1, 0.3333333333333, 0.1666666666667]
    p_c1 = [0.9583333333333, 0.3333333333333, 0.1666666666667]
    p_no_correlation = [0.5916666666667, 1, 0.5916666666667]
    p_no_correlationb = [0.5475694444444, 1, 0.5475694444444]
    p_n_lt_171 = [0.9624118165785, 0.1194389329806, 0.0597194664903]
    p_n_lt_171b = [0.246236925303, 0.4924738506059, 0.755634083327]
    p_n_lt_171c = [0.9847475308925, 0.03071385306533, 0.01535692653267]

    def exact_test(self, x, y, alternative, rev, stat_expected, p_expected):
        if rev:
            y = -np.asarray(y)
            stat_expected *= -1
        res = stats.kendalltau(x, y, method='exact', alternative=alternative)
        res_expected = stat_expected, p_expected
        assert_allclose(res, res_expected)

    case_R_n1 = (list(zip(alternatives, p_n1, [False]*3))
                 + list(zip(alternatives, reversed(p_n1), [True]*3)))

    @pytest.mark.parametrize("alternative, p_expected, rev", case_R_n1)
    def test_against_R_n1(self, alternative, p_expected, rev):
        x, y = [1], [2]
        stat_expected = np.nan
        with pytest.warns(SmallSampleWarning, match="One or more sample..."):
            self.exact_test(x, y, alternative, rev, stat_expected, p_expected)

    case_R_n2 = (list(zip(alternatives, p_n2, [False]*3))
                 + list(zip(alternatives, reversed(p_n2), [True]*3)))

    @pytest.mark.parametrize("alternative, p_expected, rev", case_R_n2)
    def test_against_R_n2(self, alternative, p_expected, rev):
        x, y = [1, 2], [3, 4]
        stat_expected = 0.9999999999999998
        self.exact_test(x, y, alternative, rev, stat_expected, p_expected)

    case_R_c0 = (list(zip(alternatives, p_c0, [False]*3))
                 + list(zip(alternatives, reversed(p_c0), [True]*3)))

    @pytest.mark.parametrize("alternative, p_expected, rev", case_R_c0)
    def test_against_R_c0(self, alternative, p_expected, rev):
        x, y = [1, 2, 3], [1, 2, 3]
        stat_expected = 1
        self.exact_test(x, y, alternative, rev, stat_expected, p_expected)

    case_R_c1 = (list(zip(alternatives, p_c1, [False]*3))
                 + list(zip(alternatives, reversed(p_c1), [True]*3)))

    @pytest.mark.parametrize("alternative, p_expected, rev", case_R_c1)
    def test_against_R_c1(self, alternative, p_expected, rev):
        x, y = [1, 2, 3, 4], [1, 2, 4, 3]
        stat_expected = 0.6666666666666667
        self.exact_test(x, y, alternative, rev, stat_expected, p_expected)

    case_R_no_corr = (list(zip(alternatives, p_no_correlation, [False]*3))
                      + list(zip(alternatives, reversed(p_no_correlation),
                                 [True]*3)))

    @pytest.mark.parametrize("alternative, p_expected, rev", case_R_no_corr)
    def test_against_R_no_correlation(self, alternative, p_expected, rev):
        x, y = [1, 2, 3, 4, 5], [1, 5, 4, 2, 3]
        stat_expected = 0
        self.exact_test(x, y, alternative, rev, stat_expected, p_expected)

    case_no_cor_b = (list(zip(alternatives, p_no_correlationb, [False]*3))
                     + list(zip(alternatives, reversed(p_no_correlationb),
                                [True]*3)))

    @pytest.mark.parametrize("alternative, p_expected, rev", case_no_cor_b)
    def test_against_R_no_correlationb(self, alternative, p_expected, rev):
        x, y = [1, 2, 3, 4, 5, 6, 7, 8], [8, 6, 1, 3, 2, 5, 4, 7]
        stat_expected = 0
        self.exact_test(x, y, alternative, rev, stat_expected, p_expected)

    case_R_lt_171 = (list(zip(alternatives, p_n_lt_171, [False]*3))
                     + list(zip(alternatives, reversed(p_n_lt_171), [True]*3)))

    @pytest.mark.parametrize("alternative, p_expected, rev", case_R_lt_171)
    def test_against_R_lt_171(self, alternative, p_expected, rev):
        # Data from Hollander & Wolfe (1973), p. 187f.
        # Used from https://rdrr.io/r/stats/cor.test.html
        x = [44.4, 45.9, 41.9, 53.3, 44.7, 44.1, 50.7, 45.2, 60.1]
        y = [2.6, 3.1, 2.5, 5.0, 3.6, 4.0, 5.2, 2.8, 3.8]
        stat_expected = 0.4444444444444445
        self.exact_test(x, y, alternative, rev, stat_expected, p_expected)

    case_R_lt_171b = (list(zip(alternatives, p_n_lt_171b, [False]*3))
                      + list(zip(alternatives, reversed(p_n_lt_171b),
                                 [True]*3)))

    @pytest.mark.parametrize("alternative, p_expected, rev", case_R_lt_171b)
    def test_against_R_lt_171b(self, alternative, p_expected, rev):
        rng = np.random.RandomState(0)
        x = rng.rand(100)
        y = rng.rand(100)
        stat_expected = -0.04686868686868687
        self.exact_test(x, y, alternative, rev, stat_expected, p_expected)

    case_R_lt_171c = (list(zip(alternatives, p_n_lt_171c, [False]*3))
                      + list(zip(alternatives, reversed(p_n_lt_171c),
                                 [True]*3)))

    @pytest.mark.parametrize("alternative, p_expected, rev", case_R_lt_171c)
    def test_against_R_lt_171c(self, alternative, p_expected, rev):
        rng = np.random.RandomState(0)
        x = rng.rand(170)
        y = rng.rand(170)
        stat_expected = 0.1115906717716673
        self.exact_test(x, y, alternative, rev, stat_expected, p_expected)

    case_gt_171 = (list(zip(alternatives, [False]*3)) +
                   list(zip(alternatives, [True]*3)))

    @pytest.mark.parametrize("alternative, rev", case_gt_171)
    def test_gt_171(self, alternative, rev):
        rng = np.random.RandomState(0)
        x = rng.rand(400)
        y = rng.rand(400)
        res0 = stats.kendalltau(x, y, method='exact',
                                alternative=alternative)
        res1 = stats.kendalltau(x, y, method='asymptotic',
                                alternative=alternative)
        assert_equal(res0[0], res1[0])
        assert_allclose(res0[1], res1[1], rtol=1e-3)

    @pytest.mark.parametrize("method", ('exact', 'asymptotic'))
    @pytest.mark.parametrize("alternative", ('two-sided', 'less', 'greater'))
    def test_nan_policy(self, method, alternative):
        # Test nan policies
        x1 = [1, 2, 3, 4, 5]
        x2 = [5, 6, 7, 8, 9]
        x1nan = x1 + [np.nan]
        x2nan = x2 + [np.nan]

        # test nan_policy="propagate"
        res_actual = stats.kendalltau(x1nan, x2nan,
                                      method=method, alternative=alternative)
        res_expected = (np.nan, np.nan)
        assert_allclose(res_actual, res_expected)

        # test nan_policy="omit"
        res_actual = stats.kendalltau(x1nan, x2nan, nan_policy='omit',
                                      method=method, alternative=alternative)
        res_expected = stats.kendalltau(x1, x2, method=method,
                                        alternative=alternative)
        assert_allclose(res_actual, res_expected)

        # test nan_policy="raise"
        message = 'The input contains nan values'
        with pytest.raises(ValueError, match=message):
            stats.kendalltau(x1nan, x2nan, nan_policy='raise',
                             method=method, alternative=alternative)

        # test invalid nan_policy
        message = "nan_policy must be one of..."
        with pytest.raises(ValueError, match=message):
            stats.kendalltau(x1nan, x2nan, nan_policy='ekki-ekki',
                             method=method, alternative=alternative)


def test_weightedtau():
    x = [12, 2, 1, 12, 2]
    y = [1, 4, 7, 1, 0]
    tau, p_value = stats.weightedtau(x, y)
    assert_approx_equal(tau, -0.56694968153682723)
    assert_equal(np.nan, p_value)
    tau, p_value = stats.weightedtau(x, y, additive=False)
    assert_approx_equal(tau, -0.62205716951801038)
    assert_equal(np.nan, p_value)
    # This must be exactly Kendall's tau
    tau, p_value = stats.weightedtau(x, y, weigher=lambda x: 1)
    assert_approx_equal(tau, -0.47140452079103173)
    assert_equal(np.nan, p_value)

    # test for namedtuple attribute results
    res = stats.weightedtau(x, y)
    attributes = ('correlation', 'pvalue')
    check_named_results(res, attributes)
    assert_equal(res.correlation, res.statistic)

    # Asymmetric, ranked version
    tau, p_value = stats.weightedtau(x, y, rank=None)
    assert_approx_equal(tau, -0.4157652301037516)
    assert_equal(np.nan, p_value)
    tau, p_value = stats.weightedtau(y, x, rank=None)
    assert_approx_equal(tau, -0.7181341329699029)
    assert_equal(np.nan, p_value)
    tau, p_value = stats.weightedtau(x, y, rank=None, additive=False)
    assert_approx_equal(tau, -0.40644850966246893)
    assert_equal(np.nan, p_value)
    tau, p_value = stats.weightedtau(y, x, rank=None, additive=False)
    assert_approx_equal(tau, -0.83766582937355172)
    assert_equal(np.nan, p_value)
    tau, p_value = stats.weightedtau(x, y, rank=False)
    assert_approx_equal(tau, -0.51604397940261848)
    assert_equal(np.nan, p_value)
    # This must be exactly Kendall's tau
    tau, p_value = stats.weightedtau(x, y, rank=True, weigher=lambda x: 1)
    assert_approx_equal(tau, -0.47140452079103173)
    assert_equal(np.nan, p_value)
    tau, p_value = stats.weightedtau(y, x, rank=True, weigher=lambda x: 1)
    assert_approx_equal(tau, -0.47140452079103173)
    assert_equal(np.nan, p_value)
    # Test argument conversion
    tau, p_value = stats.weightedtau(np.asarray(x, dtype=np.float64), y)
    assert_approx_equal(tau, -0.56694968153682723)
    tau, p_value = stats.weightedtau(np.asarray(x, dtype=np.int16), y)
    assert_approx_equal(tau, -0.56694968153682723)
    tau, p_value = stats.weightedtau(np.asarray(x, dtype=np.float64),
                                     np.asarray(y, dtype=np.float64))
    assert_approx_equal(tau, -0.56694968153682723)
    # All ties
    with pytest.warns(SmallSampleWarning, match="One or more sample..."):
        tau, p_value = stats.weightedtau([], [])
    assert_equal(np.nan, tau)
    assert_equal(np.nan, p_value)
    with pytest.warns(SmallSampleWarning, match="One or more sample..."):
        tau, p_value = stats.weightedtau([0], [0])
    assert_equal(np.nan, tau)
    assert_equal(np.nan, p_value)
    # Size mismatches
    assert_raises(ValueError, stats.weightedtau, [0, 1], [0, 1, 2])
    assert_raises(ValueError, stats.weightedtau, [0, 1], [0, 1], [0, 1, 2])
    # NaNs
    x = [12, 2, 1, 12, 2]
    y = [1, 4, 7, 1, np.nan]
    tau, p_value = stats.weightedtau(x, y)
    assert_approx_equal(tau, -0.56694968153682723)
    x = [12, 2, np.nan, 12, 2]
    tau, p_value = stats.weightedtau(x, y)
    assert_approx_equal(tau, -0.56694968153682723)
    # NaNs when the dtype of x and y are all np.float64
    x = [12.0, 2.0, 1.0, 12.0, 2.0]
    y = [1.0, 4.0, 7.0, 1.0, np.nan]
    tau, p_value = stats.weightedtau(x, y)
    assert_approx_equal(tau, -0.56694968153682723)
    x = [12.0, 2.0, np.nan, 12.0, 2.0]
    tau, p_value = stats.weightedtau(x, y)
    assert_approx_equal(tau, -0.56694968153682723)
    # NaNs when there are more than one NaN in x or y
    x = [12.0, 2.0, 1.0, 12.0, 1.0]
    y = [1.0, 4.0, 7.0, 1.0, 1.0]
    tau, p_value = stats.weightedtau(x, y)
    assert_approx_equal(tau, -0.6615242347139803)
    x = [12.0, 2.0, np.nan, 12.0, np.nan]
    tau, p_value = stats.weightedtau(x, y)
    assert_approx_equal(tau, -0.6615242347139803)
    y = [np.nan, 4.0, 7.0, np.nan, np.nan]
    tau, p_value = stats.weightedtau(x, y)
    assert_approx_equal(tau, -0.6615242347139803)


def test_segfault_issue_9710():
    # https://github.com/scipy/scipy/issues/9710
    # This test was created to check segfault
    # In issue SEGFAULT only repros in optimized builds after calling the function twice
    message = "One or more sample arguments is too small"
    with pytest.warns(SmallSampleWarning, match=message):
        stats.weightedtau([1], [1.0])
        stats.weightedtau([1], [1.0])
        # The code below also caused SEGFAULT
        stats.weightedtau([np.nan], [52])


def test_kendall_tau_large():
    n = 172
    # Test omit policy
    x = np.arange(n + 1).astype(float)
    y = np.arange(n + 1).astype(float)
    y[-1] = np.nan
    _, pval = stats.kendalltau(x, y, method='exact', nan_policy='omit')
    assert_equal(pval, 0.0)


def test_weightedtau_vs_quadratic():
    # Trivial quadratic implementation, all parameters mandatory
    def wkq(x, y, rank, weigher, add):
        tot = conc = disc = u = v = 0
        for (i, j) in product(range(len(x)), range(len(x))):
            w = weigher(rank[i]) + weigher(rank[j]) if add \
                else weigher(rank[i]) * weigher(rank[j])
            tot += w
            if x[i] == x[j]:
                u += w
            if y[i] == y[j]:
                v += w
            if x[i] < x[j] and y[i] < y[j] or x[i] > x[j] and y[i] > y[j]:
                conc += w
            elif x[i] < x[j] and y[i] > y[j] or x[i] > x[j] and y[i] < y[j]:
                disc += w
        return (conc - disc) / np.sqrt(tot - u) / np.sqrt(tot - v)

    def weigher(x):
        return 1. / (x + 1)

    rng = np.random.default_rng(42)
    for s in range(3,10):
        a = []
        # Generate rankings with ties
        for i in range(s):
            a += [i]*i
        b = list(a)
        rng.shuffle(a)
        rng.shuffle(b)
        # First pass: use element indices as ranks
        rank = np.arange(len(a), dtype=np.intp)
        for _ in range(2):
            for add in [True, False]:
                expected = wkq(a, b, rank, weigher, add)
                actual = stats.weightedtau(a, b, rank, weigher, add).statistic
                assert_approx_equal(expected, actual)
            # Second pass: use a random rank
            rng.shuffle(rank)


class TestFindRepeats:

    def test_basic(self):
        a = [1, 2, 3, 4, 1, 2, 3, 4, 1, 2, 5]
        message = "`scipy.stats.find_repeats` is deprecated..."
        with pytest.deprecated_call(match=message):
            res, nums = stats.find_repeats(a)
        assert_array_equal(res, [1, 2, 3, 4])
        assert_array_equal(nums, [3, 3, 2, 2])

    def test_empty_result(self):
        # Check that empty arrays are returned when there are no repeats.
        for a in [[10, 20, 50, 30, 40], []]:
            message = "`scipy.stats.find_repeats` is deprecated..."
            with pytest.deprecated_call(match=message):
                repeated, counts = stats.find_repeats(a)
            assert_array_equal(repeated, [])
            assert_array_equal(counts, [])


class TestRegression:
    def test_linregressBIGX(self):
        # W.II.F.  Regress BIG on X.
        result = stats.linregress(X, BIG)
        assert_almost_equal(result.intercept, 99999990)
        assert_almost_equal(result.rvalue, 1.0)
        # The uncertainty ought to be almost zero
        # since all points lie on a line
        assert_almost_equal(result.stderr, 0.0)
        assert_almost_equal(result.intercept_stderr, 0.0)

    def test_regressXX(self):
        # W.IV.B.  Regress X on X.
        # The constant should be exactly 0 and the regression coefficient
        # should be 1.  This is a perfectly valid regression and the
        # program should not complain.
        result = stats.linregress(X, X)
        assert_almost_equal(result.intercept, 0.0)
        assert_almost_equal(result.rvalue, 1.0)
        # The uncertainly on regression through two points ought to be 0
        assert_almost_equal(result.stderr, 0.0)
        assert_almost_equal(result.intercept_stderr, 0.0)

        # W.IV.C. Regress X on BIG and LITTLE (two predictors).  The program
        # should tell you that this model is "singular" because BIG and
        # LITTLE are linear combinations of each other.  Cryptic error
        # messages are unacceptable here.  Singularity is the most
        # fundamental regression error.
        #
        # Need to figure out how to handle multiple linear regression.
        # This is not obvious

    def test_regressZEROX(self):
        # W.IV.D. Regress ZERO on X.
        # The program should inform you that ZERO has no variance or it should
        # go ahead and compute the regression and report a correlation and
        # total sum of squares of exactly 0.
        result = stats.linregress(X, ZERO)
        assert_almost_equal(result.intercept, 0.0)
        with pytest.warns(stats.ConstantInputWarning, match="An input array..."):
            ref_rvalue = stats.pearsonr(X, ZERO).statistic
        assert_almost_equal(result.rvalue, ref_rvalue)

    def test_regress_simple(self):
        # Regress a line with sinusoidal noise.
        x = np.linspace(0, 100, 100)
        y = 0.2 * np.linspace(0, 100, 100) + 10
        y += np.sin(np.linspace(0, 20, 100))

        result = stats.linregress(x, y)
        lr = LinregressResult
        assert_(isinstance(result, lr))
        assert_almost_equal(result.stderr, 2.3957814497838803e-3)

    def test_regress_alternative(self):
        # test alternative parameter
        x = np.linspace(0, 100, 100)
        y = 0.2 * np.linspace(0, 100, 100) + 10  # slope is greater than zero
        y += np.sin(np.linspace(0, 20, 100))

        with pytest.raises(ValueError, match="`alternative` must be 'less'..."):
            stats.linregress(x, y, alternative="ekki-ekki")

        res1 = stats.linregress(x, y, alternative="two-sided")

        # slope is greater than zero, so "less" p-value should be large
        res2 = stats.linregress(x, y, alternative="less")
        assert_allclose(res2.pvalue, 1 - (res1.pvalue / 2))

        # slope is greater than zero, so "greater" p-value should be small
        res3 = stats.linregress(x, y, alternative="greater")
        assert_allclose(res3.pvalue, res1.pvalue / 2)

        assert res1.rvalue == res2.rvalue == res3.rvalue

    def test_regress_against_R(self):
        # test against R `lm`
        # options(digits=16)
        # x <- c(151, 174, 138, 186, 128, 136, 179, 163, 152, 131)
        # y <- c(63, 81, 56, 91, 47, 57, 76, 72, 62, 48)
        # relation <- lm(y~x)
        # print(summary(relation))

        x = [151, 174, 138, 186, 128, 136, 179, 163, 152, 131]
        y = [63, 81, 56, 91, 47, 57, 76, 72, 62, 48]
        res = stats.linregress(x, y, alternative="two-sided")
        # expected values from R's `lm` above
        assert_allclose(res.slope, 0.6746104491292)
        assert_allclose(res.intercept, -38.4550870760770)
        assert_allclose(res.rvalue, np.sqrt(0.95478224775))
        assert_allclose(res.pvalue, 1.16440531074e-06)
        assert_allclose(res.stderr, 0.0519051424731)
        assert_allclose(res.intercept_stderr, 8.0490133029927)

    def test_linregress(self):
        # compared with multivariate ols with pinv
        x = np.arange(11)
        y = np.arange(5, 16)
        y[[(1), (-2)]] -= 1
        y[[(0), (-1)]] += 1

        result = stats.linregress(x, y)

        # This test used to use 'assert_array_almost_equal' but its
        # formulation got confusing since LinregressResult became
        # _lib._bunch._make_tuple_bunch instead of namedtuple
        # (for backwards compatibility, see PR #12983)
        def assert_ae(x, y):
            return assert_almost_equal(x, y, decimal=14)
        assert_ae(result.slope, 1.0)
        assert_ae(result.intercept, 5.0)
        assert_ae(result.rvalue, 0.98229948625750)
        assert_ae(result.pvalue, 7.45259691e-008)
        assert_ae(result.stderr, 0.063564172616372733)
        assert_ae(result.intercept_stderr, 0.37605071654517686)

    def test_regress_simple_negative_cor(self):
        # If the slope of the regression is negative the factor R tend
        # to -1 not 1.  Sometimes rounding errors makes it < -1
        # leading to stderr being NaN.
        a, n = 1e-71, 100000
        x = np.linspace(a, 2 * a, n)
        y = np.linspace(2 * a, a, n)
        result = stats.linregress(x, y)

        # Make sure propagated numerical errors
        # did not bring rvalue below -1 (or were coerced)
        assert_(result.rvalue >= -1)
        assert_almost_equal(result.rvalue, -1)

        # slope and intercept stderror should stay numeric
        assert_(not np.isnan(result.stderr))
        assert_(not np.isnan(result.intercept_stderr))

    def test_linregress_result_attributes(self):
        x = np.linspace(0, 100, 100)
        y = 0.2 * np.linspace(0, 100, 100) + 10
        y += np.sin(np.linspace(0, 20, 100))
        result = stats.linregress(x, y)

        # Result is of a correct class
        lr = LinregressResult
        assert_(isinstance(result, lr))

        # LinregressResult elements have correct names
        attributes = ('slope', 'intercept', 'rvalue', 'pvalue', 'stderr')
        check_named_results(result, attributes)
        # Also check that the extra attribute (intercept_stderr) is present
        assert 'intercept_stderr' in dir(result)

    def test_regress_two_inputs(self):
        # Regress a simple line formed by two points.
        x = np.arange(2)
        y = np.arange(3, 5)
        result = stats.linregress(x, y)

        # Non-horizontal line
        assert_almost_equal(result.pvalue, 0.0)

        # Zero error through two points
        assert_almost_equal(result.stderr, 0.0)
        assert_almost_equal(result.intercept_stderr, 0.0)

    def test_regress_two_inputs_horizontal_line(self):
        # Regress a horizontal line formed by two points.
        x = np.arange(2)
        y = np.ones(2)
        result = stats.linregress(x, y)

        # Horizontal line
        assert_almost_equal(result.pvalue, 1.0)

        # Zero error through two points
        assert_almost_equal(result.stderr, 0.0)
        assert_almost_equal(result.intercept_stderr, 0.0)

    def test_nist_norris(self):
        # If this causes a lint failure in the future, please note the history of
        # requests to allow extra whitespace in table formatting (e.g. gh-12367).
        # Also see https://github.com/scipy/scipy/wiki/Why-do-we-not-use-an-auto%E2%80%90formatter%3F  # noqa: E501
        x = [  0.2, 337.4, 118.2, 884.6, 10.1,  226.5,
             666.3, 996.3, 448.6, 777.0, 558.2,   0.4,
               0.6, 775.5, 666.9, 338.0, 447.5,  11.6,
             556.0, 228.1, 995.8, 887.6, 120.2,   0.3,
               0.3, 556.8, 339.1, 887.2, 999.0, 779.0,
              11.1, 118.3, 229.2, 669.1, 448.9,   0.5]

        y = [  0.1, 338.8, 118.1, 888.0, 9.2,   228.1,
             668.5, 998.5, 449.1, 778.9, 559.2,   0.3,
               0.1, 778.1, 668.8, 339.3, 448.9,  10.8,
             557.7, 228.3, 998.0, 888.8, 119.6,   0.3,
               0.6, 557.6, 339.3, 888.0, 998.5, 778.9,
              10.2, 117.6, 228.9, 668.4, 449.2,   0.2]

        result = stats.linregress(x, y)

        assert_almost_equal(result.slope, 1.00211681802045)
        assert_almost_equal(result.intercept, -0.262323073774029)
        assert_almost_equal(result.rvalue**2, 0.999993745883712)
        assert_almost_equal(result.pvalue, 0.0)
        assert_almost_equal(result.stderr, 0.00042979684820)
        assert_almost_equal(result.intercept_stderr, 0.23281823430153)

    def test_compare_to_polyfit(self):
        x = np.linspace(0, 100, 100)
        y = 0.2 * np.linspace(0, 100, 100) + 10
        y += np.sin(np.linspace(0, 20, 100))
        result = stats.linregress(x, y)
        poly = np.polyfit(x, y, 1)  # Fit 1st degree polynomial

        # Make sure linear regression slope and intercept
        # match with results from numpy polyfit
        assert_almost_equal(result.slope, poly[0])
        assert_almost_equal(result.intercept, poly[1])

    def test_empty_input(self):
        with pytest.warns(SmallSampleWarning, match="One or more sample..."):
            res = stats.linregress([], [])
            assert np.all(np.isnan(res))

    def test_nan_input(self):
        x = np.arange(10.)
        x[9] = np.nan

        with np.errstate(invalid="ignore"):
            result = stats.linregress(x, x)

        # Make sure the result still comes back as `LinregressResult`
        lr = LinregressResult
        assert_(isinstance(result, lr))
        assert_array_equal(result, (np.nan,)*5)
        assert_equal(result.intercept_stderr, np.nan)

    def test_identical_x(self):
        x = np.zeros(10)
        y = np.random.random(10)
        msg = "Cannot calculate a linear regression"
        with assert_raises(ValueError, match=msg):
            stats.linregress(x, y)


def test_theilslopes():
    # Basic slope test.
    slope, intercept, lower, upper = stats.theilslopes([0,1,1])
    assert_almost_equal(slope, 0.5)
    assert_almost_equal(intercept, 0.5)

    msg = ("method must be either 'joint' or 'separate'."
           "'joint_separate' is invalid.")
    with pytest.raises(ValueError, match=msg):
        stats.theilslopes([0, 1, 1], method='joint_separate')

    slope, intercept, lower, upper = stats.theilslopes([0, 1, 1],
                                                       method='joint')
    assert_almost_equal(slope, 0.5)
    assert_almost_equal(intercept, 0.0)

    # Test of confidence intervals.
    x = [1, 2, 3, 4, 10, 12, 18]
    y = [9, 15, 19, 20, 45, 55, 78]
    slope, intercept, lower, upper = stats.theilslopes(y, x, 0.07,
                                                       method='separate')
    assert_almost_equal(slope, 4)
    assert_almost_equal(intercept, 4.0)
    assert_almost_equal(upper, 4.38, decimal=2)
    assert_almost_equal(lower, 3.71, decimal=2)

    slope, intercept, lower, upper = stats.theilslopes(y, x, 0.07,
                                                       method='joint')
    assert_almost_equal(slope, 4)
    assert_almost_equal(intercept, 6.0)
    assert_almost_equal(upper, 4.38, decimal=2)
    assert_almost_equal(lower, 3.71, decimal=2)


def test_cumfreq():
    x = [1, 4, 2, 1, 3, 1]
    cumfreqs, lowlim, binsize, extrapoints = stats.cumfreq(x, numbins=4)
    assert_array_almost_equal(cumfreqs, np.array([3., 4., 5., 6.]))
    cumfreqs, lowlim, binsize, extrapoints = stats.cumfreq(
        x, numbins=4, defaultreallimits=(1.5, 5))
    assert_(extrapoints == 3)

    # test for namedtuple attribute results
    attributes = ('cumcount', 'lowerlimit', 'binsize', 'extrapoints')
    res = stats.cumfreq(x, numbins=4, defaultreallimits=(1.5, 5))
    check_named_results(res, attributes)


def test_relfreq():
    a = np.array([1, 4, 2, 1, 3, 1])
    relfreqs, lowlim, binsize, extrapoints = stats.relfreq(a, numbins=4)
    assert_array_almost_equal(relfreqs,
                              array([0.5, 0.16666667, 0.16666667, 0.16666667]))

    # test for namedtuple attribute results
    attributes = ('frequency', 'lowerlimit', 'binsize', 'extrapoints')
    res = stats.relfreq(a, numbins=4)
    check_named_results(res, attributes)

    # check array_like input is accepted
    relfreqs2, lowlim, binsize, extrapoints = stats.relfreq([1, 4, 2, 1, 3, 1],
                                                            numbins=4)
    assert_array_almost_equal(relfreqs, relfreqs2)


class TestScoreatpercentile:
    def setup_method(self):
        self.a1 = [3, 4, 5, 10, -3, -5, 6]
        self.a2 = [3, -6, -2, 8, 7, 4, 2, 1]
        self.a3 = [3., 4, 5, 10, -3, -5, -6, 7.0]

    def test_basic(self):
        x = arange(8) * 0.5
        assert_equal(stats.scoreatpercentile(x, 0), 0.)
        assert_equal(stats.scoreatpercentile(x, 100), 3.5)
        assert_equal(stats.scoreatpercentile(x, 50), 1.75)

    def test_fraction(self):
        scoreatperc = stats.scoreatpercentile

        # Test defaults
        assert_equal(scoreatperc(list(range(10)), 50), 4.5)
        assert_equal(scoreatperc(list(range(10)), 50, (2,7)), 4.5)
        assert_equal(scoreatperc(list(range(100)), 50, limit=(1, 8)), 4.5)
        assert_equal(scoreatperc(np.array([1, 10,100]), 50, (10,100)), 55)
        assert_equal(scoreatperc(np.array([1, 10,100]), 50, (1,10)), 5.5)

        # explicitly specify interpolation_method 'fraction' (the default)
        assert_equal(scoreatperc(list(range(10)), 50, interpolation_method='fraction'),
                     4.5)
        assert_equal(scoreatperc(list(range(10)), 50, limit=(2, 7),
                                 interpolation_method='fraction'),
                     4.5)
        assert_equal(scoreatperc(list(range(100)), 50, limit=(1, 8),
                                 interpolation_method='fraction'),
                     4.5)
        assert_equal(scoreatperc(np.array([1, 10,100]), 50, (10, 100),
                                 interpolation_method='fraction'),
                     55)
        assert_equal(scoreatperc(np.array([1, 10,100]), 50, (1,10),
                                 interpolation_method='fraction'),
                     5.5)

    def test_lower_higher(self):
        scoreatperc = stats.scoreatpercentile

        # interpolation_method 'lower'/'higher'
        assert_equal(scoreatperc(list(range(10)), 50,
                                 interpolation_method='lower'), 4)
        assert_equal(scoreatperc(list(range(10)), 50,
                                 interpolation_method='higher'), 5)
        assert_equal(scoreatperc(list(range(10)), 50, (2,7),
                                 interpolation_method='lower'), 4)
        assert_equal(scoreatperc(list(range(10)), 50, limit=(2,7),
                                 interpolation_method='higher'), 5)
        assert_equal(scoreatperc(list(range(100)), 50, (1,8),
                                 interpolation_method='lower'), 4)
        assert_equal(scoreatperc(list(range(100)), 50, (1,8),
                                 interpolation_method='higher'), 5)
        assert_equal(scoreatperc(np.array([1, 10, 100]), 50, (10, 100),
                                 interpolation_method='lower'), 10)
        assert_equal(scoreatperc(np.array([1, 10, 100]), 50, limit=(10, 100),
                                 interpolation_method='higher'), 100)
        assert_equal(scoreatperc(np.array([1, 10, 100]), 50, (1, 10),
                                 interpolation_method='lower'), 1)
        assert_equal(scoreatperc(np.array([1, 10, 100]), 50, limit=(1, 10),
                                 interpolation_method='higher'), 10)

    def test_sequence_per(self):
        x = arange(8) * 0.5
        expected = np.array([0, 3.5, 1.75])
        res = stats.scoreatpercentile(x, [0, 100, 50])
        assert_allclose(res, expected)
        assert_(isinstance(res, np.ndarray))
        # Test with ndarray.  Regression test for gh-2861
        assert_allclose(stats.scoreatpercentile(x, np.array([0, 100, 50])),
                        expected)
        # Also test combination of 2-D array, axis not None and array-like per
        res2 = stats.scoreatpercentile(np.arange(12).reshape((3,4)),
                                       np.array([0, 1, 100, 100]), axis=1)
        expected2 = array([[0, 4, 8],
                           [0.03, 4.03, 8.03],
                           [3, 7, 11],
                           [3, 7, 11]])
        assert_allclose(res2, expected2)

    def test_axis(self):
        scoreatperc = stats.scoreatpercentile
        x = arange(12).reshape(3, 4)

        assert_equal(scoreatperc(x, (25, 50, 100)), [2.75, 5.5, 11.0])

        r0 = [[2, 3, 4, 5], [4, 5, 6, 7], [8, 9, 10, 11]]
        assert_equal(scoreatperc(x, (25, 50, 100), axis=0), r0)

        r1 = [[0.75, 4.75, 8.75], [1.5, 5.5, 9.5], [3, 7, 11]]
        assert_equal(scoreatperc(x, (25, 50, 100), axis=1), r1)

        x = array([[1, 1, 1],
                   [1, 1, 1],
                   [4, 4, 3],
                   [1, 1, 1],
                   [1, 1, 1]])
        score = stats.scoreatpercentile(x, 50)
        assert_equal(score.shape, ())
        assert_equal(score, 1.0)
        score = stats.scoreatpercentile(x, 50, axis=0)
        assert_equal(score.shape, (3,))
        assert_equal(score, [1, 1, 1])

    def test_exception(self):
        assert_raises(ValueError, stats.scoreatpercentile, [1, 2], 56,
                      interpolation_method='foobar')
        assert_raises(ValueError, stats.scoreatpercentile, [1], 101)
        assert_raises(ValueError, stats.scoreatpercentile, [1], -1)

    def test_empty(self):
        assert_equal(stats.scoreatpercentile([], 50), np.nan)
        assert_equal(stats.scoreatpercentile(np.array([[], []]), 50), np.nan)
        assert_equal(stats.scoreatpercentile([], [50, 99]), [np.nan, np.nan])


class TestMode:

    def test_empty(self):
        with pytest.warns(SmallSampleWarning, match=too_small_1d_not_omit):
            vals, counts = stats.mode([])
        assert_equal(vals, np.array([]))
        assert_equal(counts, np.array([]))

    def test_scalar(self):
        vals, counts = stats.mode(4.)
        assert_equal(vals, np.array([4.]))
        assert_equal(counts, np.array([1]))

    def test_basic(self):
        data1 = [3, 5, 1, 10, 23, 3, 2, 6, 8, 6, 10, 6]
        vals = stats.mode(data1)
        assert_equal(vals[0], 6)
        assert_equal(vals[1], 3)

    def test_axes(self):
        data1 = [10, 10, 30, 40]
        data2 = [10, 10, 10, 10]
        data3 = [20, 10, 20, 20]
        data4 = [30, 30, 30, 30]
        data5 = [40, 30, 30, 30]
        arr = np.array([data1, data2, data3, data4, data5])

        vals = stats.mode(arr, axis=None, keepdims=True)
        assert_equal(vals[0], np.array([[30]]))
        assert_equal(vals[1], np.array([[8]]))

        vals = stats.mode(arr, axis=0, keepdims=True)
        assert_equal(vals[0], np.array([[10, 10, 30, 30]]))
        assert_equal(vals[1], np.array([[2, 3, 3, 2]]))

        vals = stats.mode(arr, axis=1, keepdims=True)
        assert_equal(vals[0], np.array([[10], [10], [20], [30], [30]]))
        assert_equal(vals[1], np.array([[2], [4], [3], [4], [3]]))

    @pytest.mark.parametrize('axis', np.arange(-4, 0))
    def test_negative_axes_gh_15375(self, axis):
        np.random.seed(984213899)
        a = np.random.rand(10, 11, 12, 13)
        res0 = stats.mode(a, axis=a.ndim+axis)
        res1 = stats.mode(a, axis=axis)
        np.testing.assert_array_equal(res0, res1)

    def test_mode_result_attributes(self):
        data1 = [3, 5, 1, 10, 23, 3, 2, 6, 8, 6, 10, 6]
        data2 = []
        actual = stats.mode(data1)
        attributes = ('mode', 'count')
        check_named_results(actual, attributes)
        with pytest.warns(SmallSampleWarning, match=too_small_1d_not_omit):
            actual2 = stats.mode(data2)
        check_named_results(actual2, attributes)

    def test_mode_nan(self):
        data1 = [3, np.nan, 5, 1, 10, 23, 3, 2, 6, 8, 6, 10, 6]
        actual = stats.mode(data1)
        assert_equal(actual, (6, 3))

        actual = stats.mode(data1, nan_policy='omit')
        assert_equal(actual, (6, 3))
        assert_raises(ValueError, stats.mode, data1, nan_policy='raise')
        assert_raises(ValueError, stats.mode, data1, nan_policy='foobar')

    @pytest.mark.parametrize("data", [
        [3, 5, 1, 1, 3],
        [3, np.nan, 5, 1, 1, 3],
        [3, 5, 1],
        [3, np.nan, 5, 1],
    ])
    @pytest.mark.parametrize('keepdims', [False, True])
    def test_smallest_equal(self, data, keepdims):
        result = stats.mode(data, nan_policy='omit', keepdims=keepdims)
        if keepdims:
            assert_equal(result[0][0], 1)
        else:
            assert_equal(result[0], 1)

    @pytest.mark.parametrize('axis', np.arange(-3, 3))
    def test_mode_shape_gh_9955(self, axis, dtype=np.float64):
        rng = np.random.default_rng(984213899)
        a = rng.uniform(size=(3, 4, 5)).astype(dtype)
        res = stats.mode(a, axis=axis, keepdims=False)
        reference_shape = list(a.shape)
        reference_shape.pop(axis)
        np.testing.assert_array_equal(res.mode.shape, reference_shape)
        np.testing.assert_array_equal(res.count.shape, reference_shape)

    def test_nan_policy_propagate_gh_9815(self):
        # mode should treat np.nan as it would any other object when
        # nan_policy='propagate'
        a = [2, np.nan, 1, np.nan]
        res = stats.mode(a)
        assert np.isnan(res.mode) and res.count == 2

    def test_keepdims(self):
        # test empty arrays (handled by `np.mean`)
        a = np.zeros((1, 2, 3, 0))

        res = stats.mode(a, axis=1, keepdims=False)
        assert res.mode.shape == res.count.shape == (1, 3, 0)

        res = stats.mode(a, axis=1, keepdims=True)
        assert res.mode.shape == res.count.shape == (1, 1, 3, 0)

        # test nan_policy='propagate'
        a = [[1, 3, 3, np.nan], [1, 1, np.nan, 1]]

        res = stats.mode(a, axis=1, keepdims=False)
        assert_array_equal(res.mode, [3, 1])
        assert_array_equal(res.count, [2, 3])

        res = stats.mode(a, axis=1, keepdims=True)
        assert_array_equal(res.mode, [[3], [1]])
        assert_array_equal(res.count, [[2], [3]])

        a = np.array(a)
        res = stats.mode(a, axis=None, keepdims=False)
        ref = stats.mode(a.ravel(), keepdims=False)
        assert_array_equal(res, ref)
        assert res.mode.shape == ref.mode.shape == ()

        res = stats.mode(a, axis=None, keepdims=True)
        ref = stats.mode(a.ravel(), keepdims=True)
        assert_equal(res.mode.ravel(), ref.mode.ravel())
        assert res.mode.shape == (1, 1)
        assert_equal(res.count.ravel(), ref.count.ravel())
        assert res.count.shape == (1, 1)

        # test nan_policy='omit'
        a = [[1, np.nan, np.nan, np.nan, 1],
             [np.nan, np.nan, np.nan, np.nan, 2],
             [1, 2, np.nan, 5, 5]]

        res = stats.mode(a, axis=1, keepdims=False, nan_policy='omit')
        assert_array_equal(res.mode, [1, 2, 5])
        assert_array_equal(res.count, [2, 1, 2])

        res = stats.mode(a, axis=1, keepdims=True, nan_policy='omit')
        assert_array_equal(res.mode, [[1], [2], [5]])
        assert_array_equal(res.count, [[2], [1], [2]])

        a = np.array(a)
        res = stats.mode(a, axis=None, keepdims=False, nan_policy='omit')
        ref = stats.mode(a.ravel(), keepdims=False, nan_policy='omit')
        assert_array_equal(res, ref)
        assert res.mode.shape == ref.mode.shape == ()

        res = stats.mode(a, axis=None, keepdims=True, nan_policy='omit')
        ref = stats.mode(a.ravel(), keepdims=True, nan_policy='omit')
        assert_equal(res.mode.ravel(), ref.mode.ravel())
        assert res.mode.shape == (1, 1)
        assert_equal(res.count.ravel(), ref.count.ravel())
        assert res.count.shape == (1, 1)

    @pytest.mark.parametrize("nan_policy", ['propagate', 'omit'])
    def test_gh16955(self, nan_policy):
        # Check that bug reported in gh-16955 is resolved
        shape = (4, 3)
        data = np.ones(shape)
        data[0, 0] = np.nan
        res = stats.mode(a=data, axis=1, keepdims=False, nan_policy=nan_policy)
        assert_array_equal(res.mode, [1, 1, 1, 1])
        assert_array_equal(res.count, [2, 3, 3, 3])

        # Test with input from gh-16595. Support for non-numeric input
        # was deprecated, so check for the appropriate error.
        my_dtype = np.dtype([('asdf', np.uint8), ('qwer', np.float64, (3,))])
        test = np.zeros(10, dtype=my_dtype)
        message = "Argument `a` is not....|An argument has dtype...|The DType..."
        with pytest.raises(TypeError, match=message):
            stats.mode(test, nan_policy=nan_policy)

    def test_gh9955(self):
        # The behavior of mode with empty slices (whether the input was empty
        # or all elements were omitted) was inconsistent. Test that this is
        # resolved: the mode of an empty slice is NaN and the count is zero.
        with pytest.warns(SmallSampleWarning, match=too_small_1d_not_omit):
            res = stats.mode([])
        ref = (np.nan, 0)
        assert_equal(res, ref)

        with pytest.warns(SmallSampleWarning, match=too_small_1d_omit):
            res = stats.mode([np.nan], nan_policy='omit')
        assert_equal(res, ref)

        a = [[10., 20., 20.], [np.nan, np.nan, np.nan]]
        with pytest.warns(SmallSampleWarning, match=too_small_nd_omit):
            res = stats.mode(a, axis=1, nan_policy='omit')
        ref = ([20, np.nan], [2, 0])
        assert_equal(res, ref)

        res = stats.mode(a, axis=1, nan_policy='propagate')
        ref = ([20, np.nan], [2, 3])
        assert_equal(res, ref)

        z = np.array([[], []])
        with pytest.warns(SmallSampleWarning, match=too_small_nd_not_omit):
            res = stats.mode(z, axis=1)
        ref = ([np.nan, np.nan], [0, 0])
        assert_equal(res, ref)

    @pytest.mark.filterwarnings('ignore::RuntimeWarning')  # np.mean warns
    @pytest.mark.parametrize('z', [np.empty((0, 1, 2)), np.empty((1, 1, 2))])
    def test_gh17214(self, z):
        if z.size == 0:
            with pytest.warns(SmallSampleWarning, match=too_small_1d_not_omit):
                res = stats.mode(z, axis=None, keepdims=True)
        else:
            res = stats.mode(z, axis=None, keepdims=True)
        ref = np.mean(z, axis=None, keepdims=True)
        assert res[0].shape == res[1].shape == ref.shape == (1, 1, 1)

    def test_raise_non_numeric_gh18254(self):
        message = ("...only boolean and numerical dtypes..." if SCIPY_ARRAY_API
                   else "Argument `a` is not recognized as numeric.")

        class ArrLike:
            def __init__(self, x):
                self._x = x

            def __array__(self, dtype=None, copy=None):
                return self._x.astype(object)

        with pytest.raises(TypeError, match=message):
            stats.mode(ArrLike(np.arange(3)))
        with pytest.raises(TypeError, match=message):
            stats.mode(np.arange(3, dtype=object))


@make_skip_xp_backends(stats.sem)
class TestSEM:

    testcase = [1., 2., 3., 4.]
    scalar_testcase = 4.

    @pytest.mark.filterwarnings("ignore:invalid value encountered in divide")
    def test_sem_scalar(self, xp):
        # This is not in R, so used:
        #     sqrt(var(testcase)*3/4)/sqrt(3)

        # y = stats.sem(self.shoes[0])
        # assert_approx_equal(y,0.775177399)
        scalar_testcase = xp.asarray(self.scalar_testcase)[()]
        if is_numpy(xp):
            with pytest.warns(SmallSampleWarning, match=too_small_1d_not_omit):
                y = stats.sem(scalar_testcase)
        else:
            # Other array types can emit a variety of warnings.
            with np.testing.suppress_warnings() as sup:
                sup.filter(UserWarning)
                sup.filter(RuntimeWarning)
                y = stats.sem(scalar_testcase)
        assert xp.isnan(y)

    def test_sem(self, xp):
        testcase = xp.asarray(self.testcase)
        y = stats.sem(testcase)
        xp_assert_close(y, xp.asarray(0.6454972244))
        n = len(self.testcase)
        xp_assert_close(stats.sem(testcase, ddof=0) * (n/(n-2))**0.5,
                        stats.sem(testcase, ddof=2))

        x = xp.arange(10.)
<<<<<<< HEAD
        x[9] = xp.nan
=======
        x = xp.where(x == 9, xp.nan, x)
>>>>>>> 1e9a58fe
        xp_assert_equal(stats.sem(x), xp.asarray(xp.nan))

    @skip_xp_backends(np_only=True,
                      reason='`nan_policy` only supports NumPy backend')
    def test_sem_nan_policy(self, xp):
        x = np.arange(10.)
        x[9] = np.nan
        assert_equal(stats.sem(x, nan_policy='omit'), 0.9128709291752769)
        assert_raises(ValueError, stats.sem, x, nan_policy='raise')
        assert_raises(ValueError, stats.sem, x, nan_policy='foobar')


@make_skip_xp_backends(stats.zmap)
class TestZmap:

    @pytest.mark.parametrize(
        'x, y',
        [([1., 2., 3., 4.], [1., 2., 3., 4.]),
         ([1., 2., 3.], [0., 1., 2., 3., 4.])]
    )
    def test_zmap(self, x, y, xp):
        # For these simple cases, calculate the expected result directly
        # by using the formula for the z-score.
        x, y = xp.asarray(x), xp.asarray(y)
        expected = (x - xp.mean(y)) / xp.std(y, correction=0)
        z = stats.zmap(x, y)
        xp_assert_close(z, expected)

    def test_zmap_axis(self, xp):
        # Test use of 'axis' keyword in zmap.
        x = xp.asarray([[0.0, 0.0, 1.0, 1.0],
                        [1.0, 1.0, 1.0, 2.0],
                        [2.0, 0.0, 2.0, 0.0]])

        t1 = 1.0/(2.0/3)**0.5
        t2 = 3.**0.5/3
        t3 = 2.**0.5

        z0 = stats.zmap(x, x, axis=0)
        z1 = stats.zmap(x, x, axis=1)

        z0_expected = [[-t1, -t3/2, -t3/2, 0.0],
                       [0.0, t3, -t3/2, t1],
                       [t1, -t3/2, t3, -t1]]
        z1_expected = [[-1.0, -1.0, 1.0, 1.0],
                       [-t2, -t2, -t2, 3.**0.5],
                       [1.0, -1.0, 1.0, -1.0]]
        z0_expected = xp.asarray(z0_expected)
        z1_expected = xp.asarray(z1_expected)

        xp_assert_close(z0, z0_expected)
        xp_assert_close(z1, z1_expected)

    def test_zmap_ddof(self, xp):
        # Test use of 'ddof' keyword in zmap.
        x = xp.asarray([[0.0, 0.0, 1.0, 1.0],
                        [0.0, 1.0, 2.0, 3.0]])

        z = stats.zmap(x, x, axis=1, ddof=1)

        z0_expected = xp.asarray([-0.5, -0.5, 0.5, 0.5])/(1.0/3**0.5)
        z1_expected = xp.asarray([-1.5, -0.5, 0.5, 1.5])/(5./3)**0.5
        xp_assert_close(z[0, :], z0_expected)
        xp_assert_close(z[1, :], z1_expected)

    @pytest.mark.parametrize('ddof', [0, 2])
    def test_zmap_nan_policy_omit(self, ddof, xp):
        # nans in `scores` are propagated, regardless of `nan_policy`.
        # `nan_policy` only affects how nans in `compare` are handled.
        scores = xp.asarray([-3, -1, 2, np.nan])
        compare = xp.asarray([-8, -3, 2, 7, 12, np.nan])
        z = stats.zmap(scores, compare, ddof=ddof, nan_policy='omit')
        # exclude nans from compare, don't use isnan + mask since that messes up
        # dask
        ref = stats.zmap(scores, compare[:5], ddof=ddof)
        xp_assert_close(z, ref)

    @pytest.mark.parametrize('ddof', [0, 2])
    def test_zmap_nan_policy_omit_with_axis(self, ddof, xp):
        scores = xp.reshape(xp.arange(-5.0, 9.0), (2, -1))
        compare = np.reshape(np.linspace(-8, 6, 24), (2, -1))
        compare[0, 4] = np.nan
        compare[0, 6] = np.nan
        compare[1, 1] = np.nan
        # convert from numpy since some libraries like dask
        # can't handle the data-dependent shapes from the isnan masking
        compare_0_notna = xp.asarray(compare[0, :][~np.isnan(compare[0, :])])
        compare_1_notna = xp.asarray(compare[1, :][~np.isnan(compare[1, :])])
        compare = xp.asarray(compare)

        z = stats.zmap(scores, compare, nan_policy='omit', axis=1, ddof=ddof)
        res0 = stats.zmap(scores[0, :], compare_0_notna,
                          ddof=ddof)
        res1 = stats.zmap(scores[1, :], compare_1_notna,
                          ddof=ddof)
        expected = xp.stack((res0, res1))
        xp_assert_close(z, expected)

    @skip_xp_backends(eager_only=True, reason="lazy arrays don't do 'raise'.")
    def test_zmap_nan_policy_raise(self, xp):
        scores = xp.asarray([1, 2, 3])
        compare = xp.asarray([-8, -3, 2, 7, 12, xp.nan])
        with pytest.raises(ValueError, match='input contains nan'):
            stats.zmap(scores, compare, nan_policy='raise')

    @pytest.mark.filterwarnings("ignore:divide by zero encountered:RuntimeWarning:dask")
    @pytest.mark.filterwarnings("ignore:invalid value encountered:RuntimeWarning:dask")
    def test_degenerate_input(self, xp):
        scores = xp.arange(3)
        compare = xp.ones(3)
        ref = xp.asarray([-xp.inf, xp.nan, xp.inf])
        with eager_warns(scores, RuntimeWarning, match="Precision loss occurred..."):
            res = stats.zmap(scores, compare)
        xp_assert_equal(res, ref)

    @pytest.mark.filterwarnings("ignore:divide by zero encountered:RuntimeWarning:dask")
    def test_complex_gh22404(self, xp):
        res = stats.zmap(xp.asarray([1, 2, 3, 4]), xp.asarray([1, 1j, -1, -1j]))
        ref = xp.asarray([1.+0.j, 2.+0.j, 3.+0.j, 4.+0.j])
        xp_assert_close(res, ref)


@make_skip_xp_backends(stats.zscore)
class TestZscore:
    def test_zscore(self, xp):
        # not in R, so tested by using:
        #    (testcase[i] - mean(testcase, axis=0)) / sqrt(var(testcase) * 3/4)
        y = stats.zscore(xp.asarray([1, 2, 3, 4]))
        desired = [-1.3416407864999, -0.44721359549996,
                   0.44721359549996, 1.3416407864999]
        xp_assert_close(y, xp.asarray(desired))

    def test_zscore_axis(self, xp):
        # Test use of 'axis' keyword in zscore.
        x = xp.asarray([[0.0, 0.0, 1.0, 1.0],
                        [1.0, 1.0, 1.0, 2.0],
                        [2.0, 0.0, 2.0, 0.0]])

        t1 = 1.0/(2.0/3)**0.5
        t2 = 3**0.5/3
        t3 = 2**0.5

        z0 = stats.zscore(x, axis=0)
        z1 = stats.zscore(x, axis=1)

        z0_expected = [[-t1, -t3/2, -t3/2, 0.0],
                       [0.0, t3, -t3/2, t1],
                       [t1, -t3/2, t3, -t1]]
        z1_expected = [[-1.0, -1.0, 1.0, 1.0],
                       [-t2, -t2, -t2, 3**0.5],
                       [1.0, -1.0, 1.0, -1.0]]

        xp_assert_close(z0, xp.asarray(z0_expected))
        xp_assert_close(z1, xp.asarray(z1_expected))

    def test_zscore_ddof(self, xp):
        # Test use of 'ddof' keyword in zscore.
        x = xp.asarray([[0.0, 0.0, 1.0, 1.0],
                        [0.0, 1.0, 2.0, 3.0]])

        z = stats.zscore(x, axis=1, ddof=1)

        z0_expected = xp.asarray([-0.5, -0.5, 0.5, 0.5])/(1.0/3**0.5)
        z1_expected = xp.asarray([-1.5, -0.5, 0.5, 1.5])/((5./3)**0.5)
        xp_assert_close(z[0, :], z0_expected)
        xp_assert_close(z[1, :], z1_expected)

    def test_zscore_nan_propagate(self, xp):
        x = xp.asarray([1, 2, np.nan, 4, 5])
        z = stats.zscore(x, nan_policy='propagate')
        xp_assert_equal(z, xp.full(x.shape, xp.nan))

    def test_zscore_nan_omit(self, xp):
        x = xp.asarray([1, 2, xp.nan, 4, 5])

        z = stats.zscore(x, nan_policy='omit')

        expected = xp.asarray([-1.2649110640673518,
                               -0.6324555320336759,
                               xp.nan,
                               0.6324555320336759,
                               1.2649110640673518
                               ])
        xp_assert_close(z, expected)

    def test_zscore_nan_omit_with_ddof(self, xp):
        x = xp.asarray([xp.nan, 1.0, 3.0, 5.0, 7.0, 9.0])
        z = stats.zscore(x, ddof=1, nan_policy='omit')
        expected = xp.concat([xp.asarray([xp.nan]), stats.zscore(x[1:], ddof=1)])
        xp_assert_close(z, expected)

    @skip_xp_backends(eager_only=True, reason="lazy arrays don't do 'raise'.")
    def test_zscore_nan_raise(self, xp):
        x = xp.asarray([1, 2, xp.nan, 4, 5])
        with pytest.raises(ValueError, match="The input contains nan..."):
            stats.zscore(x, nan_policy='raise')

    def test_zscore_constant_input_1d(self, xp):
        x = xp.asarray([-0.087] * 3)
        with eager_warns(x, RuntimeWarning, match="Precision loss occurred..."):
            z = stats.zscore(x)
        xp_assert_equal(z, xp.full(x.shape, xp.nan))

    @pytest.mark.filterwarnings(
        "ignore:The `numpy.copyto` function is not implemented:FutureWarning:dask"
    )
    @pytest.mark.filterwarnings("ignore:invalid value encountered:RuntimeWarning:dask")
    def test_zscore_constant_input_2d(self, xp):
        x = xp.asarray([[10.0, 10.0, 10.0, 10.0],
                        [10.0, 11.0, 12.0, 13.0]])
        with eager_warns(x, RuntimeWarning, match="Precision loss occurred..."):
            z0 = stats.zscore(x, axis=0)
        xp_assert_close(z0, xp.asarray([[xp.nan, -1.0, -1.0, -1.0],
                                        [xp.nan, 1.0, 1.0, 1.0]]))

        with eager_warns(x, RuntimeWarning, match="Precision loss occurred..."):
            z1 = stats.zscore(x, axis=1)
        xp_assert_equal(z1, xp.stack([xp.asarray([xp.nan, xp.nan, xp.nan, xp.nan]),
                                      stats.zscore(x[1, :])]))

        z = stats.zscore(x, axis=None)
        xp_assert_equal(z, xp.reshape(stats.zscore(xp.reshape(x, (-1,))), x.shape))

        y = xp.ones((3, 6))
        with eager_warns(y, RuntimeWarning, match="Precision loss occurred..."):
            z = stats.zscore(y, axis=None)
        xp_assert_equal(z, xp.full(y.shape, xp.asarray(xp.nan)))

    @pytest.mark.filterwarnings("ignore:invalid value encountered:RuntimeWarning:dask")
    def test_zscore_constant_input_2d_nan_policy_omit(self, xp):
        x = xp.asarray([[10.0, 10.0, 10.0, 10.0],
                        [10.0, 11.0, 12.0, xp.nan],
                        [10.0, 12.0, xp.nan, 10.0]])
        s = (3/2)**0.5
        s2 = 2**0.5

        with eager_warns(x, RuntimeWarning, match="Precision loss occurred..."):
            z0 = stats.zscore(x, nan_policy='omit', axis=0)
        xp_assert_close(z0, xp.asarray([[xp.nan, -s, -1.0, xp.nan],
                                        [xp.nan, 0, 1.0, xp.nan],
                                        [xp.nan, s, xp.nan, xp.nan]]))

        with eager_warns(x, RuntimeWarning, match="Precision loss occurred..."):
            z1 = stats.zscore(x, nan_policy='omit', axis=1)
        xp_assert_close(z1, xp.asarray([[xp.nan, xp.nan, xp.nan, xp.nan],
                                        [-s, 0, s, xp.nan],
                                        [-s2/2, s2, xp.nan, -s2/2]]))

    @pytest.mark.filterwarnings("ignore:invalid value encountered:RuntimeWarning:dask")
    def test_zscore_2d_all_nan_row(self, xp):
        # A row is all nan, and we use axis=1.
        x = xp.asarray([[np.nan, np.nan, np.nan, np.nan],
                        [10.0, 10.0, 12.0, 12.0]])
        z = stats.zscore(x, nan_policy='omit', axis=1)
        xp_assert_close(z, xp.asarray([[np.nan, np.nan, np.nan, np.nan],
                                       [-1.0, -1.0, 1.0, 1.0]]))

    @pytest.mark.filterwarnings("ignore:invalid value encountered:RuntimeWarning:dask")
    def test_zscore_2d_all_nan(self, xp):
        # The entire 2d array is nan, and we use axis=None.
        y = xp.full((2, 3), xp.nan)
        z = stats.zscore(y, nan_policy='omit', axis=None)
        xp_assert_equal(z, y)

    @pytest.mark.parametrize('x', [np.array([]), np.zeros((3, 0, 5))])
    def test_zscore_empty_input(self, x, xp):
        x = xp.asarray(x)
        z = stats.zscore(x)
        xp_assert_equal(z, x)

    @skip_xp_invalid_arg
    def test_zscore_masked_element_0_gh19039(self, xp):
        # zscore returned all NaNs when 0th element was masked. See gh-19039.
        rng = np.random.default_rng(8675309)
        x = rng.standard_normal(10)
        mask = np.zeros_like(x)
        y = np.ma.masked_array(x, mask)
        y.mask[0] = True

        ref = stats.zscore(x[1:])  # compute reference from non-masked elements
        assert not np.any(np.isnan(ref))
        res = stats.zscore(y)
        assert_allclose(res[1:], ref)
        res = stats.zscore(y, axis=None)
        assert_allclose(res[1:], ref)

        y[1:] = y[1]  # when non-masked elements are identical, result is nan
        with pytest.warns(RuntimeWarning, match="Precision loss occurred..."):
            res = stats.zscore(y)
        assert_equal(res[1:], np.nan)
        with pytest.warns(RuntimeWarning, match="Precision loss occurred..."):
            res = stats.zscore(y, axis=None)
        assert_equal(res[1:], np.nan)


@make_skip_xp_backends(stats.gzscore)
class TestGZscore:
    def test_gzscore_normal_array(self, xp):
        x = np.asarray([1, 2, 3, 4])
        z = stats.gzscore(xp.asarray(x))
        desired = np.log(x / stats.gmean(x)) / np.log(stats.gstd(x, ddof=0))
        xp_assert_close(z, xp.asarray(desired, dtype=xp.asarray(1.).dtype))

    @skip_xp_invalid_arg
    def test_gzscore_masked_array(self):
        x = np.array([1, 2, -1, 3, 4])
        mask = [0, 0, 1, 0, 0]
        mx = np.ma.masked_array(x, mask=mask)
        z = stats.gzscore(mx)
        desired = ([-1.526072095151, -0.194700599824, np.inf, 0.584101799472,
                    1.136670895503])
        desired = np.ma.masked_array(desired, mask=mask)
        assert_allclose(z.compressed(), desired.compressed())
        assert_allclose(z.mask, desired.mask)
        assert isinstance(z, np.ma.MaskedArray)


class TestMedianAbsDeviation:
    def setup_class(self):
        self.dat_nan = np.array([2.20, 2.20, 2.4, 2.4, 2.5, 2.7, 2.8, 2.9,
                                 3.03, 3.03, 3.10, 3.37, 3.4, 3.4, 3.4, 3.5,
                                 3.6, 3.7, 3.7, 3.7, 3.7, 3.77, 5.28, np.nan])
        self.dat = np.array([2.20, 2.20, 2.4, 2.4, 2.5, 2.7, 2.8, 2.9, 3.03,
                             3.03, 3.10, 3.37, 3.4, 3.4, 3.4, 3.5, 3.6, 3.7,
                             3.7, 3.7, 3.7, 3.77, 5.28, 28.95])

    def test_median_abs_deviation(self):
        assert_almost_equal(stats.median_abs_deviation(self.dat, axis=None),
                            0.355)
        dat = self.dat.reshape(6, 4)
        mad = stats.median_abs_deviation(dat, axis=0)
        mad_expected = np.asarray([0.435, 0.5, 0.45, 0.4])
        assert_array_almost_equal(mad, mad_expected)

    def test_mad_nan_omit(self):
        mad = stats.median_abs_deviation(self.dat_nan, nan_policy='omit')
        assert_almost_equal(mad, 0.34)

    def test_axis_and_nan(self):
        x = np.array([[1.0, 2.0, 3.0, 4.0, np.nan],
                      [1.0, 4.0, 5.0, 8.0, 9.0]])
        mad = stats.median_abs_deviation(x, axis=1)
        assert_equal(mad, np.array([np.nan, 3.0]))

    def test_nan_policy_omit_with_inf(self):
        z = np.array([1, 3, 4, 6, 99, np.nan, np.inf])
        mad = stats.median_abs_deviation(z, nan_policy='omit')
        assert_equal(mad, 3.0)

    @pytest.mark.parametrize('axis', [0, 1, 2, None])
    def test_size_zero_with_axis(self, axis):
        x = np.zeros((3, 0, 4))
        mad = stats.median_abs_deviation(x, axis=axis)
        assert_equal(mad, np.full_like(x.sum(axis=axis), fill_value=np.nan))

    @pytest.mark.parametrize('nan_policy, expected',
                             [('omit', np.array([np.nan, 1.5, 1.5])),
                              ('propagate', np.array([np.nan, np.nan, 1.5]))])
    def test_nan_policy_with_axis(self, nan_policy, expected):
        x = np.array([[np.nan, np.nan, np.nan, np.nan, np.nan, np.nan],
                      [1, 5, 3, 6, np.nan, np.nan],
                      [5, 6, 7, 9, 9, 10]])
        mad = stats.median_abs_deviation(x, nan_policy=nan_policy, axis=1)
        assert_equal(mad, expected)

    @pytest.mark.parametrize('axis, expected',
                             [(1, [2.5, 2.0, 12.0]), (None, 4.5)])
    def test_center_mean_with_nan(self, axis, expected):
        x = np.array([[1, 2, 4, 9, np.nan],
                      [0, 1, 1, 1, 12],
                      [-10, -10, -10, 20, 20]])
        mad = stats.median_abs_deviation(x, center=np.mean, nan_policy='omit',
                                         axis=axis)
        assert_allclose(mad, expected, rtol=1e-15, atol=1e-15)

    def test_center_not_callable(self):
        with pytest.raises(TypeError, match='callable'):
            stats.median_abs_deviation([1, 2, 3, 5], center=99)


def _check_warnings(warn_list, expected_type, expected_len):
    """
    Checks that all of the warnings from a list returned by
    `warnings.catch_all(record=True)` are of the required type and that the list
    contains expected number of warnings.
    """
    assert_equal(len(warn_list), expected_len, "number of warnings")
    for warn_ in warn_list:
        assert_(warn_.category is expected_type)


class TestIQR:

    def test_basic(self):
        x = np.arange(8) * 0.5
        np.random.shuffle(x)
        assert_equal(stats.iqr(x), 1.75)

    def test_api(self):
        d = np.ones((5, 5))
        stats.iqr(d)
        stats.iqr(d, None)
        stats.iqr(d, 1)
        stats.iqr(d, (0, 1))
        stats.iqr(d, None, (10, 90))
        stats.iqr(d, None, (30, 20), 1.0)
        stats.iqr(d, None, (25, 75), 1.5, 'propagate')
        stats.iqr(d, None, (50, 50), 'normal', 'raise', 'linear')
        stats.iqr(d, None, (25, 75), -0.4, 'omit', 'lower', True)

    @pytest.mark.parametrize('x', [[], np.arange(0)])
    def test_empty(self, x):
        with pytest.warns(SmallSampleWarning, match=too_small_1d_not_omit):
            assert_equal(stats.iqr(x), np.nan)

    def test_constant(self):
        # Constant array always gives 0
        x = np.ones((7, 4))
        assert_equal(stats.iqr(x), 0.0)
        assert_array_equal(stats.iqr(x, axis=0), np.zeros(4))
        assert_array_equal(stats.iqr(x, axis=1), np.zeros(7))
        assert_equal(stats.iqr(x, interpolation='linear'), 0.0)
        assert_equal(stats.iqr(x, interpolation='midpoint'), 0.0)
        assert_equal(stats.iqr(x, interpolation='nearest'), 0.0)
        assert_equal(stats.iqr(x, interpolation='lower'), 0.0)
        assert_equal(stats.iqr(x, interpolation='higher'), 0.0)

        # 0 only along constant dimensions
        # This also tests much of `axis`
        y = np.ones((4, 5, 6)) * np.arange(6)
        assert_array_equal(stats.iqr(y, axis=0), np.zeros((5, 6)))
        assert_array_equal(stats.iqr(y, axis=1), np.zeros((4, 6)))
        assert_array_equal(stats.iqr(y, axis=2), np.full((4, 5), 2.5))
        assert_array_equal(stats.iqr(y, axis=(0, 1)), np.zeros(6))
        assert_array_equal(stats.iqr(y, axis=(0, 2)), np.full(5, 3.))
        assert_array_equal(stats.iqr(y, axis=(1, 2)), np.full(4, 3.))

    def test_scalarlike(self):
        x = np.arange(1) + 7.0
        assert_equal(stats.iqr(x[0]), 0.0)
        assert_equal(stats.iqr(x), 0.0)
        assert_array_equal(stats.iqr(x, keepdims=True), [0.0])

    def test_2D(self):
        x = np.arange(15).reshape((3, 5))
        assert_equal(stats.iqr(x), 7.0)
        assert_array_equal(stats.iqr(x, axis=0), np.full(5, 5.))
        assert_array_equal(stats.iqr(x, axis=1), np.full(3, 2.))
        assert_array_equal(stats.iqr(x, axis=(0, 1)), 7.0)
        assert_array_equal(stats.iqr(x, axis=(1, 0)), 7.0)

    def test_axis(self):
        # The `axis` keyword is also put through its paces in `test_keepdims`.
        o = np.random.normal(size=(71, 23))
        x = np.dstack([o] * 10)                 # x.shape = (71, 23, 10)
        q = stats.iqr(o)

        assert_equal(stats.iqr(x, axis=(0, 1)), q)
        x = np.moveaxis(x, -1, 0)               # x.shape = (10, 71, 23)
        assert_equal(stats.iqr(x, axis=(2, 1)), q)
        x = x.swapaxes(0, 1)                    # x.shape = (71, 10, 23)
        assert_equal(stats.iqr(x, axis=(0, 2)), q)
        x = x.swapaxes(0, 1)                    # x.shape = (10, 71, 23)

        assert_equal(stats.iqr(x, axis=(0, 1, 2)),
                     stats.iqr(x, axis=None))
        assert_equal(stats.iqr(x, axis=(0,)),
                     stats.iqr(x, axis=0))

        d = np.arange(3 * 5 * 7 * 11)
        # Older versions of numpy only shuffle along axis=0.
        # Not sure about newer, don't care.
        np.random.shuffle(d)
        d = d.reshape((3, 5, 7, 11))
        assert_equal(stats.iqr(d, axis=(0, 1, 2))[0],
                     stats.iqr(d[:,:,:, 0].ravel()))
        assert_equal(stats.iqr(d, axis=(0, 1, 3))[1],
                     stats.iqr(d[:,:, 1,:].ravel()))
        assert_equal(stats.iqr(d, axis=(3, 1, -4))[2],
                     stats.iqr(d[:,:, 2,:].ravel()))
        assert_equal(stats.iqr(d, axis=(3, 1, 2))[2],
                     stats.iqr(d[2,:,:,:].ravel()))
        assert_equal(stats.iqr(d, axis=(3, 2))[2, 1],
                     stats.iqr(d[2, 1,:,:].ravel()))
        assert_equal(stats.iqr(d, axis=(1, -2))[2, 1],
                     stats.iqr(d[2, :, :, 1].ravel()))
        assert_equal(stats.iqr(d, axis=(1, 3))[2, 2],
                     stats.iqr(d[2, :, 2,:].ravel()))

        assert_raises(AxisError, stats.iqr, d, axis=4)
        assert_raises(ValueError, stats.iqr, d, axis=(0, 0))

    def test_rng(self):
        x = np.arange(5)
        assert_equal(stats.iqr(x), 2)
        assert_equal(stats.iqr(x, rng=(25, 87.5)), 2.5)
        assert_equal(stats.iqr(x, rng=(12.5, 75)), 2.5)
        assert_almost_equal(stats.iqr(x, rng=(10, 50)), 1.6)  # 3-1.4

        assert_raises(ValueError, stats.iqr, x, rng=(0, 101))
        assert_raises(ValueError, stats.iqr, x, rng=(np.nan, 25))
        assert_raises(TypeError, stats.iqr, x, rng=(0, 50, 60))

    def test_interpolation(self):
        x = np.arange(5)
        y = np.arange(4)
        # Default
        assert_equal(stats.iqr(x), 2)
        assert_equal(stats.iqr(y), 1.5)
        # Linear
        assert_equal(stats.iqr(x, interpolation='linear'), 2)
        assert_equal(stats.iqr(y, interpolation='linear'), 1.5)
        # Higher
        assert_equal(stats.iqr(x, interpolation='higher'), 2)
        assert_equal(stats.iqr(x, rng=(25, 80), interpolation='higher'), 3)
        assert_equal(stats.iqr(y, interpolation='higher'), 2)
        # Lower (will generally, but not always be the same as higher)
        assert_equal(stats.iqr(x, interpolation='lower'), 2)
        assert_equal(stats.iqr(x, rng=(25, 80), interpolation='lower'), 2)
        assert_equal(stats.iqr(y, interpolation='lower'), 2)
        # Nearest
        assert_equal(stats.iqr(x, interpolation='nearest'), 2)
        assert_equal(stats.iqr(y, interpolation='nearest'), 1)
        # Midpoint
        assert_equal(stats.iqr(x, interpolation='midpoint'), 2)
        assert_equal(stats.iqr(x, rng=(25, 80), interpolation='midpoint'), 2.5)
        assert_equal(stats.iqr(y, interpolation='midpoint'), 2)

        # Check all method= values new in numpy 1.22.0 are accepted
        for method in ('inverted_cdf', 'averaged_inverted_cdf',
                       'closest_observation', 'interpolated_inverted_cdf',
                       'hazen', 'weibull', 'median_unbiased',
                       'normal_unbiased'):
            stats.iqr(y, interpolation=method)

        assert_raises(ValueError, stats.iqr, x, interpolation='foobar')

    def test_keepdims(self):
        # Also tests most of `axis`
        x = np.ones((3, 5, 7, 11))
        assert_equal(stats.iqr(x, axis=None, keepdims=False).shape, ())
        assert_equal(stats.iqr(x, axis=2, keepdims=False).shape, (3, 5, 11))
        assert_equal(stats.iqr(x, axis=(0, 1), keepdims=False).shape, (7, 11))
        assert_equal(stats.iqr(x, axis=(0, 3), keepdims=False).shape, (5, 7))
        assert_equal(stats.iqr(x, axis=(1,), keepdims=False).shape, (3, 7, 11))
        assert_equal(stats.iqr(x, (0, 1, 2, 3), keepdims=False).shape, ())
        assert_equal(stats.iqr(x, axis=(0, 1, 3), keepdims=False).shape, (7,))

        assert_equal(stats.iqr(x, axis=None, keepdims=True).shape, (1, 1, 1, 1))
        assert_equal(stats.iqr(x, axis=2, keepdims=True).shape, (3, 5, 1, 11))
        assert_equal(stats.iqr(x, axis=(0, 1), keepdims=True).shape, (1, 1, 7, 11))
        assert_equal(stats.iqr(x, axis=(0, 3), keepdims=True).shape, (1, 5, 7, 1))
        assert_equal(stats.iqr(x, axis=(1,), keepdims=True).shape, (3, 1, 7, 11))
        assert_equal(stats.iqr(x, (0, 1, 2, 3), keepdims=True).shape, (1, 1, 1, 1))
        assert_equal(stats.iqr(x, axis=(0, 1, 3), keepdims=True).shape, (1, 1, 7, 1))

    def test_nanpolicy(self):
        x = np.arange(15.0).reshape((3, 5))

        # No NaNs
        assert_equal(stats.iqr(x, nan_policy='propagate'), 7)
        assert_equal(stats.iqr(x, nan_policy='omit'), 7)
        assert_equal(stats.iqr(x, nan_policy='raise'), 7)

        # Yes NaNs
        x[1, 2] = np.nan
        with warnings.catch_warnings(record=True):
            warnings.simplefilter("always")
            assert_equal(stats.iqr(x, nan_policy='propagate'),
                         np.nan)
            assert_equal(stats.iqr(x, axis=0, nan_policy='propagate'),
                         [5, 5, np.nan, 5, 5])
            assert_equal(stats.iqr(x, axis=1, nan_policy='propagate'),
                         [2, np.nan, 2])

        with warnings.catch_warnings(record=True):
            warnings.simplefilter("always")
            assert_equal(stats.iqr(x, nan_policy='omit'), 7.5)
            assert_equal(stats.iqr(x, axis=0, nan_policy='omit'), np.full(5, 5))
            assert_equal(stats.iqr(x, axis=1, nan_policy='omit'), [2, 2.5, 2])

        assert_raises(ValueError, stats.iqr, x, nan_policy='raise')
        assert_raises(ValueError, stats.iqr, x, axis=0, nan_policy='raise')
        assert_raises(ValueError, stats.iqr, x, axis=1, nan_policy='raise')

        # Bad policy
        assert_raises(ValueError, stats.iqr, x, nan_policy='barfood')

    def test_scale(self):
        x = np.arange(15.0).reshape((3, 5))

        # No NaNs
        assert_equal(stats.iqr(x, scale=1.0), 7)
        assert_almost_equal(stats.iqr(x, scale='normal'), 7 / 1.3489795)
        assert_equal(stats.iqr(x, scale=2.0), 3.5)

        # Yes NaNs
        x[1, 2] = np.nan
        with warnings.catch_warnings(record=True):
            warnings.simplefilter("always")
            assert_equal(stats.iqr(x, scale=1.0, nan_policy='propagate'), np.nan)
            assert_equal(stats.iqr(x, scale='normal', nan_policy='propagate'), np.nan)
            assert_equal(stats.iqr(x, scale=2.0, nan_policy='propagate'), np.nan)
            # axis=1 chosen to show behavior with both nans and without
            assert_equal(stats.iqr(x, axis=1, scale=1.0,
                                   nan_policy='propagate'), [2, np.nan, 2])
            assert_almost_equal(stats.iqr(x, axis=1, scale='normal',
                                          nan_policy='propagate'),
                                np.array([2, np.nan, 2]) / 1.3489795)
            assert_equal(stats.iqr(x, axis=1, scale=2.0, nan_policy='propagate'),
                         [1, np.nan, 1])
            # Since NumPy 1.17.0.dev, warnings are no longer emitted by
            # np.percentile with nans, so we don't check the number of
            # warnings here. See https://github.com/numpy/numpy/pull/12679.

        assert_equal(stats.iqr(x, scale=1.0, nan_policy='omit'), 7.5)
        assert_almost_equal(stats.iqr(x, scale='normal', nan_policy='omit'),
                            7.5 / 1.3489795)
        assert_equal(stats.iqr(x, scale=2.0, nan_policy='omit'), 3.75)

        # Bad scale
        assert_raises(ValueError, stats.iqr, x, scale='foobar')


@make_skip_xp_backends(stats.moment)
class TestMoments:
    """
        Comparison numbers are found using R v.1.5.1
        note that length(testcase) = 4
        testmathworks comes from documentation for the
        Statistics Toolbox for Matlab and can be found at both
        https://www.mathworks.com/help/stats/kurtosis.html
        https://www.mathworks.com/help/stats/skewness.html
        Note that both test cases came from here.
    """
    testcase = [1., 2., 3., 4.]
    scalar_testcase = 4.
    np.random.seed(1234)
    testcase_moment_accuracy = np.random.rand(42)

    @pytest.mark.parametrize('size', [10, (10, 2)])
    @pytest.mark.parametrize('m, c', product((0, 1, 2, 3), (None, 0, 1)))
    @pytest.mark.filterwarnings(
        "ignore:divide by zero encountered in divide:RuntimeWarning:dask"
    )
    def test_moment_center_scalar_moment(self, size, m, c, xp):
        rng = np.random.default_rng(6581432544381372042)
        x = xp.asarray(rng.random(size=size))
        res = stats.moment(x, m, center=c)
        c = xp.mean(x, axis=0) if c is None else c
        ref = xp.sum((x - c)**m, axis=0)/x.shape[0]
        xp_assert_close(res, ref, atol=1e-16)

    @pytest.mark.parametrize('size', [10, (10, 2)])
    @pytest.mark.parametrize('c', (None, 0, 1))
    @pytest.mark.filterwarnings(
        "ignore:divide by zero encountered in divide:RuntimeWarning:dask"
    )
    def test_moment_center_array_moment(self, size, c, xp):
        rng = np.random.default_rng(1706828300224046506)
        x = xp.asarray(rng.random(size=size))
        m = [0, 1, 2, 3]
        res = stats.moment(x, m, center=c)
        ref = xp.concat([stats.moment(x, i, center=c)[xp.newaxis, ...] for i in m])
        xp_assert_equal(res, ref)

    def test_moment(self, xp):
        # mean((testcase-mean(testcase))**power,axis=0),axis=0))**power))
        testcase = xp.asarray(self.testcase)

        y = stats.moment(xp.asarray(self.scalar_testcase))
        xp_assert_close(y, xp.asarray(0.0))

        y = stats.moment(testcase, 0)
        xp_assert_close(y, xp.asarray(1.0))
        y = stats.moment(testcase, 1)
        xp_assert_close(y, xp.asarray(0.0))
        y = stats.moment(testcase, 2)
        xp_assert_close(y, xp.asarray(1.25))
        y = stats.moment(testcase, 3)
        xp_assert_close(y, xp.asarray(0.0))
        y = stats.moment(testcase, 4)
        xp_assert_close(y, xp.asarray(2.5625))

        # check array_like input for moment
        y = stats.moment(testcase, [1, 2, 3, 4])
        xp_assert_close(y, xp.asarray([0, 1.25, 0, 2.5625]))

        # check moment input consists only of integers
        y = stats.moment(testcase, 0.0)
        xp_assert_close(y, xp.asarray(1.0))
        message = 'All elements of `order` must be integral.'
        with pytest.raises(ValueError, match=message):
            stats.moment(testcase, 1.2)
        y = stats.moment(testcase, [1.0, 2, 3, 4.0])
        xp_assert_close(y, xp.asarray([0, 1.25, 0, 2.5625]))

        def test_cases():
            y = stats.moment(xp.asarray([]))
            xp_assert_equal(y, xp.asarray(xp.nan))
            y = stats.moment(xp.asarray([], dtype=xp.float32))
            xp_assert_equal(y, xp.asarray(xp.nan, dtype=xp.float32))
            y = stats.moment(xp.zeros((1, 0)), axis=0)
            xp_assert_equal(y, xp.empty((0,)))
            y = stats.moment(xp.asarray([[]]), axis=1)
            xp_assert_equal(y, xp.asarray([xp.nan]))
            y = stats.moment(xp.asarray([[]]), order=[0, 1], axis=0)
            xp_assert_equal(y, xp.empty((2, 0)))

        # test empty input
        if is_numpy(xp):
            with pytest.warns(SmallSampleWarning, match="See documentation for..."):
                test_cases()
        else:
            with np.testing.suppress_warnings() as sup:  # needed by array_api_strict
                sup.filter(RuntimeWarning, "Mean of empty slice.")
                sup.filter(RuntimeWarning, "invalid value")
                test_cases()

    def test_nan_policy(self):
        x = np.arange(10.)
        x[9] = np.nan
        assert_equal(stats.moment(x, 2), np.nan)
        assert_almost_equal(stats.moment(x, nan_policy='omit'), 0.0)
        assert_raises(ValueError, stats.moment, x, nan_policy='raise')
        assert_raises(ValueError, stats.moment, x, nan_policy='foobar')

    @pytest.mark.parametrize('dtype', ['float32', 'float64', 'complex128'])
    @pytest.mark.parametrize('expect, order', [(0, 1), (1, 0)])
    def test_constant_moments(self, dtype, expect, order, xp):
        if dtype=='complex128' and is_torch(xp):
            pytest.skip()
        dtype = getattr(xp, dtype)
        x = xp.asarray(np.random.rand(5), dtype=dtype)
        y = stats.moment(x, order=order)
        xp_assert_equal(y, xp.asarray(expect, dtype=dtype))

        y = stats.moment(xp.broadcast_to(x, (6, 5)), axis=0, order=order)
        xp_assert_equal(y, xp.full((5,), expect, dtype=dtype))

        y = stats.moment(xp.broadcast_to(x, (1, 2, 3, 4, 5)), axis=2,
                         order=order)
        xp_assert_equal(y, xp.full((1, 2, 4, 5), expect, dtype=dtype))

        y = stats.moment(xp.broadcast_to(x, (1, 2, 3, 4, 5)), axis=None,
                         order=order)
        xp_assert_equal(y, xp.full((), expect, dtype=dtype))

    def test_moment_propagate_nan(self, xp):
        # Check that the shape of the result is the same for inputs
        # with and without nans, cf gh-5817
        a = xp.reshape(xp.arange(8.), (2, -1))
        a = xpx.at(a)[1, 0].set(xp.nan)

        mm = stats.moment(xp.asarray(a), 2, axis=1)
        xp_assert_close(mm, xp.asarray([1.25, xp.nan]), atol=1e-15)

    def test_moment_empty_order(self, xp):
        # tests moment with empty `order` list
        with pytest.raises(ValueError, match=r"`order` must be a scalar or a"
                                             r" non-empty 1D array."):
            stats.moment(xp.asarray([1, 2, 3, 4]), order=[])

    def test_rename_moment_order(self, xp):
        # Parameter 'order' was formerly known as 'moment'. The old name
        # has not been deprecated, so it must continue to work.
        x = xp.arange(10)
        res = stats.moment(x, moment=3)
        ref = stats.moment(x, order=3)
        xp_assert_equal(res, ref)

    def test_moment_accuracy(self):
        # 'moment' must have a small enough error compared to the slower
        #  but very accurate numpy.power() implementation.
        tc_no_mean = (self.testcase_moment_accuracy
                      - np.mean(self.testcase_moment_accuracy))
        assert_allclose(np.power(tc_no_mean, 42).mean(),
                        stats.moment(self.testcase_moment_accuracy, 42))

    @pytest.mark.parametrize('order', [0, 1, 2, 3])
    @pytest.mark.parametrize('axis', [-1, 0, 1])
    @pytest.mark.parametrize('center', [None, 0])
    @pytest.mark.filterwarnings(
        "ignore:divide by zero encountered in divide:RuntimeWarning:dask"
    )
    def test_moment_array_api(self, xp, order, axis, center):
        rng = np.random.default_rng(34823589259425)
        x = rng.random(size=(5, 6, 7))
        res = stats.moment(xp.asarray(x), order, axis=axis, center=center)
        ref = xp.asarray(_moment(x, order, axis, mean=center))
        xp_assert_close(res, ref)


class SkewKurtosisTest:
    scalar_testcase = 4.
    testcase = [1., 2., 3., 4.]
    testmathworks = [1.165, 0.6268, 0.0751, 0.3516, -0.6965]

    def test_empty_1d(self, xp):
        x = xp.asarray([])
        if is_numpy(xp):
            with pytest.warns(SmallSampleWarning, match=too_small_1d_not_omit):
                res = self.stat_fun(x)
        else:
            with np.testing.suppress_warnings() as sup:
                # array_api_strict produces these
                sup.filter(RuntimeWarning, "Mean of empty slice")
                sup.filter(RuntimeWarning, "invalid value encountered")
                res = self.stat_fun(x)
        xp_assert_equal(res, xp.asarray(xp.nan))


@make_skip_xp_backends(stats.skew)
class TestSkew(SkewKurtosisTest):
    def stat_fun(self, x):
        return stats.skew(x)

    @pytest.mark.filterwarnings(
        "ignore:invalid value encountered in scalar divide:RuntimeWarning:dask"
    )
    def test_skewness(self, xp):
        # Scalar test case
        y = stats.skew(xp.asarray(self.scalar_testcase))
        xp_assert_close(y, xp.asarray(xp.nan))
        # sum((testmathworks-mean(testmathworks,axis=0))**3,axis=0) /
        #     ((sqrt(var(testmathworks)*4/5))**3)/5
        y = stats.skew(xp.asarray(self.testmathworks))
        xp_assert_close(y, xp.asarray(-0.29322304336607), atol=1e-10)
        y = stats.skew(xp.asarray(self.testmathworks), bias=0)
        xp_assert_close(y, xp.asarray(-0.437111105023940), atol=1e-10)
        y = stats.skew(xp.asarray(self.testcase))
        xp_assert_close(y, xp.asarray(0.0), atol=1e-10)

    def test_nan_policy(self):
        # initially, nan_policy is ignored with alternative backends
        x = np.arange(10.)
        x[9] = np.nan
        with np.errstate(invalid='ignore'):
            assert_equal(stats.skew(x), np.nan)
        assert_equal(stats.skew(x, nan_policy='omit'), 0.)
        assert_raises(ValueError, stats.skew, x, nan_policy='raise')
        assert_raises(ValueError, stats.skew, x, nan_policy='foobar')

    def test_skewness_scalar(self):
        # `skew` must return a scalar for 1-dim input (only for NumPy arrays)
        assert_equal(stats.skew(arange(10)), 0.0)

    def test_skew_propagate_nan(self, xp):
        # Check that the shape of the result is the same for inputs
        # with and without nans, cf gh-5817
        a = xp.arange(8.)
        a = xp.reshape(a, (2, -1))
        a = xpx.at(a)[1, 0].set(xp.nan)
        with np.errstate(invalid='ignore'):
            s = stats.skew(xp.asarray(a), axis=1)
        xp_assert_equal(s, xp.asarray([0, xp.nan]))

    def test_skew_constant_value(self, xp):
        # Skewness of a constant input should be NaN (gh-16061)
        a = xp.asarray([-0.27829495]*10)  # xp.repeat not currently available

        with eager_warns(a, RuntimeWarning, match="Precision loss occurred"):
            xp_assert_equal(stats.skew(a), xp.asarray(xp.nan))
            xp_assert_equal(stats.skew(a*2.**50), xp.asarray(xp.nan))
            xp_assert_equal(stats.skew(a/2.**50), xp.asarray(xp.nan))
            xp_assert_equal(stats.skew(a, bias=False), xp.asarray(xp.nan))

            # # similarly, from gh-11086:
            a = xp.asarray([14.3]*7)
            xp_assert_equal(stats.skew(a), xp.asarray(xp.nan))
            a = 1. + xp.arange(-3., 4)*1e-16
            xp_assert_equal(stats.skew(a), xp.asarray(xp.nan))

    @skip_xp_backends(eager_only=True)
    def test_precision_loss_gh15554(self, xp):
        # gh-15554 was one of several issues that have reported problems with
        # constant or near-constant input. We can't always fix these, but
        # make sure there's a warning.
        with pytest.warns(RuntimeWarning, match="Precision loss occurred"):
            rng = np.random.default_rng(34095309370)
            a = rng.random(size=(100, 10))
            a[:, 0] = 1.01
            stats.skew(xp.asarray(a))

    @pytest.mark.parametrize('axis', [-1, 0, 2, None])
    @pytest.mark.parametrize('bias', [False, True])
    def test_vectorization(self, xp, axis, bias):
        # Behavior with array input is barely tested above. Compare
        # against naive implementation.
        rng = np.random.default_rng(1283413549926)
        x = xp.asarray(rng.random((3, 4, 5)))

        def skewness(a, axis, bias):
            # Simple implementation of skewness
            if axis is None:
                a = xp.reshape(a, (-1,))
                axis = 0
            mean = xp.mean(a, axis=axis, keepdims=True)
            mu3 = xp.mean((a - mean)**3, axis=axis)
            std = xp.std(a, axis=axis)
            res = mu3 / std ** 3
            if not bias:
                n = a.shape[axis]
                res *= ((n - 1.0) * n) ** 0.5 / (n - 2.0)
            return res

        res = stats.skew(x, axis=axis, bias=bias)
        ref = skewness(x, axis=axis, bias=bias)
        xp_assert_close(res, ref)


@make_skip_xp_backends(stats.kurtosis)
class TestKurtosis(SkewKurtosisTest):
    def stat_fun(self, x):
        return stats.kurtosis(x)

    @pytest.mark.filterwarnings("ignore:invalid value encountered in scalar divide")
    def test_kurtosis(self, xp):
        # Scalar test case
        y = stats.kurtosis(xp.asarray(self.scalar_testcase))
        assert xp.isnan(y)

        #   sum((testcase-mean(testcase,axis=0))**4,axis=0)
        #   / ((sqrt(var(testcase)*3/4))**4)
        #   / 4
        #
        #   sum((test2-mean(testmathworks,axis=0))**4,axis=0)
        #   / ((sqrt(var(testmathworks)*4/5))**4)
        #   / 5
        #
        #   Set flags for axis = 0 and
        #   fisher=0 (Pearson's defn of kurtosis for compatibility with Matlab)
        y = stats.kurtosis(xp.asarray(self.testmathworks), 0, fisher=0, bias=1)
        xp_assert_close(y, xp.asarray(2.1658856802973))

        # Note that MATLAB has confusing docs for the following case
        #  kurtosis(x,0) gives an unbiased estimate of Pearson's skewness
        #  kurtosis(x)  gives a biased estimate of Fisher's skewness (Pearson-3)
        #  The MATLAB docs imply that both should give Fisher's
        y = stats.kurtosis(xp.asarray(self.testmathworks), fisher=0, bias=0)
        xp_assert_close(y, xp.asarray(3.663542721189047))
        y = stats.kurtosis(xp.asarray(self.testcase), 0, 0)
        xp_assert_close(y, xp.asarray(1.64))

        x = xp.arange(10.)
        x = xp.where(x == 8, xp.nan, x)
        xp_assert_equal(stats.kurtosis(x), xp.asarray(xp.nan))

    def test_kurtosis_nan_policy(self):
        # nan_policy only for NumPy right now
        x = np.arange(10.)
        x[9] = np.nan
        assert_almost_equal(stats.kurtosis(x, nan_policy='omit'), -1.230000)
        assert_raises(ValueError, stats.kurtosis, x, nan_policy='raise')
        assert_raises(ValueError, stats.kurtosis, x, nan_policy='foobar')

    def test_kurtosis_array_scalar(self):
        # "array scalars" do not exist in other backends
        assert_equal(type(stats.kurtosis([1, 2, 3])), np.float64)

    def test_kurtosis_propagate_nan(self):
        # nan_policy only for NumPy right now
        # Check that the shape of the result is the same for inputs
        # with and without nans, cf gh-5817
        a = np.arange(8).reshape(2, -1).astype(float)
        a[1, 0] = np.nan
        k = stats.kurtosis(a, axis=1, nan_policy="propagate")
        np.testing.assert_allclose(k, [-1.36, np.nan], atol=1e-15)

    def test_kurtosis_constant_value(self, xp):
        # Kurtosis of a constant input should be NaN (gh-16061)
        a = xp.asarray([-0.27829495]*10)
        with eager_warns(a, RuntimeWarning, match="Precision loss occurred"):
            assert xp.isnan(stats.kurtosis(a, fisher=False))
            assert xp.isnan(stats.kurtosis(a * float(2**50), fisher=False))
            assert xp.isnan(stats.kurtosis(a / float(2**50), fisher=False))
            assert xp.isnan(stats.kurtosis(a, fisher=False, bias=False))

    @pytest.mark.parametrize('axis', [-1, 0, 2, None])
    @pytest.mark.parametrize('bias', [False, True])
    @pytest.mark.parametrize('fisher', [False, True])
    def test_vectorization(self, xp, axis, bias, fisher):
        # Behavior with array input is not tested above. Compare
        # against naive implementation.
        rng = np.random.default_rng(1283413549926)
        x = xp.asarray(rng.random((4, 5, 6)))

        def kurtosis(a, axis, bias, fisher):
            # Simple implementation of kurtosis
            if axis is None:
                a = xp.reshape(a, (-1,))
                axis = 0
            mean = xp.mean(a, axis=axis, keepdims=True)
            mu4 = xp.mean((a - mean)**4, axis=axis)
            mu2 = xp.var(a, axis=axis, correction=0)
            if bias:
                res = mu4 / mu2**2 - 3
            else:
                n = a.shape[axis]
                # https://en.wikipedia.org/wiki/Kurtosis#Standard_unbiased_estimator
                res = (n-1) / ((n-2) * (n-3)) * ((n + 1) * mu4/mu2**2 - 3*(n-1))

            # I know it looks strange to subtract then add 3,
            # but it is simpler than the alternatives
            return res if fisher else res + 3

        res = stats.kurtosis(x, axis=axis, bias=bias, fisher=fisher)
        ref = kurtosis(x, axis=axis, bias=bias, fisher=fisher)
        xp_assert_close(res, ref)


@hypothesis.strategies.composite
def ttest_data_axis_strategy(draw):
    # draw an array under shape and value constraints
    elements = dict(allow_nan=False, allow_infinity=False)
    shape = npst.array_shapes(min_dims=1, min_side=2)
    # The test that uses this, `test_pvalue_ci`, uses `float64` to test
    # extreme `alpha`. It could be adjusted to test a dtype-dependent
    # range of `alpha` if this strategy is needed to generate other floats.
    data = draw(npst.arrays(dtype=np.float64, elements=elements, shape=shape))

    # determine axes over which nonzero variance can be computed accurately
    ok_axes = []
    # Locally, I don't need catch_warnings or simplefilter, and I can just
    # suppress RuntimeWarning. I include all that in hope of getting the same
    # behavior on CI.
    with warnings.catch_warnings():
        warnings.simplefilter("error")
        for axis in range(len(data.shape)):
            with contextlib.suppress(Exception):
                var = stats.moment(data, order=2, axis=axis)
                if np.all(var > 0) and np.all(np.isfinite(var)):
                    ok_axes.append(axis)
    # if there are no valid axes, tell hypothesis to try a different example
    hypothesis.assume(ok_axes)

    # draw one of the valid axes
    axis = draw(hypothesis.strategies.sampled_from(ok_axes))

    return data, axis


@make_skip_xp_backends(stats.ttest_1samp)
class TestStudentTest:
    # Preserving original test cases.
    # Recomputed statistics and p-values with R t.test, e.g.
    # options(digits=16)
    # t.test(c(-1., 0., 1.), mu=2)
    X1 = [-1., 0., 1.]
    X2 = [0., 1., 2.]
    T1_0 = 0.
    P1_0 = 1.
    T1_1 = -1.7320508075689
    P1_1 = 0.2254033307585
    T1_2 = -3.4641016151378
    P1_2 = 0.07417990022745
    T2_0 = 1.7320508075689
    P2_0 = 0.2254033307585
    P1_1_l = P1_1 / 2
    P1_1_g = 1 - (P1_1 / 2)

    @pytest.mark.filterwarnings("ignore:divide by zero encountered:RuntimeWarning:dask")
    @pytest.mark.filterwarnings("ignore:invalid value encountered:RuntimeWarning:dask")
    def test_onesample(self, xp):
        with suppress_warnings() as sup, \
                np.errstate(invalid="ignore", divide="ignore"):
            sup.filter(RuntimeWarning, "Degrees of freedom <= 0 for slice")
            a = xp.asarray(4.) if not is_numpy(xp) else 4.
            t, p = stats.ttest_1samp(a, 3.)
        xp_assert_equal(t, xp.asarray(xp.nan))
        xp_assert_equal(p, xp.asarray(xp.nan))

        t, p = stats.ttest_1samp(xp.asarray(self.X1), 0.)
        xp_assert_close(t, xp.asarray(self.T1_0))
        xp_assert_close(p, xp.asarray(self.P1_0))

        res = stats.ttest_1samp(xp.asarray(self.X1), 0.)
        attributes = ('statistic', 'pvalue')
        check_named_results(res, attributes, xp=xp)

        t, p = stats.ttest_1samp(xp.asarray(self.X2), 0.)

        xp_assert_close(t, xp.asarray(self.T2_0))
        xp_assert_close(p, xp.asarray(self.P2_0))

        t, p = stats.ttest_1samp(xp.asarray(self.X1), 1.)

        xp_assert_close(t, xp.asarray(self.T1_1))
        xp_assert_close(p, xp.asarray(self.P1_1))

        t, p = stats.ttest_1samp(xp.asarray(self.X1), 2.)

        xp_assert_close(t, xp.asarray(self.T1_2))
        xp_assert_close(p, xp.asarray(self.P1_2))

    def test_onesample_nan_policy(self, xp):
        # check nan policy
        if not is_numpy(xp):
            x = xp.asarray([1., 2., 3., xp.nan])
            message = "Use of `nan_policy` and `keepdims`..."
            with pytest.raises(NotImplementedError, match=message):
                stats.ttest_1samp(x, 1., nan_policy='omit')
            return

        x = stats.norm.rvs(loc=5, scale=10, size=51, random_state=7654567)
        x[50] = np.nan
        with np.errstate(invalid="ignore"):
            assert_array_equal(stats.ttest_1samp(x, 5.0), (np.nan, np.nan))

            assert_array_almost_equal(stats.ttest_1samp(x, 5.0, nan_policy='omit'),
                                      (-1.6412624074367159, 0.107147027334048005))
            assert_raises(ValueError, stats.ttest_1samp, x, 5.0, nan_policy='raise')
            assert_raises(ValueError, stats.ttest_1samp, x, 5.0,
                          nan_policy='foobar')

    @pytest.mark.filterwarnings("ignore:divide by zero encountered in divide")
    def test_1samp_alternative(self, xp):
        message = "`alternative` must be 'less', 'greater', or 'two-sided'."
        with pytest.raises(ValueError, match=message):
            stats.ttest_1samp(xp.asarray(self.X1), 0., alternative="error")

        t, p = stats.ttest_1samp(xp.asarray(self.X1), 1., alternative="less")
        xp_assert_close(p, xp.asarray(self.P1_1_l))
        xp_assert_close(t, xp.asarray(self.T1_1))

        t, p = stats.ttest_1samp(xp.asarray(self.X1), 1., alternative="greater")
        xp_assert_close(p, xp.asarray(self.P1_1_g))
        xp_assert_close(t, xp.asarray(self.T1_1))

    @skip_xp_backends('jax.numpy', reason='Generic stdtrit mutates array.')
    @pytest.mark.parametrize("alternative", ['two-sided', 'less', 'greater'])
    def test_1samp_ci_1d(self, xp, alternative):
        # test confidence interval method against reference values
        rng = np.random.default_rng(8066178009154342972)
        n = 10
        x = rng.normal(size=n, loc=1.5, scale=2)
        popmean = rng.normal()  # this shouldn't affect confidence interval
        # Reference values generated with R t.test:
        # options(digits=16)
        # x = c(2.75532884,  0.93892217,  0.94835861,  1.49489446, -0.62396595,
        #      -1.88019867, -1.55684465,  4.88777104,  5.15310979,  4.34656348)
        # t.test(x, conf.level=0.85, alternative='l')
        dtype = xp.asarray(1.0).dtype
        x = xp.asarray(x, dtype=dtype)
        popmean = xp.asarray(popmean, dtype=dtype)

        ref = {'two-sided': [0.3594423211709136, 2.9333455028290860],
               'greater': [0.7470806207371626, np.inf],
               'less': [-np.inf, 2.545707203262837]}
        res = stats.ttest_1samp(x, popmean=popmean, alternative=alternative)
        ci = res.confidence_interval(confidence_level=0.85)
        xp_assert_close(ci.low, xp.asarray(ref[alternative][0]))
        xp_assert_close(ci.high, xp.asarray(ref[alternative][1]))
        xp_assert_equal(res.df, xp.asarray(n-1))

    def test_1samp_ci_iv(self, xp):
        # test `confidence_interval` method input validation
        res = stats.ttest_1samp(xp.arange(10.), 0.)
        message = '`confidence_level` must be a number between 0 and 1.'
        with pytest.raises(ValueError, match=message):
            res.confidence_interval(confidence_level=10)

    @skip_xp_backends(np_only=True, reason='Too slow.')
    @pytest.mark.xslow
    @hypothesis.given(alpha=hypothesis.strategies.floats(1e-15, 1-1e-15),
                      data_axis=ttest_data_axis_strategy())
    @pytest.mark.parametrize('alternative', ['less', 'greater'])
    def test_pvalue_ci(self, alpha, data_axis, alternative, xp):
        # test relationship between one-sided p-values and confidence intervals
        data, axis = data_axis
        data = xp.asarray(data)
        res = stats.ttest_1samp(data, 0.,
                                alternative=alternative, axis=axis)
        l, u = res.confidence_interval(confidence_level=alpha)
        popmean = l if alternative == 'greater' else u
        popmean = xp.expand_dims(popmean, axis=axis)
        res = stats.ttest_1samp(data, popmean, alternative=alternative, axis=axis)
        shape = list(data.shape)
        shape.pop(axis)
        # `float64` is used to correspond with extreme range of `alpha`
        ref = xp.broadcast_to(xp.asarray(1-alpha, dtype=xp.float64), shape)
        xp_assert_close(res.pvalue, ref)


class TestPercentileOfScore:

    def f(self, *args, **kwargs):
        return stats.percentileofscore(*args, **kwargs)

    @pytest.mark.parametrize("kind, result", [("rank", 40),
                                              ("mean", 35),
                                              ("strict", 30),
                                              ("weak", 40)])
    def test_unique(self, kind, result):
        a = [1, 2, 3, 4, 5, 6, 7, 8, 9, 10]
        assert_equal(self.f(a, 4, kind=kind), result)

    @pytest.mark.parametrize("kind, result", [("rank", 45),
                                              ("mean", 40),
                                              ("strict", 30),
                                              ("weak", 50)])
    def test_multiple2(self, kind, result):
        a = [1, 2, 3, 4, 4, 5, 6, 7, 8, 9]
        assert_equal(self.f(a, 4, kind=kind), result)

    @pytest.mark.parametrize("kind, result", [("rank", 50),
                                              ("mean", 45),
                                              ("strict", 30),
                                              ("weak", 60)])
    def test_multiple3(self, kind, result):
        a = [1, 2, 3, 4, 4, 4, 5, 6, 7, 8]
        assert_equal(self.f(a, 4, kind=kind), result)

    @pytest.mark.parametrize("kind, result", [("rank", 30),
                                              ("mean", 30),
                                              ("strict", 30),
                                              ("weak", 30)])
    def test_missing(self, kind, result):
        a = [1, 2, 3, 5, 6, 7, 8, 9, 10, 11]
        assert_equal(self.f(a, 4, kind=kind), result)

    @pytest.mark.parametrize("kind, result", [("rank", 40),
                                              ("mean", 35),
                                              ("strict", 30),
                                              ("weak", 40)])
    def test_large_numbers(self, kind, result):
        a = [10, 20, 30, 40, 50, 60, 70, 80, 90, 100]
        assert_equal(self.f(a, 40, kind=kind), result)

    @pytest.mark.parametrize("kind, result", [("rank", 50),
                                              ("mean", 45),
                                              ("strict", 30),
                                              ("weak", 60)])
    def test_large_numbers_multiple3(self, kind, result):
        a = [10, 20, 30, 40, 40, 40, 50, 60, 70, 80]
        assert_equal(self.f(a, 40, kind=kind), result)

    @pytest.mark.parametrize("kind, result", [("rank", 30),
                                              ("mean", 30),
                                              ("strict", 30),
                                              ("weak", 30)])
    def test_large_numbers_missing(self, kind, result):
        a = [10, 20, 30, 50, 60, 70, 80, 90, 100, 110]
        assert_equal(self.f(a, 40, kind=kind), result)

    @pytest.mark.parametrize("kind, result", [("rank", [0, 10, 100, 100]),
                                              ("mean", [0, 5, 95, 100]),
                                              ("strict", [0, 0, 90, 100]),
                                              ("weak", [0, 10, 100, 100])])
    def test_boundaries(self, kind, result):
        a = [10, 20, 30, 50, 60, 70, 80, 90, 100, 110]
        assert_equal(self.f(a, [0, 10, 110, 200], kind=kind), result)

    @pytest.mark.parametrize("kind, result", [("rank", [0, 10, 100]),
                                              ("mean", [0, 5, 95]),
                                              ("strict", [0, 0, 90]),
                                              ("weak", [0, 10, 100])])
    def test_inf(self, kind, result):
        a = [1, 2, 3, 4, 5, 6, 7, 8, 9, +np.inf]
        assert_equal(self.f(a, [-np.inf, 1, +np.inf], kind=kind), result)

    cases = [("propagate", [], 1, np.nan),
             ("propagate", [np.nan], 1, np.nan),
             ("propagate", [np.nan], [0, 1, 2], [np.nan, np.nan, np.nan]),
             ("propagate", [1, 2], [1, 2, np.nan], [50, 100, np.nan]),
             ("omit", [1, 2, np.nan], [0, 1, 2], [0, 50, 100]),
             ("omit", [1, 2], [0, 1, np.nan], [0, 50, np.nan]),
             ("omit", [np.nan, np.nan], [0, 1, 2], [np.nan, np.nan, np.nan])]

    @pytest.mark.parametrize("policy, a, score, result", cases)
    def test_nans_ok(self, policy, a, score, result):
        assert_equal(self.f(a, score, nan_policy=policy), result)

    cases = [
        ("raise", [1, 2, 3, np.nan], [1, 2, 3],
         "The input contains nan values"),
        ("raise", [1, 2, 3], [1, 2, 3, np.nan],
         "The input contains nan values"),
    ]

    @pytest.mark.parametrize("policy, a, score, message", cases)
    def test_nans_fail(self, policy, a, score, message):
        with assert_raises(ValueError, match=message):
            self.f(a, score, nan_policy=policy)

    @pytest.mark.parametrize("shape", [
        (6, ),
        (2, 3),
        (2, 1, 3),
        (2, 1, 1, 3),
    ])
    def test_nd(self, shape):
        a = np.array([0, 1, 2, 3, 4, 5])
        scores = a.reshape(shape)
        results = scores*10
        a = [1, 2, 3, 4, 5, 6, 7, 8, 9, 10]
        assert_equal(self.f(a, scores, kind="rank"), results)


PowerDivCase = namedtuple('Case',  # type: ignore[name-match]
                          ['f_obs', 'f_exp', 'ddof', 'axis',
                           'chi2',     # Pearson's
                           'log',      # G-test (log-likelihood)
                           'mod_log',  # Modified log-likelihood
                           'cr',       # Cressie-Read (lambda=2/3)
                           ])

# The details of the first two elements in power_div_1d_cases are used
# in a test in TestPowerDivergence.  Check that code before making
# any changes here.
power_div_1d_cases = [
    # Use the default f_exp.
    PowerDivCase(f_obs=[4, 8, 12, 8], f_exp=None, ddof=0, axis=None,
                 chi2=4,
                 log=2*(4*np.log(4/8) + 12*np.log(12/8)),
                 mod_log=2*(8*np.log(8/4) + 8*np.log(8/12)),
                 cr=(4*((4/8)**(2/3) - 1) + 12*((12/8)**(2/3) - 1))/(5/9)),
    # Give a non-uniform f_exp.
    PowerDivCase(f_obs=[4, 8, 12, 8], f_exp=[2, 16, 12, 2], ddof=0, axis=None,
                 chi2=24,
                 log=2*(4*np.log(4/2) + 8*np.log(8/16) + 8*np.log(8/2)),
                 mod_log=2*(2*np.log(2/4) + 16*np.log(16/8) + 2*np.log(2/8)),
                 cr=(4*((4/2)**(2/3) - 1) + 8*((8/16)**(2/3) - 1) +
                     8*((8/2)**(2/3) - 1))/(5/9)),
    # f_exp is a scalar.
    PowerDivCase(f_obs=[4, 8, 12, 8], f_exp=8, ddof=0, axis=None,
                 chi2=4,
                 log=2*(4*np.log(4/8) + 12*np.log(12/8)),
                 mod_log=2*(8*np.log(8/4) + 8*np.log(8/12)),
                 cr=(4*((4/8)**(2/3) - 1) + 12*((12/8)**(2/3) - 1))/(5/9)),
    # f_exp equal to f_obs.
    PowerDivCase(f_obs=[3, 5, 7, 9], f_exp=[3, 5, 7, 9], ddof=0, axis=0,
                 chi2=0, log=0, mod_log=0, cr=0),
]


power_div_empty_cases = [
    # Shape is (0,)--a data set with length 0.  The computed
    # test statistic should be 0.
    PowerDivCase(f_obs=[],
                 f_exp=None, ddof=0, axis=0,
                 chi2=0, log=0, mod_log=0, cr=0),
    # Shape is (0, 3).  This is 3 data sets, but each data set has
    # length 0, so the computed test statistic should be [0, 0, 0].
    PowerDivCase(f_obs=np.array([[],[],[]]).T,
                 f_exp=None, ddof=0, axis=0,
                 chi2=[0, 0, 0],
                 log=[0, 0, 0],
                 mod_log=[0, 0, 0],
                 cr=[0, 0, 0]),
    # Shape is (3, 0).  This represents an empty collection of
    # data sets in which each data set has length 3.  The test
    # statistic should be an empty array.
    PowerDivCase(f_obs=np.array([[],[],[]]),
                 f_exp=None, ddof=0, axis=0,
                 chi2=[],
                 log=[],
                 mod_log=[],
                 cr=[]),
]


@make_skip_xp_backends(stats.power_divergence)
class TestPowerDivergence:

    def check_power_divergence(self, f_obs, f_exp, ddof, axis, lambda_,
                               expected_stat, xp):
        dtype = xp.asarray(1.).dtype

        f_obs = xp.asarray(f_obs, dtype=dtype)
        f_exp = xp.asarray(f_exp, dtype=dtype) if f_exp is not None else f_exp

        if axis is None:
            num_obs = xp_size(f_obs)
        else:
            arrays = (xp.broadcast_arrays(f_obs, f_exp) if f_exp is not None
                      else (f_obs,))
            num_obs = arrays[0].shape[axis]

        with suppress_warnings() as sup:
            sup.filter(RuntimeWarning, "Mean of empty slice")
            stat, p = stats.power_divergence(
                                f_obs, f_exp=f_exp, ddof=ddof,
                                axis=axis, lambda_=lambda_)
            xp_assert_close(stat, xp.asarray(expected_stat, dtype=dtype))

            if lambda_ == 1 or lambda_ == "pearson":
                # Also test stats.chisquare.
                stat, p = stats.chisquare(f_obs, f_exp=f_exp, ddof=ddof,
                                          axis=axis)
                xp_assert_close(stat, xp.asarray(expected_stat, dtype=dtype))

        ddof = np.asarray(ddof)
        expected_p = stats.distributions.chi2.sf(expected_stat,
                                                 num_obs - 1 - ddof)
        xp_assert_close(p, xp.asarray(expected_p, dtype=dtype))

    @pytest.mark.parametrize('case', power_div_1d_cases)
    @pytest.mark.parametrize('lambda_stat',
        [(None, 'chi2'), ('pearson', 'chi2'), (1, 'chi2'),
         ('log-likelihood', 'log'), ('mod-log-likelihood', 'mod_log'),
         ('cressie-read', 'cr'), (2/3, 'cr')])
    def test_basic(self, case, lambda_stat, xp):
        lambda_, attr = lambda_stat
        expected_stat = getattr(case, attr)
        self.check_power_divergence(case.f_obs, case.f_exp, case.ddof, case.axis,
                                    lambda_, expected_stat, xp)

    def test_axis(self, xp):
        case0 = power_div_1d_cases[0]
        case1 = power_div_1d_cases[1]
        f_obs = np.vstack((case0.f_obs, case1.f_obs))
        f_exp = np.vstack((np.ones_like(case0.f_obs)*np.mean(case0.f_obs),
                           case1.f_exp))
        # Check the four computational code paths in power_divergence
        # using a 2D array with axis=1.
        f_obs = xp.asarray(f_obs)
        f_exp = xp.asarray(f_exp) if f_exp is not None else f_exp
        self.check_power_divergence(
               f_obs, f_exp, 0, 1,
               "pearson", [case0.chi2, case1.chi2], xp=xp)
        self.check_power_divergence(
               f_obs, f_exp, 0, 1,
               "log-likelihood", [case0.log, case1.log], xp=xp)
        self.check_power_divergence(
               f_obs, f_exp, 0, 1,
               "mod-log-likelihood", [case0.mod_log, case1.mod_log], xp=xp)
        self.check_power_divergence(
               f_obs, f_exp, 0, 1,
               "cressie-read", [case0.cr, case1.cr], xp=xp)
        # Reshape case0.f_obs to shape (2,2), and use axis=None.
        # The result should be the same.
        f_obs_reshape = xp.reshape(xp.asarray(case0.f_obs), (2, 2))
        self.check_power_divergence(
               f_obs_reshape, None, 0, None,
               "pearson", case0.chi2, xp=xp)

    def test_ddof_broadcasting(self, xp):
        # Test that ddof broadcasts correctly.
        # ddof does not affect the test statistic.  It is broadcast
        # with the computed test statistic for the computation of
        # the p value.

        case0 = power_div_1d_cases[0]
        case1 = power_div_1d_cases[1]
        # Create 4x2 arrays of observed and expected frequencies.
        f_obs = np.vstack((case0.f_obs, case1.f_obs)).T
        f_exp = np.vstack((np.ones_like(case0.f_obs)*np.mean(case0.f_obs),
                           case1.f_exp)).T

        expected_chi2 = [case0.chi2, case1.chi2]

        dtype = xp.asarray(1.).dtype
        f_obs = xp.asarray(f_obs, dtype=dtype)
        f_exp = xp.asarray(f_exp, dtype=dtype)
        expected_chi2 = xp.asarray(expected_chi2, dtype=dtype)

        # ddof has shape (2, 1).  This is broadcast with the computed
        # statistic, so p will have shape (2,2).
        ddof = xp.asarray([[0], [1]])

        stat, p = stats.power_divergence(f_obs, f_exp, ddof=ddof)
        xp_assert_close(stat, expected_chi2)

        # Compute the p values separately, passing in scalars for ddof.
        _, p0 = stats.power_divergence(f_obs, f_exp, ddof=ddof[0, 0])
        _, p1 = stats.power_divergence(f_obs, f_exp, ddof=ddof[1, 0])

        expected_p = xp.concat((p0[xp.newaxis, :], p1[xp.newaxis, :]), axis=0)
        xp_assert_close(p, expected_p)

    @pytest.mark.parametrize('case', power_div_empty_cases)
    @pytest.mark.parametrize('lambda_stat',
        [('pearson', 'chi2'), ('log-likelihood', 'log'),
         ('mod-log-likelihood', 'mod_log'),
         ('cressie-read', 'cr'), (2/3, 'cr')])
    def test_empty_cases(self, case, lambda_stat, xp):
        lambda_, attr = lambda_stat
        expected_stat = getattr(case, attr)
        with warnings.catch_warnings():
            self.check_power_divergence(
                case.f_obs, case.f_exp, case.ddof, case.axis,
                lambda_, expected_stat, xp)

    def test_power_divergence_result_attributes(self, xp):
        f_obs = power_div_1d_cases[0].f_obs
        f_exp = power_div_1d_cases[0].f_exp
        ddof = power_div_1d_cases[0].ddof
        axis = power_div_1d_cases[0].axis
        dtype = xp.asarray(1.).dtype
        f_obs = xp.asarray(f_obs, dtype=dtype)
        # f_exp is None

        res = stats.power_divergence(f_obs, f_exp=f_exp, ddof=ddof,
                                     axis=axis, lambda_="pearson")
        attributes = ('statistic', 'pvalue')
        check_named_results(res, attributes, xp=xp)

    def test_power_divergence_gh_12282(self, xp):
        # The sums of observed and expected frequencies must match
        f_obs = xp.asarray([[10., 20.], [30., 20.]])
        f_exp = xp.asarray([[5., 15.], [35., 25.]])
        message = 'For each axis slice...'
        with pytest.raises(ValueError, match=message):
            stats.power_divergence(f_obs, f_exp=xp.asarray([30., 60.]))
        with pytest.raises(ValueError, match=message):
            stats.power_divergence(f_obs, f_exp=f_exp, axis=1)
        stat, pval = stats.power_divergence(f_obs, f_exp=f_exp)
        xp_assert_close(stat, xp.asarray([5.71428571, 2.66666667]))
        xp_assert_close(pval, xp.asarray([0.01682741, 0.10247043]))

    def test_power_divergence_against_cressie_read_data(self, xp):
        # Test stats.power_divergence against tables 4 and 5 from
        # Cressie and Read, "Multimonial Goodness-of-Fit Tests",
        # J. R. Statist. Soc. B (1984), Vol 46, No. 3, pp. 440-464.
        # This tests the calculation for several values of lambda.

        # Table 4 data recalculated for greater precision according to:
        # Shelby J. Haberman, Analysis of Qualitative Data: Volume 1
        # Introductory Topics, Academic Press, New York, USA (1978).
        obs = xp.asarray([15., 11., 14., 17., 5., 11., 10., 4., 8.,
                          10., 7., 9., 11., 3., 6., 1., 1., 4.])
        beta = -0.083769  # Haberman (1978), p. 15
        i = xp.arange(1., obs.shape[0] + 1.)
        alpha = xp.log(xp.sum(obs) / xp.sum(xp.exp(beta*i)))
        expected_counts = xp.exp(alpha + beta*i)

        # `table4` holds just the second and third columns from Table 4.
        table4 = xp.concat((obs[xp.newaxis, :],
                            expected_counts[xp.newaxis, :])).T

        table5 = xp.asarray([
            # lambda, statistic
            -10.0, 72.2e3,
            -5.0, 28.9e1,
            -3.0, 65.6,
            -2.0, 40.6,
            -1.5, 34.0,
            -1.0, 29.5,
            -0.5, 26.5,
            0.0, 24.6,
            0.5, 23.4,
            0.67, 23.1,
            1.0, 22.7,
            1.5, 22.6,
            2.0, 22.9,
            3.0, 24.8,
            5.0, 35.5,
            10.0, 21.4e1,
            ])
        table5 = xp.reshape(table5, (-1, 2))

        for i in range(table5.shape[0]):
            lambda_, expected_stat = table5[i, 0], table5[i, 1]
            stat, p = stats.power_divergence(table4[:,0], table4[:,1],
                                             lambda_=lambda_)
            xp_assert_close(stat, expected_stat, rtol=5e-3)


@make_skip_xp_backends(stats.chisquare)
class TestChisquare:
    def test_chisquare_12282a(self, xp):
        # Currently `chisquare` is implemented via power_divergence
        # in case that ever changes, perform a basic test like
        # test_power_divergence_gh_12282
        with assert_raises(ValueError, match='For each axis slice...'):
            f_obs = xp.asarray([10., 20.])
            f_exp = xp.asarray([30., 60.])
            stats.chisquare(f_obs, f_exp=f_exp)

    def test_chisquare_12282b(self, xp):
        # Check that users can now disable the sum check tested in
        # test_chisquare_12282a. Also, confirm that statistic and p-value
        # are as expected.
        rng = np.random.default_rng(3843874358728234)
        n = 10
        lam = rng.uniform(1000, 2000, size=n)
        x = rng.poisson(lam)
        lam = xp.asarray(lam)
        x = xp.asarray(x, dtype=lam.dtype)
        res = stats.chisquare(x, f_exp=lam, ddof=-1, sum_check=False)
        # Poisson is approximately normal with mean and variance lam
        z = (x - lam) / xp.sqrt(lam)
        statistic = xp.sum(z**2)
        xp_assert_close(res.statistic, statistic)
        # Sum of `n` squared standard normal variables follows chi2 with `n` DoF
        X2 = _SimpleChi2(xp.asarray(n, dtype=statistic.dtype))
        xp_assert_close(res.pvalue, X2.sf(statistic))

    @pytest.mark.parametrize("n, dtype", [(200, 'uint8'), (1000000, 'int32')])
    def test_chiquare_data_types_attributes(self, n, dtype, xp):
        # Regression test for gh-10159 and gh-18368
        dtype = getattr(xp, dtype)
        obs = xp.asarray([n, 0], dtype=dtype)
        exp = xp.asarray([n // 2, n // 2], dtype=dtype)
        res = stats.chisquare(obs, exp)
        stat, p = res
        xp_assert_close(stat, xp.asarray(n, dtype=xp.asarray(1.).dtype), rtol=1e-13)
        # check that attributes are identical to unpacked outputs - see gh-18368
        xp_assert_equal(res.statistic, stat)
        xp_assert_equal(res.pvalue, p)


def test_friedmanchisquare():
    # see ticket:113
    # verified with matlab and R
    # From Demsar "Statistical Comparisons of Classifiers over Multiple Data Sets"
    # 2006, Xf=9.28 (no tie handling, tie corrected Xf >=9.28)
    x1 = [array([0.763, 0.599, 0.954, 0.628, 0.882, 0.936, 0.661, 0.583,
                 0.775, 1.0, 0.94, 0.619, 0.972, 0.957]),
          array([0.768, 0.591, 0.971, 0.661, 0.888, 0.931, 0.668, 0.583,
                 0.838, 1.0, 0.962, 0.666, 0.981, 0.978]),
          array([0.771, 0.590, 0.968, 0.654, 0.886, 0.916, 0.609, 0.563,
                 0.866, 1.0, 0.965, 0.614, 0.9751, 0.946]),
          array([0.798, 0.569, 0.967, 0.657, 0.898, 0.931, 0.685, 0.625,
                 0.875, 1.0, 0.962, 0.669, 0.975, 0.970])]

    # From "Bioestadistica para las ciencias de la salud" Xf=18.95 p<0.001:
    x2 = [array([4,3,5,3,5,3,2,5,4,4,4,3]),
          array([2,2,1,2,3,1,2,3,2,1,1,3]),
          array([2,4,3,3,4,3,3,4,4,1,2,1]),
          array([3,5,4,3,4,4,3,3,3,4,4,4])]

    # From Jerrorl H. Zar, "Biostatistical Analysis"(example 12.6),
    # Xf=10.68, 0.005 < p < 0.01:
    # Probability from this example is inexact
    # using Chisquare approximation of Friedman Chisquare.
    x3 = [array([7.0,9.9,8.5,5.1,10.3]),
          array([5.3,5.7,4.7,3.5,7.7]),
          array([4.9,7.6,5.5,2.8,8.4]),
          array([8.8,8.9,8.1,3.3,9.1])]

    assert_array_almost_equal(stats.friedmanchisquare(x1[0],x1[1],x1[2],x1[3]),
                              (10.2283464566929, 0.0167215803284414))
    assert_array_almost_equal(stats.friedmanchisquare(x2[0],x2[1],x2[2],x2[3]),
                              (18.9428571428571, 0.000280938375189499))
    assert_array_almost_equal(stats.friedmanchisquare(x3[0],x3[1],x3[2],x3[3]),
                              (10.68, 0.0135882729582176))
    assert_raises(ValueError, stats.friedmanchisquare,x3[0],x3[1])

    # test for namedtuple attribute results
    attributes = ('statistic', 'pvalue')
    res = stats.friedmanchisquare(*x1)
    check_named_results(res, attributes)

    # test using mstats
    assert_array_almost_equal(mstats.friedmanchisquare(x1[0], x1[1],
                                                       x1[2], x1[3]),
                              (10.2283464566929, 0.0167215803284414))
    # the following fails
    # assert_array_almost_equal(mstats.friedmanchisquare(x2[0],x2[1],x2[2],x2[3]),
    #                           (18.9428571428571, 0.000280938375189499))
    assert_array_almost_equal(mstats.friedmanchisquare(x3[0], x3[1],
                                                       x3[2], x3[3]),
                              (10.68, 0.0135882729582176))
    assert_raises(ValueError, mstats.friedmanchisquare,x3[0],x3[1])


class TestKSTest:
    """Tests kstest and ks_1samp agree with K-S various sizes, alternatives, modes."""

    def _testOne(self, x, alternative, expected_statistic, expected_prob,
                 mode='auto', decimal=14):
        result = stats.kstest(x, 'norm', alternative=alternative, mode=mode)
        expected = np.array([expected_statistic, expected_prob])
        assert_array_almost_equal(np.array(result), expected, decimal=decimal)

    def _test_kstest_and_ks1samp(self, x, alternative, mode='auto', decimal=14):
        result = stats.kstest(x, 'norm', alternative=alternative, mode=mode)
        result_1samp = stats.ks_1samp(x, stats.norm.cdf,
                                      alternative=alternative, mode=mode)
        assert_array_almost_equal(np.array(result), result_1samp, decimal=decimal)

    def test_namedtuple_attributes(self):
        x = np.linspace(-1, 1, 9)
        # test for namedtuple attribute results
        attributes = ('statistic', 'pvalue')
        res = stats.kstest(x, 'norm')
        check_named_results(res, attributes)

    def test_agree_with_ks_1samp(self):
        x = np.linspace(-1, 1, 9)
        self._test_kstest_and_ks1samp(x, 'two-sided')

        x = np.linspace(-15, 15, 9)
        self._test_kstest_and_ks1samp(x, 'two-sided')

        x = [-1.23, 0.06, -0.60, 0.17, 0.66, -0.17, -0.08, 0.27, -0.98, -0.99]
        self._test_kstest_and_ks1samp(x, 'two-sided')
        self._test_kstest_and_ks1samp(x, 'greater', mode='exact')
        self._test_kstest_and_ks1samp(x, 'less', mode='exact')

    def test_pm_inf_gh20386(self):
        # Check that gh-20386 is resolved - `kstest` does not
        # return NaNs when both -inf and inf are in sample.
        vals = [-np.inf, 0, 1, np.inf]
        res = stats.kstest(vals, stats.cauchy.cdf)
        ref = stats.kstest(vals, stats.cauchy.cdf, _no_deco=True)
        assert np.all(np.isfinite(res))
        assert_equal(res, ref)
        assert not np.isnan(res.statistic)
        assert not np.isnan(res.pvalue)

    # missing: no test that uses *args


class TestKSOneSample:
    """
    Tests kstest and ks_samp 1-samples with K-S various sizes, alternatives, modes.
    """

    def _testOne(self, x, alternative, expected_statistic, expected_prob,
                 mode='auto', decimal=14):
        result = stats.ks_1samp(x, stats.norm.cdf, alternative=alternative, mode=mode)
        expected = np.array([expected_statistic, expected_prob])
        assert_array_almost_equal(np.array(result), expected, decimal=decimal)

    def test_namedtuple_attributes(self):
        x = np.linspace(-1, 1, 9)
        # test for namedtuple attribute results
        attributes = ('statistic', 'pvalue')
        res = stats.ks_1samp(x, stats.norm.cdf)
        check_named_results(res, attributes)

    def test_agree_with_r(self):
        # comparing with some values from R
        x = np.linspace(-1, 1, 9)
        self._testOne(x, 'two-sided', 0.15865525393145705, 0.95164069201518386)

        x = np.linspace(-15, 15, 9)
        self._testOne(x, 'two-sided', 0.44435602715924361, 0.038850140086788665)

        x = [-1.23, 0.06, -0.60, 0.17, 0.66, -0.17, -0.08, 0.27, -0.98, -0.99]
        self._testOne(x, 'two-sided', 0.293580126801961, 0.293408463684361)
        self._testOne(x, 'greater', 0.293580126801961, 0.146988835042376, mode='exact')
        self._testOne(x, 'less', 0.109348552425692, 0.732768892470675, mode='exact')

    def test_known_examples(self):
        # the following tests rely on deterministically replicated rvs
        x = stats.norm.rvs(loc=0.2, size=100, random_state=987654321)
        self._testOne(x, 'two-sided', 0.12464329735846891, 0.089444888711820769,
                      mode='asymp')
        self._testOne(x, 'less', 0.12464329735846891, 0.040989164077641749)
        self._testOne(x, 'greater', 0.0072115233216310994, 0.98531158590396228)

    def test_ks1samp_allpaths(self):
        # Check NaN input, output.
        assert_(np.isnan(kolmogn(np.nan, 1, True)))
        with assert_raises(ValueError, match='n is not integral: 1.5'):
            kolmogn(1.5, 1, True)
        assert_(np.isnan(kolmogn(-1, 1, True)))

        dataset = np.asarray([
            # Check x out of range
            (101, 1, True, 1.0),
            (101, 1.1, True, 1.0),
            (101, 0, True, 0.0),
            (101, -0.1, True, 0.0),

            (32, 1.0 / 64, True, 0.0),  # Ruben-Gambino
            (32, 1.0 / 64, False, 1.0),  # Ruben-Gambino

            # Miller
            (32, 0.5, True, 0.9999999363163307),
            # Miller 2 * special.smirnov(32, 0.5)
            (32, 0.5, False, 6.368366937916623e-08),

            # Check some other paths
            (32, 1.0 / 8, True, 0.34624229979775223),
            (32, 1.0 / 4, True, 0.9699508336558085),
            (1600, 0.49, False, 0.0),
            # 2 * special.smirnov(1600, 1/16.0)
            (1600, 1 / 16.0, False, 7.0837876229702195e-06),
            # _kolmogn_DMTW
            (1600, 14 / 1600, False, 0.99962357317602),
            # _kolmogn_PelzGood
            (1600, 1 / 32, False, 0.08603386296651416),
        ])
        FuncData(kolmogn, dataset, (0, 1, 2), 3).check(dtypes=[int, float, bool])

    @pytest.mark.parametrize("ksfunc", [stats.kstest, stats.ks_1samp])
    @pytest.mark.parametrize("alternative, x6val, ref_location, ref_sign",
                             [('greater', 6, 6, +1),
                              ('less', 7, 7, -1),
                              ('two-sided', 6, 6, +1),
                              ('two-sided', 7, 7, -1)])
    def test_location_sign(self, ksfunc, alternative,
                           x6val, ref_location, ref_sign):
        # Test that location and sign corresponding with statistic are as
        # expected. (Test is designed to be easy to predict.)
        x = np.arange(10) + 0.5
        x[6] = x6val
        cdf = stats.uniform(scale=10).cdf
        res = ksfunc(x, cdf, alternative=alternative)
        assert_allclose(res.statistic, 0.1, rtol=1e-15)
        assert res.statistic_location == ref_location
        assert res.statistic_sign == ref_sign

    # missing: no test that uses *args


class TestKSTwoSamples:
    """Tests 2-samples with K-S various sizes, alternatives, modes."""

    def _testOne(self, x1, x2, alternative, expected_statistic, expected_prob,
                 mode='auto'):
        result = stats.ks_2samp(x1, x2, alternative, mode=mode)
        expected = np.array([expected_statistic, expected_prob])
        assert_array_almost_equal(np.array(result), expected)

    def testSmall(self):
        self._testOne([0], [1], 'two-sided', 1.0/1, 1.0)
        self._testOne([0], [1], 'greater', 1.0/1, 0.5)
        self._testOne([0], [1], 'less', 0.0/1, 1.0)
        self._testOne([1], [0], 'two-sided', 1.0/1, 1.0)
        self._testOne([1], [0], 'greater', 0.0/1, 1.0)
        self._testOne([1], [0], 'less', 1.0/1, 0.5)

    def testTwoVsThree(self):
        data1 = np.array([1.0, 2.0])
        data1p = data1 + 0.01
        data1m = data1 - 0.01
        data2 = np.array([1.0, 2.0, 3.0])
        self._testOne(data1p, data2, 'two-sided', 1.0 / 3, 1.0)
        self._testOne(data1p, data2, 'greater', 1.0 / 3, 0.7)
        self._testOne(data1p, data2, 'less', 1.0 / 3, 0.7)
        self._testOne(data1m, data2, 'two-sided', 2.0 / 3, 0.6)
        self._testOne(data1m, data2, 'greater', 2.0 / 3, 0.3)
        self._testOne(data1m, data2, 'less', 0, 1.0)

    def testTwoVsFour(self):
        data1 = np.array([1.0, 2.0])
        data1p = data1 + 0.01
        data1m = data1 - 0.01
        data2 = np.array([1.0, 2.0, 3.0, 4.0])
        self._testOne(data1p, data2, 'two-sided', 2.0 / 4, 14.0/15)
        self._testOne(data1p, data2, 'greater', 2.0 / 4, 8.0/15)
        self._testOne(data1p, data2, 'less', 1.0 / 4, 12.0/15)

        self._testOne(data1m, data2, 'two-sided', 3.0 / 4, 6.0/15)
        self._testOne(data1m, data2, 'greater', 3.0 / 4, 3.0/15)
        self._testOne(data1m, data2, 'less', 0, 1.0)

    def test100_100(self):
        x100 = np.linspace(1, 100, 100)
        x100_2_p1 = x100 + 2 + 0.1
        x100_2_m1 = x100 + 2 - 0.1
        self._testOne(x100, x100_2_p1, 'two-sided', 3.0 / 100, 0.9999999999962055)
        self._testOne(x100, x100_2_p1, 'greater', 3.0 / 100, 0.9143290114276248)
        self._testOne(x100, x100_2_p1, 'less', 0, 1.0)
        self._testOne(x100, x100_2_m1, 'two-sided', 2.0 / 100, 1.0)
        self._testOne(x100, x100_2_m1, 'greater', 2.0 / 100, 0.960978450786184)
        self._testOne(x100, x100_2_m1, 'less', 0, 1.0)

    def test100_110(self):
        x100 = np.linspace(1, 100, 100)
        x110 = np.linspace(1, 100, 110)
        x110_20_p1 = x110 + 20 + 0.1
        x110_20_m1 = x110 + 20 - 0.1
        # 100, 110
        self._testOne(x100, x110_20_p1, 'two-sided', 232.0 / 1100, 0.015739183865607353)
        self._testOne(x100, x110_20_p1, 'greater', 232.0 / 1100, 0.007869594319053203)
        self._testOne(x100, x110_20_p1, 'less', 0, 1)
        self._testOne(x100, x110_20_m1, 'two-sided', 229.0 / 1100, 0.017803803861026313)
        self._testOne(x100, x110_20_m1, 'greater', 229.0 / 1100, 0.008901905958245056)
        self._testOne(x100, x110_20_m1, 'less', 0.0, 1.0)

    def testRepeatedValues(self):
        x2233 = np.array([2] * 3 + [3] * 4 + [5] * 5 + [6] * 4, dtype=int)
        x3344 = x2233 + 1
        x2356 = np.array([2] * 3 + [3] * 4 + [5] * 10 + [6] * 4, dtype=int)
        x3467 = np.array([3] * 10 + [4] * 2 + [6] * 10 + [7] * 4, dtype=int)
        self._testOne(x2233, x3344, 'two-sided', 5.0/16, 0.4262934613454952)
        self._testOne(x2233, x3344, 'greater', 5.0/16, 0.21465428276573786)
        self._testOne(x2233, x3344, 'less', 0.0/16, 1.0)
        self._testOne(x2356, x3467, 'two-sided', 190.0/21/26, 0.0919245790168125)
        self._testOne(x2356, x3467, 'greater', 190.0/21/26, 0.0459633806858544)
        self._testOne(x2356, x3467, 'less', 70.0/21/26, 0.6121593130022775)

    def testEqualSizes(self):
        data2 = np.array([1.0, 2.0, 3.0])
        self._testOne(data2, data2+1, 'two-sided', 1.0/3, 1.0)
        self._testOne(data2, data2+1, 'greater', 1.0/3, 0.75)
        self._testOne(data2, data2+1, 'less', 0.0/3, 1.)
        self._testOne(data2, data2+0.5, 'two-sided', 1.0/3, 1.0)
        self._testOne(data2, data2+0.5, 'greater', 1.0/3, 0.75)
        self._testOne(data2, data2+0.5, 'less', 0.0/3, 1.)
        self._testOne(data2, data2-0.5, 'two-sided', 1.0/3, 1.0)
        self._testOne(data2, data2-0.5, 'greater', 0.0/3, 1.0)
        self._testOne(data2, data2-0.5, 'less', 1.0/3, 0.75)

    @pytest.mark.slow
    def testMiddlingBoth(self):
        # 500, 600
        n1, n2 = 500, 600
        delta = 1.0/n1/n2/2/2
        x = np.linspace(1, 200, n1) - delta
        y = np.linspace(2, 200, n2)
        self._testOne(x, y, 'two-sided', 2000.0 / n1 / n2, 1.0,
                      mode='auto')
        self._testOne(x, y, 'two-sided', 2000.0 / n1 / n2, 1.0,
                      mode='asymp')
        self._testOne(x, y, 'greater', 2000.0 / n1 / n2, 0.9697596024683929,
                      mode='asymp')
        self._testOne(x, y, 'less', 500.0 / n1 / n2, 0.9968735843165021,
                      mode='asymp')
        with suppress_warnings() as sup:
            message = "ks_2samp: Exact calculation unsuccessful."
            sup.filter(RuntimeWarning, message)
            self._testOne(x, y, 'greater', 2000.0 / n1 / n2, 0.9697596024683929,
                          mode='exact')
            self._testOne(x, y, 'less', 500.0 / n1 / n2, 0.9968735843165021,
                          mode='exact')
        with warnings.catch_warnings(record=True) as w:
            warnings.simplefilter("always")
            self._testOne(x, y, 'less', 500.0 / n1 / n2, 0.9968735843165021,
                          mode='exact')
            _check_warnings(w, RuntimeWarning, 1)

    @pytest.mark.slow
    def testMediumBoth(self):
        # 1000, 1100
        n1, n2 = 1000, 1100
        delta = 1.0/n1/n2/2/2
        x = np.linspace(1, 200, n1) - delta
        y = np.linspace(2, 200, n2)
        self._testOne(x, y, 'two-sided', 6600.0 / n1 / n2, 1.0,
                      mode='asymp')
        self._testOne(x, y, 'two-sided', 6600.0 / n1 / n2, 1.0,
                      mode='auto')
        self._testOne(x, y, 'greater', 6600.0 / n1 / n2, 0.9573185808092622,
                      mode='asymp')
        self._testOne(x, y, 'less', 1000.0 / n1 / n2, 0.9982410869433984,
                      mode='asymp')

        with suppress_warnings() as sup:
            message = "ks_2samp: Exact calculation unsuccessful."
            sup.filter(RuntimeWarning, message)
            self._testOne(x, y, 'greater', 6600.0 / n1 / n2, 0.9573185808092622,
                          mode='exact')
            self._testOne(x, y, 'less', 1000.0 / n1 / n2, 0.9982410869433984,
                          mode='exact')
        with warnings.catch_warnings(record=True) as w:
            warnings.simplefilter("always")
            self._testOne(x, y, 'less', 1000.0 / n1 / n2, 0.9982410869433984,
                          mode='exact')
            _check_warnings(w, RuntimeWarning, 1)

    def testLarge(self):
        # 10000, 110
        n1, n2 = 10000, 110
        lcm = n1*11.0
        delta = 1.0/n1/n2/2/2
        x = np.linspace(1, 200, n1) - delta
        y = np.linspace(2, 100, n2)
        self._testOne(x, y, 'two-sided', 55275.0 / lcm, 4.2188474935755949e-15)
        self._testOne(x, y, 'greater', 561.0 / lcm, 0.99115454582047591)
        self._testOne(x, y, 'less', 55275.0 / lcm, 3.1317328311518713e-26)

    def test_gh11184(self):
        # 3000, 3001, exact two-sided
        rng = np.random.RandomState(123456)
        x = rng.normal(size=3000)
        y = rng.normal(size=3001) * 1.5
        self._testOne(x, y, 'two-sided', 0.11292880151060758, 2.7755575615628914e-15,
                      mode='asymp')
        self._testOne(x, y, 'two-sided', 0.11292880151060758, 2.7755575615628914e-15,
                      mode='exact')

    @pytest.mark.xslow
    def test_gh11184_bigger(self):
        # 10000, 10001, exact two-sided
        rng = np.random.RandomState(123456)
        x = rng.normal(size=10000)
        y = rng.normal(size=10001) * 1.5
        self._testOne(x, y, 'two-sided', 0.10597913208679133, 3.3149311398483503e-49,
                      mode='asymp')
        self._testOne(x, y, 'two-sided', 0.10597913208679133, 2.7755575615628914e-15,
                      mode='exact')
        self._testOne(x, y, 'greater', 0.10597913208679133, 2.7947433906389253e-41,
                      mode='asymp')
        self._testOne(x, y, 'less', 0.09658002199780022, 2.7947433906389253e-41,
                      mode='asymp')

    @pytest.mark.xslow
    def test_gh12999(self):
        rng = np.random.RandomState(123456)
        for x in range(1000, 12000, 1000):
            vals1 = rng.normal(size=(x))
            vals2 = rng.normal(size=(x + 10), loc=0.5)
            exact = stats.ks_2samp(vals1, vals2, mode='exact').pvalue
            asymp = stats.ks_2samp(vals1, vals2, mode='asymp').pvalue
            # these two p-values should be in line with each other
            assert_array_less(exact, 3 * asymp)
            assert_array_less(asymp, 3 * exact)

    @pytest.mark.slow
    def testLargeBoth(self):
        # 10000, 11000
        n1, n2 = 10000, 11000
        lcm = n1*11.0
        delta = 1.0/n1/n2/2/2
        x = np.linspace(1, 200, n1) - delta
        y = np.linspace(2, 200, n2)
        self._testOne(x, y, 'two-sided', 563.0 / lcm, 0.9990660108966576,
                      mode='asymp')
        self._testOne(x, y, 'two-sided', 563.0 / lcm, 0.9990456491488628,
                      mode='exact')
        self._testOne(x, y, 'two-sided', 563.0 / lcm, 0.9990660108966576,
                      mode='auto')
        self._testOne(x, y, 'greater', 563.0 / lcm, 0.7561851877420673)
        self._testOne(x, y, 'less', 10.0 / lcm, 0.9998239693191724)
        with suppress_warnings() as sup:
            message = "ks_2samp: Exact calculation unsuccessful."
            sup.filter(RuntimeWarning, message)
            self._testOne(x, y, 'greater', 563.0 / lcm, 0.7561851877420673,
                          mode='exact')
            self._testOne(x, y, 'less', 10.0 / lcm, 0.9998239693191724,
                          mode='exact')

    def testNamedAttributes(self):
        # test for namedtuple attribute results
        attributes = ('statistic', 'pvalue')
        res = stats.ks_2samp([1, 2], [3])
        check_named_results(res, attributes)

    @pytest.mark.slow
    def test_some_code_paths(self):
        # Check that some code paths are executed
        from scipy.stats._stats_py import (
            _count_paths_outside_method,
            _compute_outer_prob_inside_method
        )

        _compute_outer_prob_inside_method(1, 1, 1, 1)
        _count_paths_outside_method(1000, 1, 1, 1001)

        with np.errstate(invalid='raise'):
            assert_raises(FloatingPointError, _count_paths_outside_method,
                          1100, 1099, 1, 1)
            assert_raises(FloatingPointError, _count_paths_outside_method,
                          2000, 1000, 1, 1)

    @pytest.mark.parametrize('case', (([], [1]), ([1], []), ([], [])))
    def test_argument_checking(self, case):
        # Check that an empty array warns
        with pytest.warns(SmallSampleWarning, match=too_small_1d_not_omit):
            res = stats.ks_2samp(*case)
            assert_equal(res.statistic, np.nan)
            assert_equal(res.pvalue, np.nan)

    @pytest.mark.xslow
    def test_gh12218(self):
        """Ensure gh-12218 is fixed."""
        # gh-1228 triggered a TypeError calculating sqrt(n1*n2*(n1+n2)).
        # n1, n2 both large integers, the product exceeded 2^64
        np.random.seed(12345678)
        n1 = 2097152  # 2*^21
        rvs1 = stats.uniform.rvs(size=n1, loc=0., scale=1)
        rvs2 = rvs1 + 1  # Exact value of rvs2 doesn't matter.
        stats.ks_2samp(rvs1, rvs2, alternative='greater', mode='asymp')
        stats.ks_2samp(rvs1, rvs2, alternative='less', mode='asymp')
        stats.ks_2samp(rvs1, rvs2, alternative='two-sided', mode='asymp')

    def test_warnings_gh_14019(self):
        # Check that RuntimeWarning is raised when method='auto' and exact
        # p-value calculation fails. See gh-14019.
        rng = np.random.RandomState(seed=23493549)
        # random samples of the same size as in the issue
        data1 = rng.random(size=881) + 0.5
        data2 = rng.random(size=369)
        message = "ks_2samp: Exact calculation unsuccessful"
        with pytest.warns(RuntimeWarning, match=message):
            res = stats.ks_2samp(data1, data2, alternative='less')
            assert_allclose(res.pvalue, 0, atol=1e-14)

    @pytest.mark.parametrize("ksfunc", [stats.kstest, stats.ks_2samp])
    @pytest.mark.parametrize("alternative, x6val, ref_location, ref_sign",
                             [('greater', 5.9, 5.9, +1),
                              ('less', 6.1, 6.0, -1),
                              ('two-sided', 5.9, 5.9, +1),
                              ('two-sided', 6.1, 6.0, -1)])
    def test_location_sign(self, ksfunc, alternative,
                           x6val, ref_location, ref_sign):
        # Test that location and sign corresponding with statistic are as
        # expected. (Test is designed to be easy to predict.)
        x = np.arange(10, dtype=np.float64)
        y = x.copy()
        x[6] = x6val
        res = stats.ks_2samp(x, y, alternative=alternative)
        assert res.statistic == 0.1
        assert res.statistic_location == ref_location
        assert res.statistic_sign == ref_sign


def test_ttest_rel():
    # regression test
    tr,pr = 0.81248591389165692, 0.41846234511362157
    tpr = ([tr,-tr],[pr,pr])

    rvs1 = np.linspace(1,100,100)
    rvs2 = np.linspace(1.01,99.989,100)
    rvs1_2D = np.array([np.linspace(1,100,100), np.linspace(1.01,99.989,100)])
    rvs2_2D = np.array([np.linspace(1.01,99.989,100), np.linspace(1,100,100)])

    t,p = stats.ttest_rel(rvs1, rvs2, axis=0)
    assert_array_almost_equal([t,p],(tr,pr))
    t,p = stats.ttest_rel(rvs1_2D.T, rvs2_2D.T, axis=0)
    assert_array_almost_equal([t,p],tpr)
    t,p = stats.ttest_rel(rvs1_2D, rvs2_2D, axis=1)
    assert_array_almost_equal([t,p],tpr)

    # test scalars
    with suppress_warnings() as sup, \
            np.errstate(invalid="ignore", divide="ignore"):
        sup.filter(RuntimeWarning, "Degrees of freedom <= 0 for slice")
        t, p = stats.ttest_rel(4., 3.)
    assert_(np.isnan(t))
    assert_(np.isnan(p))

    # test for namedtuple attribute results
    attributes = ('statistic', 'pvalue')
    res = stats.ttest_rel(rvs1, rvs2, axis=0)
    check_named_results(res, attributes)

    # test on 3 dimensions
    rvs1_3D = np.dstack([rvs1_2D,rvs1_2D,rvs1_2D])
    rvs2_3D = np.dstack([rvs2_2D,rvs2_2D,rvs2_2D])
    t,p = stats.ttest_rel(rvs1_3D, rvs2_3D, axis=1)
    assert_array_almost_equal(np.abs(t), tr)
    assert_array_almost_equal(np.abs(p), pr)
    assert_equal(t.shape, (2, 3))

    t, p = stats.ttest_rel(np.moveaxis(rvs1_3D, 2, 0),
                           np.moveaxis(rvs2_3D, 2, 0),
                           axis=2)
    assert_array_almost_equal(np.abs(t), tr)
    assert_array_almost_equal(np.abs(p), pr)
    assert_equal(t.shape, (3, 2))

    # test alternative parameter
    assert_raises(ValueError, stats.ttest_rel, rvs1, rvs2, alternative="error")

    t, p = stats.ttest_rel(rvs1, rvs2, axis=0, alternative="less")
    assert_allclose(p, 1 - pr/2)
    assert_allclose(t, tr)

    t, p = stats.ttest_rel(rvs1, rvs2, axis=0, alternative="greater")
    assert_allclose(p, pr/2)
    assert_allclose(t, tr)

    # check nan policy
    rng = np.random.RandomState(12345678)
    x = stats.norm.rvs(loc=5, scale=10, size=501, random_state=rng)
    x[500] = np.nan
    y = (stats.norm.rvs(loc=5, scale=10, size=501, random_state=rng) +
         stats.norm.rvs(scale=0.2, size=501, random_state=rng))
    y[500] = np.nan

    with np.errstate(invalid="ignore"):
        assert_array_equal(stats.ttest_rel(x, x), (np.nan, np.nan))

    assert_array_almost_equal(stats.ttest_rel(x, y, nan_policy='omit'),
                              (0.25299925303978066, 0.8003729814201519))
    assert_raises(ValueError, stats.ttest_rel, x, y, nan_policy='raise')
    assert_raises(ValueError, stats.ttest_rel, x, y, nan_policy='foobar')

    # test zero division problem
    with pytest.warns(RuntimeWarning, match="Precision loss occurred"):
        t, p = stats.ttest_rel([0, 0, 0], [1, 1, 1])
    assert_equal((np.abs(t), p), (np.inf, 0))
    with np.errstate(invalid="ignore"):
        assert_equal(stats.ttest_rel([0, 0, 0], [0, 0, 0]), (np.nan, np.nan))

        # check that nan in input array result in nan output
        anan = np.array([[1, np.nan], [-1, 1]])
        assert_equal(stats.ttest_rel(anan, np.zeros((2, 2))),
                     ([0, np.nan], [1, np.nan]))

    # test incorrect input shape raise an error
    x = np.arange(24)
    assert_raises(ValueError, stats.ttest_rel, x.reshape((8, 3)),
                  x.reshape((2, 3, 4)))

    # Convert from two-sided p-values to one sided using T result data.
    def convert(t, p, alt):
        if (t < 0 and alt == "less") or (t > 0 and alt == "greater"):
            return p / 2
        return 1 - (p / 2)
    converter = np.vectorize(convert)

    rvs1_2D[:, 20:30] = np.nan
    rvs2_2D[:, 15:25] = np.nan

    with pytest.warns(SmallSampleWarning, match=too_small_nd_omit):
        tr, pr = stats.ttest_rel(rvs1_2D, rvs2_2D, 0, nan_policy='omit')

    with pytest.warns(SmallSampleWarning, match=too_small_nd_omit):
        t, p = stats.ttest_rel(rvs1_2D, rvs2_2D, 0,
                               nan_policy='omit', alternative='less')
    assert_allclose(t, tr, rtol=1e-14)
    with np.errstate(invalid='ignore'):
        assert_allclose(p, converter(tr, pr, 'less'), rtol=1e-14)

    with pytest.warns(SmallSampleWarning, match=too_small_nd_omit):
        t, p = stats.ttest_rel(rvs1_2D, rvs2_2D, 0,
                               nan_policy='omit', alternative='greater')
    assert_allclose(t, tr, rtol=1e-14)
    with np.errstate(invalid='ignore'):
        assert_allclose(p, converter(tr, pr, 'greater'), rtol=1e-14)


def test_ttest_rel_nan_2nd_arg():
    # regression test for gh-6134: nans in the second arg were not handled
    x = [np.nan, 2.0, 3.0, 4.0]
    y = [1.0, 2.0, 1.0, 2.0]

    r1 = stats.ttest_rel(x, y, nan_policy='omit')
    r2 = stats.ttest_rel(y, x, nan_policy='omit')
    assert_allclose(r2.statistic, -r1.statistic, atol=1e-15)
    assert_allclose(r2.pvalue, r1.pvalue, atol=1e-15)

    # NB: arguments are paired when NaNs are dropped
    r3 = stats.ttest_rel(y[1:], x[1:])
    assert_allclose(r2, r3, atol=1e-15)

    # .. and this is consistent with R. R code:
    # x = c(NA, 2.0, 3.0, 4.0)
    # y = c(1.0, 2.0, 1.0, 2.0)
    # t.test(x, y, paired=TRUE)
    assert_allclose(r2, (-2, 0.1835), atol=1e-4)


def test_ttest_rel_empty_1d_returns_nan():
    # Two empty inputs should return a TtestResult containing nan
    # for both values.
    with pytest.warns(SmallSampleWarning, match=too_small_1d_not_omit):
        result = stats.ttest_rel([], [])
    assert isinstance(result, stats._stats_py.TtestResult)
    assert_equal(result, (np.nan, np.nan))


@pytest.mark.parametrize('b, expected_shape',
                         [(np.empty((1, 5, 0)), (3, 5)),
                          (np.empty((1, 0, 0)), (3, 0))])
def test_ttest_rel_axis_size_zero(b, expected_shape):
    # In this test, the length of the axis dimension is zero.
    # The results should be arrays containing nan with shape
    # given by the broadcast nonaxis dimensions.
    a = np.empty((3, 1, 0))
    with np.testing.suppress_warnings() as sup:
        # first case should warn, second shouldn't?
        sup.filter(SmallSampleWarning, too_small_nd_not_omit)
        result = stats.ttest_rel(a, b, axis=-1)
    assert isinstance(result, stats._stats_py.TtestResult)
    expected_value = np.full(expected_shape, fill_value=np.nan)
    assert_equal(result.statistic, expected_value)
    assert_equal(result.pvalue, expected_value)


def test_ttest_rel_nonaxis_size_zero():
    # In this test, the length of the axis dimension is nonzero,
    # but one of the nonaxis dimensions has length 0.  Check that
    # we still get the correctly broadcast shape, which is (5, 0)
    # in this case.
    a = np.empty((1, 8, 0))
    b = np.empty((5, 8, 1))
    result = stats.ttest_rel(a, b, axis=1)
    assert isinstance(result, stats._stats_py.TtestResult)
    assert_equal(result.statistic.shape, (5, 0))
    assert_equal(result.pvalue.shape, (5, 0))


@pytest.mark.parametrize("alternative", ['two-sided', 'less', 'greater'])
def test_ttest_rel_ci_1d(alternative):
    # test confidence interval method against reference values
    rng = np.random.default_rng(3749065329432213059)
    n = 10
    x = rng.normal(size=n, loc=1.5, scale=2)
    y = rng.normal(size=n, loc=2, scale=2)
    # Reference values generated with R t.test:
    # options(digits=16)
    # x = c(1.22825792,  1.63950485,  4.39025641,  0.68609437,  2.03813481,
    #       -1.20040109,  1.81997937,  1.86854636,  2.94694282,  3.94291373)
    # y = c(3.49961496, 1.53192536, 5.53620083, 2.91687718, 0.04858043,
    #       3.78505943, 3.3077496 , 2.30468892, 3.42168074, 0.56797592)
    # t.test(x, y, paired=TRUE, conf.level=0.85, alternative='l')

    ref = {'two-sided': [-1.912194489914035, 0.400169725914035],
           'greater': [-1.563944820311475, np.inf],
           'less': [-np.inf, 0.05192005631147523]}
    res = stats.ttest_rel(x, y, alternative=alternative)
    ci = res.confidence_interval(confidence_level=0.85)
    assert_allclose(ci, ref[alternative])
    assert_equal(res.df, n-1)


@pytest.mark.parametrize("test_fun, args",
                         [(stats.ttest_1samp, (np.arange(10), 0)),
                          (stats.ttest_rel, (np.arange(10), np.arange(10)))])
def test_ttest_ci_iv(test_fun, args):
    # test `confidence_interval` method input validation
    res = test_fun(*args)
    message = '`confidence_level` must be a number between 0 and 1.'
    with pytest.raises(ValueError, match=message):
        res.confidence_interval(confidence_level=10)


def _desc_stats(x1, x2, axis=0, *, xp=None):
    xp = array_namespace(x1, x2) if xp is None else xp

    def _stats(x, axis=0):
        x = xp.asarray(x)
        mu = xp.mean(x, axis=axis)
        std = xp.std(x, axis=axis, correction=1)
        nobs = x.shape[axis]
        return mu, std, nobs

    return _stats(x1, axis) + _stats(x2, axis)


@make_skip_xp_backends(stats.ttest_ind, stats.ttest_ind_from_stats)
def test_ttest_ind(xp):
    # regression test
    tr = xp.asarray(1.0912746897927283)
    pr = xp.asarray(0.27647818616351882)
    tr_2D = xp.asarray([tr, -tr])
    pr_2D = xp.asarray([pr, pr])

    rvs1 = xp.linspace(5, 105, 100)
    rvs2 = xp.linspace(1, 100, 100)
    rvs1_2D = xp.stack([rvs1, rvs2])
    rvs2_2D = xp.stack([rvs2, rvs1])

    res = stats.ttest_ind(rvs1, rvs2, axis=0)
    t, p = res  # check that result object can be unpacked
    xp_assert_close(t, tr)
    xp_assert_close(p, pr)

    res = stats.ttest_ind_from_stats(*_desc_stats(rvs1, rvs2))
    t, p = res  # check that result object can be unpacked
    xp_assert_close(t, tr)
    xp_assert_close(p, pr)

    res = stats.ttest_ind(rvs1_2D.T, rvs2_2D.T, axis=0)
    xp_assert_close(res.statistic, tr_2D)
    xp_assert_close(res.pvalue, pr_2D)

    res = stats.ttest_ind_from_stats(*_desc_stats(rvs1_2D.T, rvs2_2D.T))
    xp_assert_close(res.statistic, tr_2D)
    xp_assert_close(res.pvalue, pr_2D)

    res = stats.ttest_ind(rvs1_2D, rvs2_2D, axis=1)
    xp_assert_close(res.statistic, tr_2D)
    xp_assert_close(res.pvalue, pr_2D)

    res = stats.ttest_ind_from_stats(*_desc_stats(rvs1_2D, rvs2_2D, axis=1))
    xp_assert_close(res.statistic, tr_2D)
    xp_assert_close(res.pvalue, pr_2D)

    # test on 3 dimensions removed because generic tests in
    # test_axis_nan_policy are much stronger

    # test alternative parameter
    message = "`alternative` must be 'less', 'greater', or 'two-sided'."
    with pytest.raises(ValueError, match=message):
        stats.ttest_ind(rvs1, rvs2, alternative = "error")

    args = _desc_stats(rvs1_2D.T, rvs2_2D.T)
    with pytest.raises(ValueError, match=message):
        stats.ttest_ind_from_stats(*args, alternative = "error")

    t, p = stats.ttest_ind(rvs1, rvs2, alternative="less")
    xp_assert_close(p, 1 - (pr/2))
    xp_assert_close(t, tr)

    t, p = stats.ttest_ind(rvs1, rvs2, alternative="greater")
    xp_assert_close(p, pr/2)
    xp_assert_close(t, tr)

    # Check that ttest_ind_from_stats agrees with ttest_ind
    res1 = stats.ttest_ind(rvs1_2D.T, rvs2_2D.T, axis=0, alternative="less")
    args = _desc_stats(rvs1_2D.T, rvs2_2D.T)
    res2 = stats.ttest_ind_from_stats(*args, alternative="less")
    xp_assert_close(res1.statistic, res2.statistic)
    xp_assert_close(res1.pvalue, res2.pvalue)

    res1 = stats.ttest_ind(rvs1_2D.T, rvs2_2D.T, axis=0, alternative="less")
    args = _desc_stats(rvs1_2D.T, rvs2_2D.T)
    res2 = stats.ttest_ind_from_stats(*args, alternative="less")
    xp_assert_close(res1.statistic, res2.statistic)
    xp_assert_close(res1.pvalue, res2.pvalue)

    # test NaNs
    NaN = xp.asarray(xp.nan)
    rvs1 = xp.where(xp.arange(rvs1.shape[0]) == 0, NaN, rvs1)

    res = stats.ttest_ind(rvs1, rvs2, axis=0)
    xp_assert_equal(res.statistic, NaN)
    xp_assert_equal(res.pvalue, NaN)

    res = stats.ttest_ind_from_stats(*_desc_stats(rvs1, rvs2))
    xp_assert_equal(res.statistic, NaN)
    xp_assert_equal(res.pvalue, NaN)


def test_ttest_ind_nan_policy():
    rvs1 = np.linspace(5, 105, 100)
    rvs2 = np.linspace(1, 100, 100)
    rvs1_2D = np.array([rvs1, rvs2])
    rvs2_2D = np.array([rvs2, rvs1])
    rvs1_3D = np.dstack([rvs1_2D, rvs1_2D, rvs1_2D])
    rvs2_3D = np.dstack([rvs2_2D, rvs2_2D, rvs2_2D])

    # check nan policy
    rng = np.random.RandomState(12345678)
    x = stats.norm.rvs(loc=5, scale=10, size=501, random_state=rng)
    x[500] = np.nan
    y = stats.norm.rvs(loc=5, scale=10, size=500, random_state=rng)

    with np.errstate(invalid="ignore"):
        assert_array_equal(stats.ttest_ind(x, y), (np.nan, np.nan))

    assert_array_almost_equal(stats.ttest_ind(x, y, nan_policy='omit'),
                              (0.24779670949091914, 0.80434267337517906))
    assert_raises(ValueError, stats.ttest_ind, x, y, nan_policy='raise')
    assert_raises(ValueError, stats.ttest_ind, x, y, nan_policy='foobar')

    # test zero division problem
    with pytest.warns(RuntimeWarning, match="Precision loss occurred"):
        t, p = stats.ttest_ind([0, 0, 0], [1, 1, 1])
    assert_equal((np.abs(t), p), (np.inf, 0))

    with np.errstate(invalid="ignore"):
        assert_equal(stats.ttest_ind([0, 0, 0], [0, 0, 0]), (np.nan, np.nan))

        # check that nan in input array result in nan output
        anan = np.array([[1, np.nan], [-1, 1]])
        assert_equal(stats.ttest_ind(anan, np.zeros((2, 2))),
                     ([0, np.nan], [1, np.nan]))

    rvs1_3D[:, :, 10:15] = np.nan
    rvs2_3D[:, :, 6:12] = np.nan

    # Convert from two-sided p-values to one sided using T result data.
    def convert(t, p, alt):
        if (t < 0 and alt == "less") or (t > 0 and alt == "greater"):
            return p / 2
        return 1 - (p / 2)
    converter = np.vectorize(convert)

    tr, pr = stats.ttest_ind(rvs1_3D, rvs2_3D, axis=0, nan_policy='omit')

    t, p = stats.ttest_ind(rvs1_3D, rvs2_3D, axis=0, nan_policy='omit',
                           alternative='less')
    assert_allclose(t, tr, rtol=1e-14)
    assert_allclose(p, converter(tr, pr, 'less'), rtol=1e-14)

    t, p = stats.ttest_ind(rvs1_3D, rvs2_3D, axis=0, nan_policy='omit',
                           alternative='greater')
    assert_allclose(t, tr, rtol=1e-14)
    assert_allclose(p, converter(tr, pr, 'greater'), rtol=1e-14)


def test_ttest_ind_scalar():
    # test scalars
    with suppress_warnings() as sup, np.errstate(invalid="ignore"):
        sup.filter(RuntimeWarning, "Degrees of freedom <= 0 for slice")
        t, p = stats.ttest_ind(4., 3.)
    assert np.isnan(t)
    assert np.isnan(p)


@pytest.mark.filterwarnings("ignore:Arguments...:DeprecationWarning")
class Test_ttest_ind_permutations:
    N = 20

    # data for most tests
    np.random.seed(0)
    a = np.vstack((np.arange(3*N//4), np.random.random(3*N//4)))
    b = np.vstack((np.arange(N//4) + 100, np.random.random(N//4)))

    # data for equal variance tests
    a2 = np.arange(10)
    b2 = np.arange(10) + 100

    # data for exact test
    a3 = [1, 2]
    b3 = [3, 4]

    # data for bigger test
    np.random.seed(0)
    rvs1 = stats.norm.rvs(loc=5, scale=10,  # type: ignore
                          size=500).reshape(100, 5).T
    rvs2 = stats.norm.rvs(loc=8, scale=20, size=100)  # type: ignore

    p_d = [1/1001, (676+1)/1001]  # desired pvalues
    p_d_gen = [1/1001, (672 + 1)/1001]  # desired pvalues for Generator seed
    p_d_big = [(993+1)/1001, (685+1)/1001, (840+1)/1001,
               (955+1)/1001, (255+1)/1001]

    params = [
        (a, b, {"axis": 1}, p_d),                     # basic test
        (a.T, b.T, {'axis': 0}, p_d),                 # along axis 0
        (a[0, :], b[0, :], {'axis': None}, p_d[0]),   # 1d data
        (a[0, :].tolist(), b[0, :].tolist(), {'axis': None}, p_d[0]),
        # different seeds
        (a, b, {'random_state': 0, "axis": 1}, p_d),
        (a, b, {'random_state': np.random.RandomState(0), "axis": 1}, p_d),
        (a2, b2, {'equal_var': True}, 1/1001),  # equal variances
        (rvs1, rvs2, {'axis': -1, 'random_state': 0}, p_d_big),  # bigger test
        (a3, b3, {}, 1/3),  # exact test
        (a, b, {'random_state': np.random.default_rng(0), "axis": 1}, p_d_gen),
        ]

    @pytest.mark.thread_unsafe
    @pytest.mark.parametrize("a,b,update,p_d", params)
    def test_ttest_ind_permutations(self, a, b, update, p_d):
        options_a = {'axis': None, 'equal_var': False}
        options_p = {'axis': None, 'equal_var': False,
                     'permutations': 1000, 'random_state': 0}
        options_a.update(update)
        options_p.update(update)

        stat_a, _ = stats.ttest_ind(a, b, **options_a)
        stat_p, pvalue = stats.ttest_ind(a, b, **options_p)
        assert_array_almost_equal(stat_a, stat_p, 5)
        assert_array_almost_equal(pvalue, p_d)

    def test_ttest_ind_exact_alternative(self):
        rng = np.random.RandomState(0)
        N = 3
        a = rng.rand(2, N, 2)
        b = rng.rand(2, N, 2)

        options_p = {'axis': 1, 'permutations': 1000}

        options_p.update(alternative="greater")
        res_g_ab = stats.ttest_ind(a, b, **options_p)
        res_g_ba = stats.ttest_ind(b, a, **options_p)

        options_p.update(alternative="less")
        res_l_ab = stats.ttest_ind(a, b, **options_p)
        res_l_ba = stats.ttest_ind(b, a, **options_p)

        options_p.update(alternative="two-sided")
        res_2_ab = stats.ttest_ind(a, b, **options_p)
        res_2_ba = stats.ttest_ind(b, a, **options_p)

        # Alternative doesn't affect the statistic
        assert_equal(res_g_ab.statistic, res_l_ab.statistic)
        assert_equal(res_g_ab.statistic, res_2_ab.statistic)

        # Reversing order of inputs negates statistic
        assert_equal(res_g_ab.statistic, -res_g_ba.statistic)
        assert_equal(res_l_ab.statistic, -res_l_ba.statistic)
        assert_equal(res_2_ab.statistic, -res_2_ba.statistic)

        # Reversing order of inputs does not affect p-value of 2-sided test
        assert_equal(res_2_ab.pvalue, res_2_ba.pvalue)

        # In exact test, distribution is perfectly symmetric, so these
        # identities are exactly satisfied.
        assert_equal(res_g_ab.pvalue, res_l_ba.pvalue)
        assert_equal(res_l_ab.pvalue, res_g_ba.pvalue)
        mask = res_g_ab.pvalue <= 0.5
        assert_equal(res_g_ab.pvalue[mask] + res_l_ba.pvalue[mask],
                     res_2_ab.pvalue[mask])
        assert_equal(res_l_ab.pvalue[~mask] + res_g_ba.pvalue[~mask],
                     res_2_ab.pvalue[~mask])

    def test_ttest_ind_exact_selection(self):
        # test the various ways of activating the exact test
        rng = np.random.RandomState(0)
        N = 3
        a = rng.rand(N)
        b = rng.rand(N)
        res0 = stats.ttest_ind(a, b)
        res1 = stats.ttest_ind(a, b, permutations=1000)
        res2 = stats.ttest_ind(a, b, permutations=0)
        res3 = stats.ttest_ind(a, b, permutations=np.inf)
        assert res1.pvalue != res0.pvalue
        assert res2.pvalue == res0.pvalue
        assert res3.pvalue == res1.pvalue

    def test_ttest_ind_exact_distribution(self):
        # the exact distribution of the test statistic should have
        # binom(na + nb, na) elements, all unique. This was not always true
        # in gh-4824; fixed by gh-13661.
        rng = np.random.RandomState(0)
        a = rng.rand(3)
        b = rng.rand(4)

        data = np.concatenate((a, b))
        na, nb = len(a), len(b)

        permutations = 100000
        t_stat, _, _ = _permutation_distribution_t(data, permutations, na,
                                                   True)

        n_unique = len(set(t_stat))
        assert n_unique == binom(na + nb, na)
        assert len(t_stat) == n_unique

    def test_ttest_ind_randperm_alternative(self):
        rng = np.random.RandomState(0)
        N = 50
        a = rng.rand(2, 3, N)
        b = rng.rand(3, N)
        options_p = {'axis': -1, 'permutations': 1000, "random_state": 0}

        options_p.update(alternative="greater")
        res_g_ab = stats.ttest_ind(a, b, **options_p)
        res_g_ba = stats.ttest_ind(b, a, **options_p)

        options_p.update(alternative="less")
        res_l_ab = stats.ttest_ind(a, b, **options_p)
        res_l_ba = stats.ttest_ind(b, a, **options_p)

        # Alternative doesn't affect the statistic
        assert_equal(res_g_ab.statistic, res_l_ab.statistic)

        # Reversing order of inputs negates statistic
        assert_equal(res_g_ab.statistic, -res_g_ba.statistic)
        assert_equal(res_l_ab.statistic, -res_l_ba.statistic)

        # For random permutations, the chance of ties between the observed
        # test statistic and the population is small, so:
        assert_equal(res_g_ab.pvalue + res_l_ab.pvalue,
                     1 + 1/(options_p['permutations'] + 1))
        assert_equal(res_g_ba.pvalue + res_l_ba.pvalue,
                     1 + 1/(options_p['permutations'] + 1))

    @pytest.mark.slow()
    def test_ttest_ind_randperm_alternative2(self):
        rng = np.random.RandomState(0)
        N = 50
        a = rng.rand(N, 4)
        b = rng.rand(N, 4)
        options_p = {'permutations': 20000, "random_state": 0}

        options_p.update(alternative="greater")
        res_g_ab = stats.ttest_ind(a, b, **options_p)

        options_p.update(alternative="less")
        res_l_ab = stats.ttest_ind(a, b, **options_p)

        options_p.update(alternative="two-sided")
        res_2_ab = stats.ttest_ind(a, b, **options_p)

        # For random permutations, the chance of ties between the observed
        # test statistic and the population is small, so:
        assert_equal(res_g_ab.pvalue + res_l_ab.pvalue,
                     1 + 1/(options_p['permutations'] + 1))

        # For for large sample sizes, the distribution should be approximately
        # symmetric, so these identities should be approximately satisfied
        mask = res_g_ab.pvalue <= 0.5
        assert_allclose(2 * res_g_ab.pvalue[mask],
                        res_2_ab.pvalue[mask], atol=2e-2)
        assert_allclose(2 * (1-res_g_ab.pvalue[~mask]),
                        res_2_ab.pvalue[~mask], atol=2e-2)
        assert_allclose(2 * res_l_ab.pvalue[~mask],
                        res_2_ab.pvalue[~mask], atol=2e-2)
        assert_allclose(2 * (1-res_l_ab.pvalue[mask]),
                        res_2_ab.pvalue[mask], atol=2e-2)

    def test_ttest_ind_permutation_nanpolicy(self):
        rng = np.random.RandomState(0)
        N = 50
        a = rng.rand(N, 5)
        b = rng.rand(N, 5)
        a[5, 1] = np.nan
        b[8, 2] = np.nan
        a[9, 3] = np.nan
        b[9, 3] = np.nan
        options_p = {'permutations': 1000, "random_state": 0}

        # Raise
        options_p.update(nan_policy="raise")
        with assert_raises(ValueError, match="The input contains nan values"):
            res = stats.ttest_ind(a, b, **options_p)

        # Propagate
        with suppress_warnings() as sup:
            sup.record(RuntimeWarning, "invalid value*")
            options_p.update(nan_policy="propagate")
            res = stats.ttest_ind(a, b, **options_p)

            mask = np.isnan(a).any(axis=0) | np.isnan(b).any(axis=0)
            res2 = stats.ttest_ind(a[:, ~mask], b[:, ~mask], **options_p)

            assert_equal(res.pvalue[mask], np.nan)
            assert_equal(res.statistic[mask], np.nan)

            assert_allclose(res.pvalue[~mask], res2.pvalue)
            assert_allclose(res.statistic[~mask], res2.statistic)

            # Propagate 1d
            res = stats.ttest_ind(a.ravel(), b.ravel(), **options_p)
            assert np.isnan(res.pvalue)  # assert makes sure it's a scalar
            assert np.isnan(res.statistic)

    def test_ttest_ind_permutation_check_inputs(self):
        with assert_raises(ValueError, match="Permutations must be"):
            stats.ttest_ind(self.a2, self.b2, permutations=-3)
        with assert_raises(ValueError, match="Permutations must be"):
            stats.ttest_ind(self.a2, self.b2, permutations=1.5)
        with assert_raises(ValueError, match="'hello' cannot be used"):
            stats.ttest_ind(self.a, self.b, permutations=1,
                            random_state='hello', axis=1)

    def test_ttest_ind_permutation_check_p_values(self):
        # p-values should never be exactly zero
        N = 10
        a = np.random.rand(N, 20)
        b = np.random.rand(N, 20)
        p_values = stats.ttest_ind(a, b, permutations=1).pvalue
        print(0.0 not in p_values)
        assert 0.0 not in p_values

    @pytest.mark.parametrize("alternative", ['less', 'greater', 'two-sided'])
    @pytest.mark.parametrize("shape", [(12,), (2, 12)])
    def test_permutation_method(self, alternative, shape):
        rng = np.random.default_rng(2348934579834565)
        x = rng.random(size=shape)
        y = rng.random(size=13)

        kwargs = dict(n_resamples=999)

        # Use ttest_ind with `method`
        rng = np.random.default_rng(348934579834565)
        method = stats.PermutationMethod(rng=rng, **kwargs)
        res = stats.ttest_ind(x, y, axis=-1, alternative=alternative, method=method)

        # Use `permutation_test` directly
        def statistic(x, y, axis): return stats.ttest_ind(x, y, axis=axis).statistic
        rng =  np.random.default_rng(348934579834565)
        ref = stats.permutation_test((x, y), statistic, axis=-1, rng=rng,
                                     alternative=alternative, **kwargs)

        assert_equal(res.statistic, ref.statistic)
        assert_equal(res.pvalue, ref.pvalue)

        # Sanity check against theoretical t-test
        ref = stats.ttest_ind(x, y, axis=-1, alternative=alternative)
        assert_equal(res.statistic, ref.statistic)
        assert_allclose(res.pvalue, ref.pvalue, rtol=3e-2)

    @pytest.mark.parametrize("alternative", ['less', 'greater', 'two-sided'])
    @pytest.mark.parametrize("shape", [(12,), (2, 12)])
    def test_monte_carlo_method(self, alternative, shape):
        rng = np.random.default_rng(2348934579834565)
        x = rng.random(size=shape)
        y = rng.random(size=13)

        kwargs = dict(n_resamples=999)

        # Use `monte_carlo` directly
        def statistic(x, y, axis): return stats.ttest_ind(x, y, axis=axis).statistic
        rng = np.random.default_rng(348934579834565)
        rvs = [rng.standard_normal, rng.standard_normal]
        ref = stats.monte_carlo_test((x, y), rvs=rvs, statistic=statistic, axis=-1,
                                     alternative=alternative, **kwargs)

        # Use ttest_ind with `method`
        rng = np.random.default_rng(348934579834565)
        rvs = [rng.standard_normal, rng.standard_normal]
        method = stats.MonteCarloMethod(rvs=rvs, **kwargs)
        res = stats.ttest_ind(x, y, axis=-1, alternative=alternative, method=method)
        assert_equal(res.statistic, ref.statistic)
        assert_equal(res.pvalue, ref.pvalue)

        # Passing `rng` instead of `rvs`
        method = stats.MonteCarloMethod(rng=348934579834565, **kwargs)
        res = stats.ttest_ind(x, y, axis=-1, alternative=alternative, method=method)
        assert_equal(res.statistic, ref.statistic)
        assert_equal(res.pvalue, ref.pvalue)

        # Sanity check against theoretical t-test
        ref = stats.ttest_ind(x, y, axis=-1, alternative=alternative)
        assert_equal(res.statistic, ref.statistic)
        assert_allclose(res.pvalue, ref.pvalue, rtol=6e-2)

    def test_resampling_input_validation(self):
        message = "`method` must be an instance of `PermutationMethod`, an instance..."
        with pytest.raises(ValueError, match=message):
            stats.ttest_ind([1, 2, 3], [4, 5, 6], method='migratory')

    @skip_xp_backends(cpu_only=True, reason='Uses NumPy for pvalue, CI')
    def test_permutation_not_implement_for_xp(self, xp):
        a2, b2 = xp.asarray(self.a2), xp.asarray(self.b2)

        message = "Use of `permutations` is compatible only with NumPy arrays."
        if is_numpy(xp):  # no error
            stats.ttest_ind(a2, b2, permutations=10)
        else:  # NotImplementedError
            with pytest.raises(NotImplementedError, match=message):
                stats.ttest_ind(a2, b2, permutations=10)

        message = "Use of resampling methods is compatible only with NumPy arrays."
        rng = np.random.default_rng(7457345872572348)
        method = stats.PermutationMethod(rng=rng)
        if is_numpy(xp):  # no error
            stats.ttest_ind(a2, b2, method=method)
        else:  # NotImplementedError
            with pytest.raises(NotImplementedError, match=message):
                stats.ttest_ind(a2, b2, method=method)


@pytest.mark.filterwarnings("ignore:Arguments...:DeprecationWarning")
class Test_ttest_ind_common:
    # for tests that are performed on variations of the t-test such as
    # permutations and trimming
    @pytest.mark.xslow()
    @pytest.mark.parametrize("kwds", [{'permutations': 200, 'random_state': 0},
                                      {'trim': .2}, {}],
                             ids=["permutations", "trim", "basic"])
    @pytest.mark.parametrize('equal_var', [True, False],
                             ids=['equal_var', 'unequal_var'])
    def test_ttest_many_dims(self, kwds, equal_var):
        # Test that test works on many-dimensional arrays
        np.random.seed(0)
        a = np.random.rand(5, 4, 4, 7, 1, 6)
        b = np.random.rand(4, 1, 8, 2, 6)
        res = stats.ttest_ind(a, b, axis=-3, **kwds)

        # compare fully-vectorized t-test against t-test on smaller slice
        i, j, k = 2, 3, 1
        a2 = a[i, :, j, :, 0, :]
        b2 = b[:, 0, :, k, :]
        res2 = stats.ttest_ind(a2, b2, axis=-2, **kwds)
        assert_equal(res.statistic[i, :, j, k, :],
                     res2.statistic)
        assert_equal(res.pvalue[i, :, j, k, :],
                     res2.pvalue)

        # compare against t-test on one axis-slice at a time

        # manually broadcast with tile; move axis to end to simplify
        x = np.moveaxis(np.tile(a, (1, 1, 1, 1, 2, 1)), -3, -1)
        y = np.moveaxis(np.tile(b, (5, 1, 4, 1, 1, 1)), -3, -1)
        shape = x.shape[:-1]
        statistics = np.zeros(shape)
        pvalues = np.zeros(shape)
        for indices in product(*(range(i) for i in shape)):
            xi = x[indices]  # use tuple to index single axis slice
            yi = y[indices]
            res3 = stats.ttest_ind(xi, yi, axis=-1, **kwds)
            statistics[indices] = res3.statistic
            pvalues[indices] = res3.pvalue

        assert_allclose(statistics, res.statistic)
        assert_allclose(pvalues, res.pvalue)

    @pytest.mark.parametrize("kwds", [{'permutations': 200, 'random_state': 0},
                                      {'trim': .2}, {}],
                             ids=["trim", "permutations", "basic"])
    @pytest.mark.parametrize("axis", [-1, 0])
    def test_nans_on_axis(self, kwds, axis):
        # confirm that with `nan_policy='propagate'`, NaN results are returned
        # on the correct location
        rng = np.random.default_rng(363836384995579937222)
        a = rng.integers(10, size=(5, 3, 10)).astype('float')
        b = rng.integers(10, size=(5, 3, 10)).astype('float')
        # set some indices in `a` and `b` to be `np.nan`.
        a[0][2][3] = np.nan
        b[2][0][6] = np.nan

        # arbitrarily use `np.sum` as a baseline for which indices should be
        # NaNs
        expected = np.isnan(np.sum(a + b, axis=axis))
        # multidimensional inputs to `t.sf(np.abs(t), df)` with NaNs on some
        # indices throws an warning. See issue gh-13844
        with suppress_warnings() as sup, np.errstate(invalid="ignore"):
            sup.filter(RuntimeWarning,
                       "invalid value encountered in less_equal")
            sup.filter(RuntimeWarning, "Precision loss occurred")
            res = stats.ttest_ind(a, b, axis=axis, **kwds)
        p_nans = np.isnan(res.pvalue)
        assert_array_equal(p_nans, expected)
        statistic_nans = np.isnan(res.statistic)
        assert_array_equal(statistic_nans, expected)


class Test_ttest_trim:
    params = [
        [[1, 2, 3], [1.1, 2.9, 4.2], 0.53619490753126731, -0.6864951273557258,
         .2],
        [[56, 128.6, 12, 123.8, 64.34, 78, 763.3], [1.1, 2.9, 4.2],
         0.00998909252078421, 4.591598691181999, .2],
        [[56, 128.6, 12, 123.8, 64.34, 78, 763.3], [1.1, 2.9, 4.2],
         0.10512380092302633, 2.832256715395378, .32],
        [[2.7, 2.7, 1.1, 3.0, 1.9, 3.0, 3.8, 3.8, 0.3, 1.9, 1.9],
         [6.5, 5.4, 8.1, 3.5, 0.5, 3.8, 6.8, 4.9, 9.5, 6.2, 4.1],
         0.002878909511344, -4.2461168970325, .2],
        [[-0.84504783, 0.13366078, 3.53601757, -0.62908581, 0.54119466,
          -1.16511574, -0.08836614, 1.18495416, 2.48028757, -1.58925028,
          -1.6706357, 0.3090472, -2.12258305, 0.3697304, -1.0415207,
          -0.57783497, -0.90997008, 1.09850192, 0.41270579, -1.4927376],
         [1.2725522, 1.1657899, 2.7509041, 1.2389013, -0.9490494, -1.0752459,
          1.1038576, 2.9912821, 3.5349111, 0.4171922, 1.0168959, -0.7625041,
          -0.4300008, 3.0431921, 1.6035947, 0.5285634, -0.7649405, 1.5575896,
          1.3670797, 1.1726023], 0.005293305834235, -3.0983317739483, .2]]

    @pytest.mark.parametrize("a,b,pr,tr,trim", params)
    def test_ttest_compare_r(self, a, b, pr, tr, trim):
        '''
        Using PairedData's yuen.t.test method. Something to note is that there
        are at least 3 R packages that come with a trimmed t-test method, and
        comparisons were made between them. It was found that PairedData's
        method's results match this method, SAS, and one of the other R
        methods. A notable discrepancy was the DescTools implementation of the
        function, which only sometimes agreed with SAS, WRS2, PairedData and
        this implementation. For this reason, most comparisons in R are made
        against PairedData's method.

        Rather than providing the input and output for all evaluations, here is
        a representative example:
        > library(PairedData)
        > a <- c(1, 2, 3)
        > b <- c(1.1, 2.9, 4.2)
        > options(digits=16)
        > yuen.t.test(a, b, tr=.2)

            Two-sample Yuen test, trim=0.2

        data:  x and y
        t = -0.68649512735573, df = 3.4104431643464, p-value = 0.5361949075313
        alternative hypothesis: true difference in trimmed means is not equal
        to 0
        95 percent confidence interval:
         -3.912777195645217  2.446110528978550
        sample estimates:
        trimmed mean of x trimmed mean of y
        2.000000000000000 2.73333333333333
        '''
        statistic, pvalue = stats.ttest_ind(a, b, trim=trim, equal_var=False)
        assert_allclose(statistic, tr, atol=1e-15)
        assert_allclose(pvalue, pr, atol=1e-15)

    def test_compare_SAS(self):
        # Source of the data used in this test:
        # https://support.sas.com/resources/papers/proceedings14/1660-2014.pdf
        a = [12, 14, 18, 25, 32, 44, 12, 14, 18, 25, 32, 44]
        b = [17, 22, 14, 12, 30, 29, 19, 17, 22, 14, 12, 30, 29, 19]
        # In this paper, a trimming percentage of 5% is used. However,
        # in their implementation, the number of values trimmed is rounded to
        # the nearest whole number. However, consistent with
        # `scipy.stats.trimmed_mean`, this test truncates to the lower
        # whole number. In this example, the paper notes that 1 value is
        # trimmed off of each side. 9% replicates this amount of trimming.
        statistic, pvalue = stats.ttest_ind(a, b, trim=.09, equal_var=False)
        assert_allclose(pvalue, 0.514522, atol=1e-6)
        assert_allclose(statistic, 0.669169, atol=1e-6)

    def test_equal_var(self):
        '''
        The PairedData library only supports unequal variances. To compare
        samples with equal variances, the multicon library is used.
        > library(multicon)
        > a <- c(2.7, 2.7, 1.1, 3.0, 1.9, 3.0, 3.8, 3.8, 0.3, 1.9, 1.9)
        > b <- c(6.5, 5.4, 8.1, 3.5, 0.5, 3.8, 6.8, 4.9, 9.5, 6.2, 4.1)
        > dv = c(a,b)
        > iv = c(rep('a', length(a)), rep('b', length(b)))
        > yuenContrast(dv~ iv, EQVAR = TRUE)
        $Ms
           N                 M wgt
        a 11 2.442857142857143   1
        b 11 5.385714285714286  -1

        $test
                              stat df              crit                   p
        results -4.246116897032513 12 2.178812829667228 0.00113508833897713
        '''
        a = [2.7, 2.7, 1.1, 3.0, 1.9, 3.0, 3.8, 3.8, 0.3, 1.9, 1.9]
        b = [6.5, 5.4, 8.1, 3.5, 0.5, 3.8, 6.8, 4.9, 9.5, 6.2, 4.1]
        # `equal_var=True` is default
        statistic, pvalue = stats.ttest_ind(a, b, trim=.2)
        assert_allclose(pvalue, 0.00113508833897713, atol=1e-10)
        assert_allclose(statistic, -4.246116897032513, atol=1e-10)

    @pytest.mark.parametrize('alt,pr,tr',
                             (('greater', 0.9985605452443, -4.2461168970325),
                              ('less', 0.001439454755672, -4.2461168970325),),
                             )
    def test_alternatives(self, alt, pr, tr):
        '''
        > library(PairedData)
        > a <- c(2.7,2.7,1.1,3.0,1.9,3.0,3.8,3.8,0.3,1.9,1.9)
        > b <- c(6.5,5.4,8.1,3.5,0.5,3.8,6.8,4.9,9.5,6.2,4.1)
        > options(digits=16)
        > yuen.t.test(a, b, alternative = 'greater')
        '''
        a = [2.7, 2.7, 1.1, 3.0, 1.9, 3.0, 3.8, 3.8, 0.3, 1.9, 1.9]
        b = [6.5, 5.4, 8.1, 3.5, 0.5, 3.8, 6.8, 4.9, 9.5, 6.2, 4.1]

        statistic, pvalue = stats.ttest_ind(a, b, trim=.2, equal_var=False,
                                            alternative=alt)
        assert_allclose(pvalue, pr, atol=1e-10)
        assert_allclose(statistic, tr, atol=1e-10)

    def test_errors_unsupported(self):
        # confirm that attempting to trim with permutations raises an error
        match = "Use of `permutations` is incompatible with with use of `trim`."
        with assert_raises(NotImplementedError, match=match):
            message = "Arguments {'permutations'} are deprecated, whether..."
            with pytest.warns(DeprecationWarning, match=message):
                stats.ttest_ind([1, 2], [2, 3], trim=.2, permutations=2)

        with assert_raises(NotImplementedError, match=match):
            message = "Arguments {.*'random_state'.*} are deprecated, whether..."
            with pytest.warns(DeprecationWarning, match=message):
                stats.ttest_ind([1, 2], [2, 3], trim=.2, permutations=2,
                                random_state=2)

    @skip_xp_backends(cpu_only=True, reason='Uses NumPy for pvalue, CI')
    def test_permutation_not_implement_for_xp(self, xp):
        message = "Use of `trim` is compatible only with NumPy arrays."
        a, b = xp.arange(10), xp.arange(10)+1
        if is_numpy(xp):  # no error
            stats.ttest_ind(a, b, trim=0.1)
        else:  # NotImplementedError
            with pytest.raises(NotImplementedError, match=message):
                stats.ttest_ind(a, b, trim=0.1)

    @pytest.mark.parametrize("trim", [-.2, .5, 1])
    def test_trim_bounds_error(self, trim):
        match = "Trimming percentage should be 0 <= `trim` < .5."
        with assert_raises(ValueError, match=match):
            stats.ttest_ind([1, 2], [2, 1], trim=trim)


@make_skip_xp_backends(stats.ttest_ind)
class Test_ttest_CI:
    # indices in order [alternative={two-sided, less, greater},
    #                   equal_var={False, True}, trim={0, 0.2}]
    # reference values in order `statistic, df, pvalue, low, high`
    # equal_var=False reference values computed with R PairedData yuen.t.test:
    #
    # library(PairedData)
    # options(digits=16)
    # a < - c(0.88236329, 0.97318744, 0.4549262, 0.97893335, 0.0606677,
    #         0.44013366, 0.55806018, 0.40151434, 0.14453315, 0.25860601,
    #         0.20202162)
    # b < - c(0.93455277, 0.42680603, 0.49751939, 0.14152846, 0.711435,
    #         0.77669667, 0.20507578, 0.78702772, 0.94691855, 0.32464958,
    #         0.3873582, 0.35187468, 0.21731811)
    # yuen.t.test(a, b, tr=0, conf.level = 0.9, alternative = 'l')
    #
    # equal_var=True reference values computed with R multicon yuenContrast:
    #
    # library(multicon)
    # options(digits=16)
    # a < - c(0.88236329, 0.97318744, 0.4549262, 0.97893335, 0.0606677,
    #         0.44013366, 0.55806018, 0.40151434, 0.14453315, 0.25860601,
    #         0.20202162)
    # b < - c(0.93455277, 0.42680603, 0.49751939, 0.14152846, 0.711435,
    #         0.77669667, 0.20507578, 0.78702772, 0.94691855, 0.32464958,
    #         0.3873582, 0.35187468, 0.21731811)
    # dv = c(a, b)
    # iv = c(rep('a', length(a)), rep('b', length(b)))
    # yuenContrast(dv~iv, EQVAR = FALSE, alternative = 'unequal', tr = 0.2)
    r = np.empty(shape=(3, 2, 2, 5))
    r[0, 0, 0] = [-0.2314607, 19.894435, 0.8193209, -0.247220294, 0.188729943]
    r[1, 0, 0] = [-0.2314607, 19.894435, 0.40966045, -np.inf, 0.1382426469]
    r[2, 0, 0] = [-0.2314607, 19.894435, 0.5903395, -0.1967329982, np.inf]
    r[0, 0, 1] = [-0.2452886, 11.427896, 0.8105823, -0.34057446, 0.25847383]
    r[1, 0, 1] = [-0.2452886, 11.427896, 0.40529115, -np.inf, 0.1865829074]
    r[2, 0, 1] = [-0.2452886, 11.427896, 0.5947089, -0.268683541, np.inf]
    # confidence interval not available for equal_var=True
    r[0, 1, 0] = [-0.2345625322555006, 22, 0.8167175905643815, np.nan, np.nan]
    r[1, 1, 0] = [-0.2345625322555006, 22, 0.4083587952821908, np.nan, np.nan]
    r[2, 1, 0] = [-0.2345625322555006, 22, 0.5916412047178092, np.nan, np.nan]
    r[0, 1, 1] = [-0.2505369406507428, 14, 0.8058115135702835, np.nan, np.nan]
    r[1, 1, 1] = [-0.2505369406507428, 14, 0.4029057567851417, np.nan, np.nan]
    r[2, 1, 1] = [-0.2505369406507428, 14, 0.5970942432148583, np.nan, np.nan]
    @pytest.mark.parametrize('alternative', ['two-sided', 'less', 'greater'])
    @pytest.mark.parametrize('equal_var', [False, True])
    @pytest.mark.parametrize('trim', [0, 0.2])
    @skip_xp_backends('jax.numpy', reason='Generic stdtrit mutates array.')
    def test_confidence_interval(self, alternative, equal_var, trim, xp):
        if equal_var and trim:
            pytest.xfail('Discrepancy in `main`; needs further investigation.')

        if trim and not is_numpy(xp):
            pytest.skip('`trim` is only compatible with NumPy input')

        rng = np.random.default_rng(3810954496107292580)
        x = xp.asarray(rng.random(11))
        y = xp.asarray(rng.random(13))

        res = stats.ttest_ind(x, y, alternative=alternative,
                              equal_var=equal_var, trim=trim)

        alternatives = {'two-sided': 0, 'less': 1, 'greater': 2}
        ref = self.r[alternatives[alternative], int(equal_var), int(np.ceil(trim))]
        statistic, df, pvalue, low, high = ref

        rtol = 1e-7  # only 7 digits in reference
        xp_assert_close(res.statistic, xp.asarray(statistic), rtol=rtol)
        xp_assert_close(res.df, xp.asarray(df), rtol=rtol)
        xp_assert_close(res.pvalue, xp.asarray(pvalue), rtol=rtol)

        if not equal_var:  # CI not available when `equal_var is True`
            ci = res.confidence_interval(0.9)
            xp_assert_close(ci.low, xp.asarray(low), rtol=rtol)
            xp_assert_close(ci.high, xp.asarray(high), rtol=rtol)


def test__broadcast_concatenate():
    # test that _broadcast_concatenate properly broadcasts arrays along all
    # axes except `axis`, then concatenates along axis
    np.random.seed(0)
    a = np.random.rand(5, 4, 4, 3, 1, 6)
    b = np.random.rand(4, 1, 8, 2, 6)
    c = _broadcast_concatenate((a, b), axis=-3)
    # broadcast manually as an independent check
    a = np.tile(a, (1, 1, 1, 1, 2, 1))
    b = np.tile(b[None, ...], (5, 1, 4, 1, 1, 1))
    for index in product(*(range(i) for i in c.shape)):
        i, j, k, l, m, n = index
        if l < a.shape[-3]:
            assert a[i, j, k, l, m, n] == c[i, j, k, l, m, n]
        else:
            assert b[i, j, k, l - a.shape[-3], m, n] == c[i, j, k, l, m, n]


@make_skip_xp_backends(stats.ttest_ind)
class TestTTestInd:
    @make_skip_xp_backends(stats.ttest_ind_from_stats)
    def test_ttest_ind_with_uneq_var(self, xp):
        # check vs. R `t.test`, e.g.
        # options(digits=20)
        # a = c(1., 2., 3.)
        # b = c(1.1, 2.9, 4.2)
        # t.test(a, b, equal.var=FALSE)

        a = xp.asarray([1., 2., 3.])
        b = xp.asarray([1.1, 2.9, 4.2])
        pr = xp.asarray(0.53619490753126686)
        tr = xp.asarray(-0.686495127355726265)

        t, p = stats.ttest_ind(a, b, equal_var=False)
        xp_assert_close(t, tr)
        xp_assert_close(p, pr)

        t, p = stats.ttest_ind_from_stats(*_desc_stats(a, b), equal_var=False)
        xp_assert_close(t, tr)
        xp_assert_close(p, pr)

        a = xp.asarray([1., 2., 3., 4.])
        pr = xp.asarray(0.84354139131608252)
        tr = xp.asarray(-0.210866331595072315)

        t, p = stats.ttest_ind(a, b, equal_var=False)
        xp_assert_close(t, tr)
        xp_assert_close(p, pr)

        t, p = stats.ttest_ind_from_stats(*_desc_stats(a, b), equal_var=False)
        xp_assert_close(t, tr)
        xp_assert_close(p, pr)

        # regression test
        tr = xp.asarray(1.0912746897927283)
        tr_uneq_n = xp.asarray(0.66745638708050492)
        pr = xp.asarray(0.27647831993021388)
        pr_uneq_n = xp.asarray(0.50873585065616544)
        tr_2D = xp.asarray([tr, -tr])
        pr_2D = xp.asarray([pr, pr])

        rvs3 = xp.linspace(1, 100, 25)
        rvs2 = xp.linspace(1, 100, 100)
        rvs1 = xp.linspace(5, 105, 100)
        rvs1_2D = xp.stack([rvs1, rvs2])
        rvs2_2D = xp.stack([rvs2, rvs1])

        t, p = stats.ttest_ind(rvs1, rvs2, axis=0, equal_var=False)
        xp_assert_close(t, tr)
        xp_assert_close(p, pr)

        t, p = stats.ttest_ind_from_stats(*_desc_stats(rvs1, rvs2), equal_var=False)
        xp_assert_close(t, tr)
        xp_assert_close(p, pr)

        t, p = stats.ttest_ind(rvs1, rvs3, axis=0, equal_var=False)
        xp_assert_close(t, tr_uneq_n)
        xp_assert_close(p, pr_uneq_n)

        t, p = stats.ttest_ind_from_stats(*_desc_stats(rvs1, rvs3), equal_var=False)
        xp_assert_close(t, tr_uneq_n)
        xp_assert_close(p, pr_uneq_n)

        res = stats.ttest_ind(rvs1_2D.T, rvs2_2D.T, axis=0, equal_var=False)
        xp_assert_close(res.statistic, tr_2D)
        xp_assert_close(res.pvalue, pr_2D)

        args = _desc_stats(rvs1_2D.T, rvs2_2D.T)
        res = stats.ttest_ind_from_stats(*args, equal_var=False)
        xp_assert_close(res.statistic, tr_2D)
        xp_assert_close(res.pvalue, pr_2D)

        res = stats.ttest_ind(rvs1_2D, rvs2_2D, axis=1, equal_var=False)
        xp_assert_close(res.statistic, tr_2D)
        xp_assert_close(res.pvalue, pr_2D)

        args = _desc_stats(rvs1_2D, rvs2_2D, axis=1)
        res = stats.ttest_ind_from_stats(*args, equal_var=False)
        xp_assert_close(res.statistic, tr_2D)
        xp_assert_close(res.pvalue, pr_2D)

    @pytest.mark.filterwarnings(
        "ignore:divide by zero encountered:RuntimeWarning"
    ) # for dask
    @pytest.mark.filterwarnings(
        "ignore:invalid value encountered:RuntimeWarning"
    ) # for dask
    def test_ttest_ind_zero_division(self, xp):
        # test zero division problem
        x = xp.zeros(3)
        y = xp.ones(3)

        with eager_warns(x, RuntimeWarning, match="Precision loss occurred"):
            t, p = stats.ttest_ind(x, y, equal_var=False)

        xp_assert_equal(t, xp.asarray(-xp.inf))
        xp_assert_equal(p, xp.asarray(0.))

        with np.errstate(all='ignore'):
            t, p = stats.ttest_ind(x, x, equal_var=False)
            xp_assert_equal(t, xp.asarray(xp.nan))
            xp_assert_equal(p, xp.asarray(xp.nan))

            # check that nan in input array result in nan output
            anan = xp.asarray([[1, xp.nan], [-1, 1]])
            t, p = stats.ttest_ind(anan, xp.zeros((2, 2)), equal_var=False)
            xp_assert_equal(t, xp.asarray([0., np.nan]))
            xp_assert_equal(p, xp.asarray([1., np.nan]))

    def test_ttest_ind_nan_2nd_arg(self):
        # regression test for gh-6134: nans in the second arg were not handled
        x = [np.nan, 2.0, 3.0, 4.0]
        y = [1.0, 2.0, 1.0, 2.0]

        r1 = stats.ttest_ind(x, y, nan_policy='omit')
        r2 = stats.ttest_ind(y, x, nan_policy='omit')
        assert_allclose(r2.statistic, -r1.statistic, atol=1e-15)
        assert_allclose(r2.pvalue, r1.pvalue, atol=1e-15)

        # NB: arguments are not paired when NaNs are dropped
        r3 = stats.ttest_ind(y, x[1:])
        assert_allclose(r2, r3, atol=1e-15)

        # .. and this is consistent with R. R code:
        # x = c(NA, 2.0, 3.0, 4.0)
        # y = c(1.0, 2.0, 1.0, 2.0)
        # t.test(x, y, var.equal=TRUE)
        assert_allclose(r2, (-2.5354627641855498, 0.052181400457057901),
                        atol=1e-15)

    # internal dask warning we can't do anything about
    @pytest.mark.filterwarnings(
        "ignore:The `numpy.copyto` function is not implemented:FutureWarning:dask"
    )
    def test_ttest_ind_empty_1d_returns_nan(self, xp):
        # Two empty inputs should return a TtestResult containing nan
        # for both values.
        if is_numpy(xp):
            with pytest.warns(SmallSampleWarning, match=too_small_1d_not_omit):
                res = stats.ttest_ind(xp.asarray([]), xp.asarray([]))
        else:
            res = stats.ttest_ind(xp.asarray([]), xp.asarray([]))
        assert isinstance(res, stats._stats_py.TtestResult)
        NaN = xp.asarray(xp.nan)[()]
        xp_assert_equal(res.statistic, NaN)
        xp_assert_equal(res.pvalue, NaN)

    # internal dask warning we can't do anything about
    @pytest.mark.filterwarnings(
        "ignore:The `numpy.copyto` function is not implemented:FutureWarning:dask"
    )
    @pytest.mark.parametrize('b, expected_shape',
                            [(np.empty((1, 5, 0)), (3, 5)),
                            (np.empty((1, 0, 0)), (3, 0))])
    def test_ttest_ind_axis_size_zero(self, b, expected_shape, xp):
        # In this test, the length of the axis dimension is zero.
        # The results should be arrays containing nan with shape
        # given by the broadcast nonaxis dimensions.
        a = xp.empty((3, 1, 0))
        b = xp.asarray(b)
        with np.testing.suppress_warnings() as sup:
            # first case should warn, second shouldn't?
            sup.filter(SmallSampleWarning, too_small_nd_not_omit)
            res = stats.ttest_ind(a, b, axis=-1)
        assert isinstance(res, stats._stats_py.TtestResult)
        expected_value = xp.full(expected_shape, fill_value=xp.nan)
        xp_assert_equal(res.statistic, expected_value)
        xp_assert_equal(res.pvalue, expected_value)

    def test_ttest_ind_nonaxis_size_zero(self, xp):
        # In this test, the length of the axis dimension is nonzero,
        # but one of the nonaxis dimensions has length 0.  Check that
        # we still get the correctly broadcast shape, which is (5, 0)
        # in this case.
        a = xp.empty((1, 8, 0))
        b = xp.empty((5, 8, 1))
        res = stats.ttest_ind(a, b, axis=1)
        assert isinstance(res, stats._stats_py.TtestResult)
        assert res.statistic.shape ==(5, 0)
        assert res.pvalue.shape == (5, 0)

    def test_ttest_ind_nonaxis_size_zero_different_lengths(self, xp):
        # In this test, the length of the axis dimension is nonzero,
        # and that size is different in the two inputs,
        # and one of the nonaxis dimensions has length 0.  Check that
        # we still get the correctly broadcast shape, which is (5, 0)
        # in this case.
        a = xp.empty((1, 7, 0))
        b = xp.empty((5, 8, 1))
        res = stats.ttest_ind(a, b, axis=1)
        assert isinstance(res, stats._stats_py.TtestResult)
        assert res.statistic.shape ==(5, 0)
        assert res.pvalue.shape == (5, 0)


@make_skip_xp_backends(stats.ttest_ind_from_stats)
class TestTTestIndFromStats:
    @pytest.mark.skip_xp_backends(np_only=True,
                                reason="Other backends don't like integers")
    def test_gh5686(self, xp):
        mean1, mean2 = xp.asarray([1, 2]), xp.asarray([3, 4])
        std1, std2 = xp.asarray([5, 3]), xp.asarray([4, 5])
        nobs1, nobs2 = xp.asarray([130, 140]), xp.asarray([100, 150])
        # This will raise a TypeError unless gh-5686 is fixed.
        stats.ttest_ind_from_stats(mean1, std1, nobs1, mean2, std2, nobs2)

    @pytest.mark.filterwarnings("ignore:invalid value encountered:RuntimeWarning")
    def test_ttest_ind_from_stats_inputs_zero(self, xp):
        # Regression test for gh-6409.
        zero = xp.asarray(0.)
        six = xp.asarray(6.)
        NaN = xp.asarray(xp.nan)
        res = stats.ttest_ind_from_stats(zero, zero, six, zero, zero, six,
                                         equal_var=False)
        xp_assert_equal(res.statistic, NaN)
        xp_assert_equal(res.pvalue, NaN)


@pytest.mark.skip_xp_backends(cpu_only=True, reason='Test uses ks_1samp')
@pytest.mark.filterwarnings("ignore:invalid value encountered:RuntimeWarning")
def test_ttest_uniform_pvalues(xp):
    # test that p-values are uniformly distributed under the null hypothesis
    rng = np.random.default_rng(246834602926842)
    x = xp.asarray(rng.normal(size=(10000, 2)))
    y = xp.asarray(rng.normal(size=(10000, 1)))
    q = rng.uniform(size=100)

    res = stats.ttest_ind(x, y, equal_var=True, axis=-1)
    pvalue = np.asarray(res.pvalue)
    assert stats.ks_1samp(pvalue, stats.uniform().cdf).pvalue > 0.1
    assert_allclose(np.quantile(pvalue, q), q, atol=1e-2)

    res = stats.ttest_ind(y, x, equal_var=True, axis=-1)
    pvalue = np.asarray(res.pvalue)
    assert stats.ks_1samp(pvalue, stats.uniform().cdf).pvalue > 0.1
    assert_allclose(np.quantile(pvalue, q), q, atol=1e-2)

    # reference values from R:
    # options(digits=16)
    # t.test(c(2, 3, 5), c(1.5), var.equal=TRUE)
    x, y = xp.asarray([2, 3, 5]), xp.asarray([1.5])

    res = stats.ttest_ind(x, y, equal_var=True)
    rtol = 1e-6 if xp_default_dtype(xp) == xp.float32 else 1e-10
    xp_assert_close(res.statistic, xp.asarray(1.0394023007754), rtol=rtol)
    xp_assert_close(res.pvalue, xp.asarray(0.407779907736), rtol=rtol)


def _convert_pvalue_alternative(t, p, alt, xp):
    # test alternative parameter
    # Convert from two-sided p-values to one sided using T result data.
    less = xp.asarray(alt == "less")
    greater = xp.asarray(alt == "greater")
    i = ((t < 0) & less) | ((t > 0) & greater)
    return xp.where(i, p/2, 1 - p/2)


@pytest.mark.slow
@pytest.mark.filterwarnings("ignore:divide by zero encountered:RuntimeWarning:dask")
@pytest.mark.filterwarnings("ignore:invalid value encountered:RuntimeWarning:dask")
@make_skip_xp_backends(stats.ttest_1samp)
def test_ttest_1samp_new(xp):
    n1, n2, n3 = (10, 15, 20)
    rvn1 = stats.norm.rvs(loc=5, scale=10, size=(n1, n2, n3))
    rvn1 = xp.asarray(rvn1)

    # check multidimensional array and correct axis handling
    # deterministic rvn1 and rvn2 would be better as in test_ttest_rel
    popmean = xp.ones((1, n2, n3))
    t1, p1 = stats.ttest_1samp(rvn1, popmean, axis=0)
    t2, p2 = stats.ttest_1samp(rvn1, 1., axis=0)
    t3, p3 = stats.ttest_1samp(rvn1[:, 0, 0], 1.)
    xp_assert_close(t1, t2, rtol=1e-14)
    xp_assert_close(t1[0, 0], t3, rtol=1e-14)
    assert_equal(t1.shape, (n2, n3))

    popmean = xp.ones((n1, 1, n3))
    t1, p1 = stats.ttest_1samp(rvn1, popmean, axis=1)
    t2, p2 = stats.ttest_1samp(rvn1, 1., axis=1)
    t3, p3 = stats.ttest_1samp(rvn1[0, :, 0], 1.)
    xp_assert_close(t1, t2, rtol=1e-14)
    xp_assert_close(t1[0, 0], t3, rtol=1e-14)
    assert_equal(t1.shape, (n1, n3))

    popmean = xp.ones((n1, n2, 1))
    t1, p1 = stats.ttest_1samp(rvn1, popmean, axis=2)
    t2, p2 = stats.ttest_1samp(rvn1, 1., axis=2)
    t3, p3 = stats.ttest_1samp(rvn1[0, 0, :], 1.)
    xp_assert_close(t1, t2, rtol=1e-14)
    xp_assert_close(t1[0, 0], t3, rtol=1e-14)
    assert_equal(t1.shape, (n1, n2))

    # test zero division problem
    t, p = stats.ttest_1samp(xp.asarray([0., 0., 0.]), 1.)
    xp_assert_equal(xp.abs(t), xp.asarray(xp.inf))
    xp_assert_equal(p, xp.asarray(0.))

    tr, pr = stats.ttest_1samp(rvn1[:, :, :], 1.)

    t, p = stats.ttest_1samp(rvn1[:, :, :], 1., alternative="greater")
    pc = _convert_pvalue_alternative(tr, pr, "greater", xp)
    xp_assert_close(p, pc)
    xp_assert_close(t, tr)

    t, p = stats.ttest_1samp(rvn1[:, :, :], 1., alternative="less")
    pc = _convert_pvalue_alternative(tr, pr, "less", xp)
    xp_assert_close(p, pc)
    xp_assert_close(t, tr)

    with np.errstate(all='ignore'):
        res = stats.ttest_1samp(xp.asarray([0., 0., 0.]), 0.)
        xp_assert_equal(res.statistic, xp.asarray(xp.nan))
        xp_assert_equal(res.pvalue, xp.asarray(xp.nan))

        # check that nan in input array result in nan output
        anan = xp.asarray([[1., np.nan], [-1., 1.]])
        res = stats.ttest_1samp(anan, 0.)
        xp_assert_equal(res.statistic, xp.asarray([0., xp.nan]))
        xp_assert_equal(res.pvalue, xp.asarray([1., xp.nan]))


@skip_xp_backends(np_only=True, reason="Only NumPy has nan_policy='omit' for now")
def test_ttest_1samp_new_omit(xp):
    n1, n2, n3 = (5, 10, 15)
    rvn1 = stats.norm.rvs(loc=5, scale=10, size=(n1, n2, n3))
    rvn1 = xp.asarray(rvn1)

    rvn1[0:2, 1:3, 4:8] = xp.nan

    tr, pr = stats.ttest_1samp(rvn1[:, :, :], 1., nan_policy='omit')

    t, p = stats.ttest_1samp(rvn1[:, :, :], 1., nan_policy='omit',
                             alternative="greater")
    pc = _convert_pvalue_alternative(tr, pr, "greater", xp)
    xp_assert_close(p, pc)
    xp_assert_close(t, tr)

    t, p = stats.ttest_1samp(rvn1[:, :, :], 1., nan_policy='omit',
                             alternative="less")
    pc = _convert_pvalue_alternative(tr, pr, "less", xp)
    xp_assert_close(p, pc)
    xp_assert_close(t, tr)


@make_skip_xp_backends(stats.ttest_1samp)
@pytest.mark.skip_xp_backends('jax.numpy', reason='Generic stdtrit mutates array.')
def test_ttest_1samp_popmean_array(xp):
    # when popmean.shape[axis] != 1, raise an error
    # if the user wants to test multiple null hypotheses simultaneously,
    # use standard broadcasting rules
    rng = np.random.default_rng(2913300596553337193)
    x = rng.random(size=(1, 15, 20))
    x = xp.asarray(x)

    message = r"`popmean.shape\[axis\]` must equal 1."
    popmean = xp.asarray(rng.random(size=(5, 2, 20)))
    with pytest.raises(ValueError, match=message):
        stats.ttest_1samp(x, popmean=popmean, axis=-2)

    popmean = xp.asarray(rng.random(size=(5, 1, 20)))
    res = stats.ttest_1samp(x, popmean=popmean, axis=-2)
    assert res.statistic.shape == (5, 20)

    l, u = res.confidence_interval()
    l = xp.expand_dims(l, axis=-2)
    u = xp.expand_dims(u, axis=-2)

    res = stats.ttest_1samp(x, popmean=l, axis=-2)
    ref = xp.broadcast_to(xp.asarray(0.05, dtype=xp.float64), res.pvalue.shape)
    xp_assert_close(res.pvalue, ref)

    res = stats.ttest_1samp(x, popmean=u, axis=-2)
    xp_assert_close(res.pvalue, ref)


@make_skip_xp_backends(stats.describe)
class TestDescribe:
    @pytest.mark.filterwarnings("ignore:invalid value encountered:RuntimeWarning:dask")
    def test_describe_scalar(self, xp):
        with suppress_warnings() as sup, \
              np.errstate(invalid="ignore", divide="ignore"):
            sup.filter(RuntimeWarning, "Degrees of freedom <= 0 for slice")
            n, mm, m, v, sk, kurt = stats.describe(xp.asarray(4.)[()])
        assert n == 1
        xp_assert_equal(mm[0], xp.asarray(4.0))
        xp_assert_equal(mm[1], xp.asarray(4.0))
        xp_assert_equal(m, xp.asarray(4.0))
        xp_assert_equal(v ,xp.asarray(xp.nan))
        xp_assert_equal(sk, xp.asarray(xp.nan))
        xp_assert_equal(kurt, xp.asarray(xp.nan))

    def test_describe_numbers(self, xp):
        x = xp.concat((xp.ones((3, 4)), xp.full((2, 4), 2.)))
        nc = 5
        mmc = (xp.asarray([1., 1., 1., 1.]), xp.asarray([2., 2., 2., 2.]))
        mc = xp.asarray([1.4, 1.4, 1.4, 1.4])
        vc = xp.asarray([0.3, 0.3, 0.3, 0.3])
        skc = xp.asarray([0.40824829046386357] * 4)
        kurtc = xp.asarray([-1.833333333333333] * 4)
        n, mm, m, v, sk, kurt = stats.describe(x)
        assert n == nc
        xp_assert_equal(mm[0], mmc[0])
        xp_assert_equal(mm[1], mmc[1])
        xp_assert_close(m, mc, rtol=4 * xp.finfo(m.dtype).eps)
        xp_assert_close(v, vc, rtol=4 * xp.finfo(m.dtype).eps)
        xp_assert_close(sk, skc)
        xp_assert_close(kurt, kurtc)

        n, mm, m, v, sk, kurt = stats.describe(x.T, axis=1)
        assert n == nc
        xp_assert_equal(mm[0], mmc[0])
        xp_assert_equal(mm[1], mmc[1])
        xp_assert_close(m, mc, rtol=4 * xp.finfo(m.dtype).eps)
        xp_assert_close(v, vc, rtol=4 * xp.finfo(m.dtype).eps)
        xp_assert_close(sk, skc)
        xp_assert_close(kurt, kurtc)

    def describe_nan_policy_omit_test(self):
        x = np.arange(10.)
        x[9] = np.nan

        nc, mmc = (9, (0.0, 8.0))
        mc = 4.0
        vc = 7.5
        skc = 0.0
        kurtc = -1.2300000000000002
        n, mm, m, v, sk, kurt = stats.describe(x, nan_policy='omit')
        assert_equal(n, nc)
        assert_equal(mm, mmc)
        assert_equal(m, mc)
        assert_equal(v, vc)
        assert_array_almost_equal(sk, skc)
        assert_array_almost_equal(kurt, kurtc, decimal=13)

    def test_describe_nan_policy_other(self, xp):
        x = xp.arange(10.)
        x = xp.where(x==9, xp.nan, x)

        if is_lazy_array(x):
            with pytest.raises(TypeError, match='not supported for lazy arrays'):
                stats.describe(x, nan_policy='raise')
        else:
            with pytest.raises(ValueError, match='The input contains nan values'):
                stats.describe(x, nan_policy='raise')

        n, mm, m, v, sk, kurt = stats.describe(x, nan_policy='propagate')
        ref = xp.asarray(xp.nan)[()]
        assert n == 10
        xp_assert_equal(mm[0], ref)
        xp_assert_equal(mm[1], ref)
        xp_assert_equal(m, ref)
        xp_assert_equal(v, ref)
        xp_assert_equal(sk, ref)
        xp_assert_equal(kurt, ref)

        if is_numpy(xp):
            self.describe_nan_policy_omit_test()
        elif is_lazy_array(x):
            with pytest.raises(TypeError, match='not supported for lazy arrays'):
                stats.describe(x, nan_policy='omit')
        else:
            message = "nan_policy='omit' is incompatible with non-NumPy arrays."
            with pytest.raises(ValueError, match=message):
                stats.describe(x, nan_policy='omit')

        message = 'nan_policy must be one of...'
        with pytest.raises(ValueError, match=message):
            stats.describe(x, nan_policy='foobar')

    def test_describe_result_attributes(self):
        # some result attributes are tuples, which aren't meant to be compared
        # with `xp_assert_close`
        actual = stats.describe(np.arange(5.))
        attributes = ('nobs', 'minmax', 'mean', 'variance', 'skewness', 'kurtosis')
        check_named_results(actual, attributes)

    def test_describe_ddof(self, xp):
        x = xp.concat((xp.ones((3, 4)), xp.full((2, 4), 2.)))
        nc = 5
        mmc = (xp.asarray([1., 1., 1., 1.]), xp.asarray([2., 2., 2., 2.]))
        mc = xp.asarray([1.4, 1.4, 1.4, 1.4])
        vc = xp.asarray([0.24, 0.24, 0.24, 0.24])
        skc = xp.asarray([0.40824829046386357] * 4)
        kurtc = xp.asarray([-1.833333333333333] * 4)
        n, mm, m, v, sk, kurt = stats.describe(x, ddof=0)
        assert n == nc
        xp_assert_equal(mm[0], mmc[0])
        xp_assert_equal(mm[1], mmc[1])
        xp_assert_close(m, mc)
        xp_assert_close(v, vc)
        xp_assert_close(sk, skc)
        xp_assert_close(kurt, kurtc)

    def test_describe_axis_none(self, xp):
        x = xp.concat((xp.ones((3, 4)), xp.full((2, 4), 2.)))

        # expected values
        nc = 20
        mmc = (xp.asarray(1.0), xp.asarray(2.0))
        mc = xp.asarray(1.3999999999999999)
        vc = xp.asarray(0.25263157894736848)
        skc = xp.asarray(0.4082482904638634)
        kurtc = xp.asarray(-1.8333333333333333)

        # actual values
        n, mm, m, v, sk, kurt = stats.describe(x, axis=None)

        assert n == nc
        xp_assert_equal(mm[0], mmc[0])
        xp_assert_equal(mm[1], mmc[1])
        xp_assert_close(m, mc)
        xp_assert_close(v, vc)
        xp_assert_close(sk, skc)
        xp_assert_close(kurt, kurtc)

    def test_describe_empty(self, xp):
        message = "The input must not be empty."
        with pytest.raises(ValueError, match=message):
            stats.describe(xp.asarray([]))


class NormalityTests:

    @pytest.mark.parametrize("alternative", ['two-sided', 'less', 'greater'])
    def test_against_R(self, alternative, xp):
        # testa against R `dagoTest` from package `fBasics`
        # library(fBasics)
        # options(digits=16)
        # x = c(-2, -1, 0, 1, 2, 3)**2
        # x = rep(x, times=4)
        # test_result <- dagoTest(x)
        # test_result@test$statistic
        # test_result@test$p.value
        test_name = self.test_name
        test_fun = getattr(stats, test_name)
        ref_statistic= xp.asarray(self.case_ref[0])
        ref_pvalue = xp.asarray(self.case_ref[1])

        kwargs = {}
        if alternative in {'less', 'greater'}:
            if test_name in {'skewtest', 'kurtosistest'}:
                ref_pvalue = ref_pvalue/2 if alternative == "less" else 1-ref_pvalue/2
                ref_pvalue = 1-ref_pvalue if test_name == 'skewtest' else ref_pvalue
                kwargs['alternative'] = alternative
            else:
                pytest.skip('`alternative` not available for `normaltest`')

        x = xp.asarray((-2, -1, 0, 1, 2, 3.)*4)**2
        res = test_fun(x, **kwargs)
        res_statistic, res_pvalue = res
        xp_assert_close(res_statistic, ref_statistic)
        xp_assert_close(res_pvalue, ref_pvalue)
        check_named_results(res, ('statistic', 'pvalue'), xp=xp)

    def test_nan(self, xp):
        # nan in input -> nan output (default nan_policy='propagate')
        test_fun = getattr(stats, self.test_name)
        x = xp.arange(30.)
        NaN = xp.asarray(xp.nan, dtype=x.dtype)
        x = xp.where(x == 29, NaN, x)
        with np.errstate(invalid="ignore"):
            res = test_fun(x)
            xp_assert_equal(res.statistic, NaN)
            xp_assert_equal(res.pvalue, NaN)


@make_skip_xp_backends(stats.skewtest)
class TestSkewTest(NormalityTests):
    test_name = 'skewtest'
    case_ref = (1.98078826090875881, 0.04761502382843208)  # statistic, pvalue

    def test_intuitive(self, xp):
        # intuitive tests; see gh-13549. skewnorm with parameter 1 has skew > 0
        a1 = stats.skewnorm.rvs(a=1, size=10000, random_state=123)
        a1_xp = xp.asarray(a1)
        pval = stats.skewtest(a1_xp, alternative='greater').pvalue
        xp_assert_close(pval, xp.asarray(0.0, dtype=a1_xp.dtype), atol=9e-6)

    def test_skewtest_too_few_observations(self, xp):
        # Regression test for ticket #1492.
        # skewtest requires at least 8 observations; 7 should warn and return NaN.
        stats.skewtest(xp.arange(8.0))

        x = xp.arange(7.0)

        message = (too_small_1d_not_omit if is_numpy(xp)
                   else "`skewtest` requires at least 8 valid observations")
        with pytest.warns(SmallSampleWarning, match=message):
            res = stats.skewtest(x)
            NaN = xp.asarray(xp.nan)
            xp_assert_equal(res.statistic, NaN)
            xp_assert_equal(res.pvalue, NaN)


@make_skip_xp_backends(stats.kurtosistest)
class TestKurtosisTest(NormalityTests):
    test_name = 'kurtosistest'
    case_ref = (-0.01403734404759738, 0.98880018772590561)  # statistic, pvalue

    def test_intuitive(self, xp):
        # intuitive tests; see gh-13549. excess kurtosis of laplace is 3 > 0
        a2 = stats.laplace.rvs(size=10000, random_state=123)
        a2_xp = xp.asarray(a2)
        pval = stats.kurtosistest(a2_xp, alternative='greater').pvalue
        xp_assert_close(pval, xp.asarray(0.0, dtype=a2_xp.dtype), atol=1e-15)

    def test_gh9033_regression(self, xp):
        # regression test for issue gh-9033: x clearly non-normal but power of
        # negative denom needs to be handled correctly to reject normality
        counts = [128, 0, 58, 7, 0, 41, 16, 0, 0, 167]
        x = np.hstack([np.full(c, i) for i, c in enumerate(counts)])
        x = xp.asarray(x, dtype=xp.float64)
        assert stats.kurtosistest(x)[1] < 0.01

    def test_kurtosistest_too_few_observations(self, xp):
        # kurtosistest requires at least 5 observations; 4 should warn and return NaN.
        # Regression test for ticket #1425.
        stats.kurtosistest(xp.arange(5.0))

        message = (too_small_1d_not_omit if is_numpy(xp)
                   else "`kurtosistest` requires at least 5 valid")
        with pytest.warns(SmallSampleWarning, match=message):
            res = stats.kurtosistest(xp.arange(4.))
            NaN = xp.asarray(xp.nan)
            xp_assert_equal(res.statistic, NaN)
            xp_assert_equal(res.pvalue, NaN)


@make_skip_xp_backends(stats.normaltest)
class TestNormalTest(NormalityTests):
    test_name = 'normaltest'
    case_ref = (3.92371918158185551, 0.14059672529747502)  # statistic, pvalue

    def test_too_few_observations(self, xp):
        stats.normaltest(xp.arange(8.))

        # 1D sample has too few observations -> warning / NaN output
        # specific warning messages tested for `skewtest`/`kurtosistest`
        with pytest.warns(SmallSampleWarning):
            res = stats.normaltest(xp.arange(7.))
            NaN = xp.asarray(xp.nan)
            xp_assert_equal(res.statistic, NaN)
            xp_assert_equal(res.pvalue, NaN)


class TestRankSums:

    np.random.seed(0)
    x, y = np.random.rand(2, 10)

    @pytest.mark.parametrize('alternative', ['less', 'greater', 'two-sided'])
    def test_ranksums_result_attributes(self, alternative):
        # ranksums pval = mannwhitneyu pval w/out continuity or tie correction
        res1 = stats.ranksums(self.x, self.y,
                              alternative=alternative).pvalue
        res2 = stats.mannwhitneyu(self.x, self.y, use_continuity=False,
                                  alternative=alternative).pvalue
        assert_allclose(res1, res2)

    def test_ranksums_named_results(self):
        res = stats.ranksums(self.x, self.y)
        check_named_results(res, ('statistic', 'pvalue'))

    def test_input_validation(self):
        with assert_raises(ValueError, match="`alternative` must be 'less'"):
            stats.ranksums(self.x, self.y, alternative='foobar')


@make_skip_xp_backends(stats.jarque_bera)
class TestJarqueBera:
    def test_jarque_bera_against_R(self, xp):
        # library(tseries)
        # options(digits=16)
        # x < - rnorm(5)
        # jarque.bera.test(x)
        x = [-0.160104223201523288,  1.131262000934478040, -0.001235254523709458,
             -0.776440091309490987, -2.072959999533182884]
        x = xp.asarray(x)
        ref = xp.asarray([0.17651605223752, 0.9155246169805])
        res = stats.jarque_bera(x)
        xp_assert_close(res.statistic, ref[0])
        xp_assert_close(res.pvalue, ref[1])

    @skip_xp_backends(np_only=True)
    def test_jarque_bera_array_like(self, xp):
        # array-like only relevant for NumPy
        np.random.seed(987654321)
        x = np.random.normal(0, 1, 100000)

        jb_test1 = JB1, p1 = stats.jarque_bera(list(x))
        jb_test2 = JB2, p2 = stats.jarque_bera(tuple(x))
        jb_test3 = JB3, p3 = stats.jarque_bera(x.reshape(2, 50000))

        assert JB1 == JB2 == JB3 == jb_test1.statistic == jb_test2.statistic == jb_test3.statistic  # noqa: E501
        assert p1 == p2 == p3 == jb_test1.pvalue == jb_test2.pvalue == jb_test3.pvalue

    @skip_xp_backends('array_api_strict', reason='Noisy; see TestSkew')
    def test_jarque_bera_too_few_observations(self, xp):
        x = xp.asarray([])

        with pytest.warns(SmallSampleWarning, match=too_small_1d_not_omit):
            res = stats.jarque_bera(x)
            NaN = xp.asarray(xp.nan)
            xp_assert_equal(res.statistic, NaN)
            xp_assert_equal(res.pvalue, NaN)

    def test_axis(self, xp):
        rng = np.random.RandomState(seed=122398129)
        x = xp.asarray(rng.random(size=(2, 45)))

        res = stats.jarque_bera(x, axis=None)
        ref = stats.jarque_bera(xp.reshape(x, (-1,)))
        xp_assert_equal(res.statistic, ref.statistic)
        xp_assert_equal(res.pvalue, ref.pvalue)

        res = stats.jarque_bera(x, axis=1)
        s0, p0 = stats.jarque_bera(x[0, :])
        s1, p1 = stats.jarque_bera(x[1, :])
        xp_assert_close(res.statistic, xp.asarray([s0, s1]))
        xp_assert_close(res.pvalue, xp.asarray([p0, p1]))

        resT = stats.jarque_bera(x.T, axis=0)
        xp_assert_close(res.statistic, resT.statistic)
        xp_assert_close(res.pvalue, resT.pvalue)


class TestMannWhitneyU:
    X = [19.8958398126694, 19.5452691647182, 19.0577309166425, 21.716543054589,
         20.3269502208702, 20.0009273294025, 19.3440043632957, 20.4216806548105,
         19.0649894736528, 18.7808043120398, 19.3680942943298, 19.4848044069953,
         20.7514611265663, 19.0894948874598, 19.4975522356628, 18.9971170734274,
         20.3239606288208, 20.6921298083835, 19.0724259532507, 18.9825187935021,
         19.5144462609601, 19.8256857844223, 20.5174677102032, 21.1122407995892,
         17.9490854922535, 18.2847521114727, 20.1072217648826, 18.6439891962179,
         20.4970638083542, 19.5567594734914]

    Y = [19.2790668029091, 16.993808441865, 18.5416338448258, 17.2634018833575,
         19.1577183624616, 18.5119655377495, 18.6068455037221, 18.8358343362655,
         19.0366413269742, 18.1135025515417, 19.2201873866958, 17.8344909022841,
         18.2894380745856, 18.6661374133922, 19.9688601693252, 16.0672254617636,
         19.00596360572, 19.201561539032, 19.0487501090183, 19.0847908674356]

    significant = 14

    def test_mannwhitneyu_one_sided(self):
        u1, p1 = stats.mannwhitneyu(self.X, self.Y, alternative='less')
        u2, p2 = stats.mannwhitneyu(self.Y, self.X, alternative='greater')
        u3, p3 = stats.mannwhitneyu(self.X, self.Y, alternative='greater')
        u4, p4 = stats.mannwhitneyu(self.Y, self.X, alternative='less')

        assert_equal(p1, p2)
        assert_equal(p3, p4)
        assert_(p1 != p3)
        assert_equal(u1, 498)
        assert_equal(u2, 102)
        assert_equal(u3, 498)
        assert_equal(u4, 102)
        assert_approx_equal(p1, 0.999957683256589, significant=self.significant)
        assert_approx_equal(p3, 4.5941632666275e-05, significant=self.significant)

    def test_mannwhitneyu_two_sided(self):
        u1, p1 = stats.mannwhitneyu(self.X, self.Y, alternative='two-sided')
        u2, p2 = stats.mannwhitneyu(self.Y, self.X, alternative='two-sided')

        assert_equal(p1, p2)
        assert_equal(u1, 498)
        assert_equal(u2, 102)
        assert_approx_equal(p1, 9.188326533255e-05,
                            significant=self.significant)

    def test_mannwhitneyu_no_correct_one_sided(self):
        u1, p1 = stats.mannwhitneyu(self.X, self.Y, False,
                                    alternative='less')
        u2, p2 = stats.mannwhitneyu(self.Y, self.X, False,
                                    alternative='greater')
        u3, p3 = stats.mannwhitneyu(self.X, self.Y, False,
                                    alternative='greater')
        u4, p4 = stats.mannwhitneyu(self.Y, self.X, False,
                                    alternative='less')

        assert_equal(p1, p2)
        assert_equal(p3, p4)
        assert_(p1 != p3)
        assert_equal(u1, 498)
        assert_equal(u2, 102)
        assert_equal(u3, 498)
        assert_equal(u4, 102)
        assert_approx_equal(p1, 0.999955905990004, significant=self.significant)
        assert_approx_equal(p3, 4.40940099958089e-05, significant=self.significant)

    def test_mannwhitneyu_no_correct_two_sided(self):
        u1, p1 = stats.mannwhitneyu(self.X, self.Y, False,
                                    alternative='two-sided')
        u2, p2 = stats.mannwhitneyu(self.Y, self.X, False,
                                    alternative='two-sided')

        assert_equal(p1, p2)
        assert_equal(u1, 498)
        assert_equal(u2, 102)
        assert_approx_equal(p1, 8.81880199916178e-05,
                            significant=self.significant)

    def test_mannwhitneyu_ones(self):
        # test for gh-1428
        x = np.array([1., 1., 1., 1., 1., 1., 1., 1., 1., 1., 1., 1., 1., 1.,
                      1., 1., 1., 1., 1., 1., 1., 2., 1., 1., 1., 1., 1., 1.,
                      1., 1., 1., 1., 1., 1., 1., 1., 1., 1., 1., 1., 1., 1.,
                      1., 1., 1., 1., 1., 1., 1., 1., 1., 1., 1., 1., 1., 1.,
                      1., 1., 1., 1., 1., 1., 1., 2., 1., 1., 1., 1., 1., 1.,
                      1., 1., 1., 1., 1., 1., 1., 1., 1., 1., 1., 1., 1., 1.,
                      1., 1., 1., 1., 1., 1., 1., 1., 1., 1., 1., 1., 1., 2.,
                      1., 1., 1., 1., 1., 1., 1., 1., 1., 1., 1., 1., 1., 1.,
                      1., 1., 2., 1., 1., 1., 1., 2., 1., 1., 2., 1., 1., 2.,
                      1., 1., 1., 1., 1., 1., 1., 1., 1., 1., 1., 1., 1., 1.,
                      1., 1., 1., 1., 1., 1., 1., 1., 1., 1., 1., 1., 2., 1.,
                      1., 1., 1., 1., 1., 1., 1., 1., 1., 1., 1., 1., 1., 1.,
                      1., 1., 1., 1., 1., 1., 1., 1., 1., 1., 1., 1., 1., 1.,
                      1., 1., 1., 1., 1., 1., 1., 2., 1., 1., 1., 1., 1., 1.,
                      1., 1., 1., 2., 1., 1., 1., 1., 1., 1., 1., 1., 1., 1.,
                      1., 1., 1., 1., 1., 1., 1., 1., 3., 1., 1., 1., 1., 1.,
                      1., 1., 1., 1., 1., 1., 1., 1., 1., 1., 1., 1., 1., 1.,
                      1., 1., 1., 1., 1., 1.])

        y = np.array([1., 1., 1., 1., 1., 1., 1., 2., 1., 2., 1., 1., 1., 1.,
                      2., 1., 1., 1., 2., 1., 1., 1., 1., 1., 2., 1., 1., 3.,
                      1., 1., 1., 1., 1., 1., 1., 1., 1., 1., 2., 1., 2., 1.,
                      1., 1., 1., 1., 1., 2., 1., 1., 1., 1., 1., 1., 1., 1.,
                      1., 1., 1., 1., 1., 1., 1., 2., 1., 1., 1., 1., 1., 2.,
                      2., 1., 1., 2., 1., 1., 2., 1., 2., 1., 1., 1., 1., 2.,
                      2., 1., 1., 1., 1., 1., 1., 1., 1., 1., 1., 1., 1., 1.,
                      1., 2., 1., 1., 1., 1., 1., 2., 2., 2., 1., 1., 1., 1.,
                      1., 1., 1., 1., 1., 1., 1., 1., 1., 1., 1., 1., 1., 1.,
                      2., 1., 1., 2., 1., 1., 1., 1., 2., 1., 1., 1., 1., 1.,
                      1., 1., 1., 1., 1., 1., 1., 2., 1., 1., 1., 2., 1., 1.,
                      1., 1., 1., 1.])

        # checked against R wilcox.test
        assert_allclose(stats.mannwhitneyu(x, y, alternative='less'),
                        (16980.5, 2.8214327656317373e-005))
        # p-value from R, e.g. wilcox.test(x, y, alternative="g")
        assert_allclose(stats.mannwhitneyu(x, y, alternative='greater'),
                        (16980.5, 0.9999719954296))
        assert_allclose(stats.mannwhitneyu(x, y, alternative='two-sided'),
                        (16980.5, 5.642865531266e-05))

    def test_mannwhitneyu_result_attributes(self):
        # test for namedtuple attribute results
        attributes = ('statistic', 'pvalue')
        res = stats.mannwhitneyu(self.X, self.Y, alternative="less")
        check_named_results(res, attributes)


def test_pointbiserial():
    # same as mstats test except for the nan
    # Test data: https://web.archive.org/web/20060504220742/https://support.sas.com/ctx/samples/index.jsp?sid=490&tab=output
    x = [1,0,1,1,1,1,0,1,0,0,0,1,1,0,0,0,1,1,1,0,0,0,0,0,0,0,0,1,0,
         0,0,0,0,1]
    y = [14.8,13.8,12.4,10.1,7.1,6.1,5.8,4.6,4.3,3.5,3.3,3.2,3.0,
         2.8,2.8,2.5,2.4,2.3,2.1,1.7,1.7,1.5,1.3,1.3,1.2,1.2,1.1,
         0.8,0.7,0.6,0.5,0.2,0.2,0.1]
    assert_almost_equal(stats.pointbiserialr(x, y)[0], 0.36149, 5)

    # test for namedtuple attribute results
    attributes = ('correlation', 'pvalue')
    res = stats.pointbiserialr(x, y)
    check_named_results(res, attributes)
    assert_equal(res.correlation, res.statistic)


def test_obrientransform():
    # A couple tests calculated by hand.
    x1 = np.array([0, 2, 4])
    t1 = stats.obrientransform(x1)
    expected = [7, -2, 7]
    assert_allclose(t1[0], expected)

    x2 = np.array([0, 3, 6, 9])
    t2 = stats.obrientransform(x2)
    expected = np.array([30, 0, 0, 30])
    assert_allclose(t2[0], expected)

    # Test two arguments.
    a, b = stats.obrientransform(x1, x2)
    assert_equal(a, t1[0])
    assert_equal(b, t2[0])

    # Test three arguments.
    a, b, c = stats.obrientransform(x1, x2, x1)
    assert_equal(a, t1[0])
    assert_equal(b, t2[0])
    assert_equal(c, t1[0])

    # This is a regression test to check np.var replacement.
    # The author of this test didn't separately verify the numbers.
    x1 = np.arange(5)
    result = np.array(
      [[5.41666667, 1.04166667, -0.41666667, 1.04166667, 5.41666667],
       [21.66666667, 4.16666667, -1.66666667, 4.16666667, 21.66666667]])
    assert_array_almost_equal(stats.obrientransform(x1, 2*x1), result, decimal=8)

    # Example from "O'Brien Test for Homogeneity of Variance"
    # by Herve Abdi.
    values = range(5, 11)
    reps = np.array([5, 11, 9, 3, 2, 2])
    data = np.repeat(values, reps)
    transformed_values = np.array([3.1828, 0.5591, 0.0344,
                                   1.6086, 5.2817, 11.0538])
    expected = np.repeat(transformed_values, reps)
    result = stats.obrientransform(data)
    assert_array_almost_equal(result[0], expected, decimal=4)


def check_equal_xmean(*args, xp, mean_fun, axis=None, dtype=None,
                      rtol=1e-7, weights=None):
    # Note this doesn't test when axis is not specified
    dtype = dtype or xp.float64
    if len(args) == 2:
        array_like, desired = args
    else:
        array_like, p, desired = args
    array_like = xp.asarray(array_like, dtype=dtype)
    desired = xp.asarray(desired, dtype=dtype)
    weights = xp.asarray(weights, dtype=dtype) if weights is not None else weights
    args = (array_like,) if len(args) == 2 else (array_like, p)
    x = mean_fun(*args, axis=axis, dtype=dtype, weights=weights)
    xp_assert_close(x, desired, rtol=rtol)


def check_equal_gmean(*args, **kwargs):
    return check_equal_xmean(*args, mean_fun=stats.gmean, **kwargs)


def check_equal_hmean(*args, **kwargs):
    return check_equal_xmean(*args, mean_fun=stats.hmean, **kwargs)


def check_equal_pmean(*args, **kwargs):
    return check_equal_xmean(*args, mean_fun=stats.pmean, **kwargs)


@make_skip_xp_backends(stats.hmean)
class TestHMean:
    @pytest.mark.filterwarnings("ignore:divide by zero encountered:RuntimeWarning:dask")
    def test_0(self, xp):
        a = [1, 0, 2]
        desired = 0
        check_equal_hmean(a, desired, xp=xp)

    def test_1d(self, xp):
        #  Test a 1d case
        a = [10, 20, 30, 40, 50, 60, 70, 80, 90, 100]
        desired = 34.1417152147
        check_equal_hmean(a, desired, xp=xp)

        a = [1, 2, 3, 4]
        desired = 4. / (1. / 1 + 1. / 2 + 1. / 3 + 1. / 4)
        check_equal_hmean(a, desired, xp=xp)

    @pytest.mark.filterwarnings("ignore:divide by zero encountered:RuntimeWarning:dask")
    @pytest.mark.filterwarnings("ignore:invalid value encountered:RuntimeWarning:dask")
    def test_1d_with_zero(self, xp):
        a = np.array([1, 0])
        desired = 0.0
        check_equal_hmean(a, desired, xp=xp, rtol=0.0)

    @pytest.mark.filterwarnings(
        "ignore:divide by zero encountered:RuntimeWarning"
    ) # for dask
    def test_1d_with_negative_value(self, xp):
        a = np.array([1, 0, -1])
        message = "The harmonic mean is only defined..."
        with pytest.warns(RuntimeWarning, match=message):
            check_equal_hmean(a, xp.nan, xp=xp, rtol=0.0)

    # Note the next tests use axis=None as default, not axis=0
    def test_2d(self, xp):
        #  Test a 2d case
        a = [[10, 20, 30, 40], [50, 60, 70, 80], [90, 100, 110, 120]]
        desired = 38.6696271841
        check_equal_hmean(np.array(a), desired, xp=xp)

    def test_2d_axis0(self, xp):
        #  Test a 2d case with axis=0
        a = [[10, 20, 30, 40], [50, 60, 70, 80], [90, 100, 110, 120]]
        desired = np.array([22.88135593, 39.13043478, 52.90076336, 65.45454545])
        check_equal_hmean(a, desired, axis=0, xp=xp)

    @pytest.mark.filterwarnings("ignore:divide by zero encountered:RuntimeWarning:dask")
    def test_2d_axis0_with_zero(self, xp):
        a = [[10, 0, 30, 40], [50, 60, 70, 80], [90, 100, 110, 120]]
        desired = np.array([22.88135593, 0.0, 52.90076336, 65.45454545])
        check_equal_hmean(a, desired, axis=0, xp=xp)

    def test_2d_axis1(self, xp):
        #  Test a 2d case with axis=1
        a = [[10, 20, 30, 40], [50, 60, 70, 80], [90, 100, 110, 120]]
        desired = np.array([19.2, 63.03939962, 103.80078637])
        check_equal_hmean(a, desired, axis=1, xp=xp)

    @pytest.mark.filterwarnings("ignore:divide by zero encountered:RuntimeWarning:dask")
    def test_2d_axis1_with_zero(self, xp):
        a = [[10, 0, 30, 40], [50, 60, 70, 80], [90, 100, 110, 120]]
        desired = np.array([0.0, 63.03939962, 103.80078637])
        check_equal_hmean(a, desired, axis=1, xp=xp)

    @skip_xp_backends(
        np_only=True,
        reason='array-likes only supported for NumPy backend',
    )
    def test_weights_1d_list(self, xp):
        # Desired result from:
        # https://www.hackmath.net/en/math-problem/35871
        a = [2, 10, 6]
        weights = [10, 5, 3]
        desired = 3.
        # all the other tests use `check_equal_hmean`, which now converts
        # the input to an xp-array before calling `hmean`. This time, check
        # that the function still accepts the lists of ints.
        res = stats.hmean(a, weights=weights)
        xp_assert_close(res, np.asarray(desired), rtol=1e-5)

    def test_weights_1d(self, xp):
        # Desired result from:
        # https://www.hackmath.net/en/math-problem/35871
        a = np.asarray([2, 10, 6])
        weights = np.asarray([10, 5, 3])
        desired = 3
        check_equal_hmean(a, desired, weights=weights, rtol=1e-5, xp=xp)

    def test_weights_2d_axis0(self, xp):
        # Desired result from:
        # https://www.hackmath.net/en/math-problem/35871
        a = np.array([[2, 5], [10, 5], [6, 5]])
        weights = np.array([[10, 1], [5, 1], [3, 1]])
        desired = np.array([3, 5])
        check_equal_hmean(a, desired, axis=0, weights=weights, rtol=1e-5, xp=xp)

    def test_weights_2d_axis1(self, xp):
        # Desired result from:
        # https://www.hackmath.net/en/math-problem/35871
        a = np.array([[2, 10, 6], [7, 7, 7]])
        weights = np.array([[10, 5, 3], [1, 1, 1]])
        desired = np.array([3, 7])
        check_equal_hmean(a, desired, axis=1, weights=weights, rtol=1e-5, xp=xp)

    @skip_xp_invalid_arg
    def test_weights_masked_1d_array(self, xp):
        # Desired result from:
        # https://www.hackmath.net/en/math-problem/35871
        a = np.array([2, 10, 6, 42])
        weights = np.ma.array([10, 5, 3, 42], mask=[0, 0, 0, 1])
        desired = 3
        xp = np.ma  # check_equal_hmean uses xp.asarray; this will preserve the mask
        check_equal_hmean(a, desired, weights=weights, rtol=1e-5,
                          dtype=np.float64, xp=xp)


@make_skip_xp_backends(stats.gmean)
class TestGMean:
    @pytest.mark.filterwarnings(
        "ignore:divide by zero encountered in log:RuntimeWarning:dask"
    )
    def test_0(self, xp):
        a = [1, 0, 2]
        desired = 0
        check_equal_gmean(a, desired, xp=xp)

    def test_1d(self, xp):
        #  Test a 1d case
        a = [10, 20, 30, 40, 50, 60, 70, 80, 90, 100]
        desired = 45.2872868812
        check_equal_gmean(a, desired, xp=xp)

        a = [1, 2, 3, 4]
        desired = power(1 * 2 * 3 * 4, 1. / 4.)
        check_equal_gmean(a, desired, rtol=1e-14, xp=xp)

        a = array([1, 2, 3, 4], float32)
        desired = power(1 * 2 * 3 * 4, 1. / 4.)
        check_equal_gmean(a, desired, dtype=xp.float32, xp=xp)

    # Note the next tests use axis=None as default, not axis=0
    def test_2d(self, xp):
        #  Test a 2d case
        a = [[10, 20, 30, 40], [50, 60, 70, 80], [90, 100, 110, 120]]
        desired = 52.8885199
        check_equal_gmean(a, desired, xp=xp)

    def test_2d_axis0(self, xp):
        #  Test a 2d case with axis=0
        a = [[10, 20, 30, 40], [50, 60, 70, 80], [90, 100, 110, 120]]
        desired = np.array([35.56893304, 49.32424149, 61.3579244, 72.68482371])
        check_equal_gmean(a, desired, axis=0, xp=xp)

        a = array([[1, 2, 3, 4], [1, 2, 3, 4], [1, 2, 3, 4]])
        desired = array([1, 2, 3, 4])
        check_equal_gmean(a, desired, axis=0, rtol=1e-14, xp=xp)

    def test_2d_axis1(self, xp):
        #  Test a 2d case with axis=1
        a = [[10, 20, 30, 40], [50, 60, 70, 80], [90, 100, 110, 120]]
        desired = np.array([22.13363839, 64.02171746, 104.40086817])
        check_equal_gmean(a, desired, axis=1, xp=xp)

        a = array([[1, 2, 3, 4], [1, 2, 3, 4], [1, 2, 3, 4]])
        v = power(1 * 2 * 3 * 4, 1. / 4.)
        desired = array([v, v, v])
        check_equal_gmean(a, desired, axis=1, rtol=1e-14, xp=xp)

    def test_large_values(self, xp):
        a = array([1e100, 1e200, 1e300])
        desired = 1e200
        check_equal_gmean(a, desired, rtol=1e-13, xp=xp)

    @pytest.mark.filterwarnings(
        "ignore:divide by zero encountered in log:RuntimeWarning:dask"
    )
    def test_1d_with_0(self, xp):
        #  Test a 1d case with zero element
        a = [10, 20, 30, 40, 50, 60, 70, 80, 90, 0]
        desired = 0.0  # due to exp(-inf)=0
        with np.errstate(all='ignore'):
            check_equal_gmean(a, desired, xp=xp)

    @pytest.mark.filterwarnings(
        "ignore:invalid value encountered in log:RuntimeWarning:dask"
    )
    def test_1d_neg(self, xp):
        #  Test a 1d case with negative element
        a = [10, 20, 30, 40, 50, 60, 70, 80, 90, -1]
        desired = np.nan  # due to log(-1) = nan
        with np.errstate(invalid='ignore'):
            check_equal_gmean(a, desired, xp=xp)

    @skip_xp_backends(
        np_only=True,
        reason='array-likes only supported for NumPy backend',
    )
    def test_weights_1d_list(self, xp):
        # Desired result from:
        # https://www.dummies.com/education/math/business-statistics/how-to-find-the-weighted-geometric-mean-of-a-data-set/
        a = [1, 2, 3, 4, 5]
        weights = [2, 5, 6, 4, 3]
        desired = 2.77748

        # all the other tests use `check_equal_gmean`, which now converts
        # the input to an xp-array before calling `gmean`. This time, check
        # that the function still accepts the lists of ints.
        res = stats.gmean(a, weights=weights)
        xp_assert_close(res, np.asarray(desired), rtol=1e-5)

    def test_weights_1d(self, xp):
        # Desired result from:
        # https://www.dummies.com/education/math/business-statistics/how-to-find-the-weighted-geometric-mean-of-a-data-set/
        a = np.array([1, 2, 3, 4, 5])
        weights = np.array([2, 5, 6, 4, 3])
        desired = 2.77748
        check_equal_gmean(a, desired, weights=weights, rtol=1e-5, xp=xp)

    @skip_xp_invalid_arg
    def test_weights_masked_1d_array(self, xp):
        # Desired result from:
        # https://www.dummies.com/education/math/business-statistics/how-to-find-the-weighted-geometric-mean-of-a-data-set/
        a = np.array([1, 2, 3, 4, 5, 6])
        weights = np.ma.array([2, 5, 6, 4, 3, 5], mask=[0, 0, 0, 0, 0, 1])
        desired = 2.77748
        xp = np.ma  # check_equal_gmean uses xp.asarray; this will preserve the mask
        check_equal_gmean(a, desired, weights=weights, rtol=1e-5,
                          dtype=np.float64, xp=xp)


@make_skip_xp_backends(stats.pmean)
class TestPMean:

    def pmean_reference(a, p):
        return (np.sum(a**p) / a.size)**(1/p)

    def wpmean_reference(a, p, weights):
        return (np.sum(weights * a**p) / np.sum(weights))**(1/p)

    def test_bad_exponent(self, xp):
        with pytest.raises(ValueError, match='Power mean only defined for'):
            stats.pmean(xp.asarray([1, 2, 3]), xp.asarray([0]))
        with pytest.raises(ValueError, match='Power mean only defined for'):
            stats.pmean(xp.asarray([1, 2, 3]), xp.asarray([0]))

    def test_1d(self, xp):
        a, p = [10, 20, 30, 40, 50, 60, 70, 80, 90, 100], 3.5
        desired = TestPMean.pmean_reference(np.array(a), p)
        check_equal_pmean(a, p, desired, xp=xp)

        a, p = [10, 20, 30, 40, 50, 60, 70, 80, 90, 100], -2.5
        desired = TestPMean.pmean_reference(np.array(a), p)
        check_equal_pmean(a, p, desired, xp=xp)

        a, p = [1, 2, 3, 4], 2
        desired = np.sqrt((1**2 + 2**2 + 3**2 + 4**2) / 4)
        check_equal_pmean(a, p, desired, xp=xp)

    @pytest.mark.filterwarnings("ignore:invalid value encountered:RuntimeWarning:dask")
    @pytest.mark.filterwarnings("ignore:divide by zero encountered:RuntimeWarning:dask")
    def test_1d_with_zero(self, xp):
        a, p = np.array([1, 0]), -1
        desired = 0.0
        check_equal_pmean(a, p, desired, rtol=0.0, xp=xp)

    def test_1d_with_negative_value(self, xp):
        a, p = np.array([1, 0, -1]), 1.23
        message = "The power mean is only defined..."
        with pytest.warns(RuntimeWarning, match=message):
            check_equal_pmean(a, p, xp.nan, xp=xp)

    @pytest.mark.parametrize(
        ("a", "p"),
        [([[10, 20], [50, 60], [90, 100]], -0.5),
         (np.array([[10, 20], [50, 60], [90, 100]]), 0.5)]
    )
    def test_2d_axisnone(self, a, p, xp):
        desired = TestPMean.pmean_reference(np.array(a), p)
        check_equal_pmean(a, p, desired, xp=xp)

    @pytest.mark.parametrize(
        ("a", "p"),
        [([[10, 20, 30, 40], [50, 60, 70, 80], [90, 100, 110, 120]], -0.5),
         ([[10, 0, 30, 40], [50, 60, 70, 80], [90, 100, 110, 120]], 0.5)]
    )
    def test_2d_axis0(self, a, p, xp):
        desired = [
            TestPMean.pmean_reference(
                np.array([a[i][j] for i in range(len(a))]), p
            )
            for j in range(len(a[0]))
        ]
        check_equal_pmean(a, p, desired, axis=0, xp=xp)

    @pytest.mark.parametrize(
        ("a", "p"),
        [([[10, 20, 30, 40], [50, 60, 70, 80], [90, 100, 110, 120]], -0.5),
         ([[10, 0, 30, 40], [50, 60, 70, 80], [90, 100, 110, 120]], 0.5)]
    )
    def test_2d_axis1(self, a, p, xp):
        desired = [TestPMean.pmean_reference(np.array(a_), p) for a_ in a]
        check_equal_pmean(a, p, desired, axis=1, xp=xp)

    def test_weights_1d(self, xp):
        a, p = [2, 10, 6], -1.23456789
        weights = [10, 5, 3]
        desired = TestPMean.wpmean_reference(np.array(a), p, weights)
        check_equal_pmean(a, p, desired, weights=weights, rtol=1e-5, xp=xp)

    @skip_xp_backends(
        np_only=True,
        reason='array-likes only supported for NumPy backend',
    )
    def test_weights_1d_list(self, xp):
        a, p = [2, 10, 6], -1.23456789
        weights = [10, 5, 3]
        desired = TestPMean.wpmean_reference(np.array(a), p, weights)
        # all the other tests use `check_equal_pmean`, which now converts
        # the input to an xp-array before calling `pmean`. This time, check
        # that the function still accepts the lists of ints.
        res = stats.pmean(a, p, weights=weights)
        xp_assert_close(res, np.asarray(desired), rtol=1e-5)

    @skip_xp_invalid_arg
    def test_weights_masked_1d_array(self, xp):
        a, p = np.array([2, 10, 6, 42]), 1
        weights = np.ma.array([10, 5, 3, 42], mask=[0, 0, 0, 1])
        desired = np.average(a, weights=weights)
        xp = np.ma  # check_equal_pmean uses xp.asarray; this will preserve the mask
        check_equal_pmean(a, p, desired, weights=weights, rtol=1e-5,
                          dtype=np.float64, xp=xp)

    @pytest.mark.parametrize(
        ("axis", "fun_name", "p"),
        [(None, "wpmean_reference", 9.87654321),
         (0, "gmean", 0),
         (1, "hmean", -1)]
    )
    def test_weights_2d(self, axis, fun_name, p, xp):
        if fun_name == 'wpmean_reference':
            def fun(a, axis, weights):
                return TestPMean.wpmean_reference(a, p, weights)
        else:
            fun = getattr(stats, fun_name)
        a = np.array([[2, 5], [10, 5], [6, 5]])
        weights = np.array([[10, 1], [5, 1], [3, 1]])
        desired = fun(a, axis=axis, weights=weights)
        check_equal_pmean(a, p, desired, axis=axis, weights=weights, rtol=1e-5, xp=xp)


@make_skip_xp_backends(stats.gstd)
class TestGSTD:
    # must add 1 as `gstd` is only defined for positive values
    array_1d = (np.arange(2 * 3 * 4) + 1).tolist()
    gstd_array_1d = 2.294407613602
    array_3d = np.reshape(array_1d, (2, 3, 4)).tolist()

    def test_1d_array(self, xp):
        gstd_actual = stats.gstd(xp.asarray(self.array_1d))
        xp_assert_close(gstd_actual, xp.asarray(self.gstd_array_1d))

    @skip_xp_backends(np_only=True, reason="Only NumPy supports array-like input")
    def test_1d_numeric_array_like_input(self, xp):
        gstd_actual = stats.gstd(tuple(self.array_1d))
        assert_allclose(gstd_actual, self.gstd_array_1d)

    @skip_xp_invalid_arg
    def test_raises_error_non_numeric_input(self, xp):
        message = "could not convert string to float|The DType..."
        with pytest.raises((ValueError, TypeError), match=message):
            stats.gstd('You cannot take the logarithm of a string.')

    @pytest.mark.filterwarnings("ignore:divide by zero encountered:RuntimeWarning:dask")
    @pytest.mark.filterwarnings("ignore:invalid value encountered:RuntimeWarning:dask")
    @pytest.mark.parametrize('bad_value', (0, -1, np.inf, np.nan))
    def test_returns_nan_invalid_value(self, bad_value, xp):
        x = xp.asarray(self.array_1d + [bad_value])
        if np.isfinite(bad_value) and not is_lazy_array(x):
            message = "The geometric standard deviation is only defined..."
            with pytest.warns(RuntimeWarning, match=message):
                res = stats.gstd(x)
        else:
            res = stats.gstd(x)
        xp_assert_equal(res, xp.asarray(np.nan))

    def test_propagates_nan_values(self, xp):
        a = xp.asarray([[1, 1, 1, 16], [xp.nan, 1, 2, 3]])
        gstd_actual = stats.gstd(a, axis=1)
        xp_assert_close(gstd_actual, xp.asarray([4, np.nan]))

    def test_ddof_equal_to_number_of_observations(self, xp):
        x = xp.asarray(self.array_1d)
        res = stats.gstd(x, ddof=x.shape[0])
        xp_assert_equal(res, xp.asarray(xp.nan))

    def test_3d_array(self, xp):
        x = xp.asarray(self.array_3d)
        gstd_actual = stats.gstd(x, axis=None)
        ref = xp.asarray(self.gstd_array_1d)
        xp_assert_close(gstd_actual, ref)

    def test_3d_array_axis_type_tuple(self, xp):
        x = xp.asarray(self.array_3d)
        gstd_actual = stats.gstd(x, axis=(1, 2))
        ref = xp.asarray([2.12939215, 1.22120169])
        xp_assert_close(gstd_actual, ref)

    def test_3d_array_axis_0(self, xp):
        x = xp.asarray(self.array_3d)
        gstd_actual = stats.gstd(x, axis=0)
        gstd_desired = xp.asarray([
            [6.1330555493918, 3.958900210120, 3.1206598248344, 2.6651441426902],
            [2.3758135028411, 2.174581428192, 2.0260062829505, 1.9115518327308],
            [1.8205343606803, 1.746342404566, 1.6846557065742, 1.6325269194382]
        ])
        xp_assert_close(gstd_actual, gstd_desired)

    def test_3d_array_axis_1(self, xp):
        x = xp.asarray(self.array_3d)
        gstd_actual = stats.gstd(x, axis=1)
        gstd_desired = xp.asarray([
            [3.118993630946, 2.275985934063, 1.933995977619, 1.742896469724],
            [1.271693593916, 1.254158641801, 1.238774141609, 1.225164057869]
        ])
        xp_assert_close(gstd_actual, gstd_desired)

    def test_3d_array_axis_2(self, xp):
        x = xp.asarray(self.array_3d)
        gstd_actual = stats.gstd(x, axis=2)
        gstd_desired = xp.asarray([
            [1.8242475707664, 1.2243686572447, 1.1318311657788],
            [1.0934830582351, 1.0724479791887, 1.0591498540749]
        ])
        xp_assert_close(gstd_actual, gstd_desired)


def test_binomtest():
    # precision tests compared to R for ticket:986
    pp = np.concatenate((np.linspace(0.1, 0.2, 5),
                         np.linspace(0.45, 0.65, 5),
                         np.linspace(0.85, 0.95, 5)))
    n = 501
    x = 450
    results = [0.0, 0.0, 1.0159969301994141e-304,
               2.9752418572150531e-275, 7.7668382922535275e-250,
               2.3381250925167094e-099, 7.8284591587323951e-081,
               9.9155947819961383e-065, 2.8729390725176308e-050,
               1.7175066298388421e-037, 0.0021070691951093692,
               0.12044570587262322, 0.88154763174802508, 0.027120993063129286,
               2.6102587134694721e-006]

    for p, res in zip(pp, results):
        assert_approx_equal(stats.binomtest(x, n, p).pvalue, res,
                            significant=12, err_msg=f'fail forp={p}')
    assert_approx_equal(stats.binomtest(50, 100, 0.1).pvalue,
                        5.8320387857343647e-024,
                        significant=12)


def test_binomtest2():
    # test added for issue #2384
    res2 = [
        [1.0, 1.0],
        [0.5, 1.0, 0.5],
        [0.25, 1.00, 1.00, 0.25],
        [0.125, 0.625, 1.000, 0.625, 0.125],
        [0.0625, 0.3750, 1.0000, 1.0000, 0.3750, 0.0625],
        [0.03125, 0.21875, 0.68750, 1.00000, 0.68750, 0.21875, 0.03125],
        [0.015625, 0.125000, 0.453125, 1.000000, 1.000000, 0.453125, 0.125000,
         0.015625],
        [0.0078125, 0.0703125, 0.2890625, 0.7265625, 1.0000000, 0.7265625,
         0.2890625, 0.0703125, 0.0078125],
        [0.00390625, 0.03906250, 0.17968750, 0.50781250, 1.00000000,
         1.00000000, 0.50781250, 0.17968750, 0.03906250, 0.00390625],
        [0.001953125, 0.021484375, 0.109375000, 0.343750000, 0.753906250,
         1.000000000, 0.753906250, 0.343750000, 0.109375000, 0.021484375,
         0.001953125]
    ]
    for k in range(1, 11):
        res1 = [stats.binomtest(v, k, 0.5).pvalue for v in range(k + 1)]
        assert_almost_equal(res1, res2[k-1], decimal=10)


def test_binomtest3():
    # test added for issue #2384
    # test when x == n*p and neighbors
    res3 = [stats.binomtest(v, v*k, 1./k).pvalue
            for v in range(1, 11) for k in range(2, 11)]
    assert_equal(res3, np.ones(len(res3), int))

    # > bt=c()
    # > for(i in as.single(1:10)) {
    # +     for(k in as.single(2:10)) {
    # +         bt = c(bt, binom.test(i-1, k*i,(1/k))$p.value);
    # +         print(c(i+1, k*i,(1/k)))
    # +     }
    # + }
    binom_testm1 = np.array([
         0.5, 0.5555555555555556, 0.578125, 0.5904000000000003,
         0.5981224279835393, 0.603430543396034, 0.607304096221924,
         0.610255656871054, 0.612579511000001, 0.625, 0.670781893004115,
         0.68853759765625, 0.6980101120000006, 0.703906431368616,
         0.70793209416498, 0.7108561134173507, 0.713076544331419,
         0.714820192935702, 0.6875, 0.7268709038256367, 0.7418963909149174,
         0.74986110468096, 0.7548015520398076, 0.7581671424768577,
         0.760607984787832, 0.762459425024199, 0.7639120677676575, 0.7265625,
         0.761553963657302, 0.774800934828818, 0.7818005980538996,
         0.78613491480358, 0.789084353140195, 0.7912217659828884,
         0.79284214559524, 0.794112956558801, 0.75390625, 0.7856929451142176,
         0.7976688481430754, 0.8039848974727624, 0.807891868948366,
         0.8105487660137676, 0.812473307174702, 0.8139318233591120,
         0.815075399104785, 0.7744140625, 0.8037322594985427,
         0.814742863657656, 0.8205425178645808, 0.8241275984172285,
         0.8265645374416, 0.8283292196088257, 0.829666291102775,
         0.8307144686362666, 0.7905273437499996, 0.8178712053954738,
         0.828116983756619, 0.833508948940494, 0.8368403871552892,
         0.839104213210105, 0.840743186196171, 0.84198481438049,
         0.8429580531563676, 0.803619384765625, 0.829338573944648,
         0.8389591907548646, 0.84401876783902, 0.84714369697889,
         0.8492667010581667, 0.850803474598719, 0.851967542858308,
         0.8528799045949524, 0.8145294189453126, 0.838881732845347,
         0.847979024541911, 0.852760894015685, 0.8557134656773457,
         0.8577190131799202, 0.85917058278431, 0.860270010472127,
         0.861131648404582, 0.823802947998047, 0.846984756807511,
         0.855635653643743, 0.860180994825685, 0.86298688573253,
         0.864892525675245, 0.866271647085603, 0.867316125625004,
         0.8681346531755114
        ])

    # > bt=c()
    # > for(i in as.single(1:10)) {
    # +     for(k in as.single(2:10)) {
    # +         bt = c(bt, binom.test(i+1, k*i,(1/k))$p.value);
    # +         print(c(i+1, k*i,(1/k)))
    # +     }
    # + }

    binom_testp1 = np.array([
         0.5, 0.259259259259259, 0.26171875, 0.26272, 0.2632244513031551,
         0.2635138663069203, 0.2636951804161073, 0.2638162407564354,
         0.2639010709000002, 0.625, 0.4074074074074074, 0.42156982421875,
         0.4295746560000003, 0.43473045988554, 0.4383309503172684,
         0.4409884859402103, 0.4430309389962837, 0.444649849401104, 0.6875,
         0.4927602499618962, 0.5096031427383425, 0.5189636628480,
         0.5249280070771274, 0.5290623300865124, 0.5320974248125793,
         0.5344204730474308, 0.536255847400756, 0.7265625, 0.5496019313526808,
         0.5669248746708034, 0.576436455045805, 0.5824538812831795,
         0.5866053321547824, 0.589642781414643, 0.5919618019300193,
         0.593790427805202, 0.75390625, 0.590868349763505, 0.607983393277209,
         0.617303847446822, 0.623172512167948, 0.627208862156123,
         0.6301556891501057, 0.632401894928977, 0.6341708982290303,
         0.7744140625, 0.622562037497196, 0.639236102912278, 0.648263335014579,
         0.65392850011132, 0.657816519817211, 0.660650782947676,
         0.662808780346311, 0.6645068560246006, 0.7905273437499996,
         0.6478843304312477, 0.6640468318879372, 0.6727589686071775,
         0.6782129857784873, 0.681950188903695, 0.684671508668418,
         0.686741824999918, 0.688369886732168, 0.803619384765625,
         0.668716055304315, 0.684360013879534, 0.6927642396829181,
         0.6980155964704895, 0.701609591890657, 0.7042244320992127,
         0.7062125081341817, 0.707775152962577, 0.8145294189453126,
         0.686243374488305, 0.7013873696358975, 0.709501223328243,
         0.714563595144314, 0.718024953392931, 0.7205416252126137,
         0.722454130389843, 0.723956813292035, 0.823802947998047,
         0.701255953767043, 0.715928221686075, 0.723772209289768,
         0.7286603031173616, 0.7319999279787631, 0.7344267920995765,
         0.736270323773157, 0.737718376096348
        ])

    res4_p1 = [stats.binomtest(v+1, v*k, 1./k).pvalue
               for v in range(1, 11) for k in range(2, 11)]
    res4_m1 = [stats.binomtest(v-1, v*k, 1./k).pvalue
               for v in range(1, 11) for k in range(2, 11)]

    assert_almost_equal(res4_p1, binom_testp1, decimal=13)
    assert_almost_equal(res4_m1, binom_testm1, decimal=13)


class TestTrim:
    # test trim functions
    def test_trim1(self):
        a = np.arange(11)
        assert_equal(np.sort(stats.trim1(a, 0.1)), np.arange(10))
        assert_equal(np.sort(stats.trim1(a, 0.2)), np.arange(9))
        assert_equal(np.sort(stats.trim1(a, 0.2, tail='left')),
                     np.arange(2, 11))
        assert_equal(np.sort(stats.trim1(a, 3/11., tail='left')),
                     np.arange(3, 11))
        assert_equal(stats.trim1(a, 1.0), [])
        assert_equal(stats.trim1(a, 1.0, tail='left'), [])

        # empty input
        assert_equal(stats.trim1([], 0.1), [])
        assert_equal(stats.trim1([], 3/11., tail='left'), [])
        assert_equal(stats.trim1([], 4/6.), [])

        # test axis
        a = np.arange(24).reshape(6, 4)
        ref = np.arange(4, 24).reshape(5, 4)  # first row trimmed

        axis = 0
        trimmed = stats.trim1(a, 0.2, tail='left', axis=axis)
        assert_equal(np.sort(trimmed, axis=axis), ref)

        axis = 1
        trimmed = stats.trim1(a.T, 0.2, tail='left', axis=axis)
        assert_equal(np.sort(trimmed, axis=axis), ref.T)

    def test_trimboth(self):
        a = np.arange(11)
        assert_equal(np.sort(stats.trimboth(a, 3/11.)), np.arange(3, 8))
        assert_equal(np.sort(stats.trimboth(a, 0.2)),
                     np.array([2, 3, 4, 5, 6, 7, 8]))
        assert_equal(np.sort(stats.trimboth(np.arange(24).reshape(6, 4), 0.2)),
                     np.arange(4, 20).reshape(4, 4))
        assert_equal(np.sort(stats.trimboth(np.arange(24).reshape(4, 6).T,
                                            2/6.)),
                     np.array([[2, 8, 14, 20], [3, 9, 15, 21]]))
        assert_raises(ValueError, stats.trimboth,
                      np.arange(24).reshape(4, 6).T, 4/6.)

        # empty input
        assert_equal(stats.trimboth([], 0.1), [])
        assert_equal(stats.trimboth([], 3/11.), [])
        assert_equal(stats.trimboth([], 4/6.), [])

    def test_trim_mean(self):
        # don't use pre-sorted arrays
        a = np.array([4, 8, 2, 0, 9, 5, 10, 1, 7, 3, 6])
        idx = np.array([3, 5, 0, 1, 2, 4])
        a2 = np.arange(24).reshape(6, 4)[idx, :]
        a3 = np.arange(24).reshape(6, 4, order='F')[idx, :]
        assert_equal(stats.trim_mean(a3, 2/6.),
                     np.array([2.5, 8.5, 14.5, 20.5]))
        assert_equal(stats.trim_mean(a2, 2/6.),
                     np.array([10., 11., 12., 13.]))
        idx4 = np.array([1, 0, 3, 2])
        a4 = np.arange(24).reshape(4, 6)[idx4, :]
        assert_equal(stats.trim_mean(a4, 2/6.),
                     np.array([9., 10., 11., 12., 13., 14.]))
        # shuffled arange(24) as array_like
        a = [7, 11, 12, 21, 16, 6, 22, 1, 5, 0, 18, 10, 17, 9, 19, 15, 23,
             20, 2, 14, 4, 13, 8, 3]
        assert_equal(stats.trim_mean(a, 2/6.), 11.5)
        assert_equal(stats.trim_mean([5,4,3,1,2,0], 2/6.), 2.5)

        # check axis argument
        np.random.seed(1234)
        a = np.random.randint(20, size=(5, 6, 4, 7))
        for axis in [0, 1, 2, 3, -1]:
            res1 = stats.trim_mean(a, 2/6., axis=axis)
            res2 = stats.trim_mean(np.moveaxis(a, axis, 0), 2/6.)
            assert_equal(res1, res2)

        res1 = stats.trim_mean(a, 2/6., axis=None)
        res2 = stats.trim_mean(a.ravel(), 2/6.)
        assert_equal(res1, res2)

        assert_raises(ValueError, stats.trim_mean, a, 0.6)

        # empty input
        assert_equal(stats.trim_mean([], 0.0), np.nan)
        assert_equal(stats.trim_mean([], 0.6), np.nan)


class TestSigmaClip:
    def test_sigmaclip1(self):
        a = np.concatenate((np.linspace(9.5, 10.5, 31), np.linspace(0, 20, 5)))
        fact = 4  # default
        c, low, upp = stats.sigmaclip(a)
        assert_(c.min() > low)
        assert_(c.max() < upp)
        assert_equal(low, c.mean() - fact*c.std())
        assert_equal(upp, c.mean() + fact*c.std())
        assert_equal(c.size, a.size)

    def test_sigmaclip2(self):
        a = np.concatenate((np.linspace(9.5, 10.5, 31), np.linspace(0, 20, 5)))
        fact = 1.5
        c, low, upp = stats.sigmaclip(a, fact, fact)
        assert_(c.min() > low)
        assert_(c.max() < upp)
        assert_equal(low, c.mean() - fact*c.std())
        assert_equal(upp, c.mean() + fact*c.std())
        assert_equal(c.size, 4)
        assert_equal(a.size, 36)  # check original array unchanged

    def test_sigmaclip3(self):
        a = np.concatenate((np.linspace(9.5, 10.5, 11),
                            np.linspace(-100, -50, 3)))
        fact = 1.8
        c, low, upp = stats.sigmaclip(a, fact, fact)
        assert_(c.min() > low)
        assert_(c.max() < upp)
        assert_equal(low, c.mean() - fact*c.std())
        assert_equal(upp, c.mean() + fact*c.std())
        assert_equal(c, np.linspace(9.5, 10.5, 11))

    def test_sigmaclip_result_attributes(self):
        a = np.concatenate((np.linspace(9.5, 10.5, 11),
                            np.linspace(-100, -50, 3)))
        fact = 1.8
        res = stats.sigmaclip(a, fact, fact)
        attributes = ('clipped', 'lower', 'upper')
        check_named_results(res, attributes)

    def test_std_zero(self):
        # regression test #8632
        x = np.ones(10)
        assert_equal(stats.sigmaclip(x)[0], x)


class TestAlexanderGovern:
    def test_compare_dtypes(self):
        args = [[13, 13, 13, 13, 13, 13, 13, 12, 12],
                [14, 13, 12, 12, 12, 12, 12, 11, 11],
                [14, 14, 13, 13, 13, 13, 13, 12, 12],
                [15, 14, 13, 13, 13, 12, 12, 12, 11]]
        args_int16 = [np.asarray(arg, dtype=np.int16) for arg in args]
        args_int32 = [np.asarray(arg, dtype=np.int32) for arg in args]
        args_uint8 = [np.asarray(arg, dtype=np.uint8) for arg in args]
        args_float64 = [np.asarray(arg, dtype=np.float64) for arg in args]

        res_int16 = stats.alexandergovern(*args_int16)
        res_int32 = stats.alexandergovern(*args_int32)
        res_uint8 = stats.alexandergovern(*args_uint8)
        res_float64 = stats.alexandergovern(*args_float64)

        assert (res_int16.pvalue == res_int32.pvalue ==
                res_uint8.pvalue == res_float64.pvalue)
        assert (res_int16.statistic == res_int32.statistic ==
                res_uint8.statistic == res_float64.statistic)

    @pytest.mark.parametrize('case',[([1, 2], []), ([1, 2], 2), ([1, 2], [2])])
    def test_too_small_inputs(self, case):
        # input array is of size zero or too small
        with pytest.warns(SmallSampleWarning, match=too_small_1d_not_omit):
            res = stats.alexandergovern(*case)
            assert_equal(res.statistic, np.nan)
            assert_equal(res.pvalue, np.nan)

    def test_bad_inputs(self):
        # inputs are not finite (infinity)
        with np.errstate(invalid='ignore'):
            res = stats.alexandergovern([1, 2], [np.inf, np.inf])
        assert_equal(res.statistic, np.nan)
        assert_equal(res.pvalue, np.nan)

    def test_compare_r(self):
        '''
        Data generated in R with
        > set.seed(1)
        > library("onewaytests")
        > library("tibble")
        > y <- c(rnorm(40, sd=10),
        +        rnorm(30, sd=15),
        +        rnorm(20, sd=20))
        > x <- c(rep("one", times=40),
        +        rep("two", times=30),
        +        rep("eight", times=20))
        > x <- factor(x)
        > ag.test(y ~ x, tibble(y,x))

        Alexander-Govern Test (alpha = 0.05)
        -------------------------------------------------------------
        data : y and x

        statistic  : 1.359941
        parameter  : 2
        p.value    : 0.5066321

        Result     : Difference is not statistically significant.
        -------------------------------------------------------------
        Example adapted from:
        https://eval-serv2.metpsy.uni-jena.de/wiki-metheval-hp/index.php/R_FUN_Alexander-Govern

        '''
        one = [-6.264538107423324, 1.8364332422208225, -8.356286124100471,
               15.952808021377916, 3.295077718153605, -8.204683841180152,
               4.874290524284853, 7.383247051292173, 5.757813516534923,
               -3.0538838715635603, 15.11781168450848, 3.898432364114311,
               -6.2124058054180376, -22.146998871774997, 11.249309181431082,
               -0.4493360901523085, -0.16190263098946087, 9.438362106852992,
               8.212211950980885, 5.939013212175088, 9.189773716082183,
               7.821363007310671, 0.745649833651906, -19.89351695863373,
               6.198257478947102, -0.5612873952900078, -1.557955067053293,
               -14.707523838992744, -4.781500551086204, 4.179415601997024,
               13.58679551529044, -1.0278772734299553, 3.876716115593691,
               -0.5380504058290512, -13.770595568286065, -4.149945632996798,
               -3.942899537103493, -0.5931339671118566, 11.000253719838831,
               7.631757484575442]

        two = [-2.4678539438038034, -3.8004252020476135, 10.454450631071062,
               8.34994798010486, -10.331335418242798, -10.612427354431794,
               5.468729432052455, 11.527993867731237, -1.6851931822534207,
               13.216615896813222, 5.971588205506021, -9.180395898761569,
               5.116795371366372, -16.94044644121189, 21.495355525515556,
               29.7059984775879, -5.508322146997636, -15.662019394747961,
               8.545794411636193, -2.0258190582123654, 36.024266407571645,
               -0.5886000409975387, 10.346090436761651, 0.4200323817099909,
               -11.14909813323608, 2.8318844927151434, -27.074379433365568,
               21.98332292344329, 2.2988000731784655, 32.58917505543229]

        eight = [9.510190577993251, -14.198928618436291, 12.214527069781099,
                 -18.68195263288503, -25.07266800478204, 5.828924710349257,
                 -8.86583746436866, 0.02210703263248262, 1.4868264830332811,
                 -11.79041892376144, -11.37337465637004, -2.7035723024766414,
                 23.56173993146409, -30.47133600859524, 11.878923752568431,
                 6.659007424270365, 21.261996745527256, -6.083678472686013,
                 7.400376198325763, 5.341975815444621]

        one, two, eight = np.asarray(one), np.asarray(two), np.asarray(eight)
        soln = stats.alexandergovern(one, two, eight)
        assert_allclose(soln.statistic, 1.3599405447999450836)
        assert_allclose(soln.pvalue, 0.50663205309676440091)

    def test_compare_scholar(self):
        '''
        Data taken from 'The Modification and Evaluation of the
        Alexander-Govern Test in Terms of Power' by Kingsley Ochuko, T.,
        Abdullah, S., Binti Zain, Z., & Soaad Syed Yahaya, S. (2015).
        '''
        young = [482.43, 484.36, 488.84, 495.15, 495.24, 502.69, 504.62,
                 518.29, 519.1, 524.1, 524.12, 531.18, 548.42, 572.1, 584.68,
                 609.09, 609.53, 666.63, 676.4]
        middle = [335.59, 338.43, 353.54, 404.27, 437.5, 469.01, 485.85,
                  487.3, 493.08, 494.31, 499.1, 886.41]
        old = [519.01, 528.5, 530.23, 536.03, 538.56, 538.83, 557.24, 558.61,
               558.95, 565.43, 586.39, 594.69, 629.22, 645.69, 691.84]
        young, middle, old = np.asarray(young), np.asarray(middle), np.asarray(old)
        soln = stats.alexandergovern(young, middle, old)
        assert_allclose(soln.statistic, 5.3237, atol=1e-3)
        assert_allclose(soln.pvalue, 0.06982, atol=1e-4)

        # verify with ag.test in r
        '''
        > library("onewaytests")
        > library("tibble")
        > young <- c(482.43, 484.36, 488.84, 495.15, 495.24, 502.69, 504.62,
        +                  518.29, 519.1, 524.1, 524.12, 531.18, 548.42, 572.1,
        +                  584.68, 609.09, 609.53, 666.63, 676.4)
        > middle <- c(335.59, 338.43, 353.54, 404.27, 437.5, 469.01, 485.85,
        +                   487.3, 493.08, 494.31, 499.1, 886.41)
        > old <- c(519.01, 528.5, 530.23, 536.03, 538.56, 538.83, 557.24,
        +                   558.61, 558.95, 565.43, 586.39, 594.69, 629.22,
        +                   645.69, 691.84)
        > young_fct <- c(rep("young", times=19))
        > middle_fct <-c(rep("middle", times=12))
        > old_fct <- c(rep("old", times=15))
        > ag.test(a ~ b, tibble(a=c(young, middle, old), b=factor(c(young_fct,
        +                                              middle_fct, old_fct))))

        Alexander-Govern Test (alpha = 0.05)
        -------------------------------------------------------------
        data : a and b

        statistic  : 5.324629
        parameter  : 2
        p.value    : 0.06978651

        Result     : Difference is not statistically significant.
        -------------------------------------------------------------

        '''
        assert_allclose(soln.statistic, 5.324629)
        assert_allclose(soln.pvalue, 0.06978651)

    def test_compare_scholar3(self):
        '''
        Data taken from 'Robustness And Comparative Power Of WelchAspin,
        Alexander-Govern And Yuen Tests Under Non-Normality And Variance
        Heteroscedasticity', by Ayed A. Almoied. 2017. Page 34-37.
        https://digitalcommons.wayne.edu/cgi/viewcontent.cgi?article=2775&context=oa_dissertations
        '''
        x1 = [-1.77559, -1.4113, -0.69457, -0.54148, -0.18808, -0.07152,
              0.04696, 0.051183, 0.148695, 0.168052, 0.422561, 0.458555,
              0.616123, 0.709968, 0.839956, 0.857226, 0.929159, 0.981442,
              0.999554, 1.642958]
        x2 = [-1.47973, -1.2722, -0.91914, -0.80916, -0.75977, -0.72253,
              -0.3601, -0.33273, -0.28859, -0.09637, -0.08969, -0.01824,
              0.260131, 0.289278, 0.518254, 0.683003, 0.877618, 1.172475,
              1.33964, 1.576766]
        x1, x2 = np.asarray(x1), np.asarray(x2)
        soln = stats.alexandergovern(x1, x2)
        assert_allclose(soln.statistic, 0.713526, atol=1e-5)
        assert_allclose(soln.pvalue, 0.398276, atol=1e-5)

        '''
        tested in ag.test in R:
        > library("onewaytests")
        > library("tibble")
        > x1 <- c(-1.77559, -1.4113, -0.69457, -0.54148, -0.18808, -0.07152,
        +          0.04696, 0.051183, 0.148695, 0.168052, 0.422561, 0.458555,
        +          0.616123, 0.709968, 0.839956, 0.857226, 0.929159, 0.981442,
        +          0.999554, 1.642958)
        > x2 <- c(-1.47973, -1.2722, -0.91914, -0.80916, -0.75977, -0.72253,
        +         -0.3601, -0.33273, -0.28859, -0.09637, -0.08969, -0.01824,
        +         0.260131, 0.289278, 0.518254, 0.683003, 0.877618, 1.172475,
        +         1.33964, 1.576766)
        > x1_fact <- c(rep("x1", times=20))
        > x2_fact <- c(rep("x2", times=20))
        > a <- c(x1, x2)
        > b <- factor(c(x1_fact, x2_fact))
        > ag.test(a ~ b, tibble(a, b))
        Alexander-Govern Test (alpha = 0.05)
        -------------------------------------------------------------
        data : a and b

        statistic  : 0.7135182
        parameter  : 1
        p.value    : 0.3982783

        Result     : Difference is not statistically significant.
        -------------------------------------------------------------
        '''
        assert_allclose(soln.statistic, 0.7135182)
        assert_allclose(soln.pvalue, 0.3982783)

    def test_nan_policy_propagate(self):
        args = np.asarray([1, 2, 3, 4]), np.asarray([1, np.nan])
        # default nan_policy is 'propagate'
        res = stats.alexandergovern(*args)
        assert_equal(res.pvalue, np.nan)
        assert_equal(res.statistic, np.nan)

    def test_nan_policy_raise(self):
        args = np.asarray([1, 2, 3, 4]), np.asarray([1, np.nan])
        with assert_raises(ValueError, match="The input contains nan values"):
            stats.alexandergovern(*args, nan_policy='raise')

    def test_nan_policy_omit(self):
        args_nan = np.asarray([1, 2, 3, np.nan, 4]), np.asarray([1, np.nan, 19, 25])
        args_no_nan = np.asarray([1, 2, 3, 4]), np.asarray([1, 19, 25])
        res_nan = stats.alexandergovern(*args_nan, nan_policy='omit')
        res_no_nan = stats.alexandergovern(*args_no_nan)
        assert_equal(res_nan.pvalue, res_no_nan.pvalue)
        assert_equal(res_nan.statistic, res_no_nan.statistic)

    def test_constant_input(self):
        # Zero variance input, consistent with `stats.pearsonr`
        x1 = np.asarray([0.667, 0.667, 0.667])
        x2 = np.asarray([0.123, 0.456, 0.789])
        with pytest.warns(RuntimeWarning, match="Precision loss occurred..."):
            res = stats.alexandergovern(x1, x2)
        assert_equal(res.statistic, np.nan)
        assert_equal(res.pvalue, np.nan)


class TestFOneWay:

    def test_trivial(self):
        # A trivial test of stats.f_oneway, with F=0.
        F, p = stats.f_oneway([0, 2], [0, 2])
        assert_equal(F, 0.0)
        assert_equal(p, 1.0)

    def test_basic(self):
        # Despite being a floating point calculation, this data should
        # result in F being exactly 2.0.
        F, p = stats.f_oneway([0, 2], [2, 4])
        assert_equal(F, 2.0)
        assert_allclose(p, 1 - np.sqrt(0.5), rtol=1e-14)

    def test_unequal_var(self):
        # toy samples with unequal variances and different observations
        samples = [[-50.42, 40.31, -18.09, 35.58, -6.8, 0.22],
                   [23.44, 4.5, 15.1, 9.66],
                   [11.94, 11.1 , 9.87, 9.09, 3.33]]

        F, p = stats.f_oneway(*samples, equal_var=False)

        # R language as benchmark
        # group1 <- c(-50.42, 40.31, -18.09, 35.58, -6.8, 0.22)
        # group2 <- c(23.44, 4.5, 15.1, 9.66)
        # group3 <- c(11.94, 11.1 , 9.87, 9.09, 3.33)
        #
        # data <- data.frame(
        #     value = c(group1, group2, group3),
        #     group = factor(c(rep("G1", length(group1)),
        #                      rep("G2", length(group2)),
        #                      rep("G3", length(group3))))
        # )
        # welch_anova <- oneway.test(value ~ group, data = data, var.equal = FALSE)
        # welch_anova$statistic
        ## F: 0.609740409019517
        # welch_anova$p.value
        ## 0.574838941286302

        assert_allclose(F, 0.609740409019517, rtol=1e-14)
        assert_allclose(p, 0.574838941286302, rtol=1e-14)

    def test_equal_var_input_validation(self):
        samples = [[-50.42, 40.31, -18.09, 35.58, -6.8, 0.22],
                   [23.44, 4.5, 15.1, 9.66],
                   [11.94, 11.1 , 9.87, 9.09, 3.33]]

        message = "Expected a boolean value for 'equal_var'"
        with pytest.raises(TypeError, match=message):
            stats.f_oneway(*samples, equal_var="False")

    def test_known_exact(self):
        # Another trivial dataset for which the exact F and p can be
        # calculated on most platforms
        F, p = stats.f_oneway([2], [2], [2, 3, 4])
        assert_allclose(F, 3/5, rtol=1e-15)  # assert_equal fails on some CI platforms
        assert_allclose(p, 5/8, rtol=1e-15)

    def test_large_integer_array(self):
        a = np.array([655, 788], dtype=np.uint16)
        b = np.array([789, 772], dtype=np.uint16)
        F, p = stats.f_oneway(a, b)
        # The expected value was verified by computing it with mpmath with
        # 40 digits of precision.
        assert_allclose(F, 0.77450216931805540, rtol=1e-14)

    def test_result_attributes(self):
        a = np.array([655, 788], dtype=np.uint16)
        b = np.array([789, 772], dtype=np.uint16)
        res = stats.f_oneway(a, b)
        attributes = ('statistic', 'pvalue')
        check_named_results(res, attributes)

    def test_nist(self):
        # These are the nist ANOVA files. They can be found at:
        # https://www.itl.nist.gov/div898/strd/anova/anova.html
        filenames = ['SiRstv.dat', 'SmLs01.dat', 'SmLs02.dat', 'SmLs03.dat',
                     'AtmWtAg.dat', 'SmLs04.dat', 'SmLs05.dat', 'SmLs06.dat',
                     'SmLs07.dat', 'SmLs08.dat', 'SmLs09.dat']

        for test_case in filenames:
            rtol = 1e-7
            fname = os.path.abspath(os.path.join(os.path.dirname(__file__),
                                                 'data/nist_anova', test_case))
            with open(fname) as f:
                content = f.read().split('\n')
            certified = [line.split() for line in content[40:48]
                         if line.strip()]
            dataf = np.loadtxt(fname, skiprows=60)
            y, x = dataf.T
            y = y.astype(int)
            caty = np.unique(y)
            f = float(certified[0][-1])

            xlist = [x[y == i] for i in caty]
            res = stats.f_oneway(*xlist)

            # With the hard test cases we relax the tolerance a bit.
            hard_tc = ('SmLs07.dat', 'SmLs08.dat', 'SmLs09.dat')
            if test_case in hard_tc:
                rtol = 1e-4

            assert_allclose(res[0], f, rtol=rtol,
                            err_msg=f'Failing testcase: {test_case}')

    @pytest.mark.parametrize("a, b, expected", [
        (np.array([42, 42, 42]), np.array([7, 7, 7]), (np.inf, 0)),
        (np.array([42, 42, 42]), np.array([42, 42, 42]), (np.nan, np.nan))
        ])
    def test_constant_input(self, a, b, expected):
        # For more details, look on https://github.com/scipy/scipy/issues/11669
        msg = "Each of the input arrays is constant;"
        with pytest.warns(stats.ConstantInputWarning, match=msg):
            f, p = stats.f_oneway(a, b)
            assert f, p == expected

    @pytest.mark.parametrize('axis', [-2, -1, 0, 1])
    def test_2d_inputs(self, axis):
        a = np.array([[1, 4, 3, 3],
                      [2, 5, 3, 3],
                      [3, 6, 3, 3],
                      [2, 3, 3, 3],
                      [1, 4, 3, 3]])
        b = np.array([[3, 1, 5, 3],
                      [4, 6, 5, 3],
                      [4, 3, 5, 3],
                      [1, 5, 5, 3],
                      [5, 5, 5, 3],
                      [2, 3, 5, 3],
                      [8, 2, 5, 3],
                      [2, 2, 5, 3]])
        c = np.array([[4, 3, 4, 3],
                      [4, 2, 4, 3],
                      [5, 4, 4, 3],
                      [5, 4, 4, 3]])

        if axis in [-1, 1]:
            a = a.T
            b = b.T
            c = c.T
            take_axis = 0
        else:
            take_axis = 1

        warn_msg = "Each of the input arrays is constant;"
        with pytest.warns(stats.ConstantInputWarning, match=warn_msg):
            f, p = stats.f_oneway(a, b, c, axis=axis)

        # Verify that the result computed with the 2d arrays matches
        # the result of calling f_oneway individually on each slice.
        for j in [0, 1]:
            fj, pj = stats.f_oneway(np.take(a, j, take_axis),
                                    np.take(b, j, take_axis),
                                    np.take(c, j, take_axis))
            assert_allclose(f[j], fj, rtol=1e-14)
            assert_allclose(p[j], pj, rtol=1e-14)
        for j in [2, 3]:
            with pytest.warns(stats.ConstantInputWarning, match=warn_msg):
                fj, pj = stats.f_oneway(np.take(a, j, take_axis),
                                        np.take(b, j, take_axis),
                                        np.take(c, j, take_axis))
                assert_equal(f[j], fj)
                assert_equal(p[j], pj)

    def test_3d_inputs(self):
        # Some 3-d arrays. (There is nothing special about the values.)
        a = 1/np.arange(1.0, 4*5*7 + 1).reshape(4, 5, 7)
        b = 2/np.arange(1.0, 4*8*7 + 1).reshape(4, 8, 7)
        c = np.cos(1/np.arange(1.0, 4*4*7 + 1).reshape(4, 4, 7))

        f, p = stats.f_oneway(a, b, c, axis=1)

        assert f.shape == (4, 7)
        assert p.shape == (4, 7)

        for i in range(a.shape[0]):
            for j in range(a.shape[2]):
                fij, pij = stats.f_oneway(a[i, :, j], b[i, :, j], c[i, :, j])
                assert_allclose(fij, f[i, j])
                assert_allclose(pij, p[i, j])

    def test_length0_1d_error(self):
        # Require at least one value in each group.
        with pytest.warns(SmallSampleWarning, match=too_small_1d_not_omit):
            result = stats.f_oneway([1, 2, 3], [], [4, 5, 6, 7])
            assert_equal(result, (np.nan, np.nan))

    def test_length0_2d_error(self):
        with pytest.warns(SmallSampleWarning, match=too_small_nd_not_omit):
            ncols = 3
            a = np.ones((4, ncols))
            b = np.ones((0, ncols))
            c = np.ones((5, ncols))
            f, p = stats.f_oneway(a, b, c)
            nans = np.full((ncols,), fill_value=np.nan)
            assert_equal(f, nans)
            assert_equal(p, nans)

    def test_all_length_one(self):
        with pytest.warns(SmallSampleWarning):
            result = stats.f_oneway([10], [11], [12], [13])
            assert_equal(result, (np.nan, np.nan))

    @pytest.mark.parametrize('args', [(), ([1, 2, 3],)])
    def test_too_few_inputs(self, args):
        message = "At least two samples are required..."
        with assert_raises(TypeError, match=message):
            stats.f_oneway(*args)

    def test_axis_error(self):
        a = np.ones((3, 4))
        b = np.ones((5, 4))
        with assert_raises(AxisError):
            stats.f_oneway(a, b, axis=2)

    def test_bad_shapes(self):
        a = np.ones((3, 4))
        b = np.ones((5, 4))
        with assert_raises(ValueError):
            stats.f_oneway(a, b, axis=1)


class TestKruskal:
    def test_simple(self):
        x = [1]
        y = [2]
        h, p = stats.kruskal(x, y)
        assert_equal(h, 1.0)
        assert_approx_equal(p, stats.distributions.chi2.sf(h, 1))
        h, p = stats.kruskal(np.array(x), np.array(y))
        assert_equal(h, 1.0)
        assert_approx_equal(p, stats.distributions.chi2.sf(h, 1))

    def test_basic(self):
        x = [1, 3, 5, 7, 9]
        y = [2, 4, 6, 8, 10]
        h, p = stats.kruskal(x, y)
        assert_approx_equal(h, 3./11, significant=10)
        assert_approx_equal(p, stats.distributions.chi2.sf(3./11, 1))
        h, p = stats.kruskal(np.array(x), np.array(y))
        assert_approx_equal(h, 3./11, significant=10)
        assert_approx_equal(p, stats.distributions.chi2.sf(3./11, 1))

    def test_simple_tie(self):
        x = [1]
        y = [1, 2]
        h_uncorr = 1.5**2 + 2*2.25**2 - 12
        corr = 0.75
        expected = h_uncorr / corr   # 0.5
        h, p = stats.kruskal(x, y)
        # Since the expression is simple and the exact answer is 0.5, it
        # should be safe to use assert_equal().
        assert_equal(h, expected)

    def test_another_tie(self):
        x = [1, 1, 1, 2]
        y = [2, 2, 2, 2]
        h_uncorr = (12. / 8. / 9.) * 4 * (3**2 + 6**2) - 3 * 9
        corr = 1 - float(3**3 - 3 + 5**3 - 5) / (8**3 - 8)
        expected = h_uncorr / corr
        h, p = stats.kruskal(x, y)
        assert_approx_equal(h, expected)

    def test_three_groups(self):
        # A test of stats.kruskal with three groups, with ties.
        x = [1, 1, 1]
        y = [2, 2, 2]
        z = [2, 2]
        h_uncorr = (12. / 8. / 9.) * (3*2**2 + 3*6**2 + 2*6**2) - 3 * 9  # 5.0
        corr = 1 - float(3**3 - 3 + 5**3 - 5) / (8**3 - 8)
        expected = h_uncorr / corr  # 7.0
        h, p = stats.kruskal(x, y, z)
        assert_approx_equal(h, expected)
        assert_approx_equal(p, stats.distributions.chi2.sf(h, 2))

    def test_empty(self):
        # A test of stats.kruskal with three groups, with ties.
        x = [1, 1, 1]
        y = [2, 2, 2]
        z = []
        with pytest.warns(SmallSampleWarning, match=too_small_1d_not_omit):
            assert_equal(stats.kruskal(x, y, z), (np.nan, np.nan))

    def test_kruskal_result_attributes(self):
        x = [1, 3, 5, 7, 9]
        y = [2, 4, 6, 8, 10]
        res = stats.kruskal(x, y)
        attributes = ('statistic', 'pvalue')
        check_named_results(res, attributes)

    def test_nan_policy(self):
        x = np.arange(10.)
        x[9] = np.nan
        assert_equal(stats.kruskal(x, x), (np.nan, np.nan))
        assert_almost_equal(stats.kruskal(x, x, nan_policy='omit'), (0.0, 1.0))
        assert_raises(ValueError, stats.kruskal, x, x, nan_policy='raise')
        assert_raises(ValueError, stats.kruskal, x, x, nan_policy='foobar')

    def test_large_no_samples(self):
        # Test to see if large samples are handled correctly.
        n = 50000
        x = np.random.randn(n)
        y = np.random.randn(n) + 50
        h, p = stats.kruskal(x, y)
        expected = 0
        assert_approx_equal(p, expected)

    def test_no_args_gh20661(self):
        message = r"Need at least two groups in stats.kruskal\(\)"
        with pytest.raises(ValueError, match=message):
            stats.kruskal()



@make_skip_xp_backends(stats.combine_pvalues)
class TestCombinePvalues:
    # Reference values computed using the following R code:
    # options(digits=16)
    # library(metap)
    # x = c(0.01, 0.2, 0.3)
    # sumlog(x)  # fisher
    # sumz(x)  # stouffer
    # sumlog(1-x)  # pearson (negative statistic and complement of p-value)
    # minimump(x)  # tippett
    @pytest.mark.parametrize(
        "method, expected_statistic, expected_pvalue",
        [("fisher", 14.83716180549625 , 0.02156175132483465),
         ("stouffer", 2.131790594240385, 0.01651203260896294),
         ("pearson", -1.179737662212887, 1-0.9778736999143087),
         ("tippett", 0.01, 0.02970100000000002),
         # mudholkar_george: library(transite); p_combine(x, method="MG")
         ("mudholkar_george", 6.828712071641684, 0.01654551838539527)])
    def test_reference_values(self, xp, method, expected_statistic, expected_pvalue):
        x = [.01, .2, .3]
        res = stats.combine_pvalues(xp.asarray(x), method=method)
        xp_assert_close(res.statistic, xp.asarray(expected_statistic))
        xp_assert_close(res.pvalue, xp.asarray(expected_pvalue))

    @pytest.mark.parametrize(
        # Reference values computed using R `metap` `sumz`:
        # options(digits=16)
        # library(metap)
        # x = c(0.01, 0.2, 0.3)
        # sumz(x, weights=c(1., 1., 1.))
        # sumz(x, weights=c(1., 4., 9.))
        "weights, expected_statistic, expected_pvalue",
        [([1., 1., 1.], 2.131790594240385, 0.01651203260896294),
         ([1., 4., 9.], 1.051815015753598, 0.1464422142261314)])
    def test_weighted_stouffer(self, xp, weights, expected_statistic, expected_pvalue):
        x = xp.asarray([.01, .2, .3])
        res = stats.combine_pvalues(x, method='stouffer', weights=xp.asarray(weights))
        xp_assert_close(res.statistic, xp.asarray(expected_statistic))
        xp_assert_close(res.pvalue, xp.asarray(expected_pvalue))

    methods = ["fisher", "pearson", "tippett", "stouffer", "mudholkar_george"]

    @pytest.mark.parametrize("variant", ["single", "all", "random"])
    @pytest.mark.parametrize("method", methods)
    def test_monotonicity(self, variant, method, xp):
        # Test that result increases monotonically with respect to input.
        m, n = 10, 7
        rng = np.random.default_rng(278448169958891062669391462690811630763)

        # `pvaluess` is an m × n array of p values. Each row corresponds to
        # a set of p values to be combined with p values increasing
        # monotonically down one column (single), simultaneously down each
        # column (all), or independently down each column (random).
        if variant == "single":
            pvaluess = xp.broadcast_to(xp.asarray(rng.random(n)), (m, n))
            pvaluess = xp.concat([xp.reshape(xp.linspace(0.1, 0.9, m), (-1, 1)),
                                  pvaluess[:, 1:]], axis=1)
        elif variant == "all":
            pvaluess = xp.broadcast_to(xp.linspace(0.1, 0.9, m), (n, m)).T
        elif variant == "random":
            pvaluess = xp.sort(xp.asarray(rng.uniform(0, 1, size=(m, n))), axis=0)

        combined_pvalues = xp.asarray([
            stats.combine_pvalues(pvaluess[i, :], method=method)[1]
            for i in range(pvaluess.shape[0])
        ])
        assert xp.all(combined_pvalues[1:] - combined_pvalues[:-1] >= 0)

    @pytest.mark.parametrize("method", methods)
    def test_result(self, method, xp):
        res = stats.combine_pvalues(xp.asarray([.01, .2, .3]), method=method)
        xp_assert_equal(res.statistic, res[0])
        xp_assert_equal(res.pvalue, res[1])

    @pytest.mark.parametrize("method", methods)
    # axis=None is currently broken for array API; will be handled when
    # axis_nan_policy decorator is updated
    @pytest.mark.parametrize("axis", [0, 1])
    def test_axis(self, method, axis, xp):
        rng = np.random.default_rng(234892349810482)
        x = xp.asarray(rng.random(size=(2, 10)))
        x = x.T if (axis == 0) else x
        res = stats.combine_pvalues(x, axis=axis, method=method)

        if axis is None:
            x = xp.reshape(x, (-1,))
            ref = stats.combine_pvalues(x, method=method)
            xp_assert_close(res.statistic, ref.statistic)
            xp_assert_close(res.pvalue, ref.pvalue)
            return

        x = x.T if (axis == 0) else x
        x0, x1 = x[0, :], x[1, :]
        ref0 = stats.combine_pvalues(x0, method=method)
        ref1 = stats.combine_pvalues(x1, method=method)

        xp_assert_close(res.statistic[0], ref0.statistic)
        xp_assert_close(res.statistic[1], ref1.statistic)
        xp_assert_close(res.pvalue[0], ref0.pvalue)
        xp_assert_close(res.pvalue[1], ref1.pvalue)


class TestCdfDistanceValidation:
    """
    Test that _cdf_distance() (via wasserstein_distance()) raises ValueErrors
    for bad inputs.
    """

    def test_distinct_value_and_weight_lengths(self):
        # When the number of weights does not match the number of values,
        # a ValueError should be raised.
        assert_raises(ValueError, stats.wasserstein_distance,
                      [1], [2], [4], [3, 1])
        assert_raises(ValueError, stats.wasserstein_distance, [1], [2], [1, 0])

    def test_zero_weight(self):
        # When a distribution is given zero weight, a ValueError should be
        # raised.
        assert_raises(ValueError, stats.wasserstein_distance,
                      [0, 1], [2], [0, 0])
        assert_raises(ValueError, stats.wasserstein_distance,
                      [0, 1], [2], [3, 1], [0])

    def test_negative_weights(self):
        # A ValueError should be raised if there are any negative weights.
        assert_raises(ValueError, stats.wasserstein_distance,
                      [0, 1], [2, 2], [1, 1], [3, -1])

    def test_empty_distribution(self):
        # A ValueError should be raised when trying to measure the distance
        # between something and nothing.
        assert_raises(ValueError, stats.wasserstein_distance, [], [2, 2])
        assert_raises(ValueError, stats.wasserstein_distance, [1], [])

    def test_inf_weight(self):
        # An inf weight is not valid.
        assert_raises(ValueError, stats.wasserstein_distance,
                      [1, 2, 1], [1, 1], [1, np.inf, 1], [1, 1])


class TestWassersteinDistanceND:
    """ Tests for wasserstein_distance_nd() output values.
    """

    def test_published_values(self):
        # Compare against published values and manually computed results.
        # The values and computed result are posted at James D. McCaffrey's blog,
        # https://jamesmccaffrey.wordpress.com/2018/03/05/earth-mover-distance
        # -wasserstein-metric-example-calculation/
        u = [(1,1), (1,1), (1,1), (1,1), (1,1), (1,1), (1,1), (1,1), (1,1), (1,1),
             (4,2), (6,1), (6,1)]
        v = [(2,1), (2,1), (3,2), (3,2), (3,2), (5,1), (5,1), (5,1), (5,1), (5,1),
             (5,1), (5,1), (7,1)]

        res = stats.wasserstein_distance_nd(u, v)
        # In original post, the author kept two decimal places for ease of calculation.
        # This test uses the more precise value of distance to get the precise results.
        # For comparison, please see the table and figure in the original blog post.
        flow = np.array([2., 3., 5., 1., 1., 1.])
        dist = np.array([1.00, 5**0.5, 4.00, 2**0.5, 1.00, 1.00])
        ref = np.sum(flow * dist)/np.sum(flow)
        assert_allclose(res, ref)

    @pytest.mark.parametrize('n_value', (4, 15, 35))
    @pytest.mark.parametrize('ndim', (3, 4, 7))
    @pytest.mark.parametrize('max_repeats', (5, 10))
    def test_same_distribution_nD(self, ndim, n_value, max_repeats):
        # Any distribution moved to itself should have a Wasserstein distance
        # of zero.
        rng = np.random.default_rng(363836384995579937222333)
        repeats = rng.integers(1, max_repeats, size=n_value, dtype=int)

        u_values = rng.random(size=(n_value, ndim))
        v_values = np.repeat(u_values, repeats, axis=0)
        v_weights = rng.random(np.sum(repeats))
        range_repeat = np.repeat(np.arange(len(repeats)), repeats)
        u_weights = np.bincount(range_repeat, weights=v_weights)
        index = rng.permutation(len(v_weights))
        v_values, v_weights = v_values[index], v_weights[index]

        res = stats.wasserstein_distance_nd(u_values, v_values, u_weights, v_weights)
        assert_allclose(res, 0, atol=1e-15)

    @pytest.mark.parametrize('nu', (8, 9, 38))
    @pytest.mark.parametrize('nv', (8, 12, 17))
    @pytest.mark.parametrize('ndim', (3, 5, 23))
    def test_collapse_nD(self, nu, nv, ndim):
        # test collapse for n dimensional values
        # Collapsing a n-D distribution to a point distribution at zero
        # is equivalent to taking the average of the norm of data.
        rng = np.random.default_rng(38573488467338826109)
        u_values = rng.random(size=(nu, ndim))
        v_values = np.zeros((nv, ndim))
        u_weights = rng.random(size=nu)
        v_weights = rng.random(size=nv)
        ref = np.average(np.linalg.norm(u_values, axis=1), weights=u_weights)
        res = stats.wasserstein_distance_nd(u_values, v_values, u_weights, v_weights)
        assert_allclose(res, ref)

    @pytest.mark.parametrize('nu', (8, 16, 32))
    @pytest.mark.parametrize('nv', (8, 16, 32))
    @pytest.mark.parametrize('ndim', (1, 2, 6))
    def test_zero_weight_nD(self, nu, nv, ndim):
        # Values with zero weight have no impact on the Wasserstein distance.
        rng = np.random.default_rng(38573488467338826109)
        u_values = rng.random(size=(nu, ndim))
        v_values = rng.random(size=(nv, ndim))
        u_weights = rng.random(size=nu)
        v_weights = rng.random(size=nv)
        ref = stats.wasserstein_distance_nd(u_values, v_values, u_weights, v_weights)

        add_row, nrows = rng.integers(0, nu, size=2)
        add_value = rng.random(size=(nrows, ndim))
        u_values = np.insert(u_values, add_row, add_value, axis=0)
        u_weights = np.insert(u_weights, add_row, np.zeros(nrows), axis=0)
        res = stats.wasserstein_distance_nd(u_values, v_values, u_weights, v_weights)
        assert_allclose(res, ref)

    def test_inf_values(self):
        # Inf values can lead to an inf distance or trigger a RuntimeWarning
        # (and return NaN) if the distance is undefined.
        uv, vv, uw = [[1, 1], [2, 1]], [[np.inf, -np.inf]], [1, 1]
        distance = stats.wasserstein_distance_nd(uv, vv, uw)
        assert_equal(distance, np.inf)
        with np.errstate(invalid='ignore'):
            uv, vv = [[np.inf, np.inf]], [[np.inf, -np.inf]]
            distance = stats.wasserstein_distance_nd(uv, vv)
            assert_equal(distance, np.nan)

    @pytest.mark.parametrize('nu', (10, 15, 20))
    @pytest.mark.parametrize('nv', (10, 15, 20))
    @pytest.mark.parametrize('ndim', (1, 3, 5))
    def test_multi_dim_nD(self, nu, nv, ndim):
        # Adding dimension on distributions do not affect the result
        rng = np.random.default_rng(2736495738494849509)
        u_values = rng.random(size=(nu, ndim))
        v_values = rng.random(size=(nv, ndim))
        u_weights = rng.random(size=nu)
        v_weights = rng.random(size=nv)
        ref = stats.wasserstein_distance_nd(u_values, v_values, u_weights, v_weights)

        add_dim = rng.integers(0, ndim)
        add_value = rng.random()

        u_values = np.insert(u_values, add_dim, add_value, axis=1)
        v_values = np.insert(v_values, add_dim, add_value, axis=1)
        res = stats.wasserstein_distance_nd(u_values, v_values, u_weights, v_weights)
        assert_allclose(res, ref)

    @pytest.mark.parametrize('nu', (7, 13, 19))
    @pytest.mark.parametrize('nv', (7, 13, 19))
    @pytest.mark.parametrize('ndim', (2, 4, 7))
    def test_orthogonal_nD(self, nu, nv, ndim):
        # orthogonal transformations do not affect the result of the
        # wasserstein_distance
        rng = np.random.default_rng(34746837464536)
        u_values = rng.random(size=(nu, ndim))
        v_values = rng.random(size=(nv, ndim))
        u_weights = rng.random(size=nu)
        v_weights = rng.random(size=nv)
        ref = stats.wasserstein_distance_nd(u_values, v_values, u_weights, v_weights)

        dist = stats.ortho_group(ndim)
        transform = dist.rvs(random_state=rng)
        shift = rng.random(size=ndim)
        res = stats.wasserstein_distance_nd(u_values @ transform + shift,
                                         v_values @ transform + shift,
                                         u_weights, v_weights)
        assert_allclose(res, ref)

    def test_error_code(self):
        rng = np.random.default_rng(52473644737485644836320101)
        with pytest.raises(ValueError, match='Invalid input values. The inputs'):
            u_values = rng.random(size=(4, 10, 15))
            v_values = rng.random(size=(6, 2, 7))
            _ = stats.wasserstein_distance_nd(u_values, v_values)
        with pytest.raises(ValueError, match='Invalid input values. Dimensions'):
            u_values = rng.random(size=(15,))
            v_values = rng.random(size=(3, 15))
            _ = stats.wasserstein_distance_nd(u_values, v_values)
        with pytest.raises(ValueError,
            match='Invalid input values. If two-dimensional'):
            u_values = rng.random(size=(2, 10))
            v_values = rng.random(size=(2, 2))
            _ = stats.wasserstein_distance_nd(u_values, v_values)

    @pytest.mark.parametrize('u_size', [1, 10, 50])
    @pytest.mark.parametrize('v_size', [1, 10, 50])
    def test_optimization_vs_analytical(self, u_size, v_size):
        rng = np.random.default_rng(45634745675)
        # Test when u_weights = None, v_weights = None
        u_values = rng.random(size=(u_size, 1))
        v_values = rng.random(size=(v_size, 1))
        u_values_flat = u_values.ravel()
        v_values_flat = v_values.ravel()
        # These three calculations are done using different backends
        # but they must be equal
        d1 = stats.wasserstein_distance(u_values_flat, v_values_flat)
        d2 = stats.wasserstein_distance_nd(u_values, v_values)
        d3 = stats.wasserstein_distance_nd(u_values_flat, v_values_flat)
        assert_allclose(d2, d1)
        assert_allclose(d3, d1)
        # Test with u_weights and v_weights specified.
        u_weights = rng.random(size=u_size)
        v_weights = rng.random(size=v_size)
        d1 = stats.wasserstein_distance(u_values_flat, v_values_flat,
                                        u_weights, v_weights)
        d2 = stats.wasserstein_distance_nd(u_values, v_values,
                                        u_weights, v_weights)
        d3 = stats.wasserstein_distance_nd(u_values_flat, v_values_flat,
                                        u_weights, v_weights)
        assert_allclose(d2, d1)
        assert_allclose(d3, d1)


class TestWassersteinDistance:
    """ Tests for wasserstein_distance() output values.
    """

    def test_simple(self):
        # For basic distributions, the value of the Wasserstein distance is
        # straightforward.
        assert_allclose(
            stats.wasserstein_distance([0, 1], [0], [1, 1], [1]),
            .5)
        assert_allclose(stats.wasserstein_distance(
            [0, 1], [0], [3, 1], [1]),
            .25)
        assert_allclose(stats.wasserstein_distance(
            [0, 2], [0], [1, 1], [1]),
            1)
        assert_allclose(stats.wasserstein_distance(
            [0, 1, 2], [1, 2, 3]),
            1)

    def test_same_distribution(self):
        # Any distribution moved to itself should have a Wasserstein distance
        # of zero.
        assert_equal(stats.wasserstein_distance([1, 2, 3], [2, 1, 3]), 0)
        assert_equal(
            stats.wasserstein_distance([1, 1, 1, 4], [4, 1],
                                       [1, 1, 1, 1], [1, 3]),
            0)

    def test_shift(self):
        # If the whole distribution is shifted by x, then the Wasserstein
        # distance should be the norm of x.
        assert_allclose(stats.wasserstein_distance([0], [1]), 1)
        assert_allclose(stats.wasserstein_distance([-5], [5]), 10)
        assert_allclose(
            stats.wasserstein_distance([1, 2, 3, 4, 5], [11, 12, 13, 14, 15]),
            10)
        assert_allclose(
            stats.wasserstein_distance([4.5, 6.7, 2.1], [4.6, 7, 9.2],
                                       [3, 1, 1], [1, 3, 1]),
            2.5)

    def test_combine_weights(self):
        # Assigning a weight w to a value is equivalent to including that value
        # w times in the value array with weight of 1.
        assert_allclose(
            stats.wasserstein_distance(
                [0, 0, 1, 1, 1, 1, 5], [0, 3, 3, 3, 3, 4, 4],
                [1, 1, 1, 1, 1, 1, 1], [1, 1, 1, 1, 1, 1, 1]),
            stats.wasserstein_distance([5, 0, 1], [0, 4, 3],
                                       [1, 2, 4], [1, 2, 4]))

    def test_collapse(self):
        # Collapsing a distribution to a point distribution at zero is
        # equivalent to taking the average of the absolute values of the
        # values.
        u = np.arange(-10, 30, 0.3)
        v = np.zeros_like(u)
        assert_allclose(
            stats.wasserstein_distance(u, v),
            np.mean(np.abs(u)))

        u_weights = np.arange(len(u))
        v_weights = u_weights[::-1]
        assert_allclose(
            stats.wasserstein_distance(u, v, u_weights, v_weights),
            np.average(np.abs(u), weights=u_weights))

    def test_zero_weight(self):
        # Values with zero weight have no impact on the Wasserstein distance.
        assert_allclose(
            stats.wasserstein_distance([1, 2, 100000], [1, 1],
                                       [1, 1, 0], [1, 1]),
            stats.wasserstein_distance([1, 2], [1, 1], [1, 1], [1, 1]))

    def test_inf_values(self):
        # Inf values can lead to an inf distance or trigger a RuntimeWarning
        # (and return NaN) if the distance is undefined.
        assert_equal(
            stats.wasserstein_distance([1, 2, np.inf], [1, 1]),
            np.inf)
        assert_equal(
            stats.wasserstein_distance([1, 2, np.inf], [-np.inf, 1]),
            np.inf)
        assert_equal(
            stats.wasserstein_distance([1, -np.inf, np.inf], [1, 1]),
            np.inf)
        with suppress_warnings() as sup:
            sup.record(RuntimeWarning, "invalid value*")
            assert_equal(
                stats.wasserstein_distance([1, 2, np.inf], [np.inf, 1]),
                np.nan)


class TestEnergyDistance:
    """ Tests for energy_distance() output values.
    """

    def test_simple(self):
        # For basic distributions, the value of the energy distance is
        # straightforward.
        assert_almost_equal(
            stats.energy_distance([0, 1], [0], [1, 1], [1]),
            np.sqrt(2) * .5)
        assert_almost_equal(stats.energy_distance(
            [0, 1], [0], [3, 1], [1]),
            np.sqrt(2) * .25)
        assert_almost_equal(stats.energy_distance(
            [0, 2], [0], [1, 1], [1]),
            2 * .5)
        assert_almost_equal(
            stats.energy_distance([0, 1, 2], [1, 2, 3]),
            np.sqrt(2) * (3*(1./3**2))**.5)

    def test_same_distribution(self):
        # Any distribution moved to itself should have a energy distance of
        # zero.
        assert_equal(stats.energy_distance([1, 2, 3], [2, 1, 3]), 0)
        assert_equal(
            stats.energy_distance([1, 1, 1, 4], [4, 1], [1, 1, 1, 1], [1, 3]),
            0)

    def test_shift(self):
        # If a single-point distribution is shifted by x, then the energy
        # distance should be sqrt(2) * sqrt(x).
        assert_almost_equal(stats.energy_distance([0], [1]), np.sqrt(2))
        assert_almost_equal(
            stats.energy_distance([-5], [5]),
            np.sqrt(2) * 10**.5)

    def test_combine_weights(self):
        # Assigning a weight w to a value is equivalent to including that value
        # w times in the value array with weight of 1.
        assert_almost_equal(
            stats.energy_distance([0, 0, 1, 1, 1, 1, 5], [0, 3, 3, 3, 3, 4, 4],
                                  [1, 1, 1, 1, 1, 1, 1], [1, 1, 1, 1, 1, 1, 1]),
            stats.energy_distance([5, 0, 1], [0, 4, 3], [1, 2, 4], [1, 2, 4]))

    def test_zero_weight(self):
        # Values with zero weight have no impact on the energy distance.
        assert_almost_equal(
            stats.energy_distance([1, 2, 100000], [1, 1], [1, 1, 0], [1, 1]),
            stats.energy_distance([1, 2], [1, 1], [1, 1], [1, 1]))

    def test_inf_values(self):
        # Inf values can lead to an inf distance or trigger a RuntimeWarning
        # (and return NaN) if the distance is undefined.
        assert_equal(stats.energy_distance([1, 2, np.inf], [1, 1]), np.inf)
        assert_equal(
            stats.energy_distance([1, 2, np.inf], [-np.inf, 1]),
            np.inf)
        assert_equal(
            stats.energy_distance([1, -np.inf, np.inf], [1, 1]),
            np.inf)
        with suppress_warnings() as sup:
            sup.record(RuntimeWarning, "invalid value*")
            assert_equal(
                stats.energy_distance([1, 2, np.inf], [np.inf, 1]),
                np.nan)


class TestBrunnerMunzel:
    # Data from (Lumley, 1996)
    X = [1, 2, 1, 1, 1, 1, 1, 1, 1, 1, 2, 4, 1, 1]
    Y = [3, 3, 4, 3, 1, 2, 3, 1, 1, 5, 4]
    significant = 13

    def test_brunnermunzel_one_sided(self):
        # Results are compared with R's lawstat package.
        u1, p1 = stats.brunnermunzel(self.X, self.Y, alternative='less')
        u2, p2 = stats.brunnermunzel(self.Y, self.X, alternative='greater')
        u3, p3 = stats.brunnermunzel(self.X, self.Y, alternative='greater')
        u4, p4 = stats.brunnermunzel(self.Y, self.X, alternative='less')

        assert_approx_equal(p1, p2, significant=self.significant)
        assert_approx_equal(p3, p4, significant=self.significant)
        assert_(p1 != p3)
        assert_approx_equal(u1, 3.1374674823029505,
                            significant=self.significant)
        assert_approx_equal(u2, -3.1374674823029505,
                            significant=self.significant)
        assert_approx_equal(u3, 3.1374674823029505,
                            significant=self.significant)
        assert_approx_equal(u4, -3.1374674823029505,
                            significant=self.significant)
        assert_approx_equal(p1, 0.0028931043330757342,
                            significant=self.significant)
        assert_approx_equal(p3, 0.99710689566692423,
                            significant=self.significant)

    def test_brunnermunzel_two_sided(self):
        # Results are compared with R's lawstat package.
        u1, p1 = stats.brunnermunzel(self.X, self.Y, alternative='two-sided')
        u2, p2 = stats.brunnermunzel(self.Y, self.X, alternative='two-sided')

        assert_approx_equal(p1, p2, significant=self.significant)
        assert_approx_equal(u1, 3.1374674823029505,
                            significant=self.significant)
        assert_approx_equal(u2, -3.1374674823029505,
                            significant=self.significant)
        assert_approx_equal(p1, 0.0057862086661515377,
                            significant=self.significant)

    def test_brunnermunzel_default(self):
        # The default value for alternative is two-sided
        u1, p1 = stats.brunnermunzel(self.X, self.Y)
        u2, p2 = stats.brunnermunzel(self.Y, self.X)

        assert_approx_equal(p1, p2, significant=self.significant)
        assert_approx_equal(u1, 3.1374674823029505,
                            significant=self.significant)
        assert_approx_equal(u2, -3.1374674823029505,
                            significant=self.significant)
        assert_approx_equal(p1, 0.0057862086661515377,
                            significant=self.significant)

    def test_brunnermunzel_alternative_error(self):
        alternative = "error"
        distribution = "t"
        nan_policy = "propagate"
        assert_(alternative not in ["two-sided", "greater", "less"])
        assert_raises(ValueError,
                      stats.brunnermunzel,
                      self.X,
                      self.Y,
                      alternative,
                      distribution,
                      nan_policy)

    def test_brunnermunzel_distribution_norm(self):
        u1, p1 = stats.brunnermunzel(self.X, self.Y, distribution="normal")
        u2, p2 = stats.brunnermunzel(self.Y, self.X, distribution="normal")
        assert_approx_equal(p1, p2, significant=self.significant)
        assert_approx_equal(u1, 3.1374674823029505,
                            significant=self.significant)
        assert_approx_equal(u2, -3.1374674823029505,
                            significant=self.significant)
        assert_approx_equal(p1, 0.0017041417600383024,
                            significant=self.significant)

    def test_brunnermunzel_distribution_error(self):
        alternative = "two-sided"
        distribution = "error"
        nan_policy = "propagate"
        assert_(alternative not in ["t", "normal"])
        assert_raises(ValueError,
                      stats.brunnermunzel,
                      self.X,
                      self.Y,
                      alternative,
                      distribution,
                      nan_policy)

    @pytest.mark.parametrize("kwarg_update", [{'y': []}, {'x': []},
                                              {'x': [], 'y': []}])
    def test_brunnermunzel_empty_imput(self, kwarg_update):
        kwargs = {'x': self.X, 'y': self.Y}
        kwargs.update(kwarg_update)
        with pytest.warns(SmallSampleWarning, match=too_small_1d_not_omit):
            statistic, pvalue = stats.brunnermunzel(**kwargs)
        assert_equal(statistic, np.nan)
        assert_equal(pvalue, np.nan)

    def test_brunnermunzel_nan_input_propagate(self):
        X = [1, 2, 1, 1, 1, 1, 1, 1, 1, 1, 2, 4, 1, 1, np.nan]
        Y = [3, 3, 4, 3, 1, 2, 3, 1, 1, 5, 4]
        u1, p1 = stats.brunnermunzel(X, Y, nan_policy="propagate")
        u2, p2 = stats.brunnermunzel(Y, X, nan_policy="propagate")

        assert_equal(u1, np.nan)
        assert_equal(p1, np.nan)
        assert_equal(u2, np.nan)
        assert_equal(p2, np.nan)

    def test_brunnermunzel_nan_input_raise(self):
        X = [1, 2, 1, 1, 1, 1, 1, 1, 1, 1, 2, 4, 1, 1, np.nan]
        Y = [3, 3, 4, 3, 1, 2, 3, 1, 1, 5, 4]
        alternative = "two-sided"
        distribution = "t"
        nan_policy = "raise"

        assert_raises(ValueError,
                      stats.brunnermunzel,
                      X,
                      Y,
                      alternative,
                      distribution,
                      nan_policy)
        assert_raises(ValueError,
                      stats.brunnermunzel,
                      Y,
                      X,
                      alternative,
                      distribution,
                      nan_policy)

    def test_brunnermunzel_nan_input_omit(self):
        X = [1, 2, 1, 1, 1, 1, 1, 1, 1, 1, 2, 4, 1, 1, np.nan]
        Y = [3, 3, 4, 3, 1, 2, 3, 1, 1, 5, 4]
        u1, p1 = stats.brunnermunzel(X, Y, nan_policy="omit")
        u2, p2 = stats.brunnermunzel(Y, X, nan_policy="omit")

        assert_approx_equal(p1, p2, significant=self.significant)
        assert_approx_equal(u1, 3.1374674823029505,
                            significant=self.significant)
        assert_approx_equal(u2, -3.1374674823029505,
                            significant=self.significant)
        assert_approx_equal(p1, 0.0057862086661515377,
                            significant=self.significant)

    def test_brunnermunzel_return_nan(self):
        """ tests that a warning is emitted when p is nan
        p-value with t-distributions can be nan (0/0) (see gh-15843)
        """
        x = [1, 2, 3]
        y = [5, 6, 7, 8, 9]

        msg = "p-value cannot be estimated|divide by zero|invalid value encountered"
        with pytest.warns(RuntimeWarning, match=msg):
            stats.brunnermunzel(x, y, distribution="t")

    def test_brunnermunzel_normal_dist(self):
        """ tests that a p is 0 for datasets that cause p->nan
        when t-distribution is used (see gh-15843)
        """
        x = [1, 2, 3]
        y = [5, 6, 7, 8, 9]

        with pytest.warns(RuntimeWarning, match='divide by zero'):
            _, p = stats.brunnermunzel(x, y, distribution="normal")
        assert_equal(p, 0)


class TestQuantileTest:
    r""" Test the non-parametric quantile test,
    including the computation of confidence intervals
    """

    def test_quantile_test_iv(self):
        x = [1, 2, 3]

        message = "`x` must be a one-dimensional array of numbers."
        with pytest.raises(ValueError, match=message):
            stats.quantile_test([x])

        message = "`q` must be a scalar."
        with pytest.raises(ValueError, match=message):
            stats.quantile_test(x, q=[1, 2])

        message = "`p` must be a float strictly between 0 and 1."
        with pytest.raises(ValueError, match=message):
            stats.quantile_test(x, p=[0.5, 0.75])
        with pytest.raises(ValueError, match=message):
            stats.quantile_test(x, p=2)
        with pytest.raises(ValueError, match=message):
            stats.quantile_test(x, p=-0.5)

        message = "`alternative` must be one of..."
        with pytest.raises(ValueError, match=message):
            stats.quantile_test(x, alternative='one-sided')

        message = "`confidence_level` must be a number between 0 and 1."
        with pytest.raises(ValueError, match=message):
            stats.quantile_test(x).confidence_interval(1)

    @pytest.mark.parametrize(
        'p, alpha, lb, ub, alternative',
        [[0.3, 0.95, 1.221402758160170, 1.476980793882643, 'two-sided'],
         [0.5, 0.9, 1.506817785112854, 1.803988415397857, 'two-sided'],
         [0.25, 0.95, -np.inf, 1.39096812846378, 'less'],
         [0.8, 0.9, 2.117000016612675, np.inf, 'greater']]
    )
    def test_R_ci_quantile(self, p, alpha, lb, ub, alternative):
        # Test against R library `confintr` function `ci_quantile`, e.g.
        # library(confintr)
        # options(digits=16)
        # x <- exp(seq(0, 1, by = 0.01))
        # ci_quantile(x, q = 0.3)$interval
        # ci_quantile(x, q = 0.5, probs = c(0.05, 0.95))$interval
        # ci_quantile(x, q = 0.25, probs = c(0, 0.95))$interval
        # ci_quantile(x, q = 0.8, probs = c(0.1, 1))$interval
        x = np.exp(np.arange(0, 1.01, 0.01))
        res = stats.quantile_test(x, p=p, alternative=alternative)
        assert_allclose(res.confidence_interval(alpha), [lb, ub], rtol=1e-15)

    @pytest.mark.parametrize(
        'q, p, alternative, ref',
        [[1.2, 0.3, 'two-sided', 0.01515567517648],
         [1.8, 0.5, 'two-sided', 0.1109183496606]]
    )
    def test_R_pvalue(self, q, p, alternative, ref):
        # Test against R library `snpar` function `quant.test`, e.g.
        # library(snpar)
        # options(digits=16)
        # x < - exp(seq(0, 1, by=0.01))
        # quant.test(x, q=1.2, p=0.3, exact=TRUE, alternative='t')
        x = np.exp(np.arange(0, 1.01, 0.01))
        res = stats.quantile_test(x, q=q, p=p, alternative=alternative)
        assert_allclose(res.pvalue, ref, rtol=1e-12)

    @pytest.mark.parametrize('case', ['continuous', 'discrete'])
    @pytest.mark.parametrize('alternative', ['less', 'greater'])
    @pytest.mark.parametrize('alpha', [0.9, 0.95])
    def test_pval_ci_match(self, case, alternative, alpha):
        # Verify that the following statement holds:

        # The 95% confidence interval corresponding with alternative='less'
        # has -inf as its lower bound, and the upper bound `xu` is the greatest
        # element from the sample `x` such that:
        # `stats.quantile_test(x, q=xu, p=p, alternative='less').pvalue``
        # will be greater than 5%.

        # And the corresponding statement for the alternative='greater' case.

        seed = int((7**len(case) + len(alternative))*alpha)
        rng = np.random.default_rng(seed)
        if case == 'continuous':
            p, q = rng.random(size=2)
            rvs = rng.random(size=100)
        else:
            rvs = rng.integers(1, 11, size=100)
            p = rng.random()
            q = rng.integers(1, 11)

        res = stats.quantile_test(rvs, q=q, p=p, alternative=alternative)
        ci = res.confidence_interval(confidence_level=alpha)

        # select elements inside the confidence interval based on alternative
        if alternative == 'less':
            i_inside = rvs <= ci.high
        else:
            i_inside = rvs >= ci.low

        for x in rvs[i_inside]:
            res = stats.quantile_test(rvs, q=x, p=p, alternative=alternative)
            assert res.pvalue > 1 - alpha

        for x in rvs[~i_inside]:
            res = stats.quantile_test(rvs, q=x, p=p, alternative=alternative)
            assert res.pvalue < 1 - alpha

    def test_match_conover_examples(self):
        # Test against the examples in [1] (Conover Practical Nonparametric
        # Statistics Third Edition) pg 139

        # Example 1
        # Data is [189, 233, 195, 160, 212, 176, 231, 185, 199, 213, 202, 193,
        # 174, 166, 248]
        # Two-sided test of whether the upper quartile (p=0.75) equals 193
        # (q=193). Conover shows that 7 of the observations are less than or
        # equal to 193, and "for the binomial random variable Y, P(Y<=7) =
        # 0.0173", so the two-sided p-value is twice that, 0.0346.
        x = [189, 233, 195, 160, 212, 176, 231, 185, 199, 213, 202, 193,
             174, 166, 248]
        pvalue_expected = 0.0346
        res = stats.quantile_test(x, q=193, p=0.75, alternative='two-sided')
        assert_allclose(res.pvalue, pvalue_expected, rtol=1e-5)

        # Example 2
        # Conover doesn't give explicit data, just that 8 out of 112
        # observations are 60 or less. The test is whether the median time is
        # equal to 60 against the alternative that the median is greater than
        # 60. The p-value is calculated as P(Y<=8), where Y is again a binomial
        # distributed random variable, now with p=0.5 and n=112. Conover uses a
        # normal approximation, but we can easily calculate the CDF of the
        # binomial distribution.
        x = [59]*8 + [61]*(112-8)
        pvalue_expected = stats.binom(p=0.5, n=112).pmf(k=8)
        res = stats.quantile_test(x, q=60, p=0.5, alternative='greater')
        assert_allclose(res.pvalue, pvalue_expected, atol=1e-10)


class TestPageTrendTest:
    # expected statistic and p-values generated using R at
    # https://rdrr.io/cran/cultevo/, e.g.
    # library(cultevo)
    # data = rbind(c(72, 47, 73, 35, 47, 96, 30, 59, 41, 36, 56, 49, 81, 43,
    #                   70, 47, 28, 28, 62, 20, 61, 20, 80, 24, 50),
    #              c(68, 52, 60, 34, 44, 20, 65, 88, 21, 81, 48, 31, 31, 67,
    #                69, 94, 30, 24, 40, 87, 70, 43, 50, 96, 43),
    #              c(81, 13, 85, 35, 79, 12, 92, 86, 21, 64, 16, 64, 68, 17,
    #                16, 89, 71, 43, 43, 36, 54, 13, 66, 51, 55))
    # result = page.test(data, verbose=FALSE)
    # Most test cases generated to achieve common critical p-values so that
    # results could be checked (to limited precision) against tables in
    # scipy.stats.page_trend_test reference [1]

    np.random.seed(0)
    data_3_25 = np.random.rand(3, 25)
    data_10_26 = np.random.rand(10, 26)

    ts = [
          (12805, 0.3886487053947608, False, 'asymptotic', data_3_25),
          (49140, 0.02888978556179862, False, 'asymptotic', data_10_26),
          (12332, 0.7722477197436702, False, 'asymptotic',
           [[72, 47, 73, 35, 47, 96, 30, 59, 41, 36, 56, 49, 81,
             43, 70, 47, 28, 28, 62, 20, 61, 20, 80, 24, 50],
            [68, 52, 60, 34, 44, 20, 65, 88, 21, 81, 48, 31, 31,
             67, 69, 94, 30, 24, 40, 87, 70, 43, 50, 96, 43],
            [81, 13, 85, 35, 79, 12, 92, 86, 21, 64, 16, 64, 68,
             17, 16, 89, 71, 43, 43, 36, 54, 13, 66, 51, 55]]),
          (266, 4.121656378600823e-05, False, 'exact',
           [[1.5, 4., 8.3, 5, 19, 11],
            [5, 4, 3.5, 10, 20, 21],
            [8.4, 3.2, 10, 12, 14, 15]]),
          (332, 0.9566400920502488, True, 'exact',
           [[4, 3, 2, 1], [4, 3, 2, 1], [4, 3, 2, 1], [4, 3, 2, 1],
            [4, 3, 2, 1], [4, 3, 2, 1], [4, 3, 2, 1], [4, 3, 2, 1],
            [3, 4, 1, 2], [1, 2, 3, 4], [1, 2, 3, 4], [1, 2, 3, 4],
            [1, 2, 3, 4], [1, 2, 3, 4]]),
          (241, 0.9622210164861476, True, 'exact',
           [[3, 2, 1], [3, 2, 1], [3, 2, 1], [3, 2, 1], [3, 2, 1], [3, 2, 1],
            [3, 2, 1], [3, 2, 1], [3, 2, 1], [3, 2, 1], [3, 2, 1], [3, 2, 1],
            [3, 2, 1], [2, 1, 3], [1, 2, 3], [1, 2, 3], [1, 2, 3], [1, 2, 3],
            [1, 2, 3], [1, 2, 3], [1, 2, 3]]),
          (197, 0.9619432897162209, True, 'exact',
           [[6, 5, 4, 3, 2, 1], [6, 5, 4, 3, 2, 1], [1, 3, 4, 5, 2, 6]]),
          (423, 0.9590458306880073, True, 'exact',
           [[5, 4, 3, 2, 1], [5, 4, 3, 2, 1], [5, 4, 3, 2, 1],
            [5, 4, 3, 2, 1], [5, 4, 3, 2, 1], [5, 4, 3, 2, 1],
            [4, 1, 3, 2, 5], [1, 2, 3, 4, 5], [1, 2, 3, 4, 5],
            [1, 2, 3, 4, 5]]),
          (217, 0.9693058575034678, True, 'exact',
           [[3, 2, 1], [3, 2, 1], [3, 2, 1], [3, 2, 1], [3, 2, 1], [3, 2, 1],
            [3, 2, 1], [3, 2, 1], [3, 2, 1], [3, 2, 1], [3, 2, 1], [3, 2, 1],
            [2, 1, 3], [1, 2, 3], [1, 2, 3], [1, 2, 3], [1, 2, 3], [1, 2, 3],
            [1, 2, 3]]),
          (395, 0.991530289351305, True, 'exact',
           [[7, 6, 5, 4, 3, 2, 1], [7, 6, 5, 4, 3, 2, 1],
            [6, 5, 7, 4, 3, 2, 1], [1, 2, 3, 4, 5, 6, 7]]),
          (117, 0.9997817843373017, True, 'exact',
           [[3, 2, 1], [3, 2, 1], [3, 2, 1], [3, 2, 1], [3, 2, 1], [3, 2, 1],
            [3, 2, 1], [3, 2, 1], [3, 2, 1], [2, 1, 3], [1, 2, 3]]),
         ]

    @pytest.mark.parametrize("L, p, ranked, method, data", ts)
    def test_accuracy(self, L, p, ranked, method, data):
        np.random.seed(42)
        res = stats.page_trend_test(data, ranked=ranked, method=method)
        assert_equal(L, res.statistic)
        assert_allclose(p, res.pvalue)
        assert_equal(method, res.method)

    ts2 = [
           (542, 0.9481266260876332, True, 'exact',
            [[10, 9, 8, 7, 6, 5, 4, 3, 2, 1],
             [1, 8, 4, 7, 6, 5, 9, 3, 2, 10]]),
           (1322, 0.9993113928199309, True, 'exact',
            [[10, 9, 8, 7, 6, 5, 4, 3, 2, 1], [10, 9, 8, 7, 6, 5, 4, 3, 2, 1],
             [10, 9, 8, 7, 6, 5, 4, 3, 2, 1], [9, 2, 8, 7, 6, 5, 4, 3, 10, 1],
             [1, 2, 3, 4, 5, 6, 7, 8, 9, 10]]),
           (2286, 0.9908688345484833, True, 'exact',
            [[8, 7, 6, 5, 4, 3, 2, 1], [8, 7, 6, 5, 4, 3, 2, 1],
             [8, 7, 6, 5, 4, 3, 2, 1], [8, 7, 6, 5, 4, 3, 2, 1],
             [8, 7, 6, 5, 4, 3, 2, 1], [8, 7, 6, 5, 4, 3, 2, 1],
             [8, 7, 6, 5, 4, 3, 2, 1], [8, 7, 6, 5, 4, 3, 2, 1],
             [8, 7, 6, 5, 4, 3, 2, 1], [1, 3, 5, 6, 4, 7, 2, 8],
             [1, 2, 3, 4, 5, 6, 7, 8], [1, 2, 3, 4, 5, 6, 7, 8],
             [1, 2, 3, 4, 5, 6, 7, 8], [1, 2, 3, 4, 5, 6, 7, 8],
             [1, 2, 3, 4, 5, 6, 7, 8]]),
          ]

    # only the first of these appears slow because intermediate data are
    # cached and used on the rest
    @pytest.mark.parametrize("L, p, ranked, method, data", ts)
    @pytest.mark.slow()
    def test_accuracy2(self, L, p, ranked, method, data):
        np.random.seed(42)
        res = stats.page_trend_test(data, ranked=ranked, method=method)
        assert_equal(L, res.statistic)
        assert_allclose(p, res.pvalue)
        assert_equal(method, res.method)

    def test_options(self):
        np.random.seed(42)
        m, n = 10, 20
        predicted_ranks = np.arange(1, n+1)
        perm = np.random.permutation(np.arange(n))
        data = np.random.rand(m, n)
        ranks = stats.rankdata(data, axis=1)
        res1 = stats.page_trend_test(ranks)
        res2 = stats.page_trend_test(ranks, ranked=True)
        res3 = stats.page_trend_test(data, ranked=False)
        res4 = stats.page_trend_test(ranks, predicted_ranks=predicted_ranks)
        res5 = stats.page_trend_test(ranks[:, perm],
                                     predicted_ranks=predicted_ranks[perm])
        assert_equal(res1.statistic, res2.statistic)
        assert_equal(res1.statistic, res3.statistic)
        assert_equal(res1.statistic, res4.statistic)
        assert_equal(res1.statistic, res5.statistic)

    def test_Ames_assay(self):
        # test from _page_trend_test.py [2] page 151; data on page 144
        np.random.seed(42)

        data = [[101, 117, 111], [91, 90, 107], [103, 133, 121],
                [136, 140, 144], [190, 161, 201], [146, 120, 116]]
        data = np.array(data).T
        predicted_ranks = np.arange(1, 7)

        res = stats.page_trend_test(data, ranked=False,
                                    predicted_ranks=predicted_ranks,
                                    method="asymptotic")
        assert_equal(res.statistic, 257)
        assert_almost_equal(res.pvalue, 0.0035, decimal=4)

        res = stats.page_trend_test(data, ranked=False,
                                    predicted_ranks=predicted_ranks,
                                    method="exact")
        assert_equal(res.statistic, 257)
        assert_almost_equal(res.pvalue, 0.0023, decimal=4)

    def test_input_validation(self):
        # test data not a 2d array
        with assert_raises(ValueError, match="`data` must be a 2d array."):
            stats.page_trend_test(None)
        with assert_raises(ValueError, match="`data` must be a 2d array."):
            stats.page_trend_test([])
        with assert_raises(ValueError, match="`data` must be a 2d array."):
            stats.page_trend_test([1, 2])
        with assert_raises(ValueError, match="`data` must be a 2d array."):
            stats.page_trend_test([[[1]]])

        # test invalid dimensions
        with assert_raises(ValueError, match="Page's L is only appropriate"):
            stats.page_trend_test(np.random.rand(1, 3))
        with assert_raises(ValueError, match="Page's L is only appropriate"):
            stats.page_trend_test(np.random.rand(2, 2))

        # predicted ranks must include each integer [1, 2, 3] exactly once
        message = "`predicted_ranks` must include each integer"
        with assert_raises(ValueError, match=message):
            stats.page_trend_test(data=[[1, 2, 3], [1, 2, 3]],
                                  predicted_ranks=[0, 1, 2])
        with assert_raises(ValueError, match=message):
            stats.page_trend_test(data=[[1, 2, 3], [1, 2, 3]],
                                  predicted_ranks=[1.1, 2, 3])
        with assert_raises(ValueError, match=message):
            stats.page_trend_test(data=[[1, 2, 3], [1, 2, 3]],
                                  predicted_ranks=[1, 2, 3, 3])
        with assert_raises(ValueError, match=message):
            stats.page_trend_test(data=[[1, 2, 3], [1, 2, 3]],
                                  predicted_ranks="invalid")

        # test improperly ranked data
        with assert_raises(ValueError, match="`data` is not properly ranked"):
            stats.page_trend_test([[0, 2, 3], [1, 2, 3]], True)
        with assert_raises(ValueError, match="`data` is not properly ranked"):
            stats.page_trend_test([[1, 2, 3], [1, 2, 4]], True)

        # various
        with assert_raises(ValueError, match="`data` contains NaNs"):
            stats.page_trend_test([[1, 2, 3], [1, 2, np.nan]],
                                  ranked=False)
        with assert_raises(ValueError, match="`method` must be in"):
            stats.page_trend_test(data=[[1, 2, 3], [1, 2, 3]],
                                  method="ekki")
        with assert_raises(TypeError, match="`ranked` must be boolean."):
            stats.page_trend_test(data=[[1, 2, 3], [1, 2, 3]],
                                  ranked="ekki")


rng = np.random.default_rng(902340982)
x = rng.random(10)
y = rng.random(10)


@pytest.mark.parametrize("fun, args",
                         [(stats.wilcoxon, (x,)),
                          (stats.ks_1samp, (x, stats.norm.cdf)),  # type: ignore[attr-defined]  # noqa: E501
                          (stats.ks_2samp, (x, y)),
                          (stats.kstest, (x, y)),
                          ])
def test_rename_mode_method(fun, args):

    res = fun(*args, method='exact')
    res2 = fun(*args, mode='exact')
    assert_equal(res, res2)

    err = rf"{fun.__name__}() got multiple values for argument"
    with pytest.raises(TypeError, match=re.escape(err)):
        fun(*args, method='exact', mode='exact')


class TestExpectile:
    def test_same_as_mean(self):
        rng = np.random.default_rng(42)
        x = rng.random(size=20)
        assert_allclose(stats.expectile(x, alpha=0.5), np.mean(x))

    def test_minimum(self):
        rng = np.random.default_rng(42)
        x = rng.random(size=20)
        assert_allclose(stats.expectile(x, alpha=0), np.amin(x))

    def test_maximum(self):
        rng = np.random.default_rng(42)
        x = rng.random(size=20)
        assert_allclose(stats.expectile(x, alpha=1), np.amax(x))

    def test_weights(self):
        # expectile should minimize `fun` defined below; see
        # F. Sobotka and T. Kneib, "Geoadditive expectile regression",
        # Computational Statistics and Data Analysis 56 (2012) 755-767
        # :doi:`10.1016/j.csda.2010.11.015`
        rng = np.random.default_rng(1856392524598679138)

        def fun(u, a, alpha, weights):
            w = np.full_like(a, fill_value=alpha)
            w[a <= u] = 1 - alpha
            return np.sum(w * weights * (a - u)**2)

        def expectile2(a, alpha, weights):
            bracket = np.min(a), np.max(a)
            return optimize.minimize_scalar(fun, bracket=bracket,
                                            args=(a, alpha, weights)).x

        n = 10
        a = rng.random(n)
        alpha = rng.random()
        weights = rng.random(n)

        res = stats.expectile(a, alpha, weights=weights)
        ref = expectile2(a, alpha, weights)
        assert_allclose(res, ref)

    @pytest.mark.parametrize(
        "alpha", [0.2, 0.5 - 1e-12, 0.5, 0.5 + 1e-12, 0.8]
    )
    @pytest.mark.parametrize("n", [20, 2000])
    def test_expectile_properties(self, alpha, n):
        """
        See Section 6 of
        I. Steinwart, C. Pasin, R.C. Williamson & S. Zhang (2014).
        "Elicitation and Identification of Properties". COLT.
        http://proceedings.mlr.press/v35/steinwart14.html

        and

        Propositions 5, 6, 7 of
        F. Bellini, B. Klar, and A. Müller and E. Rosazza Gianin (2013).
        "Generalized Quantiles as Risk Measures"
        http://doi.org/10.2139/ssrn.2225751
        """
        rng = np.random.default_rng(42)
        x = rng.normal(size=n)

        # 0. definite / constancy
        # Let T(X) denote the expectile of rv X ~ F.
        # T(c) = c for constant c
        for c in [-5, 0, 0.5]:
            assert_allclose(
                stats.expectile(np.full(shape=n, fill_value=c), alpha=alpha),
                c
            )

        # 1. translation equivariance
        # T(X + c) = T(X) + c
        c = rng.exponential()
        assert_allclose(
            stats.expectile(x + c, alpha=alpha),
            stats.expectile(x, alpha=alpha) + c,
        )
        assert_allclose(
            stats.expectile(x - c, alpha=alpha),
            stats.expectile(x, alpha=alpha) - c,
        )

        # 2. positively homogeneity
        # T(cX) = c * T(X) for c > 0
        assert_allclose(
            stats.expectile(c * x, alpha=alpha),
            c * stats.expectile(x, alpha=alpha),
        )

        # 3. subadditivity
        # Note that subadditivity holds for alpha >= 0.5.
        # T(X + Y) <= T(X) + T(Y)
        # For alpha = 0.5, i.e. the mean, strict equality holds.
        # For alpha < 0.5, one can use property 6. to show
        # T(X + Y) >= T(X) + T(Y)
        y = rng.logistic(size=n, loc=10)  # different distribution than x
        if alpha == 0.5:
            def assert_op(a, b):
                assert_allclose(a, b)

        elif alpha > 0.5:
            def assert_op(a, b):
                assert a < b

        else:
            def assert_op(a, b):
                assert a > b

        assert_op(
            stats.expectile(np.r_[x + y], alpha=alpha),
            stats.expectile(x, alpha=alpha)
            + stats.expectile(y, alpha=alpha)
        )

        # 4. monotonicity
        # This holds for first order stochastic dominance X:
        # X >= Y whenever P(X <= x) < P(Y <= x)
        # T(X) <= T(Y) whenever X <= Y
        y = rng.normal(size=n, loc=5)
        assert (
            stats.expectile(x, alpha=alpha) <= stats.expectile(y, alpha=alpha)
        )

        # 5. convexity for alpha > 0.5, concavity for alpha < 0.5
        # convexity is
        # T((1 - c) X + c Y) <= (1 - c) T(X) + c T(Y) for 0 <= c <= 1
        y = rng.logistic(size=n, loc=10)
        for c in [0.1, 0.5, 0.8]:
            assert_op(
                stats.expectile((1-c)*x + c*y, alpha=alpha),
                (1-c) * stats.expectile(x, alpha=alpha) +
                c * stats.expectile(y, alpha=alpha)
            )

        # 6. negative argument
        # T_{alpha}(-X) = -T_{1-alpha}(X)
        assert_allclose(
            stats.expectile(-x, alpha=alpha),
            -stats.expectile(x, alpha=1-alpha),
        )

    @pytest.mark.parametrize("n", [20, 2000])
    def test_monotonicity_in_alpha(self, n):
        rng = np.random.default_rng(42)
        x = rng.pareto(a=2, size=n)
        e_list = []
        alpha_seq = np.logspace(-15, np.log10(0.5), 100)
        # sorted list of unique alpha values in interval (0, 1)
        for alpha in np.r_[0, alpha_seq, 1 - alpha_seq[:-1:-1], 1]:
            e_list.append(stats.expectile(x, alpha=alpha))
        assert np.all(np.diff(e_list) > 0)


class TestLMoment:
    # data from https://github.com/scipy/scipy/issues/19460
    data = [0.87, 0.87, 1.29, 1.5, 1.7, 0.66, 1.5, 0.5, 1., 1.25, 2.3,
            1.03, 2.85, 0.68, 1.74, 1.94, 0.63, 2.04, 1.2, 0.64, 2.05, 0.97,
            2.81, 1.02, 2.76, 0.86, 1.36, 1.29, 1.68, 0.72, 1.67, 1.15, 3.26,
            0.93, 0.83, 0.91, 0.92, 2.32, 1.12, 3.21, 1.23, 1.22, 1.29, 2.08,
            0.64, 2.83, 2.68, 1.77, 0.69, 1.69, 0.7, 1.83, 2.25, 1.23, 1.17,
            0.94, 1.22, 0.76, 0.69, 0.48, 1.04, 2.49, 1.38, 1.57, 1.79, 1.59,
            1.3, 1.54, 1.07, 1.03, 0.76, 2.35, 2.05, 2.02, 2.36, 1.59, 0.97,
            1.63, 1.66, 0.94, 1.45, 1.26, 1.25, 0.68, 2.96, 0.8, 1.16, 0.82,
            0.64, 0.87, 1.33, 1.28, 1.26, 1.19, 1.24, 1.12, 1.45, 1.03, 1.37,
            1.4, 1.35, 1.28, 1.04, 1.31, 0.87, 0.96, 2.55, 1.72, 1.05, 1.15,
            1.73, 1.03, 1.53, 2.41, 1.36, 2.08, 0.92, 0.73, 1.56, 1.94, 0.78]

    not_integers = [1.5, [1, 2, 3.5], np.nan, np.inf, 'a duck']

    def test_dtype_iv(self):
        message = '`sample` must be an array of real numbers.'
        with pytest.raises(ValueError, match=message):
            stats.lmoment(np.array(self.data, dtype=np.complex128))

    @skip_xp_invalid_arg
    def test_dtype_iv_non_numeric(self):
        message = '`sample` must be an array of real numbers.'
        with pytest.raises(ValueError, match=message):
            stats.lmoment(np.array(self.data, dtype=object))

    @pytest.mark.parametrize('order', not_integers + [0, -1, [], [[1, 2, 3]]])
    def test_order_iv(self, order):
        message = '`order` must be a scalar or a non-empty...'
        with pytest.raises(ValueError, match=message):
            stats.lmoment(self.data, order=order)

    @pytest.mark.parametrize('axis', not_integers)
    def test_axis_iv(self, axis):
        message = '`axis` must be an integer, a tuple'
        with pytest.raises(ValueError, match=message):
            stats.lmoment(self.data, axis=axis)

    @pytest.mark.parametrize('sorted', not_integers)
    def test_sorted_iv(self, sorted):
        message = '`sorted` must be True or False.'
        with pytest.raises(ValueError, match=message):
            stats.lmoment(self.data, sorted=sorted)

    @pytest.mark.parametrize('standardize', not_integers)
    def test_standardize_iv(self, standardize):
        message = '`standardize` must be True or False.'
        with pytest.raises(ValueError, match=message):
            stats.lmoment(self.data, standardize=standardize)

    @pytest.mark.parametrize('order', [1, 4, [1, 2, 3, 4]])
    @pytest.mark.parametrize('standardize', [False, True])
    @pytest.mark.parametrize('sorted', [False, True])
    def test_lmoment(self, order, standardize, sorted):
        # Reference values from R package `lmom`
        # options(digits=16)
        # library(lmom)
        # data= c(0.87, 0.87,..., 1.94, 0.78)
        # samlmu(data)
        ref = np.asarray([1.4087603305785130, 0.3415936639118458,
                          0.2189964482831403, 0.1328186463415905])

        if not standardize:
            ref[2:] *= ref[1]

        data = np.sort(self.data) if sorted else self.data

        res = stats.lmoment(data, order, standardize=standardize, sorted=sorted)
        assert_allclose(res, ref[np.asarray(order)-1])

    def test_dtype(self):
        dtype = np.float32
        sample = np.asarray(self.data)
        res = stats.lmoment(sample.astype(dtype))
        ref = stats.lmoment(sample)
        assert res.dtype.type == dtype
        assert_allclose(res, ref, rtol=1e-4)

        dtype = np.int64
        sample = np.asarray([1, 2, 3, 4, 5])
        res = stats.lmoment(sample.astype(dtype))
        ref = stats.lmoment(sample.astype(np.float64))
        assert res.dtype.type == np.float64
        assert_allclose(res, ref, rtol=1e-15)


class TestXP_Mean:
    @pytest.mark.parametrize('axis', [None, 1, -1, (-2, 2)])
    @pytest.mark.parametrize('weights', [None, True])
    @pytest.mark.parametrize('keepdims', [False, True])
    def test_xp_mean_basic(self, xp, axis, weights, keepdims):
        rng = np.random.default_rng(90359458245906)
        x = rng.random((3, 4, 5))
        x_xp = xp.asarray(x)
        w = w_xp = None

        if weights:
            w = rng.random((1, 5))
            w_xp = xp.asarray(w)
            x, w = np.broadcast_arrays(x, w)

        res = _xp_mean(x_xp, weights=w_xp, axis=axis, keepdims=keepdims)
        ref = np.average(x, weights=w, axis=axis, keepdims=keepdims)

        xp_assert_close(res, xp.asarray(ref))

    def test_non_broadcastable(self, xp):
        # non-broadcastable x and weights
        x, w = xp.arange(10.), xp.zeros(5)
        message = "Array shapes are incompatible for broadcasting."
        with pytest.raises(ValueError, match=message):
            _xp_mean(x, weights=w)

    @pytest.mark.filterwarnings("ignore:divide by zero encountered:RuntimeWarning:dask")
    @pytest.mark.filterwarnings("ignore:invalid value encountered:RuntimeWarning:dask")
    def test_special_cases(self, xp):
        # weights sum to zero
        weights = xp.asarray([-1., 0., 1.])

        res = _xp_mean(xp.asarray([1., 1., 1.]), weights=weights)
        xp_assert_close(res, xp.asarray(xp.nan))

        res = _xp_mean(xp.asarray([2., 1., 1.]), weights=weights)
        xp_assert_close(res, xp.asarray(-np.inf))

        res = _xp_mean(xp.asarray([1., 1., 2.]), weights=weights)
        xp_assert_close(res, xp.asarray(np.inf))

    @pytest.mark.filterwarnings(
        "ignore:invalid value encountered:RuntimeWarning"
    ) # for dask
    def test_nan_policy(self, xp):
        x = xp.arange(10.)
        mask = (x == 3)
        x = xp.where(mask, xp.nan, x)

        # nan_policy='raise' raises an error
        if is_lazy_array(x):
            with pytest.raises(TypeError, match='not supported for lazy arrays'):
                _xp_mean(x, nan_policy='raise')
        else:
            with pytest.raises(ValueError, match='The input contains nan values'):
                _xp_mean(x, nan_policy='raise')

        # `nan_policy='propagate'` is the default, and the result is NaN
        res1 = _xp_mean(x)
        res2 = _xp_mean(x, nan_policy='propagate')
        ref = xp.asarray(xp.nan)
        xp_assert_equal(res1, ref)
        xp_assert_equal(res2, ref)

        # `nan_policy='omit'` omits NaNs in `x`
        res = _xp_mean(x, nan_policy='omit')
        ref = xp.mean(x[~mask])
        xp_assert_close(res, ref)

        # `nan_policy='omit'` omits NaNs in `weights`, too
        weights = xp.ones(10)
        weights = xp.where(mask, xp.nan, weights)
        res = _xp_mean(xp.arange(10.), weights=weights, nan_policy='omit')
        ref = xp.mean(x[~mask])
        xp_assert_close(res, ref)

    @skip_xp_backends(eager_only=True)
    def test_nan_policy_warns(self, xp):
        x = xp.arange(10.)
        x = xp.where(x == 3, xp.nan, x)

        # Check for warning if omitting NaNs causes empty slice
        message = 'After omitting NaNs...'
        with pytest.warns(RuntimeWarning, match=message):
            res = _xp_mean(x * np.nan, nan_policy='omit')
            ref = xp.asarray(xp.nan)
            xp_assert_equal(res, ref)

    def test_empty(self, xp):
        message = 'One or more sample arguments is too small...'
        with pytest.warns(SmallSampleWarning, match=message):
            res = _xp_mean(xp.asarray([]))
            ref = xp.asarray(xp.nan)
            xp_assert_equal(res, ref)

        message = "All axis-slices of one or more sample arguments..."
        with pytest.warns(SmallSampleWarning, match=message):
            res = _xp_mean(xp.asarray([[]]), axis=1)
            ref = xp.asarray([xp.nan])
            xp_assert_equal(res, ref)

        res = _xp_mean(xp.asarray([[]]), axis=0)
        ref = xp.asarray([])
        xp_assert_equal(res, ref)

    @pytest.mark.filterwarnings(
        "ignore:overflow encountered in reduce:RuntimeWarning"
    ) # for dask
    def test_dtype(self, xp):
        max = xp.finfo(xp.float32).max
        x_np = np.asarray([max, max], dtype=np.float32)
        x_xp = xp.asarray(x_np)

        # Overflow occurs for float32 input
        with np.errstate(over='ignore'):
            res = _xp_mean(x_xp)
            ref = np.mean(x_np)
            np.testing.assert_equal(ref, np.inf)
            xp_assert_close(res, xp.asarray(ref))

        # correct result is returned if `float64` is used
        res = _xp_mean(x_xp, dtype=xp.float64)
        ref = xp.asarray(np.mean(np.asarray(x_np, dtype=np.float64)))
        xp_assert_close(res, ref)

    def test_integer(self, xp):
        # integer inputs are converted to the appropriate float
        x = xp.arange(10)
        y = xp.arange(10.)
        xp_assert_equal(_xp_mean(x), _xp_mean(y))
        xp_assert_equal(_xp_mean(y, weights=x), _xp_mean(y, weights=y))

    def test_complex_gh22404(self, xp):
        rng = np.random.default_rng(90359458245906)
        x, y, wx, wy = rng.random((4, 20))
        res = _xp_mean(xp.asarray(x + y*1j), weights=xp.asarray(wx + wy*1j))
        ref = np.average(x + y*1j, weights=wx + wy*1j)
        xp_assert_close(res, xp.asarray(ref))


class TestXP_Var:
    @pytest.mark.parametrize('axis', [None, 1, -1, (-2, 2)])
    @pytest.mark.parametrize('keepdims', [False, True])
    @pytest.mark.parametrize('correction', [0, 1])
    @pytest.mark.parametrize('nan_policy', ['propagate', 'omit'])
    def test_xp_var_basic(self, xp, axis, keepdims, correction, nan_policy):
        rng = np.random.default_rng(90359458245906)
        x = rng.random((3, 4, 5))
        var_ref = np.var

        if nan_policy == 'omit':
            nan_mask = rng.random(size=x.shape) > 0.5
            x[nan_mask] = np.nan
            var_ref = np.nanvar

        x_xp = xp.asarray(x)

        res = _xp_var(x_xp, axis=axis, keepdims=keepdims, correction=correction,
                      nan_policy=nan_policy)

        with suppress_warnings() as sup:
            sup.filter(RuntimeWarning, "Degrees of freedom <= 0 for slice")
            ref = var_ref(x, axis=axis, keepdims=keepdims, ddof=correction)

        xp_assert_close(res, xp.asarray(ref))

    def test_special_cases(self, xp):
        # correction too big
        res = _xp_var(xp.asarray([1., 2.]), correction=3)
        xp_assert_close(res, xp.asarray(xp.nan))

    def test_nan_policy(self, xp):
        x = xp.arange(10.)
        mask = (x == 3)
        x = xp.where(mask, xp.nan, x)

        # `nan_policy='propagate'` is the default, and the result is NaN
        res1 = _xp_var(x)
        res2 = _xp_var(x, nan_policy='propagate')
        ref = xp.asarray(xp.nan)
        xp_assert_equal(res1, ref)
        xp_assert_equal(res2, ref)

        # `nan_policy='omit'` omits NaNs in `x`
        res = _xp_var(x, nan_policy='omit')
        ref = xp.var(x[~mask])
        xp_assert_close(res, ref)

    @skip_xp_backends(eager_only=True)
    def test_nan_policy_warns(self, xp):
        x = xp.arange(10.)
        x = xp.where(x == 3, xp.nan, x)

        # Check for warning if omitting NaNs causes empty slice
        message = 'After omitting NaNs...'
        with pytest.warns(RuntimeWarning, match=message):
            res = _xp_var(x * np.nan, nan_policy='omit')
            ref = xp.asarray(xp.nan)
            xp_assert_equal(res, ref)

    @skip_xp_backends(eager_only=True)
    def test_nan_policy_raise(self, xp):
        # nan_policy='raise' raises an error when NaNs are present
        message = 'The input contains nan values'
        with pytest.raises(ValueError, match=message):
            _xp_var(xp.asarray([1, 2, xp.nan]), nan_policy='raise')

    def test_empty(self, xp):
        message = 'One or more sample arguments is too small...'
        with pytest.warns(SmallSampleWarning, match=message):
            res = _xp_var(xp.asarray([]))
            ref = xp.asarray(xp.nan)
            xp_assert_equal(res, ref)

        message = "All axis-slices of one or more sample arguments..."
        with pytest.warns(SmallSampleWarning, match=message):
            res = _xp_var(xp.asarray([[]]), axis=1)
            ref = xp.asarray([xp.nan])
            xp_assert_equal(res, ref)

        res = _xp_var(xp.asarray([[]]), axis=0)
        ref = xp.asarray([])
        xp_assert_equal(res, ref)

    @pytest.mark.filterwarnings(
        "ignore:overflow encountered in reduce:RuntimeWarning"
    ) # Overflow occurs for float32 input
    def test_dtype(self, xp):
        max = xp.finfo(xp.float32).max
        x_np = np.asarray([max, max/2], dtype=np.float32)
        x_xp = xp.asarray(x_np)

        res = _xp_var(x_xp)
        ref = np.var(x_np)
        np.testing.assert_equal(ref, np.inf)
        xp_assert_close(res, xp.asarray(ref))

        # correct result is returned if `float64` is used
        res = _xp_var(x_xp, dtype=xp.float64)
        ref = xp.asarray(np.var(np.asarray(x_np, dtype=np.float64)))
        xp_assert_close(res, ref)

    def test_integer(self, xp):
        # integer inputs are converted to the appropriate float
        x = xp.arange(10)
        y = xp.arange(10.)
        xp_assert_equal(_xp_var(x), _xp_var(y))

    def test_complex_gh22404(self, xp):
        rng = np.random.default_rng(90359458245906)
        x, y = rng.random((2, 20))
        res = _xp_var(xp.asarray(x + y*1j))
        ref = np.var(x + y*1j)
        xp_assert_close(res, xp.asarray(ref), check_dtype=False)


def test_chk_asarray(xp):
    rng = np.random.default_rng(2348923425434)
    x0 = rng.random(size=(2, 3, 4))
    x = xp.asarray(x0)

    axis = 1
    x_out, axis_out = _chk_asarray(x, axis=axis, xp=xp)
    xp_assert_equal(x_out, xp.asarray(x0))
    assert_equal(axis_out, axis)

    axis = None
    x_out, axis_out = _chk_asarray(x, axis=axis, xp=xp)
    xp_assert_equal(x_out, xp.asarray(x0.ravel()))
    assert_equal(axis_out, 0)

    axis = 2
    x_out, axis_out = _chk_asarray(x[0, 0, 0], axis=axis, xp=xp)
    xp_assert_equal(x_out, xp.asarray(np.atleast_1d(x0[0, 0, 0])))
    assert_equal(axis_out, axis)


@skip_xp_backends('numpy', reason='These parameters *are* compatible with NumPy')
def test_axis_nan_policy_keepdims_nanpolicy(xp):
    # this test does not need to be repeated for every function
    # using the _axis_nan_policy decorator. The test is here
    # rather than in `test_axis_nanpolicy.py` because there is
    # no reason to run those tests on an array API CI job.
    x = xp.asarray([1, 2, 3, 4])
    message = "Use of `nan_policy` and `keepdims`..."
    with pytest.raises(NotImplementedError, match=message):
        stats.skew(x, nan_policy='omit')
    with pytest.raises(NotImplementedError, match=message):
        stats.skew(x, keepdims=True)<|MERGE_RESOLUTION|>--- conflicted
+++ resolved
@@ -2858,11 +2858,7 @@
                         stats.sem(testcase, ddof=2))
 
         x = xp.arange(10.)
-<<<<<<< HEAD
-        x[9] = xp.nan
-=======
         x = xp.where(x == 9, xp.nan, x)
->>>>>>> 1e9a58fe
         xp_assert_equal(stats.sem(x), xp.asarray(xp.nan))
 
     @skip_xp_backends(np_only=True,
