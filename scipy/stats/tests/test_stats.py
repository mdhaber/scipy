--- conflicted
+++ resolved
@@ -632,16 +632,10 @@
         size = (2, 100) if method_name == 'permutation' else (2, 1000)
         x = rng.normal(size=size)
         y = rng.normal(size=size)
-<<<<<<< HEAD
-        methods = {'permutation': stats.PermutationMethod(random_state=rng),
+        methods = {'permutation': stats.PermutationMethod(rng=rng),
                    'monte_carlo': stats.MonteCarloMethod(rvs=(rng.normal,)*2),
-                   'monte_carlo2': stats.MonteCarloMethod(random_state=1294)}
+                   'monte_carlo2': stats.MonteCarloMethod(rng=1294)}
         method = methods[method_name]
-=======
-        methods = {'permutation': stats.PermutationMethod(rng=rng),
-                   'monte_carlo': stats.MonteCarloMethod(rvs=(rng.normal,)*2)}
-        method = methods[method]
->>>>>>> d8212712
         res = stats.pearsonr(x, y, alternative=alternative, method=method, axis=-1)
         ref = stats.pearsonr(x, y, alternative=alternative, axis=-1)
         assert_allclose(res.statistic, ref.statistic, rtol=1e-15)
