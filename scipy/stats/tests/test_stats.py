""" Test functions for stats module

    WRITTEN BY LOUIS LUANGKESORN <lluang@yahoo.com> FOR THE STATS MODULE
    BASED ON WILKINSON'S STATISTICS QUIZ
    https://www.stanford.edu/~clint/bench/wilk.txt

    Additional tests by a host of SciPy developers.
"""
import os
import warnings
from collections import namedtuple
from itertools import product

from numpy.testing import (assert_, assert_equal,
                           assert_almost_equal, assert_array_almost_equal,
                           assert_array_equal, assert_approx_equal,
                           assert_allclose, assert_warns, suppress_warnings,
                           assert_string_equal)
import pytest
from pytest import raises as assert_raises
import numpy.ma.testutils as mat
from numpy import array, arange, float32, float64, power
import numpy as np

import scipy.stats as stats
import scipy.stats.mstats as mstats
import scipy.stats.mstats_basic as mstats_basic
from scipy.stats._ksstats import kolmogn
from scipy.special._testutils import FuncData
from scipy.special import binom
from .common_tests import check_named_results
from scipy.sparse.sputils import matrix
from scipy.spatial.distance import cdist
from numpy.lib import NumpyVersion
from scipy.stats.stats import (_broadcast_concatenate,
                               AlexanderGovernConstantInputWarning)
from scipy.stats.stats import _calc_t_stat, _data_partitions

""" Numbers in docstrings beginning with 'W' refer to the section numbers
    and headings found in the STATISTICS QUIZ of Leland Wilkinson.  These are
    considered to be essential functionality.  True testing and
    evaluation of a statistics package requires use of the
    NIST Statistical test data.  See McCoullough(1999) Assessing The Reliability
    of Statistical Software for a test methodology and its
    implementation in testing SAS, SPSS, and S-Plus
"""

#  Datasets
#  These data sets are from the nasty.dat sets used by Wilkinson
#  For completeness, I should write the relevant tests and count them as failures
#  Somewhat acceptable, since this is still beta software.  It would count as a
#  good target for 1.0 status
X = array([1,2,3,4,5,6,7,8,9], float)
ZERO = array([0,0,0,0,0,0,0,0,0], float)
BIG = array([99999991,99999992,99999993,99999994,99999995,99999996,99999997,
             99999998,99999999], float)
LITTLE = array([0.99999991,0.99999992,0.99999993,0.99999994,0.99999995,0.99999996,
                0.99999997,0.99999998,0.99999999], float)
HUGE = array([1e+12,2e+12,3e+12,4e+12,5e+12,6e+12,7e+12,8e+12,9e+12], float)
TINY = array([1e-12,2e-12,3e-12,4e-12,5e-12,6e-12,7e-12,8e-12,9e-12], float)
ROUND = array([0.5,1.5,2.5,3.5,4.5,5.5,6.5,7.5,8.5], float)


class TestTrimmedStats:
    # TODO: write these tests to handle missing values properly
    dprec = np.finfo(np.float64).precision

    def test_tmean(self):
        y = stats.tmean(X, (2, 8), (True, True))
        assert_approx_equal(y, 5.0, significant=self.dprec)

        y1 = stats.tmean(X, limits=(2, 8), inclusive=(False, False))
        y2 = stats.tmean(X, limits=None)
        assert_approx_equal(y1, y2, significant=self.dprec)

    def test_tvar(self):
        y = stats.tvar(X, limits=(2, 8), inclusive=(True, True))
        assert_approx_equal(y, 4.6666666666666661, significant=self.dprec)

        y = stats.tvar(X, limits=None)
        assert_approx_equal(y, X.var(ddof=1), significant=self.dprec)

        x_2d = arange(63, dtype=float64).reshape((9, 7))
        y = stats.tvar(x_2d, axis=None)
        assert_approx_equal(y, x_2d.var(ddof=1), significant=self.dprec)

        y = stats.tvar(x_2d, axis=0)
        assert_array_almost_equal(y[0], np.full((1, 7), 367.50000000), decimal=8)

        y = stats.tvar(x_2d, axis=1)
        assert_array_almost_equal(y[0], np.full((1, 9), 4.66666667), decimal=8)

        y = stats.tvar(x_2d[3, :])
        assert_approx_equal(y, 4.666666666666667, significant=self.dprec)

        with suppress_warnings() as sup:
            sup.record(RuntimeWarning, "Degrees of freedom <= 0 for slice.")

            # Limiting some values along one axis
            y = stats.tvar(x_2d, limits=(1, 5), axis=1, inclusive=(True, True))
            assert_approx_equal(y[0], 2.5, significant=self.dprec)

            # Limiting all values along one axis
            y = stats.tvar(x_2d, limits=(0, 6), axis=1, inclusive=(True, True))
            assert_approx_equal(y[0], 4.666666666666667, significant=self.dprec)
            assert_equal(y[1], np.nan)

    def test_tstd(self):
        y = stats.tstd(X, (2, 8), (True, True))
        assert_approx_equal(y, 2.1602468994692865, significant=self.dprec)

        y = stats.tstd(X, limits=None)
        assert_approx_equal(y, X.std(ddof=1), significant=self.dprec)

    def test_tmin(self):
        assert_equal(stats.tmin(4), 4)

        x = np.arange(10)
        assert_equal(stats.tmin(x), 0)
        assert_equal(stats.tmin(x, lowerlimit=0), 0)
        assert_equal(stats.tmin(x, lowerlimit=0, inclusive=False), 1)

        x = x.reshape((5, 2))
        assert_equal(stats.tmin(x, lowerlimit=0, inclusive=False), [2, 1])
        assert_equal(stats.tmin(x, axis=1), [0, 2, 4, 6, 8])
        assert_equal(stats.tmin(x, axis=None), 0)

        x = np.arange(10.)
        x[9] = np.nan
        with suppress_warnings() as sup:
            sup.record(RuntimeWarning, "invalid value*")
            assert_equal(stats.tmin(x), np.nan)
            assert_equal(stats.tmin(x, nan_policy='omit'), 0.)
            assert_raises(ValueError, stats.tmin, x, nan_policy='raise')
            assert_raises(ValueError, stats.tmin, x, nan_policy='foobar')
            msg = "'propagate', 'raise', 'omit'"
            with assert_raises(ValueError, match=msg):
                stats.tmin(x, nan_policy='foo')

    def test_tmax(self):
        assert_equal(stats.tmax(4), 4)

        x = np.arange(10)
        assert_equal(stats.tmax(x), 9)
        assert_equal(stats.tmax(x, upperlimit=9), 9)
        assert_equal(stats.tmax(x, upperlimit=9, inclusive=False), 8)

        x = x.reshape((5, 2))
        assert_equal(stats.tmax(x, upperlimit=9, inclusive=False), [8, 7])
        assert_equal(stats.tmax(x, axis=1), [1, 3, 5, 7, 9])
        assert_equal(stats.tmax(x, axis=None), 9)

        x = np.arange(10.)
        x[6] = np.nan
        with suppress_warnings() as sup:
            sup.record(RuntimeWarning, "invalid value*")
            assert_equal(stats.tmax(x), np.nan)
            assert_equal(stats.tmax(x, nan_policy='omit'), 9.)
            assert_raises(ValueError, stats.tmax, x, nan_policy='raise')
            assert_raises(ValueError, stats.tmax, x, nan_policy='foobar')

    def test_tsem(self):
        y = stats.tsem(X, limits=(3, 8), inclusive=(False, True))
        y_ref = np.array([4, 5, 6, 7, 8])
        assert_approx_equal(y, y_ref.std(ddof=1) / np.sqrt(y_ref.size),
                            significant=self.dprec)

        assert_approx_equal(stats.tsem(X, limits=[-1, 10]),
                            stats.tsem(X, limits=None),
                            significant=self.dprec)


class TestCorrPearsonr:
    """ W.II.D. Compute a correlation matrix on all the variables.

        All the correlations, except for ZERO and MISS, should be exactly 1.
        ZERO and MISS should have undefined or missing correlations with the
        other variables.  The same should go for SPEARMAN correlations, if
        your program has them.
    """

    def test_pXX(self):
        y = stats.pearsonr(X,X)
        r = y[0]
        assert_approx_equal(r,1.0)

    def test_pXBIG(self):
        y = stats.pearsonr(X,BIG)
        r = y[0]
        assert_approx_equal(r,1.0)

    def test_pXLITTLE(self):
        y = stats.pearsonr(X,LITTLE)
        r = y[0]
        assert_approx_equal(r,1.0)

    def test_pXHUGE(self):
        y = stats.pearsonr(X,HUGE)
        r = y[0]
        assert_approx_equal(r,1.0)

    def test_pXTINY(self):
        y = stats.pearsonr(X,TINY)
        r = y[0]
        assert_approx_equal(r,1.0)

    def test_pXROUND(self):
        y = stats.pearsonr(X,ROUND)
        r = y[0]
        assert_approx_equal(r,1.0)

    def test_pBIGBIG(self):
        y = stats.pearsonr(BIG,BIG)
        r = y[0]
        assert_approx_equal(r,1.0)

    def test_pBIGLITTLE(self):
        y = stats.pearsonr(BIG,LITTLE)
        r = y[0]
        assert_approx_equal(r,1.0)

    def test_pBIGHUGE(self):
        y = stats.pearsonr(BIG,HUGE)
        r = y[0]
        assert_approx_equal(r,1.0)

    def test_pBIGTINY(self):
        y = stats.pearsonr(BIG,TINY)
        r = y[0]
        assert_approx_equal(r,1.0)

    def test_pBIGROUND(self):
        y = stats.pearsonr(BIG,ROUND)
        r = y[0]
        assert_approx_equal(r,1.0)

    def test_pLITTLELITTLE(self):
        y = stats.pearsonr(LITTLE,LITTLE)
        r = y[0]
        assert_approx_equal(r,1.0)

    def test_pLITTLEHUGE(self):
        y = stats.pearsonr(LITTLE,HUGE)
        r = y[0]
        assert_approx_equal(r,1.0)

    def test_pLITTLETINY(self):
        y = stats.pearsonr(LITTLE,TINY)
        r = y[0]
        assert_approx_equal(r,1.0)

    def test_pLITTLEROUND(self):
        y = stats.pearsonr(LITTLE,ROUND)
        r = y[0]
        assert_approx_equal(r,1.0)

    def test_pHUGEHUGE(self):
        y = stats.pearsonr(HUGE,HUGE)
        r = y[0]
        assert_approx_equal(r,1.0)

    def test_pHUGETINY(self):
        y = stats.pearsonr(HUGE,TINY)
        r = y[0]
        assert_approx_equal(r,1.0)

    def test_pHUGEROUND(self):
        y = stats.pearsonr(HUGE,ROUND)
        r = y[0]
        assert_approx_equal(r,1.0)

    def test_pTINYTINY(self):
        y = stats.pearsonr(TINY,TINY)
        r = y[0]
        assert_approx_equal(r,1.0)

    def test_pTINYROUND(self):
        y = stats.pearsonr(TINY,ROUND)
        r = y[0]
        assert_approx_equal(r,1.0)

    def test_pROUNDROUND(self):
        y = stats.pearsonr(ROUND,ROUND)
        r = y[0]
        assert_approx_equal(r,1.0)

    def test_r_almost_exactly_pos1(self):
        a = arange(3.0)
        r, prob = stats.pearsonr(a, a)

        assert_allclose(r, 1.0, atol=1e-15)
        # With n = len(a) = 3, the error in prob grows like the
        # square root of the error in r.
        assert_allclose(prob, 0.0, atol=np.sqrt(2*np.spacing(1.0)))

    def test_r_almost_exactly_neg1(self):
        a = arange(3.0)
        r, prob = stats.pearsonr(a, -a)

        assert_allclose(r, -1.0, atol=1e-15)
        # With n = len(a) = 3, the error in prob grows like the
        # square root of the error in r.
        assert_allclose(prob, 0.0, atol=np.sqrt(2*np.spacing(1.0)))

    def test_basic(self):
        # A basic test, with a correlation coefficient
        # that is not 1 or -1.
        a = array([-1, 0, 1])
        b = array([0, 0, 3])
        r, prob = stats.pearsonr(a, b)
        assert_approx_equal(r, np.sqrt(3)/2)
        assert_approx_equal(prob, 1/3)

    def test_constant_input(self):
        # Zero variance input
        # See https://github.com/scipy/scipy/issues/3728
        with assert_warns(stats.PearsonRConstantInputWarning):
            r, p = stats.pearsonr([0.667, 0.667, 0.667], [0.123, 0.456, 0.789])
            assert_equal(r, np.nan)
            assert_equal(p, np.nan)

    def test_near_constant_input(self):
        # Near constant input (but not constant):
        x = [2, 2, 2 + np.spacing(2)]
        y = [3, 3, 3 + 6*np.spacing(3)]
        with assert_warns(stats.PearsonRNearConstantInputWarning):
            # r and p are garbage, so don't bother checking them in this case.
            # (The exact value of r would be 1.)
            r, p = stats.pearsonr(x, y)

    def test_very_small_input_values(self):
        # Very small values in an input.  A naive implementation will
        # suffer from underflow.
        # See https://github.com/scipy/scipy/issues/9353
        x = [0.004434375, 0.004756007, 0.003911996, 0.0038005, 0.003409971]
        y = [2.48e-188, 7.41e-181, 4.09e-208, 2.08e-223, 2.66e-245]
        r, p = stats.pearsonr(x,y)

        # The expected values were computed using mpmath with 80 digits
        # of precision.
        assert_allclose(r, 0.7272930540750450)
        assert_allclose(p, 0.1637805429533202)

    def test_very_large_input_values(self):
        # Very large values in an input.  A naive implementation will
        # suffer from overflow.
        # See https://github.com/scipy/scipy/issues/8980
        x = 1e90*np.array([0, 0, 0, 1, 1, 1, 1])
        y = 1e90*np.arange(7)

        r, p = stats.pearsonr(x, y)

        # The expected values were computed using mpmath with 80 digits
        # of precision.
        assert_allclose(r, 0.8660254037844386)
        assert_allclose(p, 0.011724811003954638)

    def test_extremely_large_input_values(self):
        # Extremely large values in x and y.  These values would cause the
        # product sigma_x * sigma_y to overflow if the two factors were
        # computed independently.
        x = np.array([2.3e200, 4.5e200, 6.7e200, 8e200])
        y = np.array([1.2e199, 5.5e200, 3.3e201, 1.0e200])
        r, p = stats.pearsonr(x, y)

        # The expected values were computed using mpmath with 80 digits
        # of precision.
        assert_allclose(r, 0.351312332103289)
        assert_allclose(p, 0.648687667896711)

    def test_length_two_pos1(self):
        # Inputs with length 2.
        # See https://github.com/scipy/scipy/issues/7730
        r, p = stats.pearsonr([1, 2], [3, 5])
        assert_equal(r, 1)
        assert_equal(p, 1)

    def test_length_two_neg2(self):
        # Inputs with length 2.
        # See https://github.com/scipy/scipy/issues/7730
        r, p = stats.pearsonr([2, 1], [3, 5])
        assert_equal(r, -1)
        assert_equal(p, 1)

    def test_more_basic_examples(self):
        x = [1, 2, 3, 4]
        y = [0, 1, 0.5, 1]
        r, p = stats.pearsonr(x, y)

        # The expected values were computed using mpmath with 80 digits
        # of precision.
        assert_allclose(r, 0.674199862463242)
        assert_allclose(p, 0.325800137536758)

        x = [1, 2, 3]
        y = [5, -4, -13]
        r, p = stats.pearsonr(x, y)

        # The expected r and p are exact.
        assert_allclose(r, -1.0)
        assert_allclose(p, 0.0, atol=1e-7)

    def test_unequal_lengths(self):
        x = [1, 2, 3]
        y = [4, 5]
        assert_raises(ValueError, stats.pearsonr, x, y)

    def test_len1(self):
        x = [1]
        y = [2]
        assert_raises(ValueError, stats.pearsonr, x, y)


class TestFisherExact:
    """Some tests to show that fisher_exact() works correctly.

    Note that in SciPy 0.9.0 this was not working well for large numbers due to
    inaccuracy of the hypergeom distribution (see #1218). Fixed now.

    Also note that R and SciPy have different argument formats for their
    hypergeometric distribution functions.

    R:
    > phyper(18999, 99000, 110000, 39000, lower.tail = FALSE)
    [1] 1.701815e-09
    """

    def test_basic(self):
        fisher_exact = stats.fisher_exact

        res = fisher_exact([[14500, 20000], [30000, 40000]])[1]
        assert_approx_equal(res, 0.01106, significant=4)
        res = fisher_exact([[100, 2], [1000, 5]])[1]
        assert_approx_equal(res, 0.1301, significant=4)
        res = fisher_exact([[2, 7], [8, 2]])[1]
        assert_approx_equal(res, 0.0230141, significant=6)
        res = fisher_exact([[5, 1], [10, 10]])[1]
        assert_approx_equal(res, 0.1973244, significant=6)
        res = fisher_exact([[5, 15], [20, 20]])[1]
        assert_approx_equal(res, 0.0958044, significant=6)
        res = fisher_exact([[5, 16], [20, 25]])[1]
        assert_approx_equal(res, 0.1725862, significant=6)
        res = fisher_exact([[10, 5], [10, 1]])[1]
        assert_approx_equal(res, 0.1973244, significant=6)
        res = fisher_exact([[5, 0], [1, 4]])[1]
        assert_approx_equal(res, 0.04761904, significant=6)
        res = fisher_exact([[0, 1], [3, 2]])[1]
        assert_approx_equal(res, 1.0)
        res = fisher_exact([[0, 2], [6, 4]])[1]
        assert_approx_equal(res, 0.4545454545)
        res = fisher_exact([[2, 7], [8, 2]])
        assert_approx_equal(res[1], 0.0230141, significant=6)
        assert_approx_equal(res[0], 4.0 / 56)

    def test_precise(self):
        # results from R
        #
        # R defines oddsratio differently (see Notes section of fisher_exact
        # docstring), so those will not match.  We leave them in anyway, in
        # case they will be useful later on. We test only the p-value.
        tablist = [
            ([[100, 2], [1000, 5]], (2.505583993422285e-001, 1.300759363430016e-001)),
            ([[2, 7], [8, 2]], (8.586235135736206e-002, 2.301413756522114e-002)),
            ([[5, 1], [10, 10]], (4.725646047336584e+000, 1.973244147157190e-001)),
            ([[5, 15], [20, 20]], (3.394396617440852e-001, 9.580440012477637e-002)),
            ([[5, 16], [20, 25]], (3.960558326183334e-001, 1.725864953812994e-001)),
            ([[10, 5], [10, 1]], (2.116112781158483e-001, 1.973244147157190e-001)),
            ([[10, 5], [10, 0]], (0.000000000000000e+000, 6.126482213438734e-002)),
            ([[5, 0], [1, 4]], (np.inf, 4.761904761904762e-002)),
            ([[0, 5], [1, 4]], (0.000000000000000e+000, 1.000000000000000e+000)),
            ([[5, 1], [0, 4]], (np.inf, 4.761904761904758e-002)),
            ([[0, 1], [3, 2]], (0.000000000000000e+000, 1.000000000000000e+000))
            ]
        for table, res_r in tablist:
            res = stats.fisher_exact(np.asarray(table))
            np.testing.assert_almost_equal(res[1], res_r[1], decimal=11,
                                           verbose=True)

    @pytest.mark.slow
    def test_large_numbers(self):
        # Test with some large numbers. Regression test for #1401
        pvals = [5.56e-11, 2.666e-11, 1.363e-11]  # from R
        for pval, num in zip(pvals, [75, 76, 77]):
            res = stats.fisher_exact([[17704, 496], [1065, num]])[1]
            assert_approx_equal(res, pval, significant=4)

        res = stats.fisher_exact([[18000, 80000], [20000, 90000]])[1]
        assert_approx_equal(res, 0.2751, significant=4)

    def test_raises(self):
        # test we raise an error for wrong shape of input.
        assert_raises(ValueError, stats.fisher_exact,
                      np.arange(6).reshape(2, 3))

    def test_row_or_col_zero(self):
        tables = ([[0, 0], [5, 10]],
                  [[5, 10], [0, 0]],
                  [[0, 5], [0, 10]],
                  [[5, 0], [10, 0]])
        for table in tables:
            oddsratio, pval = stats.fisher_exact(table)
            assert_equal(pval, 1.0)
            assert_equal(oddsratio, np.nan)

    def test_less_greater(self):
        tables = (
            # Some tables to compare with R:
            [[2, 7], [8, 2]],
            [[200, 7], [8, 300]],
            [[28, 21], [6, 1957]],
            [[190, 800], [200, 900]],
            # Some tables with simple exact values
            # (includes regression test for ticket #1568):
            [[0, 2], [3, 0]],
            [[1, 1], [2, 1]],
            [[2, 0], [1, 2]],
            [[0, 1], [2, 3]],
            [[1, 0], [1, 4]],
            )
        pvals = (
            # from R:
            [0.018521725952066501, 0.9990149169715733],
            [1.0, 2.0056578803889148e-122],
            [1.0, 5.7284374608319831e-44],
            [0.7416227, 0.2959826],
            # Exact:
            [0.1, 1.0],
            [0.7, 0.9],
            [1.0, 0.3],
            [2./3, 1.0],
            [1.0, 1./3],
            )
        for table, pval in zip(tables, pvals):
            res = []
            res.append(stats.fisher_exact(table, alternative="less")[1])
            res.append(stats.fisher_exact(table, alternative="greater")[1])
            assert_allclose(res, pval, atol=0, rtol=1e-7)

    def test_gh3014(self):
        # check if issue #3014 has been fixed.
        # before, this would have risen a ValueError
        odds, pvalue = stats.fisher_exact([[1, 2], [9, 84419233]])


class TestCorrSpearmanr:
    """ W.II.D. Compute a correlation matrix on all the variables.

        All the correlations, except for ZERO and MISS, should be exactly 1.
        ZERO and MISS should have undefined or missing correlations with the
        other variables.  The same should go for SPEARMAN corelations, if
        your program has them.
    """

    def test_scalar(self):
        y = stats.spearmanr(4., 2.)
        assert_(np.isnan(y).all())

    def test_uneven_lengths(self):
        assert_raises(ValueError, stats.spearmanr, [1, 2, 1], [8, 9])
        assert_raises(ValueError, stats.spearmanr, [1, 2, 1], 8)

    def test_uneven_2d_shapes(self):
        # Different number of columns should work - those just get concatenated.
        np.random.seed(232324)
        x = np.random.randn(4, 3)
        y = np.random.randn(4, 2)
        assert stats.spearmanr(x, y).correlation.shape == (5, 5)
        assert stats.spearmanr(x.T, y.T, axis=1).pvalue.shape == (5, 5)

        assert_raises(ValueError, stats.spearmanr, x, y, axis=1)
        assert_raises(ValueError, stats.spearmanr, x.T, y.T)

    def test_ndim_too_high(self):
        np.random.seed(232324)
        x = np.random.randn(4, 3, 2)
        assert_raises(ValueError, stats.spearmanr, x)
        assert_raises(ValueError, stats.spearmanr, x, x)
        assert_raises(ValueError, stats.spearmanr, x, None, None)
        # But should work with axis=None (raveling axes) for two input arrays
        assert_allclose(stats.spearmanr(x, x, axis=None),
                        stats.spearmanr(x.flatten(), x.flatten(), axis=0))

    def test_nan_policy(self):
        x = np.arange(10.)
        x[9] = np.nan
        assert_array_equal(stats.spearmanr(x, x), (np.nan, np.nan))
        assert_array_equal(stats.spearmanr(x, x, nan_policy='omit'),
                           (1.0, 0.0))
        assert_raises(ValueError, stats.spearmanr, x, x, nan_policy='raise')
        assert_raises(ValueError, stats.spearmanr, x, x, nan_policy='foobar')

    def test_nan_policy_bug_12458(self):
        np.random.seed(5)
        x = np.random.rand(5, 10)
        k = 6
        x[:, k] = np.nan
        y = np.delete(x, k, axis=1)
        corx, px = stats.spearmanr(x, nan_policy='omit')
        cory, py = stats.spearmanr(y)
        corx = np.delete(np.delete(corx, k, axis=1), k, axis=0)
        px = np.delete(np.delete(px, k, axis=1), k, axis=0)
        assert_allclose(corx, cory, atol=1e-14)
        assert_allclose(px, py, atol=1e-14)

    def test_nan_policy_bug_12411(self):
        np.random.seed(5)
        m = 5
        n = 10
        x = np.random.randn(m, n)
        x[1, 0] = np.nan
        x[3, -1] = np.nan
        corr, pvalue = stats.spearmanr(x, axis=1, nan_policy="propagate")
        res = [[stats.spearmanr(x[i, :], x[j, :]).correlation for i in range(m)]
               for j in range(m)]
        assert_allclose(corr, res)

    def test_sXX(self):
        y = stats.spearmanr(X,X)
        r = y[0]
        assert_approx_equal(r,1.0)

    def test_sXBIG(self):
        y = stats.spearmanr(X,BIG)
        r = y[0]
        assert_approx_equal(r,1.0)

    def test_sXLITTLE(self):
        y = stats.spearmanr(X,LITTLE)
        r = y[0]
        assert_approx_equal(r,1.0)

    def test_sXHUGE(self):
        y = stats.spearmanr(X,HUGE)
        r = y[0]
        assert_approx_equal(r,1.0)

    def test_sXTINY(self):
        y = stats.spearmanr(X,TINY)
        r = y[0]
        assert_approx_equal(r,1.0)

    def test_sXROUND(self):
        y = stats.spearmanr(X,ROUND)
        r = y[0]
        assert_approx_equal(r,1.0)

    def test_sBIGBIG(self):
        y = stats.spearmanr(BIG,BIG)
        r = y[0]
        assert_approx_equal(r,1.0)

    def test_sBIGLITTLE(self):
        y = stats.spearmanr(BIG,LITTLE)
        r = y[0]
        assert_approx_equal(r,1.0)

    def test_sBIGHUGE(self):
        y = stats.spearmanr(BIG,HUGE)
        r = y[0]
        assert_approx_equal(r,1.0)

    def test_sBIGTINY(self):
        y = stats.spearmanr(BIG,TINY)
        r = y[0]
        assert_approx_equal(r,1.0)

    def test_sBIGROUND(self):
        y = stats.spearmanr(BIG,ROUND)
        r = y[0]
        assert_approx_equal(r,1.0)

    def test_sLITTLELITTLE(self):
        y = stats.spearmanr(LITTLE,LITTLE)
        r = y[0]
        assert_approx_equal(r,1.0)

    def test_sLITTLEHUGE(self):
        y = stats.spearmanr(LITTLE,HUGE)
        r = y[0]
        assert_approx_equal(r,1.0)

    def test_sLITTLETINY(self):
        y = stats.spearmanr(LITTLE,TINY)
        r = y[0]
        assert_approx_equal(r,1.0)

    def test_sLITTLEROUND(self):
        y = stats.spearmanr(LITTLE,ROUND)
        r = y[0]
        assert_approx_equal(r,1.0)

    def test_sHUGEHUGE(self):
        y = stats.spearmanr(HUGE,HUGE)
        r = y[0]
        assert_approx_equal(r,1.0)

    def test_sHUGETINY(self):
        y = stats.spearmanr(HUGE,TINY)
        r = y[0]
        assert_approx_equal(r,1.0)

    def test_sHUGEROUND(self):
        y = stats.spearmanr(HUGE,ROUND)
        r = y[0]
        assert_approx_equal(r,1.0)

    def test_sTINYTINY(self):
        y = stats.spearmanr(TINY,TINY)
        r = y[0]
        assert_approx_equal(r,1.0)

    def test_sTINYROUND(self):
        y = stats.spearmanr(TINY,ROUND)
        r = y[0]
        assert_approx_equal(r,1.0)

    def test_sROUNDROUND(self):
        y = stats.spearmanr(ROUND,ROUND)
        r = y[0]
        assert_approx_equal(r,1.0)

    def test_spearmanr_result_attributes(self):
        res = stats.spearmanr(X, X)
        attributes = ('correlation', 'pvalue')
        check_named_results(res, attributes)

    def test_1d_vs_2d(self):
        x1 = [1, 2, 3, 4, 5, 6]
        x2 = [1, 2, 3, 4, 6, 5]
        res1 = stats.spearmanr(x1, x2)
        res2 = stats.spearmanr(np.asarray([x1, x2]).T)
        assert_allclose(res1, res2)

    def test_1d_vs_2d_nans(self):
        # Now the same with NaNs present.  Regression test for gh-9103.
        for nan_policy in ['propagate', 'omit']:
            x1 = [1, np.nan, 3, 4, 5, 6]
            x2 = [1, 2, 3, 4, 6, np.nan]
            res1 = stats.spearmanr(x1, x2, nan_policy=nan_policy)
            res2 = stats.spearmanr(np.asarray([x1, x2]).T, nan_policy=nan_policy)
            assert_allclose(res1, res2)

    def test_3cols(self):
        x1 = np.arange(6)
        x2 = -x1
        x3 = np.array([0, 1, 2, 3, 5, 4])
        x = np.asarray([x1, x2, x3]).T
        actual = stats.spearmanr(x)
        expected_corr = np.array([[1, -1, 0.94285714],
                                  [-1, 1, -0.94285714],
                                  [0.94285714, -0.94285714, 1]])
        expected_pvalue = np.zeros((3, 3), dtype=float)
        expected_pvalue[2, 0:2] = 0.00480466472
        expected_pvalue[0:2, 2] = 0.00480466472

        assert_allclose(actual.correlation, expected_corr)
        assert_allclose(actual.pvalue, expected_pvalue)

    def test_gh_9103(self):
        # Regression test for gh-9103.
        x = np.array([[np.nan, 3.0, 4.0, 5.0, 5.1, 6.0, 9.2],
                      [5.0, np.nan, 4.1, 4.8, 4.9, 5.0, 4.1],
                      [0.5, 4.0, 7.1, 3.8, 8.0, 5.1, 7.6]]).T
        corr = np.array([[np.nan, np.nan, np.nan],
                         [np.nan, np.nan, np.nan],
                         [np.nan, np.nan, 1.]])
        assert_allclose(stats.spearmanr(x, nan_policy='propagate').correlation,
                        corr)

        res = stats.spearmanr(x, nan_policy='omit').correlation
        assert_allclose((res[0][1], res[0][2], res[1][2]),
                        (0.2051957, 0.4857143, -0.4707919), rtol=1e-6)

    def test_gh_8111(self):
        # Regression test for gh-8111 (different result for float/int/bool).
        n = 100
        np.random.seed(234568)
        x = np.random.rand(n)
        m = np.random.rand(n) > 0.7

        # bool against float, no nans
        a = (x > .5)
        b = np.array(x)
        res1 = stats.spearmanr(a, b, nan_policy='omit').correlation

        # bool against float with NaNs
        b[m] = np.nan
        res2 = stats.spearmanr(a, b, nan_policy='omit').correlation

        # int against float with NaNs
        a = a.astype(np.int32)
        res3 = stats.spearmanr(a, b, nan_policy='omit').correlation

        expected = [0.865895477, 0.866100381, 0.866100381]
        assert_allclose([res1, res2, res3], expected)


class TestCorrSpearmanr2:
    """Some further tests of the spearmanr function."""

    def test_spearmanr_vs_r(self):
        # Cross-check with R:
        # cor.test(c(1,2,3,4,5),c(5,6,7,8,7),method="spearmanr")
        x1 = [1, 2, 3, 4, 5]
        x2 = [5, 6, 7, 8, 7]
        expected = (0.82078268166812329, 0.088587005313543798)
        res = stats.spearmanr(x1, x2)
        assert_approx_equal(res[0], expected[0])
        assert_approx_equal(res[1], expected[1])

    def test_empty_arrays(self):
        assert_equal(stats.spearmanr([], []), (np.nan, np.nan))

    def test_normal_draws(self):
        np.random.seed(7546)
        x = np.array([np.random.normal(loc=1, scale=1, size=500),
                    np.random.normal(loc=1, scale=1, size=500)])
        corr = [[1.0, 0.3],
                [0.3, 1.0]]
        x = np.dot(np.linalg.cholesky(corr), x)
        expected = (0.28659685838743354, 6.579862219051161e-11)
        res = stats.spearmanr(x[0], x[1])
        assert_approx_equal(res[0], expected[0])
        assert_approx_equal(res[1], expected[1])

    def test_corr_1(self):
        assert_approx_equal(stats.spearmanr([1, 1, 2], [1, 1, 2])[0], 1.0)

    def test_nan_policies(self):
        x = np.arange(10.)
        x[9] = np.nan
        assert_array_equal(stats.spearmanr(x, x), (np.nan, np.nan))
        assert_allclose(stats.spearmanr(x, x, nan_policy='omit'),
                        (1.0, 0))
        assert_raises(ValueError, stats.spearmanr, x, x, nan_policy='raise')
        assert_raises(ValueError, stats.spearmanr, x, x, nan_policy='foobar')

    def test_unequal_lengths(self):
        x = np.arange(10.)
        y = np.arange(20.)
        assert_raises(ValueError, stats.spearmanr, x, y)

    def test_omit_paired_value(self):
        x1 = [1, 2, 3, 4]
        x2 = [8, 7, 6, np.nan]
        res1 = stats.spearmanr(x1, x2, nan_policy='omit')
        res2 = stats.spearmanr(x1[:3], x2[:3], nan_policy='omit')
        assert_equal(res1, res2)

    def test_gh_issue_6061_windows_overflow(self):
        x = list(range(2000))
        y = list(range(2000))
        y[0], y[9] = y[9], y[0]
        y[10], y[434] = y[434], y[10]
        y[435], y[1509] = y[1509], y[435]
        # rho = 1 - 6 * (2 * (9^2 + 424^2 + 1074^2))/(2000 * (2000^2 - 1))
        #     = 1 - (1 / 500)
        #     = 0.998
        x.append(np.nan)
        y.append(3.0)
        assert_almost_equal(stats.spearmanr(x, y, nan_policy='omit')[0], 0.998)

    def test_tie0(self):
        # with only ties in one or both inputs
        with assert_warns(stats.SpearmanRConstantInputWarning):
            r, p = stats.spearmanr([2, 2, 2], [2, 2, 2])
            assert_equal(r, np.nan)
            assert_equal(p, np.nan)
            r, p = stats.spearmanr([2, 0, 2], [2, 2, 2])
            assert_equal(r, np.nan)
            assert_equal(p, np.nan)
            r, p = stats.spearmanr([2, 2, 2], [2, 0, 2])
            assert_equal(r, np.nan)
            assert_equal(p, np.nan)

    def test_tie1(self):
        # Data
        x = [1.0, 2.0, 3.0, 4.0]
        y = [1.0, 2.0, 2.0, 3.0]
        # Ranks of the data, with tie-handling.
        xr = [1.0, 2.0, 3.0, 4.0]
        yr = [1.0, 2.5, 2.5, 4.0]
        # Result of spearmanr should be the same as applying
        # pearsonr to the ranks.
        sr = stats.spearmanr(x, y)
        pr = stats.pearsonr(xr, yr)
        assert_almost_equal(sr, pr)

    def test_tie2(self):
        # Test tie-handling if inputs contain nan's
        # Data without nan's
        x1 = [1, 2, 2.5, 2]
        y1 = [1, 3, 2.5, 4]
        # Same data with nan's
        x2 = [1, 2, 2.5, 2, np.nan]
        y2 = [1, 3, 2.5, 4, np.nan]

        # Results for two data sets should be the same if nan's are ignored
        sr1 = stats.spearmanr(x1, y1)
        sr2 = stats.spearmanr(x2, y2, nan_policy='omit')
        assert_almost_equal(sr1, sr2)

    def test_ties_axis_1(self):
        z1 = np.array([[1, 1, 1, 1], [1, 2, 3, 4]])
        z2 = np.array([[1, 2, 3, 4], [1, 1, 1, 1]])
        z3 = np.array([[1, 1, 1, 1], [1, 1, 1, 1]])
        with assert_warns(stats.SpearmanRConstantInputWarning):
            r, p = stats.spearmanr(z1, axis=1)
            assert_equal(r, np.nan)
            assert_equal(p, np.nan)
            r, p = stats.spearmanr(z2, axis=1)
            assert_equal(r, np.nan)
            assert_equal(p, np.nan)
            r, p = stats.spearmanr(z3, axis=1)
            assert_equal(r, np.nan)
            assert_equal(p, np.nan)

    def test_gh_11111(self):
        x = np.array([1.0, 1.0, 1.0, 1.0, 1.0, 1.0, 1.0, 1.0, 1.0, 1.0])
        y = np.array([0, 0.009783728115345005, 0, 0, 0.0019759230121848587,
            0.0007535430349118562, 0.0002661781514710257, 0, 0,
            0.0007835762419683435])
        with assert_warns(stats.SpearmanRConstantInputWarning):
            r, p = stats.spearmanr(x, y)
            assert_equal(r, np.nan)
            assert_equal(p, np.nan)

    def test_index_error(self):
        x = np.array([1.0, 7.0, 2.0, 1.0, 1.0, 1.0, 1.0, 1.0, 1.0, 1.0])
        y = np.array([0, 0.009783728115345005, 0, 0, 0.0019759230121848587,
            0.0007535430349118562, 0.0002661781514710257, 0, 0,
            0.0007835762419683435])
        assert_raises(ValueError, stats.spearmanr, x, y, axis=2)

    def test_alternative(self):
        # Test alternative parameter

        # Simple test - Based on the above ``test_spearmanr_vs_r``
        x1 = [1, 2, 3, 4, 5]
        x2 = [5, 6, 7, 8, 7]

        # strong positive correlation
        expected = (0.82078268166812329, 0.088587005313543798)

        # correlation > 0 -> large "less" p-value
        res = stats.spearmanr(x1, x2, alternative="less")
        assert_approx_equal(res[0], expected[0])
        assert_approx_equal(res[1], 1 - (expected[1] / 2))

        # correlation > 0 -> small "less" p-value
        res = stats.spearmanr(x1, x2, alternative="greater")
        assert_approx_equal(res[0], expected[0])
        assert_approx_equal(res[1], expected[1] / 2)

        with pytest.raises(ValueError, match="alternative must be 'less'..."):
            stats.spearmanr(x1, x2, alternative="ekki-ekki")

    @pytest.mark.parametrize("alternative", ('two-sided', 'less', 'greater'))
    def test_alternative_nan_policy(self, alternative):
        # Test nan policies
        x1 = [1, 2, 3, 4, 5]
        x2 = [5, 6, 7, 8, 7]
        x1nan = x1 + [np.nan]
        x2nan = x2 + [np.nan]

        # test nan_policy="propagate"
        assert_array_equal(stats.spearmanr(x1nan, x2nan), (np.nan, np.nan))

        # test nan_policy="omit"
        res_actual = stats.spearmanr(x1nan, x2nan, nan_policy='omit',
                                     alternative=alternative)
        res_expected = stats.spearmanr(x1, x2, alternative=alternative)
        assert_allclose(res_actual, res_expected)

        # test nan_policy="raise"
        message = 'The input contains nan values'
        with pytest.raises(ValueError, match=message):
            stats.spearmanr(x1nan, x2nan, nan_policy='raise',
                            alternative=alternative)

        # test invalid nan_policy
        message = "nan_policy must be one of..."
        with pytest.raises(ValueError, match=message):
            stats.spearmanr(x1nan, x2nan, nan_policy='ekki-ekki',
                            alternative=alternative)


#    W.II.E.  Tabulate X against X, using BIG as a case weight.  The values
#    should appear on the diagonal and the total should be 899999955.
#    If the table cannot hold these values, forget about working with
#    census data.  You can also tabulate HUGE against TINY.  There is no
#    reason a tabulation program should not be able to distinguish
#    different values regardless of their magnitude.

# I need to figure out how to do this one.


def test_kendalltau():
    # For the cases without ties, both variants should give the same
    # result.
    variants = ('b', 'c')

    # case without ties, con-dis equal zero
    x = [5, 2, 1, 3, 6, 4, 7, 8]
    y = [5, 2, 6, 3, 1, 8, 7, 4]
    # Cross-check with exact result from R:
    # cor.test(x,y,method="kendall",exact=1)
    expected = (0.0, 1.0)
    for taux in variants:
        res = stats.kendalltau(x, y)
        assert_approx_equal(res[0], expected[0])
        assert_approx_equal(res[1], expected[1])

    # case without ties, con-dis equal zero
    x = [0, 5, 2, 1, 3, 6, 4, 7, 8]
    y = [5, 2, 0, 6, 3, 1, 8, 7, 4]
    # Cross-check with exact result from R:
    # cor.test(x,y,method="kendall",exact=1)
    expected = (0.0, 1.0)
    for taux in variants:
        res = stats.kendalltau(x, y)
        assert_approx_equal(res[0], expected[0])
        assert_approx_equal(res[1], expected[1])

    # case without ties, con-dis close to zero
    x = [5, 2, 1, 3, 6, 4, 7]
    y = [5, 2, 6, 3, 1, 7, 4]
    # Cross-check with exact result from R:
    # cor.test(x,y,method="kendall",exact=1)
    expected = (-0.14285714286, 0.77261904762)
    for taux in variants:
        res = stats.kendalltau(x, y)
        assert_approx_equal(res[0], expected[0])
        assert_approx_equal(res[1], expected[1])

    # case without ties, con-dis close to zero
    x = [2, 1, 3, 6, 4, 7, 8]
    y = [2, 6, 3, 1, 8, 7, 4]
    # Cross-check with exact result from R:
    # cor.test(x,y,method="kendall",exact=1)
    expected = (0.047619047619, 1.0)
    for taux in variants:
        res = stats.kendalltau(x, y)
        assert_approx_equal(res[0], expected[0])
        assert_approx_equal(res[1], expected[1])

    # simple case without ties
    x = np.arange(10)
    y = np.arange(10)
    # Cross-check with exact result from R:
    # cor.test(x,y,method="kendall",exact=1)
    expected = (1.0, 5.511463844797e-07)
    for taux in variants:
        res = stats.kendalltau(x, y, variant=taux)
        assert_approx_equal(res[0], expected[0])
        assert_approx_equal(res[1], expected[1])

    # swap a couple of values
    b = y[1]
    y[1] = y[2]
    y[2] = b
    # Cross-check with exact result from R:
    # cor.test(x,y,method="kendall",exact=1)
    expected = (0.9555555555555556, 5.511463844797e-06)
    for taux in variants:
        res = stats.kendalltau(x, y, variant=taux)
        assert_approx_equal(res[0], expected[0])
        assert_approx_equal(res[1], expected[1])

    # swap a couple more
    b = y[5]
    y[5] = y[6]
    y[6] = b
    # Cross-check with exact result from R:
    # cor.test(x,y,method="kendall",exact=1)
    expected = (0.9111111111111111, 2.976190476190e-05)
    for taux in variants:
        res = stats.kendalltau(x, y, variant=taux)
        assert_approx_equal(res[0], expected[0])
        assert_approx_equal(res[1], expected[1])

    # same in opposite direction
    x = np.arange(10)
    y = np.arange(10)[::-1]
    # Cross-check with exact result from R:
    # cor.test(x,y,method="kendall",exact=1)
    expected = (-1.0, 5.511463844797e-07)
    for taux in variants:
        res = stats.kendalltau(x, y, variant=taux)
        assert_approx_equal(res[0], expected[0])
        assert_approx_equal(res[1], expected[1])

    # swap a couple of values
    b = y[1]
    y[1] = y[2]
    y[2] = b
    # Cross-check with exact result from R:
    # cor.test(x,y,method="kendall",exact=1)
    expected = (-0.9555555555555556, 5.511463844797e-06)
    for taux in variants:
        res = stats.kendalltau(x, y, variant=taux)
        assert_approx_equal(res[0], expected[0])
        assert_approx_equal(res[1], expected[1])

    # swap a couple more
    b = y[5]
    y[5] = y[6]
    y[6] = b
    # Cross-check with exact result from R:
    # cor.test(x,y,method="kendall",exact=1)
    expected = (-0.9111111111111111, 2.976190476190e-05)
    for taux in variants:
        res = stats.kendalltau(x, y, variant=taux)
        assert_approx_equal(res[0], expected[0])
        assert_approx_equal(res[1], expected[1])

    # Check a case where variants are different
    # Example values found from Kendall (1970).
    # P-value is the same for the both variants
    x = array([1, 2, 2, 4, 4, 6, 6, 8, 9, 9])
    y = array([1, 2, 4, 4, 4, 4, 8, 8, 8, 10])
    expected = 0.85895569
    assert_approx_equal(stats.kendalltau(x, y, variant='b')[0], expected)
    expected = 0.825
    assert_approx_equal(stats.kendalltau(x, y, variant='c')[0], expected)

    # check exception in case of ties and method='exact' requested
    y[2] = y[1]
    assert_raises(ValueError, stats.kendalltau, x, y, method='exact')

    # check exception in case of invalid method keyword
    assert_raises(ValueError, stats.kendalltau, x, y, method='banana')

    # check exception in case of invalid variant keyword
    assert_raises(ValueError, stats.kendalltau, x, y, variant='rms')

    # tau-b with some ties
    # Cross-check with R:
    # cor.test(c(12,2,1,12,2),c(1,4,7,1,0),method="kendall",exact=FALSE)
    x1 = [12, 2, 1, 12, 2]
    x2 = [1, 4, 7, 1, 0]
    expected = (-0.47140452079103173, 0.28274545993277478)
    res = stats.kendalltau(x1, x2)
    assert_approx_equal(res[0], expected[0])
    assert_approx_equal(res[1], expected[1])

    # test for namedtuple attribute results
    attributes = ('correlation', 'pvalue')
    for taux in variants:
        res = stats.kendalltau(x1, x2, variant=taux)
        check_named_results(res, attributes)

    # with only ties in one or both inputs in tau-b or tau-c
    for taux in variants:
        assert_equal(stats.kendalltau([2, 2, 2], [2, 2, 2], variant=taux),
                     (np.nan, np.nan))
        assert_equal(stats.kendalltau([2, 0, 2], [2, 2, 2], variant=taux),
                     (np.nan, np.nan))
        assert_equal(stats.kendalltau([2, 2, 2], [2, 0, 2], variant=taux),
                     (np.nan, np.nan))

    # empty arrays provided as input
    assert_equal(stats.kendalltau([], []), (np.nan, np.nan))

    # check with larger arrays
    np.random.seed(7546)
    x = np.array([np.random.normal(loc=1, scale=1, size=500),
                np.random.normal(loc=1, scale=1, size=500)])
    corr = [[1.0, 0.3],
            [0.3, 1.0]]
    x = np.dot(np.linalg.cholesky(corr), x)
    expected = (0.19291382765531062, 1.1337095377742629e-10)
    res = stats.kendalltau(x[0], x[1])
    assert_approx_equal(res[0], expected[0])
    assert_approx_equal(res[1], expected[1])

    # this should result in 1 for taub but not tau-c
    assert_approx_equal(stats.kendalltau([1, 1, 2], [1, 1, 2], variant='b')[0],
                        1.0)
    assert_approx_equal(stats.kendalltau([1, 1, 2], [1, 1, 2], variant='c')[0],
                        0.88888888)

    # test nan_policy
    x = np.arange(10.)
    x[9] = np.nan
    assert_array_equal(stats.kendalltau(x, x), (np.nan, np.nan))
    assert_allclose(stats.kendalltau(x, x, nan_policy='omit'),
                    (1.0, 5.5114638e-6), rtol=1e-06)
    assert_allclose(stats.kendalltau(x, x, nan_policy='omit', method='asymptotic'),
                    (1.0, 0.00017455009626808976), rtol=1e-06)
    assert_raises(ValueError, stats.kendalltau, x, x, nan_policy='raise')
    assert_raises(ValueError, stats.kendalltau, x, x, nan_policy='foobar')

    # test unequal length inputs
    x = np.arange(10.)
    y = np.arange(20.)
    assert_raises(ValueError, stats.kendalltau, x, y)

    # test all ties
    tau, p_value = stats.kendalltau([], [])
    assert_equal(np.nan, tau)
    assert_equal(np.nan, p_value)
    tau, p_value = stats.kendalltau([0], [0])
    assert_equal(np.nan, tau)
    assert_equal(np.nan, p_value)

    # Regression test for GitHub issue #6061 - Overflow on Windows
    x = np.arange(2000, dtype=float)
    x = np.ma.masked_greater(x, 1995)
    y = np.arange(2000, dtype=float)
    y = np.concatenate((y[1000:], y[:1000]))
    assert_(np.isfinite(stats.kendalltau(x,y)[1]))


def test_kendalltau_vs_mstats_basic():
    np.random.seed(42)
    for s in range(2,10):
        a = []
        # Generate rankings with ties
        for i in range(s):
            a += [i]*i
        b = list(a)
        np.random.shuffle(a)
        np.random.shuffle(b)
        expected = mstats_basic.kendalltau(a, b)
        actual = stats.kendalltau(a, b)
        assert_approx_equal(actual[0], expected[0])
        assert_approx_equal(actual[1], expected[1])


def test_kendalltau_nan_2nd_arg():
    # regression test for gh-6134: nans in the second arg were not handled
    x = [1., 2., 3., 4.]
    y = [np.nan, 2.4, 3.4, 3.4]

    r1 = stats.kendalltau(x, y, nan_policy='omit')
    r2 = stats.kendalltau(x[1:], y[1:])
    assert_allclose(r1.correlation, r2.correlation, atol=1e-15)


def test_weightedtau():
    x = [12, 2, 1, 12, 2]
    y = [1, 4, 7, 1, 0]
    tau, p_value = stats.weightedtau(x, y)
    assert_approx_equal(tau, -0.56694968153682723)
    assert_equal(np.nan, p_value)
    tau, p_value = stats.weightedtau(x, y, additive=False)
    assert_approx_equal(tau, -0.62205716951801038)
    assert_equal(np.nan, p_value)
    # This must be exactly Kendall's tau
    tau, p_value = stats.weightedtau(x, y, weigher=lambda x: 1)
    assert_approx_equal(tau, -0.47140452079103173)
    assert_equal(np.nan, p_value)

    # Asymmetric, ranked version
    tau, p_value = stats.weightedtau(x, y, rank=None)
    assert_approx_equal(tau, -0.4157652301037516)
    assert_equal(np.nan, p_value)
    tau, p_value = stats.weightedtau(y, x, rank=None)
    assert_approx_equal(tau, -0.7181341329699029)
    assert_equal(np.nan, p_value)
    tau, p_value = stats.weightedtau(x, y, rank=None, additive=False)
    assert_approx_equal(tau, -0.40644850966246893)
    assert_equal(np.nan, p_value)
    tau, p_value = stats.weightedtau(y, x, rank=None, additive=False)
    assert_approx_equal(tau, -0.83766582937355172)
    assert_equal(np.nan, p_value)
    tau, p_value = stats.weightedtau(x, y, rank=False)
    assert_approx_equal(tau, -0.51604397940261848)
    assert_equal(np.nan, p_value)
    # This must be exactly Kendall's tau
    tau, p_value = stats.weightedtau(x, y, rank=True, weigher=lambda x: 1)
    assert_approx_equal(tau, -0.47140452079103173)
    assert_equal(np.nan, p_value)
    tau, p_value = stats.weightedtau(y, x, rank=True, weigher=lambda x: 1)
    assert_approx_equal(tau, -0.47140452079103173)
    assert_equal(np.nan, p_value)
    # Test argument conversion
    tau, p_value = stats.weightedtau(np.asarray(x, dtype=np.float64), y)
    assert_approx_equal(tau, -0.56694968153682723)
    tau, p_value = stats.weightedtau(np.asarray(x, dtype=np.int16), y)
    assert_approx_equal(tau, -0.56694968153682723)
    tau, p_value = stats.weightedtau(np.asarray(x, dtype=np.float64), np.asarray(y, dtype=np.float64))
    assert_approx_equal(tau, -0.56694968153682723)
    # All ties
    tau, p_value = stats.weightedtau([], [])
    assert_equal(np.nan, tau)
    assert_equal(np.nan, p_value)
    tau, p_value = stats.weightedtau([0], [0])
    assert_equal(np.nan, tau)
    assert_equal(np.nan, p_value)
    # Size mismatches
    assert_raises(ValueError, stats.weightedtau, [0, 1], [0, 1, 2])
    assert_raises(ValueError, stats.weightedtau, [0, 1], [0, 1], [0])
    # NaNs
    x = [12, 2, 1, 12, 2]
    y = [1, 4, 7, 1, np.nan]
    tau, p_value = stats.weightedtau(x, y)
    assert_approx_equal(tau, -0.56694968153682723)
    x = [12, 2, np.nan, 12, 2]
    tau, p_value = stats.weightedtau(x, y)
    assert_approx_equal(tau, -0.56694968153682723)
    # NaNs when the dtype of x and y are all np.float64
    x = [12.0, 2.0, 1.0, 12.0, 2.0]
    y = [1.0, 4.0, 7.0, 1.0, np.nan]
    tau, p_value = stats.weightedtau(x, y)
    assert_approx_equal(tau, -0.56694968153682723)
    x = [12.0, 2.0, np.nan, 12.0, 2.0]
    tau, p_value = stats.weightedtau(x, y)
    assert_approx_equal(tau, -0.56694968153682723)
    # NaNs when there are more than one NaN in x or y
    x = [12.0, 2.0, 1.0, 12.0, 1.0]
    y = [1.0, 4.0, 7.0, 1.0, 1.0]
    tau, p_value = stats.weightedtau(x, y)
    assert_approx_equal(tau, -0.6615242347139803)
    x = [12.0, 2.0, np.nan, 12.0, np.nan]
    tau, p_value = stats.weightedtau(x, y)
    assert_approx_equal(tau, -0.6615242347139803)
    y = [np.nan, 4.0, 7.0, np.nan, np.nan]
    tau, p_value = stats.weightedtau(x, y)
    assert_approx_equal(tau, -0.6615242347139803)


def test_segfault_issue_9710():
    # https://github.com/scipy/scipy/issues/9710
    # This test was created to check segfault
    # In issue SEGFAULT only repros in optimized builds after calling the function twice
    stats.weightedtau([1], [1.0])
    stats.weightedtau([1], [1.0])
    # The code below also caused SEGFAULT
    stats.weightedtau([np.nan], [52])


def test_kendall_tau_large():
    n = 172
    # Test omit policy
    x = np.arange(n + 1).astype(float)
    y = np.arange(n + 1).astype(float)
    y[-1] = np.nan
    _, pval = stats.kendalltau(x, y, method='exact', nan_policy='omit')
    assert_equal(pval, 0.0)


def test_weightedtau_vs_quadratic():
    # Trivial quadratic implementation, all parameters mandatory
    def wkq(x, y, rank, weigher, add):
        tot = conc = disc = u = v = 0
        for i in range(len(x)):
            for j in range(len(x)):
                w = weigher(rank[i]) + weigher(rank[j]) if add else weigher(rank[i]) * weigher(rank[j])
                tot += w
                if x[i] == x[j]:
                    u += w
                if y[i] == y[j]:
                    v += w
                if x[i] < x[j] and y[i] < y[j] or x[i] > x[j] and y[i] > y[j]:
                    conc += w
                elif x[i] < x[j] and y[i] > y[j] or x[i] > x[j] and y[i] < y[j]:
                    disc += w
        return (conc - disc) / np.sqrt(tot - u) / np.sqrt(tot - v)

    np.random.seed(42)
    for s in range(3,10):
        a = []
        # Generate rankings with ties
        for i in range(s):
            a += [i]*i
        b = list(a)
        np.random.shuffle(a)
        np.random.shuffle(b)
        # First pass: use element indices as ranks
        rank = np.arange(len(a), dtype=np.intp)
        for _ in range(2):
            for add in [True, False]:
                expected = wkq(a, b, rank, lambda x: 1./(x+1), add)
                actual = stats.weightedtau(a, b, rank, lambda x: 1./(x+1), add).correlation
                assert_approx_equal(expected, actual)
            # Second pass: use a random rank
            np.random.shuffle(rank)


class TestFindRepeats:

    def test_basic(self):
        a = [1, 2, 3, 4, 1, 2, 3, 4, 1, 2, 5]
        res, nums = stats.find_repeats(a)
        assert_array_equal(res, [1, 2, 3, 4])
        assert_array_equal(nums, [3, 3, 2, 2])

    def test_empty_result(self):
        # Check that empty arrays are returned when there are no repeats.
        for a in [[10, 20, 50, 30, 40], []]:
            repeated, counts = stats.find_repeats(a)
            assert_array_equal(repeated, [])
            assert_array_equal(counts, [])


class TestRegression:

    def test_linregressBIGX(self):
        # W.II.F.  Regress BIG on X.
        result = stats.linregress(X, BIG)
        assert_almost_equal(result.intercept, 99999990)
        assert_almost_equal(result.rvalue, 1.0)
        # The uncertainty ought to be almost zero
        # since all points lie on a line
        assert_almost_equal(result.stderr, 0.0)
        assert_almost_equal(result.intercept_stderr, 0.0)

    def test_regressXX(self):
        # W.IV.B.  Regress X on X.
        # The constant should be exactly 0 and the regression coefficient
        # should be 1.  This is a perfectly valid regression and the
        # program should not complain.
        result = stats.linregress(X, X)
        assert_almost_equal(result.intercept, 0.0)
        assert_almost_equal(result.rvalue, 1.0)
        # The uncertainly on regression through two points ought to be 0
        assert_almost_equal(result.stderr, 0.0)
        assert_almost_equal(result.intercept_stderr, 0.0)

        # W.IV.C. Regress X on BIG and LITTLE (two predictors).  The program
        # should tell you that this model is "singular" because BIG and
        # LITTLE are linear combinations of each other.  Cryptic error
        # messages are unacceptable here.  Singularity is the most
        # fundamental regression error.
        #
        # Need to figure out how to handle multiple linear regression.
        # This is not obvious

    def test_regressZEROX(self):
        # W.IV.D. Regress ZERO on X.
        # The program should inform you that ZERO has no variance or it should
        # go ahead and compute the regression and report a correlation and
        # total sum of squares of exactly 0.
        result = stats.linregress(X, ZERO)
        assert_almost_equal(result.intercept, 0.0)
        assert_almost_equal(result.rvalue, 0.0)

    def test_regress_simple(self):
        # Regress a line with sinusoidal noise.
        x = np.linspace(0, 100, 100)
        y = 0.2 * np.linspace(0, 100, 100) + 10
        y += np.sin(np.linspace(0, 20, 100))

        result = stats.linregress(x, y)
        lr = stats._stats_mstats_common.LinregressResult
        assert_(isinstance(result, lr))
        assert_almost_equal(result.stderr, 2.3957814497838803e-3)

    def test_regress_alternative(self):
        # test alternative parameter
        x = np.linspace(0, 100, 100)
        y = 0.2 * np.linspace(0, 100, 100) + 10  # slope is greater than zero
        y += np.sin(np.linspace(0, 20, 100))

        with pytest.raises(ValueError, match="alternative must be 'less'..."):
            stats.linregress(x, y, alternative="ekki-ekki")

        res1 = stats.linregress(x, y, alternative="two-sided")

        # slope is greater than zero, so "less" p-value should be large
        res2 = stats.linregress(x, y, alternative="less")
        assert_allclose(res2.pvalue, 1 - (res1.pvalue / 2))

        # slope is greater than zero, so "greater" p-value should be small
        res3 = stats.linregress(x, y, alternative="greater")
        assert_allclose(res3.pvalue, res1.pvalue / 2)

        assert res1.rvalue == res2.rvalue == res3.rvalue

    def test_regress_against_R(self):
        # test against R `lm`
        # options(digits=16)
        # x <- c(151, 174, 138, 186, 128, 136, 179, 163, 152, 131)
        # y <- c(63, 81, 56, 91, 47, 57, 76, 72, 62, 48)
        # relation <- lm(y~x)
        # print(summary(relation))

        x = [151, 174, 138, 186, 128, 136, 179, 163, 152, 131]
        y = [63, 81, 56, 91, 47, 57, 76, 72, 62, 48]
        res = stats.linregress(x, y, alternative="two-sided")
        # expected values from R's `lm` above
        assert_allclose(res.slope, 0.6746104491292)
        assert_allclose(res.intercept, -38.4550870760770)
        assert_allclose(res.rvalue, np.sqrt(0.95478224775))
        assert_allclose(res.pvalue, 1.16440531074e-06)
        assert_allclose(res.stderr, 0.0519051424731)
        assert_allclose(res.intercept_stderr, 8.0490133029927)

    def test_regress_simple_onearg_rows(self):
        # Regress a line w sinusoidal noise,
        # with a single input of shape (2, N)
        x = np.linspace(0, 100, 100)
        y = 0.2 * np.linspace(0, 100, 100) + 10
        y += np.sin(np.linspace(0, 20, 100))
        rows = np.vstack((x, y))

        result = stats.linregress(rows)
        assert_almost_equal(result.stderr, 2.3957814497838803e-3)
        assert_almost_equal(result.intercept_stderr, 1.3866936078570702e-1)

    def test_regress_simple_onearg_cols(self):
        x = np.linspace(0, 100, 100)
        y = 0.2 * np.linspace(0, 100, 100) + 10
        y += np.sin(np.linspace(0, 20, 100))
        columns = np.hstack((np.expand_dims(x, 1), np.expand_dims(y, 1)))

        result = stats.linregress(columns)
        assert_almost_equal(result.stderr, 2.3957814497838803e-3)
        assert_almost_equal(result.intercept_stderr, 1.3866936078570702e-1)

    def test_regress_shape_error(self):
        # Check that a single input argument to linregress with wrong shape
        # results in a ValueError.
        assert_raises(ValueError, stats.linregress, np.ones((3, 3)))

    def test_linregress(self):
        # compared with multivariate ols with pinv
        x = np.arange(11)
        y = np.arange(5, 16)
        y[[(1), (-2)]] -= 1
        y[[(0), (-1)]] += 1

        result = stats.linregress(x, y)

        # This test used to use 'assert_array_almost_equal' but its
        # formualtion got confusing since LinregressResult became
        # _lib._bunch._make_tuple_bunch instead of namedtuple
        # (for backwards compatibility, see PR #12983)
        assert_ae = lambda x, y: assert_almost_equal(x, y, decimal=14)
        assert_ae(result.slope, 1.0)
        assert_ae(result.intercept, 5.0)
        assert_ae(result.rvalue, 0.98229948625750)
        assert_ae(result.pvalue, 7.45259691e-008)
        assert_ae(result.stderr, 0.063564172616372733)
        assert_ae(result.intercept_stderr, 0.37605071654517686)

    def test_regress_simple_negative_cor(self):
        # If the slope of the regression is negative the factor R tend
        # to -1 not 1.  Sometimes rounding errors makes it < -1
        # leading to stderr being NaN.
        a, n = 1e-71, 100000
        x = np.linspace(a, 2 * a, n)
        y = np.linspace(2 * a, a, n)
        result = stats.linregress(x, y)

        # Make sure propagated numerical errors
        # did not bring rvalue below -1 (or were coersced)
        assert_(result.rvalue >= -1)
        assert_almost_equal(result.rvalue, -1)

        # slope and intercept stderror should stay numeric
        assert_(not np.isnan(result.stderr))
        assert_(not np.isnan(result.intercept_stderr))

    def test_linregress_result_attributes(self):
        x = np.linspace(0, 100, 100)
        y = 0.2 * np.linspace(0, 100, 100) + 10
        y += np.sin(np.linspace(0, 20, 100))
        result = stats.linregress(x, y)

        # Result is of a correct class
        lr = stats._stats_mstats_common.LinregressResult
        assert_(isinstance(result, lr))

        # LinregressResult elements have correct names
        attributes = ('slope', 'intercept', 'rvalue', 'pvalue', 'stderr')
        check_named_results(result, attributes)
        # Also check that the extra attribute (intercept_stderr) is present
        assert 'intercept_stderr' in dir(result)

    def test_regress_two_inputs(self):
        # Regress a simple line formed by two points.
        x = np.arange(2)
        y = np.arange(3, 5)
        result = stats.linregress(x, y)

        # Non-horizontal line
        assert_almost_equal(result.pvalue, 0.0)

        # Zero error through two points
        assert_almost_equal(result.stderr, 0.0)
        assert_almost_equal(result.intercept_stderr, 0.0)

    def test_regress_two_inputs_horizontal_line(self):
        # Regress a horizontal line formed by two points.
        x = np.arange(2)
        y = np.ones(2)
        result = stats.linregress(x, y)

        # Horizontal line
        assert_almost_equal(result.pvalue, 1.0)

        # Zero error through two points
        assert_almost_equal(result.stderr, 0.0)
        assert_almost_equal(result.intercept_stderr, 0.0)

    def test_nist_norris(self):
        x = [0.2, 337.4, 118.2, 884.6, 10.1, 226.5, 666.3, 996.3, 448.6, 777.0,
             558.2, 0.4, 0.6, 775.5, 666.9, 338.0, 447.5, 11.6, 556.0, 228.1,
             995.8, 887.6, 120.2, 0.3, 0.3, 556.8, 339.1, 887.2, 999.0, 779.0,
             11.1, 118.3, 229.2, 669.1, 448.9, 0.5]

        y = [0.1, 338.8, 118.1, 888.0, 9.2, 228.1, 668.5, 998.5, 449.1, 778.9,
             559.2, 0.3, 0.1, 778.1, 668.8, 339.3, 448.9, 10.8, 557.7, 228.3,
             998.0, 888.8, 119.6, 0.3, 0.6, 557.6, 339.3, 888.0, 998.5, 778.9,
             10.2, 117.6, 228.9, 668.4, 449.2, 0.2]

        result = stats.linregress(x, y)

        assert_almost_equal(result.slope, 1.00211681802045)
        assert_almost_equal(result.intercept, -0.262323073774029)
        assert_almost_equal(result.rvalue**2, 0.999993745883712)
        assert_almost_equal(result.pvalue, 0.0)
        assert_almost_equal(result.stderr, 0.00042979684820)
        assert_almost_equal(result.intercept_stderr, 0.23281823430153)

    def test_compare_to_polyfit(self):
        x = np.linspace(0, 100, 100)
        y = 0.2 * np.linspace(0, 100, 100) + 10
        y += np.sin(np.linspace(0, 20, 100))
        result = stats.linregress(x, y)
        poly = np.polyfit(x, y, 1)  # Fit 1st degree polynomial

        # Make sure linear regression slope and intercept
        # match with results from numpy polyfit
        assert_almost_equal(result.slope, poly[0])
        assert_almost_equal(result.intercept, poly[1])

    def test_empty_input(self):
        assert_raises(ValueError, stats.linregress, [], [])

    def test_nan_input(self):
        x = np.arange(10.)
        x[9] = np.nan

        with np.errstate(invalid="ignore"):
            result = stats.linregress(x, x)

        # Make sure the resut still comes back as `LinregressResult`
        lr = stats._stats_mstats_common.LinregressResult
        assert_(isinstance(result, lr))
        assert_array_equal(result, (np.nan,)*5)
        assert_equal(result.intercept_stderr, np.nan)


def test_theilslopes():
    # Basic slope test.
    slope, intercept, lower, upper = stats.theilslopes([0,1,1])
    assert_almost_equal(slope, 0.5)
    assert_almost_equal(intercept, 0.5)

    # Test of confidence intervals.
    x = [1, 2, 3, 4, 10, 12, 18]
    y = [9, 15, 19, 20, 45, 55, 78]
    slope, intercept, lower, upper = stats.theilslopes(y, x, 0.07)
    assert_almost_equal(slope, 4)
    assert_almost_equal(upper, 4.38, decimal=2)
    assert_almost_equal(lower, 3.71, decimal=2)


def test_cumfreq():
    x = [1, 4, 2, 1, 3, 1]
    cumfreqs, lowlim, binsize, extrapoints = stats.cumfreq(x, numbins=4)
    assert_array_almost_equal(cumfreqs, np.array([3., 4., 5., 6.]))
    cumfreqs, lowlim, binsize, extrapoints = stats.cumfreq(x, numbins=4,
                                                      defaultreallimits=(1.5, 5))
    assert_(extrapoints == 3)

    # test for namedtuple attribute results
    attributes = ('cumcount', 'lowerlimit', 'binsize', 'extrapoints')
    res = stats.cumfreq(x, numbins=4, defaultreallimits=(1.5, 5))
    check_named_results(res, attributes)


def test_relfreq():
    a = np.array([1, 4, 2, 1, 3, 1])
    relfreqs, lowlim, binsize, extrapoints = stats.relfreq(a, numbins=4)
    assert_array_almost_equal(relfreqs,
                              array([0.5, 0.16666667, 0.16666667, 0.16666667]))

    # test for namedtuple attribute results
    attributes = ('frequency', 'lowerlimit', 'binsize', 'extrapoints')
    res = stats.relfreq(a, numbins=4)
    check_named_results(res, attributes)

    # check array_like input is accepted
    relfreqs2, lowlim, binsize, extrapoints = stats.relfreq([1, 4, 2, 1, 3, 1],
                                                            numbins=4)
    assert_array_almost_equal(relfreqs, relfreqs2)


class TestScoreatpercentile:
    def setup_method(self):
        self.a1 = [3, 4, 5, 10, -3, -5, 6]
        self.a2 = [3, -6, -2, 8, 7, 4, 2, 1]
        self.a3 = [3., 4, 5, 10, -3, -5, -6, 7.0]

    def test_basic(self):
        x = arange(8) * 0.5
        assert_equal(stats.scoreatpercentile(x, 0), 0.)
        assert_equal(stats.scoreatpercentile(x, 100), 3.5)
        assert_equal(stats.scoreatpercentile(x, 50), 1.75)

    def test_fraction(self):
        scoreatperc = stats.scoreatpercentile

        # Test defaults
        assert_equal(scoreatperc(list(range(10)), 50), 4.5)
        assert_equal(scoreatperc(list(range(10)), 50, (2,7)), 4.5)
        assert_equal(scoreatperc(list(range(100)), 50, limit=(1, 8)), 4.5)
        assert_equal(scoreatperc(np.array([1, 10,100]), 50, (10,100)), 55)
        assert_equal(scoreatperc(np.array([1, 10,100]), 50, (1,10)), 5.5)

        # explicitly specify interpolation_method 'fraction' (the default)
        assert_equal(scoreatperc(list(range(10)), 50, interpolation_method='fraction'),
                     4.5)
        assert_equal(scoreatperc(list(range(10)), 50, limit=(2, 7),
                                 interpolation_method='fraction'),
                     4.5)
        assert_equal(scoreatperc(list(range(100)), 50, limit=(1, 8),
                                 interpolation_method='fraction'),
                     4.5)
        assert_equal(scoreatperc(np.array([1, 10,100]), 50, (10, 100),
                                 interpolation_method='fraction'),
                     55)
        assert_equal(scoreatperc(np.array([1, 10,100]), 50, (1,10),
                                 interpolation_method='fraction'),
                     5.5)

    def test_lower_higher(self):
        scoreatperc = stats.scoreatpercentile

        # interpolation_method 'lower'/'higher'
        assert_equal(scoreatperc(list(range(10)), 50,
                                 interpolation_method='lower'), 4)
        assert_equal(scoreatperc(list(range(10)), 50,
                                 interpolation_method='higher'), 5)
        assert_equal(scoreatperc(list(range(10)), 50, (2,7),
                                 interpolation_method='lower'), 4)
        assert_equal(scoreatperc(list(range(10)), 50, limit=(2,7),
                                 interpolation_method='higher'), 5)
        assert_equal(scoreatperc(list(range(100)), 50, (1,8),
                                 interpolation_method='lower'), 4)
        assert_equal(scoreatperc(list(range(100)), 50, (1,8),
                                 interpolation_method='higher'), 5)
        assert_equal(scoreatperc(np.array([1, 10, 100]), 50, (10, 100),
                                 interpolation_method='lower'), 10)
        assert_equal(scoreatperc(np.array([1, 10, 100]), 50, limit=(10, 100),
                                 interpolation_method='higher'), 100)
        assert_equal(scoreatperc(np.array([1, 10, 100]), 50, (1, 10),
                                 interpolation_method='lower'), 1)
        assert_equal(scoreatperc(np.array([1, 10, 100]), 50, limit=(1, 10),
                                 interpolation_method='higher'), 10)

    def test_sequence_per(self):
        x = arange(8) * 0.5
        expected = np.array([0, 3.5, 1.75])
        res = stats.scoreatpercentile(x, [0, 100, 50])
        assert_allclose(res, expected)
        assert_(isinstance(res, np.ndarray))
        # Test with ndarray.  Regression test for gh-2861
        assert_allclose(stats.scoreatpercentile(x, np.array([0, 100, 50])),
                        expected)
        # Also test combination of 2-D array, axis not None and array-like per
        res2 = stats.scoreatpercentile(np.arange(12).reshape((3,4)),
                                       np.array([0, 1, 100, 100]), axis=1)
        expected2 = array([[0, 4, 8],
                           [0.03, 4.03, 8.03],
                           [3, 7, 11],
                           [3, 7, 11]])
        assert_allclose(res2, expected2)

    def test_axis(self):
        scoreatperc = stats.scoreatpercentile
        x = arange(12).reshape(3, 4)

        assert_equal(scoreatperc(x, (25, 50, 100)), [2.75, 5.5, 11.0])

        r0 = [[2, 3, 4, 5], [4, 5, 6, 7], [8, 9, 10, 11]]
        assert_equal(scoreatperc(x, (25, 50, 100), axis=0), r0)

        r1 = [[0.75, 4.75, 8.75], [1.5, 5.5, 9.5], [3, 7, 11]]
        assert_equal(scoreatperc(x, (25, 50, 100), axis=1), r1)

        x = array([[1, 1, 1],
                   [1, 1, 1],
                   [4, 4, 3],
                   [1, 1, 1],
                   [1, 1, 1]])
        score = stats.scoreatpercentile(x, 50)
        assert_equal(score.shape, ())
        assert_equal(score, 1.0)
        score = stats.scoreatpercentile(x, 50, axis=0)
        assert_equal(score.shape, (3,))
        assert_equal(score, [1, 1, 1])

    def test_exception(self):
        assert_raises(ValueError, stats.scoreatpercentile, [1, 2], 56,
            interpolation_method='foobar')
        assert_raises(ValueError, stats.scoreatpercentile, [1], 101)
        assert_raises(ValueError, stats.scoreatpercentile, [1], -1)

    def test_empty(self):
        assert_equal(stats.scoreatpercentile([], 50), np.nan)
        assert_equal(stats.scoreatpercentile(np.array([[], []]), 50), np.nan)
        assert_equal(stats.scoreatpercentile([], [50, 99]), [np.nan, np.nan])


class TestItemfreq:
    a = [5, 7, 1, 2, 1, 5, 7] * 10
    b = [1, 2, 5, 7]

    def test_numeric_types(self):
        # Check itemfreq works for all dtypes (adapted from np.unique tests)
        def _check_itemfreq(dt):
            a = np.array(self.a, dt)
            with suppress_warnings() as sup:
                sup.filter(DeprecationWarning)
                v = stats.itemfreq(a)
            assert_array_equal(v[:, 0], [1, 2, 5, 7])
            assert_array_equal(v[:, 1], np.array([20, 10, 20, 20], dtype=dt))

        dtypes = [np.int32, np.int64, np.float32, np.float64,
                  np.complex64, np.complex128]
        for dt in dtypes:
            _check_itemfreq(dt)

    def test_object_arrays(self):
        a, b = self.a, self.b
        dt = 'O'
        aa = np.empty(len(a), dt)
        aa[:] = a
        bb = np.empty(len(b), dt)
        bb[:] = b
        with suppress_warnings() as sup:
            sup.filter(DeprecationWarning)
            v = stats.itemfreq(aa)
        assert_array_equal(v[:, 0], bb)

    def test_structured_arrays(self):
        a, b = self.a, self.b
        dt = [('', 'i'), ('', 'i')]
        aa = np.array(list(zip(a, a)), dt)
        bb = np.array(list(zip(b, b)), dt)
        with suppress_warnings() as sup:
            sup.filter(DeprecationWarning)
            v = stats.itemfreq(aa)
        # Arrays don't compare equal because v[:,0] is object array
        assert_equal(tuple(v[2, 0]), tuple(bb[2]))


class TestMode:
    def test_empty(self):
        vals, counts = stats.mode([])
        assert_equal(vals, np.array([]))
        assert_equal(counts, np.array([]))

    def test_scalar(self):
        vals, counts = stats.mode(4.)
        assert_equal(vals, np.array([4.]))
        assert_equal(counts, np.array([1]))

    def test_basic(self):
        data1 = [3, 5, 1, 10, 23, 3, 2, 6, 8, 6, 10, 6]
        vals = stats.mode(data1)
        assert_equal(vals[0][0], 6)
        assert_equal(vals[1][0], 3)

    def test_axes(self):
        data1 = [10, 10, 30, 40]
        data2 = [10, 10, 10, 10]
        data3 = [20, 10, 20, 20]
        data4 = [30, 30, 30, 30]
        data5 = [40, 30, 30, 30]
        arr = np.array([data1, data2, data3, data4, data5])

        vals = stats.mode(arr, axis=None)
        assert_equal(vals[0], np.array([30]))
        assert_equal(vals[1], np.array([8]))

        vals = stats.mode(arr, axis=0)
        assert_equal(vals[0], np.array([[10, 10, 30, 30]]))
        assert_equal(vals[1], np.array([[2, 3, 3, 2]]))

        vals = stats.mode(arr, axis=1)
        assert_equal(vals[0], np.array([[10], [10], [20], [30], [30]]))
        assert_equal(vals[1], np.array([[2], [4], [3], [4], [3]]))

    def test_strings(self):
        data1 = ['rain', 'showers', 'showers']
        vals = stats.mode(data1)
        assert_equal(vals[0][0], 'showers')
        assert_equal(vals[1][0], 2)

    def test_mixed_objects(self):
        objects = [10, True, np.nan, 'hello', 10]
        arr = np.empty((5,), dtype=object)
        arr[:] = objects
        vals = stats.mode(arr)
        assert_equal(vals[0][0], 10)
        assert_equal(vals[1][0], 2)

    def test_objects(self):
        # Python objects must be sortable (le + eq) and have ne defined
        # for np.unique to work. hash is for set.
        class Point:
            def __init__(self, x):
                self.x = x

            def __eq__(self, other):
                return self.x == other.x

            def __ne__(self, other):
                return self.x != other.x

            def __lt__(self, other):
                return self.x < other.x

            def __hash__(self):
                return hash(self.x)

        points = [Point(x) for x in [1, 2, 3, 4, 3, 2, 2, 2]]
        arr = np.empty((8,), dtype=object)
        arr[:] = points
        assert_(len(set(points)) == 4)
        assert_equal(np.unique(arr).shape, (4,))
        vals = stats.mode(arr)

        assert_equal(vals[0][0], Point(2))
        assert_equal(vals[1][0], 4)

    def test_mode_result_attributes(self):
        data1 = [3, 5, 1, 10, 23, 3, 2, 6, 8, 6, 10, 6]
        data2 = []
        actual = stats.mode(data1)
        attributes = ('mode', 'count')
        check_named_results(actual, attributes)
        actual2 = stats.mode(data2)
        check_named_results(actual2, attributes)

    def test_mode_nan(self):
        data1 = [3, np.nan, 5, 1, 10, 23, 3, 2, 6, 8, 6, 10, 6]
        actual = stats.mode(data1)
        assert_equal(actual, (6, 3))

        actual = stats.mode(data1, nan_policy='omit')
        assert_equal(actual, (6, 3))
        assert_raises(ValueError, stats.mode, data1, nan_policy='raise')
        assert_raises(ValueError, stats.mode, data1, nan_policy='foobar')

    @pytest.mark.parametrize("data", [
        [3, 5, 1, 1, 3],
        [3, np.nan, 5, 1, 1, 3],
        [3, 5, 1],
        [3, np.nan, 5, 1],
    ])
    def test_smallest_equal(self, data):
        result = stats.mode(data, nan_policy='omit')
        assert_equal(result[0][0], 1)

    def test_obj_arrays_ndim(self):
        # regression test for gh-9645: `mode` fails for object arrays w/ndim > 1
        data = [['Oxidation'], ['Oxidation'], ['Polymerization'], ['Reduction']]
        ar = np.array(data, dtype=object)
        m = stats.mode(ar, axis=0)
        assert np.all(m.mode == 'Oxidation') and m.mode.shape == (1, 1)
        assert np.all(m.count == 2) and m.count.shape == (1, 1)

        data1 = data + [[np.nan]]
        ar1 = np.array(data1, dtype=object)
        m = stats.mode(ar1, axis=0)
        assert np.all(m.mode == 'Oxidation') and m.mode.shape == (1, 1)
        assert np.all(m.count == 2) and m.count.shape == (1, 1)


class TestSEM:

    testcase = [1, 2, 3, 4]
    scalar_testcase = 4.

    def test_sem(self):
        # This is not in R, so used:
        #     sqrt(var(testcase)*3/4)/sqrt(3)

        # y = stats.sem(self.shoes[0])
        # assert_approx_equal(y,0.775177399)
        with suppress_warnings() as sup, np.errstate(invalid="ignore"):
            sup.filter(RuntimeWarning, "Degrees of freedom <= 0 for slice")
            y = stats.sem(self.scalar_testcase)
        assert_(np.isnan(y))

        y = stats.sem(self.testcase)
        assert_approx_equal(y, 0.6454972244)
        n = len(self.testcase)
        assert_allclose(stats.sem(self.testcase, ddof=0) * np.sqrt(n/(n-2)),
                        stats.sem(self.testcase, ddof=2))

        x = np.arange(10.)
        x[9] = np.nan
        assert_equal(stats.sem(x), np.nan)
        assert_equal(stats.sem(x, nan_policy='omit'), 0.9128709291752769)
        assert_raises(ValueError, stats.sem, x, nan_policy='raise')
        assert_raises(ValueError, stats.sem, x, nan_policy='foobar')


class TestZmapZscore:

    @pytest.mark.parametrize(
        'x, y',
        [([1, 2, 3, 4], [1, 2, 3, 4]),
         ([1, 2, 3], [0, 1, 2, 3, 4])]
    )
    def test_zmap(self, x, y):
        z = stats.zmap(x, y)
        # For these simple cases, calculate the expected result directly
        # by using the formula for the z-score.
        expected = (x - np.mean(y))/np.std(y)
        assert_allclose(z, expected, rtol=1e-12)

    def test_zmap_axis(self):
        # Test use of 'axis' keyword in zmap.
        x = np.array([[0.0, 0.0, 1.0, 1.0],
                      [1.0, 1.0, 1.0, 2.0],
                      [2.0, 0.0, 2.0, 0.0]])

        t1 = 1.0/np.sqrt(2.0/3)
        t2 = np.sqrt(3.)/3
        t3 = np.sqrt(2.)

        z0 = stats.zmap(x, x, axis=0)
        z1 = stats.zmap(x, x, axis=1)

        z0_expected = [[-t1, -t3/2, -t3/2, 0.0],
                       [0.0, t3, -t3/2, t1],
                       [t1, -t3/2, t3, -t1]]
        z1_expected = [[-1.0, -1.0, 1.0, 1.0],
                       [-t2, -t2, -t2, np.sqrt(3.)],
                       [1.0, -1.0, 1.0, -1.0]]

        assert_array_almost_equal(z0, z0_expected)
        assert_array_almost_equal(z1, z1_expected)

    def test_zmap_ddof(self):
        # Test use of 'ddof' keyword in zmap.
        x = np.array([[0.0, 0.0, 1.0, 1.0],
                      [0.0, 1.0, 2.0, 3.0]])

        z = stats.zmap(x, x, axis=1, ddof=1)

        z0_expected = np.array([-0.5, -0.5, 0.5, 0.5])/(1.0/np.sqrt(3))
        z1_expected = np.array([-1.5, -0.5, 0.5, 1.5])/(np.sqrt(5./3))
        assert_array_almost_equal(z[0], z0_expected)
        assert_array_almost_equal(z[1], z1_expected)

    @pytest.mark.parametrize('ddof', [0, 2])
    def test_zmap_nan_policy_omit(self, ddof):
        # nans in `scores` are propagated, regardless of `nan_policy`.
        # `nan_policy` only affects how nans in `compare` are handled.
        scores = np.array([-3, -1, 2, np.nan])
        compare = np.array([-8, -3, 2, 7, 12, np.nan])
        z = stats.zmap(scores, compare, ddof=ddof, nan_policy='omit')
        assert_allclose(z, stats.zmap(scores, compare[~np.isnan(compare)],
                                      ddof=ddof))

    @pytest.mark.parametrize('ddof', [0, 2])
    def test_zmap_nan_policy_omit_with_axis(self, ddof):
        scores = np.arange(-5.0, 9.0).reshape(2, -1)
        compare = np.linspace(-8, 6, 24).reshape(2, -1)
        compare[0, 4] = np.nan
        compare[0, 6] = np.nan
        compare[1, 1] = np.nan
        z = stats.zmap(scores, compare, nan_policy='omit', axis=1, ddof=ddof)
        expected = np.array([stats.zmap(scores[0],
                                        compare[0][~np.isnan(compare[0])],
                                        ddof=ddof),
                             stats.zmap(scores[1],
                                        compare[1][~np.isnan(compare[1])],
                                        ddof=ddof)])
        assert_allclose(z, expected, rtol=1e-14)

    def test_zmap_nan_policy_raise(self):
        scores = np.array([1, 2, 3])
        compare = np.array([-8, -3, 2, 7, 12, np.nan])
        with pytest.raises(ValueError, match='input contains nan'):
            stats.zmap(scores, compare, nan_policy='raise')

    def test_zscore(self):
        # not in R, so tested by using:
        #    (testcase[i] - mean(testcase, axis=0)) / sqrt(var(testcase) * 3/4)
        y = stats.zscore([1, 2, 3, 4])
        desired = ([-1.3416407864999, -0.44721359549996, 0.44721359549996,
                    1.3416407864999])
        assert_array_almost_equal(desired, y, decimal=12)

    def test_zscore_axis(self):
        # Test use of 'axis' keyword in zscore.
        x = np.array([[0.0, 0.0, 1.0, 1.0],
                      [1.0, 1.0, 1.0, 2.0],
                      [2.0, 0.0, 2.0, 0.0]])

        t1 = 1.0/np.sqrt(2.0/3)
        t2 = np.sqrt(3.)/3
        t3 = np.sqrt(2.)

        z0 = stats.zscore(x, axis=0)
        z1 = stats.zscore(x, axis=1)

        z0_expected = [[-t1, -t3/2, -t3/2, 0.0],
                       [0.0, t3, -t3/2, t1],
                       [t1, -t3/2, t3, -t1]]
        z1_expected = [[-1.0, -1.0, 1.0, 1.0],
                       [-t2, -t2, -t2, np.sqrt(3.)],
                       [1.0, -1.0, 1.0, -1.0]]

        assert_array_almost_equal(z0, z0_expected)
        assert_array_almost_equal(z1, z1_expected)

    def test_zscore_ddof(self):
        # Test use of 'ddof' keyword in zscore.
        x = np.array([[0.0, 0.0, 1.0, 1.0],
                      [0.0, 1.0, 2.0, 3.0]])

        z = stats.zscore(x, axis=1, ddof=1)

        z0_expected = np.array([-0.5, -0.5, 0.5, 0.5])/(1.0/np.sqrt(3))
        z1_expected = np.array([-1.5, -0.5, 0.5, 1.5])/(np.sqrt(5./3))
        assert_array_almost_equal(z[0], z0_expected)
        assert_array_almost_equal(z[1], z1_expected)

    def test_zscore_nan_propagate(self):
        x = np.array([1, 2, np.nan, 4, 5])
        z = stats.zscore(x, nan_policy='propagate')
        assert all(np.isnan(z))

    def test_zscore_nan_omit(self):
        x = np.array([1, 2, np.nan, 4, 5])

        z = stats.zscore(x, nan_policy='omit')

        expected = np.array([-1.2649110640673518,
                             -0.6324555320336759,
                             np.nan,
                             0.6324555320336759,
                             1.2649110640673518
                             ])
        assert_array_almost_equal(z, expected)

    def test_zscore_nan_omit_with_ddof(self):
        x = np.array([np.nan, 1.0, 3.0, 5.0, 7.0, 9.0])
        z = stats.zscore(x, ddof=1, nan_policy='omit')
        expected = np.r_[np.nan, stats.zscore(x[1:], ddof=1)]
        assert_allclose(z, expected, rtol=1e-13)

    def test_zscore_nan_raise(self):
        x = np.array([1, 2, np.nan, 4, 5])

        assert_raises(ValueError, stats.zscore, x, nan_policy='raise')

    def test_zscore_constant_input_1d(self):
        x = [-0.087] * 3
        z = stats.zscore(x)
        assert_equal(z, np.full(len(x), np.nan))

    def test_zscore_constant_input_2d(self):
        x = np.array([[10.0, 10.0, 10.0, 10.0],
                      [10.0, 11.0, 12.0, 13.0]])
        z0 = stats.zscore(x, axis=0)
        assert_equal(z0, np.array([[np.nan, -1.0, -1.0, -1.0],
                                   [np.nan, 1.0, 1.0, 1.0]]))
        z1 = stats.zscore(x, axis=1)
        assert_equal(z1, np.array([[np.nan, np.nan, np.nan, np.nan],
                                   stats.zscore(x[1])]))
        z = stats.zscore(x, axis=None)
        assert_equal(z, stats.zscore(x.ravel()).reshape(x.shape))

        y = np.ones((3, 6))
        z = stats.zscore(y, axis=None)
        assert_equal(z, np.full(y.shape, np.nan))

    def test_zscore_constant_input_2d_nan_policy_omit(self):
        x = np.array([[10.0, 10.0, 10.0, 10.0],
                      [10.0, 11.0, 12.0, np.nan],
                      [10.0, 12.0, np.nan, 10.0]])
        z0 = stats.zscore(x, nan_policy='omit', axis=0)
        s = np.sqrt(3/2)
        s2 = np.sqrt(2)
        assert_allclose(z0, np.array([[np.nan, -s, -1.0, np.nan],
                                      [np.nan, 0, 1.0, np.nan],
                                      [np.nan, s, np.nan, np.nan]]))
        z1 = stats.zscore(x, nan_policy='omit', axis=1)
        assert_allclose(z1, np.array([[np.nan, np.nan, np.nan, np.nan],
                                      [-s, 0, s, np.nan],
                                      [-s2/2, s2, np.nan, -s2/2]]))

    def test_zscore_2d_all_nan_row(self):
        # A row is all nan, and we use axis=1.
        x = np.array([[np.nan, np.nan, np.nan, np.nan],
                      [10.0, 10.0, 12.0, 12.0]])
        z = stats.zscore(x, nan_policy='omit', axis=1)
        assert_equal(z, np.array([[np.nan, np.nan, np.nan, np.nan],
                                  [-1.0, -1.0, 1.0, 1.0]]))

    def test_zscore_2d_all_nan(self):
        # The entire 2d array is nan, and we use axis=None.
        y = np.full((2, 3), np.nan)
        z = stats.zscore(y, nan_policy='omit', axis=None)
        assert_equal(z, y)

    @pytest.mark.parametrize('x', [np.array([]), np.zeros((3, 0, 5))])
    def test_zscore_empty_input(self, x):
        z = stats.zscore(x)
        assert_equal(z, x)


class TestMedianAbsDeviation:
    def setup_class(self):
        self.dat_nan = np.array([2.20, 2.20, 2.4, 2.4, 2.5, 2.7, 2.8, 2.9,
                                 3.03, 3.03, 3.10, 3.37, 3.4, 3.4, 3.4, 3.5,
                                 3.6, 3.7, 3.7, 3.7, 3.7, 3.77, 5.28, np.nan])
        self.dat = np.array([2.20, 2.20, 2.4, 2.4, 2.5, 2.7, 2.8, 2.9, 3.03,
                             3.03, 3.10, 3.37, 3.4, 3.4, 3.4, 3.5, 3.6, 3.7,
                             3.7, 3.7, 3.7, 3.77, 5.28, 28.95])

    def test_median_abs_deviation(self):
        assert_almost_equal(stats.median_abs_deviation(self.dat, axis=None),
                            0.355)
        dat = self.dat.reshape(6, 4)
        mad = stats.median_abs_deviation(dat, axis=0)
        mad_expected = np.asarray([0.435, 0.5, 0.45, 0.4])
        assert_array_almost_equal(mad, mad_expected)

    def test_mad_nan_omit(self):
        mad = stats.median_abs_deviation(self.dat_nan, nan_policy='omit')
        assert_almost_equal(mad, 0.34)

    def test_axis_and_nan(self):
        x = np.array([[1.0, 2.0, 3.0, 4.0, np.nan],
                      [1.0, 4.0, 5.0, 8.0, 9.0]])
        mad = stats.median_abs_deviation(x, axis=1)
        assert_equal(mad, np.array([np.nan, 3.0]))

    def test_nan_policy_omit_with_inf(sef):
        z = np.array([1, 3, 4, 6, 99, np.nan, np.inf])
        mad = stats.median_abs_deviation(z, nan_policy='omit')
        assert_equal(mad, 3.0)

    @pytest.mark.parametrize('axis', [0, 1, 2, None])
    def test_size_zero_with_axis(self, axis):
        x = np.zeros((3, 0, 4))
        mad = stats.median_abs_deviation(x, axis=axis)
        assert_equal(mad, np.full_like(x.sum(axis=axis), fill_value=np.nan))

    @pytest.mark.parametrize('nan_policy, expected',
                             [('omit', np.array([np.nan, 1.5, 1.5])),
                              ('propagate', np.array([np.nan, np.nan, 1.5]))])
    def test_nan_policy_with_axis(self, nan_policy, expected):
        x = np.array([[np.nan, np.nan, np.nan, np.nan, np.nan, np.nan],
                      [1, 5, 3, 6, np.nan, np.nan],
                      [5, 6, 7, 9, 9, 10]])
        mad = stats.median_abs_deviation(x, nan_policy=nan_policy, axis=1)
        assert_equal(mad, expected)

    @pytest.mark.parametrize('axis, expected',
                             [(1, [2.5, 2.0, 12.0]), (None, 4.5)])
    def test_center_mean_with_nan(self, axis, expected):
        x = np.array([[1, 2, 4, 9, np.nan],
                      [0, 1, 1, 1, 12],
                      [-10, -10, -10, 20, 20]])
        mad = stats.median_abs_deviation(x, center=np.mean, nan_policy='omit',
                                         axis=axis)
        assert_allclose(mad, expected, rtol=1e-15, atol=1e-15)

    def test_center_not_callable(self):
        with pytest.raises(TypeError, match='callable'):
            stats.median_abs_deviation([1, 2, 3, 5], center=99)


class TestMedianAbsoluteDeviation:
    def setup_class(self):
        self.dat_nan = np.array([2.20, 2.20, 2.4, 2.4, 2.5, 2.7, 2.8, 2.9, 3.03,
                3.03, 3.10, 3.37, 3.4, 3.4, 3.4, 3.5, 3.6, 3.7, 3.7,
                3.7, 3.7, 3.77, 5.28, np.nan])
        self.dat = np.array([2.20, 2.20, 2.4, 2.4, 2.5, 2.7, 2.8, 2.9, 3.03,
                3.03, 3.10, 3.37, 3.4, 3.4, 3.4, 3.5, 3.6, 3.7, 3.7,
                3.7, 3.7, 3.77, 5.28, 28.95])

    def test_mad_empty(self):
        dat = []
        with suppress_warnings() as sup:
            sup.filter(DeprecationWarning)
            mad = stats.median_absolute_deviation(dat)
        assert_equal(mad, np.nan)

    def test_mad_nan_shape1(self):
        z = np.ones((3, 0))
        with suppress_warnings() as sup:
            sup.filter(DeprecationWarning)
            mad_axis0 = stats.median_absolute_deviation(z, axis=0)
            mad_axis1 = stats.median_absolute_deviation(z, axis=1)
        assert_equal(mad_axis0, np.nan)
        assert_equal(mad_axis1, np.array([np.nan, np.nan, np.nan]))
        assert_equal(mad_axis1.shape, (3,))

    def test_mad_nan_shape2(self):
        z = np.ones((3, 0, 2))
        with suppress_warnings() as sup:
            sup.filter(DeprecationWarning)
            mad_axis0 = stats.median_absolute_deviation(z, axis=0)
            mad_axis1 = stats.median_absolute_deviation(z, axis=1)
            mad_axis2 = stats.median_absolute_deviation(z, axis=2)
        assert_equal(mad_axis0, np.nan)
        assert_equal(mad_axis1, np.array([[np.nan, np.nan],
                                          [np.nan, np.nan],
                                          [np.nan, np.nan]]))
        assert_equal(mad_axis1.shape, (3, 2))
        assert_equal(mad_axis2, np.nan)

    def test_mad_nan_propagate(self):
        with suppress_warnings() as sup:
            sup.filter(DeprecationWarning)
            mad = stats.median_absolute_deviation(self.dat_nan,
                                                  nan_policy='propagate')
        assert_equal(mad, np.nan)

    def test_mad_nan_raise(self):
        with assert_raises(ValueError):
            with suppress_warnings() as sup:
                sup.filter(DeprecationWarning)
                stats.median_absolute_deviation(self.dat_nan,
                                                nan_policy='raise')

    def test_mad_scale_default(self):
        with suppress_warnings() as sup:
            sup.filter(DeprecationWarning)
            mad = stats.median_absolute_deviation(self.dat, scale=1.0)
            mad_float = stats.median_absolute_deviation(self.dat, scale=1.0)
        assert_almost_equal(mad, 0.355)
        assert_almost_equal(mad, mad_float)

    def test_mad_scale_normal(self):
        with suppress_warnings() as sup:
            sup.filter(DeprecationWarning)
            mad = stats.median_absolute_deviation(self.dat, scale="normal")
            scale = 1.4826022185056018
            mad_float = stats.median_absolute_deviation(self.dat, scale=scale)
        assert_almost_equal(mad, 0.526323787)
        assert_almost_equal(mad, mad_float)


def _check_warnings(warn_list, expected_type, expected_len):
    """
    Checks that all of the warnings from a list returned by
    `warnings.catch_all(record=True)` are of the required type and that the list
    contains expected number of warnings.
    """
    assert_equal(len(warn_list), expected_len, "number of warnings")
    for warn_ in warn_list:
        assert_(warn_.category is expected_type)


class TestIQR:

    def test_basic(self):
        x = np.arange(8) * 0.5
        np.random.shuffle(x)
        assert_equal(stats.iqr(x), 1.75)

    def test_api(self):
        d = np.ones((5, 5))
        stats.iqr(d)
        stats.iqr(d, None)
        stats.iqr(d, 1)
        stats.iqr(d, (0, 1))
        stats.iqr(d, None, (10, 90))
        stats.iqr(d, None, (30, 20), 1.0)
        stats.iqr(d, None, (25, 75), 1.5, 'propagate')
        stats.iqr(d, None, (50, 50), 'normal', 'raise', 'linear')
        stats.iqr(d, None, (25, 75), -0.4, 'omit', 'lower', True)

    def test_empty(self):
        assert_equal(stats.iqr([]), np.nan)
        assert_equal(stats.iqr(np.arange(0)), np.nan)

    def test_constant(self):
        # Constant array always gives 0
        x = np.ones((7, 4))
        assert_equal(stats.iqr(x), 0.0)
        assert_array_equal(stats.iqr(x, axis=0), np.zeros(4))
        assert_array_equal(stats.iqr(x, axis=1), np.zeros(7))
        assert_equal(stats.iqr(x, interpolation='linear'), 0.0)
        assert_equal(stats.iqr(x, interpolation='midpoint'), 0.0)
        assert_equal(stats.iqr(x, interpolation='nearest'), 0.0)
        assert_equal(stats.iqr(x, interpolation='lower'), 0.0)
        assert_equal(stats.iqr(x, interpolation='higher'), 0.0)

        # 0 only along constant dimensions
        # This also tests much of `axis`
        y = np.ones((4, 5, 6)) * np.arange(6)
        assert_array_equal(stats.iqr(y, axis=0), np.zeros((5, 6)))
        assert_array_equal(stats.iqr(y, axis=1), np.zeros((4, 6)))
        assert_array_equal(stats.iqr(y, axis=2), np.full((4, 5), 2.5))
        assert_array_equal(stats.iqr(y, axis=(0, 1)), np.zeros(6))
        assert_array_equal(stats.iqr(y, axis=(0, 2)), np.full(5, 3.))
        assert_array_equal(stats.iqr(y, axis=(1, 2)), np.full(4, 3.))

    def test_scalarlike(self):
        x = np.arange(1) + 7.0
        assert_equal(stats.iqr(x[0]), 0.0)
        assert_equal(stats.iqr(x), 0.0)
        assert_array_equal(stats.iqr(x, keepdims=True), [0.0])

    def test_2D(self):
        x = np.arange(15).reshape((3, 5))
        assert_equal(stats.iqr(x), 7.0)
        assert_array_equal(stats.iqr(x, axis=0), np.full(5, 5.))
        assert_array_equal(stats.iqr(x, axis=1), np.full(3, 2.))
        assert_array_equal(stats.iqr(x, axis=(0, 1)), 7.0)
        assert_array_equal(stats.iqr(x, axis=(1, 0)), 7.0)

    def test_axis(self):
        # The `axis` keyword is also put through its paces in `test_keepdims`.
        o = np.random.normal(size=(71, 23))
        x = np.dstack([o] * 10)                 # x.shape = (71, 23, 10)
        q = stats.iqr(o)

        assert_equal(stats.iqr(x, axis=(0, 1)), q)
        x = np.rollaxis(x, -1, 0)               # x.shape = (10, 71, 23)
        assert_equal(stats.iqr(x, axis=(2, 1)), q)
        x = x.swapaxes(0, 1)                    # x.shape = (71, 10, 23)
        assert_equal(stats.iqr(x, axis=(0, 2)), q)
        x = x.swapaxes(0, 1)                    # x.shape = (10, 71, 23)

        assert_equal(stats.iqr(x, axis=(0, 1, 2)),
                     stats.iqr(x, axis=None))
        assert_equal(stats.iqr(x, axis=(0,)),
                     stats.iqr(x, axis=0))

        d = np.arange(3 * 5 * 7 * 11)
        # Older versions of numpy only shuffle along axis=0.
        # Not sure about newer, don't care.
        np.random.shuffle(d)
        d = d.reshape((3, 5, 7, 11))
        assert_equal(stats.iqr(d, axis=(0, 1, 2))[0],
                     stats.iqr(d[:,:,:, 0].ravel()))
        assert_equal(stats.iqr(d, axis=(0, 1, 3))[1],
                     stats.iqr(d[:,:, 1,:].ravel()))
        assert_equal(stats.iqr(d, axis=(3, 1, -4))[2],
                     stats.iqr(d[:,:, 2,:].ravel()))
        assert_equal(stats.iqr(d, axis=(3, 1, 2))[2],
                     stats.iqr(d[2,:,:,:].ravel()))
        assert_equal(stats.iqr(d, axis=(3, 2))[2, 1],
                     stats.iqr(d[2, 1,:,:].ravel()))
        assert_equal(stats.iqr(d, axis=(1, -2))[2, 1],
                     stats.iqr(d[2, :, :, 1].ravel()))
        assert_equal(stats.iqr(d, axis=(1, 3))[2, 2],
                     stats.iqr(d[2, :, 2,:].ravel()))

        assert_raises(np.AxisError, stats.iqr, d, axis=4)
        assert_raises(ValueError, stats.iqr, d, axis=(0, 0))

    def test_rng(self):
        x = np.arange(5)
        assert_equal(stats.iqr(x), 2)
        assert_equal(stats.iqr(x, rng=(25, 87.5)), 2.5)
        assert_equal(stats.iqr(x, rng=(12.5, 75)), 2.5)
        assert_almost_equal(stats.iqr(x, rng=(10, 50)), 1.6)  # 3-1.4

        assert_raises(ValueError, stats.iqr, x, rng=(0, 101))
        assert_raises(ValueError, stats.iqr, x, rng=(np.nan, 25))
        assert_raises(TypeError, stats.iqr, x, rng=(0, 50, 60))

    def test_interpolation(self):
        x = np.arange(5)
        y = np.arange(4)
        # Default
        assert_equal(stats.iqr(x), 2)
        assert_equal(stats.iqr(y), 1.5)
        # Linear
        assert_equal(stats.iqr(x, interpolation='linear'), 2)
        assert_equal(stats.iqr(y, interpolation='linear'), 1.5)
        # Higher
        assert_equal(stats.iqr(x, interpolation='higher'), 2)
        assert_equal(stats.iqr(x, rng=(25, 80), interpolation='higher'), 3)
        assert_equal(stats.iqr(y, interpolation='higher'), 2)
        # Lower (will generally, but not always be the same as higher)
        assert_equal(stats.iqr(x, interpolation='lower'), 2)
        assert_equal(stats.iqr(x, rng=(25, 80), interpolation='lower'), 2)
        assert_equal(stats.iqr(y, interpolation='lower'), 2)
        # Nearest
        assert_equal(stats.iqr(x, interpolation='nearest'), 2)
        assert_equal(stats.iqr(y, interpolation='nearest'), 1)
        # Midpoint
        assert_equal(stats.iqr(x, interpolation='midpoint'), 2)
        assert_equal(stats.iqr(x, rng=(25, 80), interpolation='midpoint'), 2.5)
        assert_equal(stats.iqr(y, interpolation='midpoint'), 2)

        assert_raises(ValueError, stats.iqr, x, interpolation='foobar')

    def test_keepdims(self):
        # Also tests most of `axis`
        x = np.ones((3, 5, 7, 11))
        assert_equal(stats.iqr(x, axis=None, keepdims=False).shape, ())
        assert_equal(stats.iqr(x, axis=2, keepdims=False).shape, (3, 5, 11))
        assert_equal(stats.iqr(x, axis=(0, 1), keepdims=False).shape, (7, 11))
        assert_equal(stats.iqr(x, axis=(0, 3), keepdims=False).shape, (5, 7))
        assert_equal(stats.iqr(x, axis=(1,), keepdims=False).shape, (3, 7, 11))
        assert_equal(stats.iqr(x, (0, 1, 2, 3), keepdims=False).shape, ())
        assert_equal(stats.iqr(x, axis=(0, 1, 3), keepdims=False).shape, (7,))

        assert_equal(stats.iqr(x, axis=None, keepdims=True).shape, (1, 1, 1, 1))
        assert_equal(stats.iqr(x, axis=2, keepdims=True).shape, (3, 5, 1, 11))
        assert_equal(stats.iqr(x, axis=(0, 1), keepdims=True).shape, (1, 1, 7, 11))
        assert_equal(stats.iqr(x, axis=(0, 3), keepdims=True).shape, (1, 5, 7, 1))
        assert_equal(stats.iqr(x, axis=(1,), keepdims=True).shape, (3, 1, 7, 11))
        assert_equal(stats.iqr(x, (0, 1, 2, 3), keepdims=True).shape, (1, 1, 1, 1))
        assert_equal(stats.iqr(x, axis=(0, 1, 3), keepdims=True).shape, (1, 1, 7, 1))

    def test_nanpolicy(self):
        x = np.arange(15.0).reshape((3, 5))

        # No NaNs
        assert_equal(stats.iqr(x, nan_policy='propagate'), 7)
        assert_equal(stats.iqr(x, nan_policy='omit'), 7)
        assert_equal(stats.iqr(x, nan_policy='raise'), 7)

        # Yes NaNs
        x[1, 2] = np.nan
        with warnings.catch_warnings(record=True):
            warnings.simplefilter("always")
            assert_equal(stats.iqr(x, nan_policy='propagate'), np.nan)
            assert_equal(stats.iqr(x, axis=0, nan_policy='propagate'), [5, 5, np.nan, 5, 5])
            assert_equal(stats.iqr(x, axis=1, nan_policy='propagate'), [2, np.nan, 2])

        with warnings.catch_warnings(record=True):
            warnings.simplefilter("always")
            assert_equal(stats.iqr(x, nan_policy='omit'), 7.5)
            assert_equal(stats.iqr(x, axis=0, nan_policy='omit'), np.full(5, 5))
            assert_equal(stats.iqr(x, axis=1, nan_policy='omit'), [2, 2.5, 2])

        assert_raises(ValueError, stats.iqr, x, nan_policy='raise')
        assert_raises(ValueError, stats.iqr, x, axis=0, nan_policy='raise')
        assert_raises(ValueError, stats.iqr, x, axis=1, nan_policy='raise')

        # Bad policy
        assert_raises(ValueError, stats.iqr, x, nan_policy='barfood')

    def test_scale(self):
        x = np.arange(15.0).reshape((3, 5))

        # No NaNs
        assert_equal(stats.iqr(x, scale=1.0), 7)
        assert_almost_equal(stats.iqr(x, scale='normal'), 7 / 1.3489795)
        assert_equal(stats.iqr(x, scale=2.0), 3.5)

        # Yes NaNs
        x[1, 2] = np.nan
        with warnings.catch_warnings(record=True):
            warnings.simplefilter("always")
            assert_equal(stats.iqr(x, scale=1.0, nan_policy='propagate'), np.nan)
            assert_equal(stats.iqr(x, scale='normal', nan_policy='propagate'), np.nan)
            assert_equal(stats.iqr(x, scale=2.0, nan_policy='propagate'), np.nan)
            # axis=1 chosen to show behavior with both nans and without
            assert_equal(stats.iqr(x, axis=1, scale=1.0,
                                   nan_policy='propagate'), [2, np.nan, 2])
            assert_almost_equal(stats.iqr(x, axis=1, scale='normal',
                                          nan_policy='propagate'),
                                np.array([2, np.nan, 2]) / 1.3489795)
            assert_equal(stats.iqr(x, axis=1, scale=2.0, nan_policy='propagate'),
                         [1, np.nan, 1])
            # Since NumPy 1.17.0.dev, warnings are no longer emitted by
            # np.percentile with nans, so we don't check the number of
            # warnings here. See https://github.com/numpy/numpy/pull/12679.

        assert_equal(stats.iqr(x, scale=1.0, nan_policy='omit'), 7.5)
        assert_almost_equal(stats.iqr(x, scale='normal', nan_policy='omit'),
                            7.5 / 1.3489795)
        assert_equal(stats.iqr(x, scale=2.0, nan_policy='omit'), 3.75)

        # Bad scale
        assert_raises(ValueError, stats.iqr, x, scale='foobar')


class TestMoments:
    """
        Comparison numbers are found using R v.1.5.1
        note that length(testcase) = 4
        testmathworks comes from documentation for the
        Statistics Toolbox for Matlab and can be found at both
        https://www.mathworks.com/help/stats/kurtosis.html
        https://www.mathworks.com/help/stats/skewness.html
        Note that both test cases came from here.
    """
    testcase = [1,2,3,4]
    scalar_testcase = 4.
    np.random.seed(1234)
    testcase_moment_accuracy = np.random.rand(42)
    testmathworks = [1.165, 0.6268, 0.0751, 0.3516, -0.6965]

    def _assert_equal(self, actual, expect, *, shape=None, dtype=None):
        expect = np.asarray(expect)
        if shape is not None:
            expect = np.broadcast_to(expect, shape)
        assert_array_equal(actual, expect)
        if dtype is None:
            dtype = expect.dtype
        assert actual.dtype == dtype

    def test_moment(self):
        # mean((testcase-mean(testcase))**power,axis=0),axis=0))**power))
        y = stats.moment(self.scalar_testcase)
        assert_approx_equal(y, 0.0)
        y = stats.moment(self.testcase, 0)
        assert_approx_equal(y, 1.0)
        y = stats.moment(self.testcase, 1)
        assert_approx_equal(y, 0.0, 10)
        y = stats.moment(self.testcase, 2)
        assert_approx_equal(y, 1.25)
        y = stats.moment(self.testcase, 3)
        assert_approx_equal(y, 0.0)
        y = stats.moment(self.testcase, 4)
        assert_approx_equal(y, 2.5625)

        # check array_like input for moment
        y = stats.moment(self.testcase, [1, 2, 3, 4])
        assert_allclose(y, [0, 1.25, 0, 2.5625])

        # check moment input consists only of integers
        y = stats.moment(self.testcase, 0.0)
        assert_approx_equal(y, 1.0)
        assert_raises(ValueError, stats.moment, self.testcase, 1.2)
        y = stats.moment(self.testcase, [1.0, 2, 3, 4.0])
        assert_allclose(y, [0, 1.25, 0, 2.5625])

        # test empty input
        y = stats.moment([])
        self._assert_equal(y, np.nan, dtype=np.float64)
        y = stats.moment(np.array([], dtype=np.float32))
        self._assert_equal(y, np.nan, dtype=np.float32)
        y = stats.moment(np.zeros((1, 0)), axis=0)
        self._assert_equal(y, [], shape=(0,), dtype=np.float64)
        y = stats.moment([[]], axis=1)
        self._assert_equal(y, np.nan, shape=(1,), dtype=np.float64)
        y = stats.moment([[]], moment=[0, 1], axis=0)
        self._assert_equal(y, [], shape=(2, 0))

        x = np.arange(10.)
        x[9] = np.nan
        assert_equal(stats.moment(x, 2), np.nan)
        assert_almost_equal(stats.moment(x, nan_policy='omit'), 0.0)
        assert_raises(ValueError, stats.moment, x, nan_policy='raise')
        assert_raises(ValueError, stats.moment, x, nan_policy='foobar')

    @pytest.mark.parametrize('dtype', [np.float32, np.float64, np.complex128])
    @pytest.mark.parametrize('expect, moment', [(0, 1), (1, 0)])
    def test_constant_moments(self, dtype, expect, moment):
        x = np.random.rand(5).astype(dtype)
        y = stats.moment(x, moment=moment)
        self._assert_equal(y, expect, dtype=dtype)

        y = stats.moment(np.broadcast_to(x, (6, 5)), axis=0, moment=moment)
        self._assert_equal(y, expect, shape=(5,), dtype=dtype)

        y = stats.moment(np.broadcast_to(x, (1, 2, 3, 4, 5)), axis=2,
                         moment=moment)
        self._assert_equal(y, expect, shape=(1, 2, 4, 5), dtype=dtype)

        y = stats.moment(np.broadcast_to(x, (1, 2, 3, 4, 5)), axis=None,
                         moment=moment)
        self._assert_equal(y, expect, shape=(), dtype=dtype)


    def test_moment_propagate_nan(self):
        # Check that the shape of the result is the same for inputs
        # with and without nans, cf gh-5817
        a = np.arange(8).reshape(2, -1).astype(float)
        a[1, 0] = np.nan
        mm = stats.moment(a, 2, axis=1, nan_policy="propagate")
        np.testing.assert_allclose(mm, [1.25, np.nan], atol=1e-15)

    def test_variation(self):
        # variation = samplestd / mean
        y = stats.variation(self.scalar_testcase)
        assert_approx_equal(y, 0.0)
        y = stats.variation(self.testcase)
        assert_approx_equal(y, 0.44721359549996, 10)

        x = np.arange(10.)
        x[9] = np.nan
        assert_equal(stats.variation(x), np.nan)
        assert_almost_equal(stats.variation(x, nan_policy='omit'),
                            0.6454972243679028)
        assert_raises(ValueError, stats.variation, x, nan_policy='raise')
        assert_raises(ValueError, stats.variation, x, nan_policy='foobar')

    def test_variation_propagate_nan(self):
        # Check that the shape of the result is the same for inputs
        # with and without nans, cf gh-5817
        a = np.arange(8).reshape(2, -1).astype(float)
        a[1, 0] = np.nan
        vv = stats.variation(a, axis=1, nan_policy="propagate")
        np.testing.assert_allclose(vv, [0.7453559924999299, np.nan], atol=1e-15)

    def test_variation_ddof(self):
        # test variation with delta degrees of freedom
        # regression test for gh-13341
        a = array([1, 2, 3, 4, 5])
        nan_a = array([1, 2, 3, np.nan, 4, 5, np.nan])
        y = stats.variation(a, ddof=1)
        nan_y = stats.variation(nan_a, nan_policy="omit", ddof=1)
        assert_approx_equal(y, 0.5270462766947299)
        np.testing.assert_equal(y, nan_y)

    def test_skewness(self):
        # Scalar test case
        y = stats.skew(self.scalar_testcase)
        assert_approx_equal(y, 0.0)
        # sum((testmathworks-mean(testmathworks,axis=0))**3,axis=0) /
        #     ((sqrt(var(testmathworks)*4/5))**3)/5
        y = stats.skew(self.testmathworks)
        assert_approx_equal(y, -0.29322304336607, 10)
        y = stats.skew(self.testmathworks, bias=0)
        assert_approx_equal(y, -0.437111105023940, 10)
        y = stats.skew(self.testcase)
        assert_approx_equal(y, 0.0, 10)

        x = np.arange(10.)
        x[9] = np.nan
        with np.errstate(invalid='ignore'):
            assert_equal(stats.skew(x), np.nan)
        assert_equal(stats.skew(x, nan_policy='omit'), 0.)
        assert_raises(ValueError, stats.skew, x, nan_policy='raise')
        assert_raises(ValueError, stats.skew, x, nan_policy='foobar')

    def test_skewness_scalar(self):
        # `skew` must return a scalar for 1-dim input
        assert_equal(stats.skew(arange(10)), 0.0)

    def test_skew_propagate_nan(self):
        # Check that the shape of the result is the same for inputs
        # with and without nans, cf gh-5817
        a = np.arange(8).reshape(2, -1).astype(float)
        a[1, 0] = np.nan
        with np.errstate(invalid='ignore'):
            s = stats.skew(a, axis=1, nan_policy="propagate")
        np.testing.assert_allclose(s, [0, np.nan], atol=1e-15)

    def test_skew_constant_value(self):
        # Skewness of a constant input should be zero even when the mean is not
        # exact (gh-13245)
        a = np.repeat(-0.27829495, 10)
        assert stats.skew(a) == 0.0
        assert stats.skew(a * float(2**50)) == 0.0
        assert stats.skew(a / float(2**50)) == 0.0
        assert stats.skew(a, bias=False) == 0.0

        # similarly, from gh-11086:
        assert stats.skew([14.3]*7) == 0.0
        assert stats.skew(1 + np.arange(-3, 4)*1e-16) == 0

    def test_kurtosis(self):
        # Scalar test case
        y = stats.kurtosis(self.scalar_testcase)
        assert_approx_equal(y, -3.0)
        #   sum((testcase-mean(testcase,axis=0))**4,axis=0)/((sqrt(var(testcase)*3/4))**4)/4
        #   sum((test2-mean(testmathworks,axis=0))**4,axis=0)/((sqrt(var(testmathworks)*4/5))**4)/5
        #   Set flags for axis = 0 and
        #   fisher=0 (Pearson's defn of kurtosis for compatibility with Matlab)
        y = stats.kurtosis(self.testmathworks, 0, fisher=0, bias=1)
        assert_approx_equal(y, 2.1658856802973, 10)

        # Note that MATLAB has confusing docs for the following case
        #  kurtosis(x,0) gives an unbiased estimate of Pearson's skewness
        #  kurtosis(x)  gives a biased estimate of Fisher's skewness (Pearson-3)
        #  The MATLAB docs imply that both should give Fisher's
        y = stats.kurtosis(self.testmathworks, fisher=0, bias=0)
        assert_approx_equal(y, 3.663542721189047, 10)
        y = stats.kurtosis(self.testcase, 0, 0)
        assert_approx_equal(y, 1.64)

        x = np.arange(10.)
        x[9] = np.nan
        assert_equal(stats.kurtosis(x), np.nan)
        assert_almost_equal(stats.kurtosis(x, nan_policy='omit'), -1.230000)
        assert_raises(ValueError, stats.kurtosis, x, nan_policy='raise')
        assert_raises(ValueError, stats.kurtosis, x, nan_policy='foobar')

    def test_kurtosis_array_scalar(self):
        assert_equal(type(stats.kurtosis([1,2,3])), float)

    def test_kurtosis_propagate_nan(self):
        # Check that the shape of the result is the same for inputs
        # with and without nans, cf gh-5817
        a = np.arange(8).reshape(2, -1).astype(float)
        a[1, 0] = np.nan
        k = stats.kurtosis(a, axis=1, nan_policy="propagate")
        np.testing.assert_allclose(k, [-1.36, np.nan], atol=1e-15)

    def test_kurtosis_constant_value(self):
        # Kurtosis of a constant input should be zero, even when the mean is not
        # exact (gh-13245)
        a = np.repeat(-0.27829495, 10)
        assert stats.kurtosis(a, fisher=False) == 0.0
        assert stats.kurtosis(a * float(2**50), fisher=False) == 0.0
        assert stats.kurtosis(a / float(2**50), fisher=False) == 0.0
        assert stats.kurtosis(a, fisher=False, bias=False) == 0.0

    def test_moment_accuracy(self):
        # 'moment' must have a small enough error compared to the slower
        #  but very accurate numpy.power() implementation.
        tc_no_mean = self.testcase_moment_accuracy - \
                     np.mean(self.testcase_moment_accuracy)
        assert_allclose(np.power(tc_no_mean, 42).mean(),
                            stats.moment(self.testcase_moment_accuracy, 42))


class TestStudentTest:
    X1 = np.array([-1, 0, 1])
    X2 = np.array([0, 1, 2])
    T1_0 = 0
    P1_0 = 1
    T1_1 = -1.7320508075
    P1_1 = 0.22540333075
    T1_2 = -3.464102
    P1_2 = 0.0741799
    T2_0 = 1.732051
    P2_0 = 0.2254033
    P1_1_l = P1_1 / 2
    P1_1_g = 1 - (P1_1 / 2)

    def test_onesample(self):
        with suppress_warnings() as sup, np.errstate(invalid="ignore"):
            sup.filter(RuntimeWarning, "Degrees of freedom <= 0 for slice")
            t, p = stats.ttest_1samp(4., 3.)
        assert_(np.isnan(t))
        assert_(np.isnan(p))

        t, p = stats.ttest_1samp(self.X1, 0)

        assert_array_almost_equal(t, self.T1_0)
        assert_array_almost_equal(p, self.P1_0)

        res = stats.ttest_1samp(self.X1, 0)
        attributes = ('statistic', 'pvalue')
        check_named_results(res, attributes)

        t, p = stats.ttest_1samp(self.X2, 0)

        assert_array_almost_equal(t, self.T2_0)
        assert_array_almost_equal(p, self.P2_0)

        t, p = stats.ttest_1samp(self.X1, 1)

        assert_array_almost_equal(t, self.T1_1)
        assert_array_almost_equal(p, self.P1_1)

        t, p = stats.ttest_1samp(self.X1, 2)

        assert_array_almost_equal(t, self.T1_2)
        assert_array_almost_equal(p, self.P1_2)

        # check nan policy
        x = stats.norm.rvs(loc=5, scale=10, size=51, random_state=7654567)
        x[50] = np.nan
        with np.errstate(invalid="ignore"):
            assert_array_equal(stats.ttest_1samp(x, 5.0), (np.nan, np.nan))

            assert_array_almost_equal(stats.ttest_1samp(x, 5.0, nan_policy='omit'),
                                      (-1.6412624074367159, 0.107147027334048005))
            assert_raises(ValueError, stats.ttest_1samp, x, 5.0, nan_policy='raise')
            assert_raises(ValueError, stats.ttest_1samp, x, 5.0,
                          nan_policy='foobar')

    def test_1samp_alternative(self):
        assert_raises(ValueError, stats.ttest_1samp, self.X1, 0,
                      alternative="error")

        t, p = stats.ttest_1samp(self.X1, 1, alternative="less")
        assert_allclose(p, self.P1_1_l)
        assert_allclose(t, self.T1_1)

        t, p = stats.ttest_1samp(self.X1, 1, alternative="greater")
        assert_allclose(p, self.P1_1_g)
        assert_allclose(t, self.T1_1)

def test_percentileofscore():
    pcos = stats.percentileofscore

    assert_equal(pcos([1,2,3,4,5,6,7,8,9,10],4), 40.0)

    for (kind, result) in [('mean', 35.0),
                           ('strict', 30.0),
                           ('weak', 40.0)]:
        assert_equal(pcos(np.arange(10) + 1, 4, kind=kind), result)

    # multiple - 2
    for (kind, result) in [('rank', 45.0),
                           ('strict', 30.0),
                           ('weak', 50.0),
                           ('mean', 40.0)]:
        assert_equal(pcos([1,2,3,4,4,5,6,7,8,9], 4, kind=kind), result)

    # multiple - 3
    assert_equal(pcos([1,2,3,4,4,4,5,6,7,8], 4), 50.0)
    for (kind, result) in [('rank', 50.0),
                           ('mean', 45.0),
                           ('strict', 30.0),
                           ('weak', 60.0)]:

        assert_equal(pcos([1,2,3,4,4,4,5,6,7,8], 4, kind=kind), result)

    # missing
    for kind in ('rank', 'mean', 'strict', 'weak'):
        assert_equal(pcos([1,2,3,5,6,7,8,9,10,11], 4, kind=kind), 30)

    # larger numbers
    for (kind, result) in [('mean', 35.0),
                           ('strict', 30.0),
                           ('weak', 40.0)]:
        assert_equal(
              pcos([10, 20, 30, 40, 50, 60, 70, 80, 90, 100], 40,
                   kind=kind), result)

    for (kind, result) in [('mean', 45.0),
                           ('strict', 30.0),
                           ('weak', 60.0)]:
        assert_equal(
              pcos([10, 20, 30, 40, 40, 40, 50, 60, 70, 80],
                   40, kind=kind), result)

    for kind in ('rank', 'mean', 'strict', 'weak'):
        assert_equal(
              pcos([10, 20, 30, 50, 60, 70, 80, 90, 100, 110],
                   40, kind=kind), 30.0)

    # boundaries
    for (kind, result) in [('rank', 10.0),
                           ('mean', 5.0),
                           ('strict', 0.0),
                           ('weak', 10.0)]:
        assert_equal(
              pcos([10, 20, 30, 50, 60, 70, 80, 90, 100, 110],
                   10, kind=kind), result)

    for (kind, result) in [('rank', 100.0),
                           ('mean', 95.0),
                           ('strict', 90.0),
                           ('weak', 100.0)]:
        assert_equal(
              pcos([10, 20, 30, 50, 60, 70, 80, 90, 100, 110],
                   110, kind=kind), result)

    # out of bounds
    for (kind, score, result) in [('rank', 200, 100.0),
                                  ('mean', 200, 100.0),
                                  ('mean', 0, 0.0)]:
        assert_equal(
              pcos([10, 20, 30, 50, 60, 70, 80, 90, 100, 110],
                   score, kind=kind), result)

    assert_raises(ValueError, pcos, [1, 2, 3, 3, 4], 3, kind='unrecognized')


PowerDivCase = namedtuple('Case',  # type: ignore[name-match]
                          ['f_obs', 'f_exp', 'ddof', 'axis',
                           'chi2',     # Pearson's
                           'log',      # G-test (log-likelihood)
                           'mod_log',  # Modified log-likelihood
                           'cr',       # Cressie-Read (lambda=2/3)
                          ])

# The details of the first two elements in power_div_1d_cases are used
# in a test in TestPowerDivergence.  Check that code before making
# any changes here.
power_div_1d_cases = [
    # Use the default f_exp.
    PowerDivCase(f_obs=[4, 8, 12, 8], f_exp=None, ddof=0, axis=None,
                 chi2=4,
                 log=2*(4*np.log(4/8) + 12*np.log(12/8)),
                 mod_log=2*(8*np.log(8/4) + 8*np.log(8/12)),
                 cr=(4*((4/8)**(2/3) - 1) + 12*((12/8)**(2/3) - 1))/(5/9)),
    # Give a non-uniform f_exp.
    PowerDivCase(f_obs=[4, 8, 12, 8], f_exp=[2, 16, 12, 2], ddof=0, axis=None,
                 chi2=24,
                 log=2*(4*np.log(4/2) + 8*np.log(8/16) + 8*np.log(8/2)),
                 mod_log=2*(2*np.log(2/4) + 16*np.log(16/8) + 2*np.log(2/8)),
                 cr=(4*((4/2)**(2/3) - 1) + 8*((8/16)**(2/3) - 1) +
                     8*((8/2)**(2/3) - 1))/(5/9)),
    # f_exp is a scalar.
    PowerDivCase(f_obs=[4, 8, 12, 8], f_exp=8, ddof=0, axis=None,
                 chi2=4,
                 log=2*(4*np.log(4/8) + 12*np.log(12/8)),
                 mod_log=2*(8*np.log(8/4) + 8*np.log(8/12)),
                 cr=(4*((4/8)**(2/3) - 1) + 12*((12/8)**(2/3) - 1))/(5/9)),
    # f_exp equal to f_obs.
    PowerDivCase(f_obs=[3, 5, 7, 9], f_exp=[3, 5, 7, 9], ddof=0, axis=0,
                 chi2=0, log=0, mod_log=0, cr=0),
]


power_div_empty_cases = [
    # Shape is (0,)--a data set with length 0.  The computed
    # test statistic should be 0.
    PowerDivCase(f_obs=[],
                 f_exp=None, ddof=0, axis=0,
                 chi2=0, log=0, mod_log=0, cr=0),
    # Shape is (0, 3).  This is 3 data sets, but each data set has
    # length 0, so the computed test statistic should be [0, 0, 0].
    PowerDivCase(f_obs=np.array([[],[],[]]).T,
                 f_exp=None, ddof=0, axis=0,
                 chi2=[0, 0, 0],
                 log=[0, 0, 0],
                 mod_log=[0, 0, 0],
                 cr=[0, 0, 0]),
    # Shape is (3, 0).  This represents an empty collection of
    # data sets in which each data set has length 3.  The test
    # statistic should be an empty array.
    PowerDivCase(f_obs=np.array([[],[],[]]),
                 f_exp=None, ddof=0, axis=0,
                 chi2=[],
                 log=[],
                 mod_log=[],
                 cr=[]),
]


class TestPowerDivergence:

    def check_power_divergence(self, f_obs, f_exp, ddof, axis, lambda_,
                               expected_stat):
        f_obs = np.asarray(f_obs)
        if axis is None:
            num_obs = f_obs.size
        else:
            b = np.broadcast(f_obs, f_exp)
            num_obs = b.shape[axis]

        with suppress_warnings() as sup:
            sup.filter(RuntimeWarning, "Mean of empty slice")
            stat, p = stats.power_divergence(
                                f_obs=f_obs, f_exp=f_exp, ddof=ddof,
                                axis=axis, lambda_=lambda_)
            assert_allclose(stat, expected_stat)

            if lambda_ == 1 or lambda_ == "pearson":
                # Also test stats.chisquare.
                stat, p = stats.chisquare(f_obs=f_obs, f_exp=f_exp, ddof=ddof,
                                          axis=axis)
                assert_allclose(stat, expected_stat)

        ddof = np.asarray(ddof)
        expected_p = stats.distributions.chi2.sf(expected_stat,
                                                 num_obs - 1 - ddof)
        assert_allclose(p, expected_p)

    def test_basic(self):
        for case in power_div_1d_cases:
            self.check_power_divergence(
                   case.f_obs, case.f_exp, case.ddof, case.axis,
                   None, case.chi2)
            self.check_power_divergence(
                   case.f_obs, case.f_exp, case.ddof, case.axis,
                   "pearson", case.chi2)
            self.check_power_divergence(
                   case.f_obs, case.f_exp, case.ddof, case.axis,
                   1, case.chi2)
            self.check_power_divergence(
                   case.f_obs, case.f_exp, case.ddof, case.axis,
                   "log-likelihood", case.log)
            self.check_power_divergence(
                   case.f_obs, case.f_exp, case.ddof, case.axis,
                   "mod-log-likelihood", case.mod_log)
            self.check_power_divergence(
                   case.f_obs, case.f_exp, case.ddof, case.axis,
                   "cressie-read", case.cr)
            self.check_power_divergence(
                   case.f_obs, case.f_exp, case.ddof, case.axis,
                   2/3, case.cr)

    def test_basic_masked(self):
        for case in power_div_1d_cases:
            mobs = np.ma.array(case.f_obs)
            self.check_power_divergence(
                   mobs, case.f_exp, case.ddof, case.axis,
                   None, case.chi2)
            self.check_power_divergence(
                   mobs, case.f_exp, case.ddof, case.axis,
                   "pearson", case.chi2)
            self.check_power_divergence(
                   mobs, case.f_exp, case.ddof, case.axis,
                   1, case.chi2)
            self.check_power_divergence(
                   mobs, case.f_exp, case.ddof, case.axis,
                   "log-likelihood", case.log)
            self.check_power_divergence(
                   mobs, case.f_exp, case.ddof, case.axis,
                   "mod-log-likelihood", case.mod_log)
            self.check_power_divergence(
                   mobs, case.f_exp, case.ddof, case.axis,
                   "cressie-read", case.cr)
            self.check_power_divergence(
                   mobs, case.f_exp, case.ddof, case.axis,
                   2/3, case.cr)

    def test_axis(self):
        case0 = power_div_1d_cases[0]
        case1 = power_div_1d_cases[1]
        f_obs = np.vstack((case0.f_obs, case1.f_obs))
        f_exp = np.vstack((np.ones_like(case0.f_obs)*np.mean(case0.f_obs),
                           case1.f_exp))
        # Check the four computational code paths in power_divergence
        # using a 2D array with axis=1.
        self.check_power_divergence(
               f_obs, f_exp, 0, 1,
               "pearson", [case0.chi2, case1.chi2])
        self.check_power_divergence(
               f_obs, f_exp, 0, 1,
               "log-likelihood", [case0.log, case1.log])
        self.check_power_divergence(
               f_obs, f_exp, 0, 1,
               "mod-log-likelihood", [case0.mod_log, case1.mod_log])
        self.check_power_divergence(
               f_obs, f_exp, 0, 1,
               "cressie-read", [case0.cr, case1.cr])
        # Reshape case0.f_obs to shape (2,2), and use axis=None.
        # The result should be the same.
        self.check_power_divergence(
               np.array(case0.f_obs).reshape(2, 2), None, 0, None,
               "pearson", case0.chi2)

    def test_ddof_broadcasting(self):
        # Test that ddof broadcasts correctly.
        # ddof does not affect the test statistic.  It is broadcast
        # with the computed test statistic for the computation of
        # the p value.

        case0 = power_div_1d_cases[0]
        case1 = power_div_1d_cases[1]
        # Create 4x2 arrays of observed and expected frequencies.
        f_obs = np.vstack((case0.f_obs, case1.f_obs)).T
        f_exp = np.vstack((np.ones_like(case0.f_obs)*np.mean(case0.f_obs),
                           case1.f_exp)).T

        expected_chi2 = [case0.chi2, case1.chi2]

        # ddof has shape (2, 1).  This is broadcast with the computed
        # statistic, so p will have shape (2,2).
        ddof = np.array([[0], [1]])

        stat, p = stats.power_divergence(f_obs, f_exp, ddof=ddof)
        assert_allclose(stat, expected_chi2)

        # Compute the p values separately, passing in scalars for ddof.
        stat0, p0 = stats.power_divergence(f_obs, f_exp, ddof=ddof[0,0])
        stat1, p1 = stats.power_divergence(f_obs, f_exp, ddof=ddof[1,0])

        assert_array_equal(p, np.vstack((p0, p1)))

    def test_empty_cases(self):
        with warnings.catch_warnings():
            for case in power_div_empty_cases:
                self.check_power_divergence(
                       case.f_obs, case.f_exp, case.ddof, case.axis,
                       "pearson", case.chi2)
                self.check_power_divergence(
                       case.f_obs, case.f_exp, case.ddof, case.axis,
                       "log-likelihood", case.log)
                self.check_power_divergence(
                       case.f_obs, case.f_exp, case.ddof, case.axis,
                       "mod-log-likelihood", case.mod_log)
                self.check_power_divergence(
                       case.f_obs, case.f_exp, case.ddof, case.axis,
                       "cressie-read", case.cr)

    def test_power_divergence_result_attributes(self):
        f_obs = power_div_1d_cases[0].f_obs
        f_exp = power_div_1d_cases[0].f_exp
        ddof = power_div_1d_cases[0].ddof
        axis = power_div_1d_cases[0].axis

        res = stats.power_divergence(f_obs=f_obs, f_exp=f_exp, ddof=ddof,
                                     axis=axis, lambda_="pearson")
        attributes = ('statistic', 'pvalue')
        check_named_results(res, attributes)

    def test_power_divergence_gh_12282(self):
        # The sums of observed and expected frequencies must match
        f_obs = np.array([[10, 20], [30, 20]])
        f_exp = np.array([[5, 15], [35, 25]])
        with assert_raises(ValueError, match='For each axis slice...'):
            stats.power_divergence(f_obs=[10, 20], f_exp=[30, 60])
        with assert_raises(ValueError, match='For each axis slice...'):
            stats.power_divergence(f_obs=f_obs, f_exp=f_exp, axis=1)
        stat, pval = stats.power_divergence(f_obs=f_obs, f_exp=f_exp)
        assert_allclose(stat, [5.71428571, 2.66666667])
        assert_allclose(pval, [0.01682741, 0.10247043])


def test_gh_chisquare_12282():
    # Currently `chisquare` is implemented via power_divergence
    # in case that ever changes, perform a basic test like
    # test_power_divergence_gh_12282
    with assert_raises(ValueError, match='For each axis slice...'):
        stats.chisquare(f_obs=[10, 20], f_exp=[30, 60])


@pytest.mark.parametrize("n, dtype", [(200, np.uint8), (1000000, np.int32)])
def test_chiquare_data_types(n, dtype):
    # Regression test for gh-10159.
    obs = np.array([n, 0], dtype=dtype)
    exp = np.array([n // 2, n // 2], dtype=dtype)
    stat, p = stats.chisquare(obs, exp)
    assert_allclose(stat, n, rtol=1e-13)


def test_chisquare_masked_arrays():
    # Test masked arrays.
    obs = np.array([[8, 8, 16, 32, -1], [-1, -1, 3, 4, 5]]).T
    mask = np.array([[0, 0, 0, 0, 1], [1, 1, 0, 0, 0]]).T
    mobs = np.ma.masked_array(obs, mask)
    expected_chisq = np.array([24.0, 0.5])
    expected_g = np.array([2*(2*8*np.log(0.5) + 32*np.log(2.0)),
                           2*(3*np.log(0.75) + 5*np.log(1.25))])

    chi2 = stats.distributions.chi2

    chisq, p = stats.chisquare(mobs)
    mat.assert_array_equal(chisq, expected_chisq)
    mat.assert_array_almost_equal(p, chi2.sf(expected_chisq,
                                             mobs.count(axis=0) - 1))

    g, p = stats.power_divergence(mobs, lambda_='log-likelihood')
    mat.assert_array_almost_equal(g, expected_g, decimal=15)
    mat.assert_array_almost_equal(p, chi2.sf(expected_g,
                                             mobs.count(axis=0) - 1))

    chisq, p = stats.chisquare(mobs.T, axis=1)
    mat.assert_array_equal(chisq, expected_chisq)
    mat.assert_array_almost_equal(p, chi2.sf(expected_chisq,
                                             mobs.T.count(axis=1) - 1))
    g, p = stats.power_divergence(mobs.T, axis=1, lambda_="log-likelihood")
    mat.assert_array_almost_equal(g, expected_g, decimal=15)
    mat.assert_array_almost_equal(p, chi2.sf(expected_g,
                                             mobs.count(axis=0) - 1))

    obs1 = np.ma.array([3, 5, 6, 99, 10], mask=[0, 0, 0, 1, 0])
    exp1 = np.ma.array([2, 4, 8, 10, 99], mask=[0, 0, 0, 0, 1])
    chi2, p = stats.chisquare(obs1, f_exp=exp1)
    # Because of the mask at index 3 of obs1 and at index 4 of exp1,
    # only the first three elements are included in the calculation
    # of the statistic.
    mat.assert_array_equal(chi2, 1/2 + 1/4 + 4/8)

    # When axis=None, the two values should have type np.float64.
    chisq, p = stats.chisquare(np.ma.array([1,2,3]), axis=None)
    assert_(isinstance(chisq, np.float64))
    assert_(isinstance(p, np.float64))
    assert_equal(chisq, 1.0)
    assert_almost_equal(p, stats.distributions.chi2.sf(1.0, 2))

    # Empty arrays:
    # A data set with length 0 returns a masked scalar.
    with np.errstate(invalid='ignore'):
        with suppress_warnings() as sup:
            sup.filter(RuntimeWarning, "Mean of empty slice")
            chisq, p = stats.chisquare(np.ma.array([]))
    assert_(isinstance(chisq, np.ma.MaskedArray))
    assert_equal(chisq.shape, ())
    assert_(chisq.mask)

    empty3 = np.ma.array([[],[],[]])

    # empty3 is a collection of 0 data sets (whose lengths would be 3, if
    # there were any), so the return value is an array with length 0.
    chisq, p = stats.chisquare(empty3)
    assert_(isinstance(chisq, np.ma.MaskedArray))
    mat.assert_array_equal(chisq, [])

    # empty3.T is an array containing 3 data sets, each with length 0,
    # so an array of size (3,) is returned, with all values masked.
    with np.errstate(invalid='ignore'):
        with suppress_warnings() as sup:
            sup.filter(RuntimeWarning, "Mean of empty slice")
            chisq, p = stats.chisquare(empty3.T)

    assert_(isinstance(chisq, np.ma.MaskedArray))
    assert_equal(chisq.shape, (3,))
    assert_(np.all(chisq.mask))


def test_power_divergence_against_cressie_read_data():
    # Test stats.power_divergence against tables 4 and 5 from
    # Cressie and Read, "Multimonial Goodness-of-Fit Tests",
    # J. R. Statist. Soc. B (1984), Vol 46, No. 3, pp. 440-464.
    # This tests the calculation for several values of lambda.

    # Table 4 data recalculated for greater precision according to:
    # Shelby J. Haberman, Analysis of Qualitative Data: Volume 1
    # Introductory Topics, Academic Press, New York, USA (1978).
    obs = np.array([15, 11, 14, 17, 5, 11, 10, 4, 8,
                    10, 7, 9, 11, 3, 6, 1, 1, 4])
    beta = -0.083769  # Haberman (1978), p. 15
    i = np.arange(1, len(obs) + 1)
    alpha = np.log(obs.sum() / np.exp(beta*i).sum())
    expected_counts = np.exp(alpha + beta*i)

    # `table4` holds just the second and third columns from Table 4.
    table4 = np.vstack((obs, expected_counts)).T

    table5 = np.array([
        # lambda, statistic
        -10.0, 72.2e3,
        -5.0, 28.9e1,
        -3.0, 65.6,
        -2.0, 40.6,
        -1.5, 34.0,
        -1.0, 29.5,
        -0.5, 26.5,
        0.0, 24.6,
        0.5, 23.4,
        0.67, 23.1,
        1.0, 22.7,
        1.5, 22.6,
        2.0, 22.9,
        3.0, 24.8,
        5.0, 35.5,
        10.0, 21.4e1,
        ]).reshape(-1, 2)

    for lambda_, expected_stat in table5:
        stat, p = stats.power_divergence(table4[:,0], table4[:,1],
                                         lambda_=lambda_)
        assert_allclose(stat, expected_stat, rtol=5e-3)


def test_friedmanchisquare():
    # see ticket:113
    # verified with matlab and R
    # From Demsar "Statistical Comparisons of Classifiers over Multiple Data Sets"
    # 2006, Xf=9.28 (no tie handling, tie corrected Xf >=9.28)
    x1 = [array([0.763, 0.599, 0.954, 0.628, 0.882, 0.936, 0.661, 0.583,
                 0.775, 1.0, 0.94, 0.619, 0.972, 0.957]),
          array([0.768, 0.591, 0.971, 0.661, 0.888, 0.931, 0.668, 0.583,
                 0.838, 1.0, 0.962, 0.666, 0.981, 0.978]),
          array([0.771, 0.590, 0.968, 0.654, 0.886, 0.916, 0.609, 0.563,
                 0.866, 1.0, 0.965, 0.614, 0.9751, 0.946]),
          array([0.798, 0.569, 0.967, 0.657, 0.898, 0.931, 0.685, 0.625,
                 0.875, 1.0, 0.962, 0.669, 0.975, 0.970])]

    # From "Bioestadistica para las ciencias de la salud" Xf=18.95 p<0.001:
    x2 = [array([4,3,5,3,5,3,2,5,4,4,4,3]),
          array([2,2,1,2,3,1,2,3,2,1,1,3]),
          array([2,4,3,3,4,3,3,4,4,1,2,1]),
          array([3,5,4,3,4,4,3,3,3,4,4,4])]

    # From Jerrorl H. Zar, "Biostatistical Analysis"(example 12.6), Xf=10.68, 0.005 < p < 0.01:
    # Probability from this example is inexact using Chisquare approximation of Friedman Chisquare.
    x3 = [array([7.0,9.9,8.5,5.1,10.3]),
          array([5.3,5.7,4.7,3.5,7.7]),
          array([4.9,7.6,5.5,2.8,8.4]),
          array([8.8,8.9,8.1,3.3,9.1])]

    assert_array_almost_equal(stats.friedmanchisquare(x1[0],x1[1],x1[2],x1[3]),
                              (10.2283464566929, 0.0167215803284414))
    assert_array_almost_equal(stats.friedmanchisquare(x2[0],x2[1],x2[2],x2[3]),
                              (18.9428571428571, 0.000280938375189499))
    assert_array_almost_equal(stats.friedmanchisquare(x3[0],x3[1],x3[2],x3[3]),
                              (10.68, 0.0135882729582176))
    assert_raises(ValueError, stats.friedmanchisquare,x3[0],x3[1])

    # test for namedtuple attribute results
    attributes = ('statistic', 'pvalue')
    res = stats.friedmanchisquare(*x1)
    check_named_results(res, attributes)

    # test using mstats
    assert_array_almost_equal(mstats.friedmanchisquare(x1[0], x1[1],
                                                       x1[2], x1[3]),
                              (10.2283464566929, 0.0167215803284414))
    # the following fails
    # assert_array_almost_equal(mstats.friedmanchisquare(x2[0],x2[1],x2[2],x2[3]),
    #                           (18.9428571428571, 0.000280938375189499))
    assert_array_almost_equal(mstats.friedmanchisquare(x3[0], x3[1],
                                                       x3[2], x3[3]),
                              (10.68, 0.0135882729582176))
    assert_raises(ValueError, mstats.friedmanchisquare,x3[0],x3[1])


class TestKSTest:
    """Tests kstest and ks_1samp agree with K-S various sizes, alternatives, modes."""

    def _testOne(self, x, alternative, expected_statistic, expected_prob, mode='auto', decimal=14):
        result = stats.kstest(x, 'norm', alternative=alternative, mode=mode)
        expected = np.array([expected_statistic, expected_prob])
        assert_array_almost_equal(np.array(result), expected, decimal=decimal)

    def _test_kstest_and_ks1samp(self, x, alternative, mode='auto', decimal=14):
        result = stats.kstest(x, 'norm', alternative=alternative, mode=mode)
        result_1samp = stats.ks_1samp(x, stats.norm.cdf, alternative=alternative, mode=mode)
        assert_array_almost_equal(np.array(result), result_1samp, decimal=decimal)

    def test_namedtuple_attributes(self):
        x = np.linspace(-1, 1, 9)
        # test for namedtuple attribute results
        attributes = ('statistic', 'pvalue')
        res = stats.kstest(x, 'norm')
        check_named_results(res, attributes)

    def test_agree_with_ks_1samp(self):
        x = np.linspace(-1, 1, 9)
        self._test_kstest_and_ks1samp(x, 'two-sided')

        x = np.linspace(-15, 15, 9)
        self._test_kstest_and_ks1samp(x, 'two-sided')

        x = [-1.23, 0.06, -0.60, 0.17, 0.66, -0.17, -0.08, 0.27, -0.98, -0.99]
        self._test_kstest_and_ks1samp(x, 'two-sided')
        self._test_kstest_and_ks1samp(x, 'greater', mode='exact')
        self._test_kstest_and_ks1samp(x, 'less', mode='exact')

    # missing: no test that uses *args

class TestKSOneSample:
    """Tests kstest and ks_samp 1-samples with K-S various sizes, alternatives, modes."""

    def _testOne(self, x, alternative, expected_statistic, expected_prob, mode='auto', decimal=14):
        result = stats.ks_1samp(x, stats.norm.cdf, alternative=alternative, mode=mode)
        expected = np.array([expected_statistic, expected_prob])
        assert_array_almost_equal(np.array(result), expected, decimal=decimal)

    def test_namedtuple_attributes(self):
        x = np.linspace(-1, 1, 9)
        # test for namedtuple attribute results
        attributes = ('statistic', 'pvalue')
        res = stats.ks_1samp(x, stats.norm.cdf)
        check_named_results(res, attributes)

    def test_agree_with_r(self):
        # comparing with some values from R
        x = np.linspace(-1, 1, 9)
        self._testOne(x, 'two-sided', 0.15865525393145705, 0.95164069201518386)

        x = np.linspace(-15, 15, 9)
        self._testOne(x, 'two-sided', 0.44435602715924361, 0.038850140086788665)

        x = [-1.23, 0.06, -0.60, 0.17, 0.66, -0.17, -0.08, 0.27, -0.98, -0.99]
        self._testOne(x, 'two-sided', 0.293580126801961, 0.293408463684361)
        self._testOne(x, 'greater', 0.293580126801961, 0.146988835042376, mode='exact')
        self._testOne(x, 'less', 0.109348552425692, 0.732768892470675, mode='exact')

    def test_known_examples(self):
        # the following tests rely on deterministically replicated rvs
        x = stats.norm.rvs(loc=0.2, size=100, random_state=987654321)
        self._testOne(x, 'two-sided', 0.12464329735846891, 0.089444888711820769, mode='asymp')
        self._testOne(x, 'less', 0.12464329735846891, 0.040989164077641749)
        self._testOne(x, 'greater', 0.0072115233216310994, 0.98531158590396228)

    def test_ks1samp_allpaths(self):
        # Check NaN input, output.
        assert_(np.isnan(kolmogn(np.nan, 1, True)))
        with assert_raises(ValueError, match='n is not integral: 1.5'):
            kolmogn(1.5, 1, True)
        assert_(np.isnan(kolmogn(-1, 1, True)))

        dataset = np.asarray([
            # Check x out of range
            (101, 1, True, 1.0),
            (101, 1.1, True, 1.0),
            (101, 0, True, 0.0),
            (101, -0.1, True, 0.0),

            (32, 1.0 / 64, True, 0.0),  # Ruben-Gambino
            (32, 1.0 / 64, False, 1.0),  # Ruben-Gambino

            (32, 0.5, True, 0.9999999363163307),  # Miller
            (32, 0.5, False, 6.368366937916623e-08),  # Miller 2 * special.smirnov(32, 0.5)

            # Check some other paths
            (32, 1.0 / 8, True, 0.34624229979775223),
            (32, 1.0 / 4, True, 0.9699508336558085),
            (1600, 0.49, False, 0.0),
            (1600, 1 / 16.0, False, 7.0837876229702195e-06),  # 2 * special.smirnov(1600, 1/16.0)
            (1600, 14 / 1600, False, 0.99962357317602),  # _kolmogn_DMTW
            (1600, 1 / 32, False, 0.08603386296651416),  # _kolmogn_PelzGood
        ])
        FuncData(kolmogn, dataset, (0, 1, 2), 3).check(dtypes=[int, float, bool])

    # missing: no test that uses *args


class TestKSTwoSamples:
    """Tests 2-samples with K-S various sizes, alternatives, modes."""

    def _testOne(self, x1, x2, alternative, expected_statistic, expected_prob, mode='auto'):
        result = stats.ks_2samp(x1, x2, alternative, mode=mode)
        expected = np.array([expected_statistic, expected_prob])
        assert_array_almost_equal(np.array(result), expected)

    def testSmall(self):
        self._testOne([0], [1], 'two-sided', 1.0/1, 1.0)
        self._testOne([0], [1], 'greater', 1.0/1, 0.5)
        self._testOne([0], [1], 'less', 0.0/1, 1.0)
        self._testOne([1], [0], 'two-sided', 1.0/1, 1.0)
        self._testOne([1], [0], 'greater', 0.0/1, 1.0)
        self._testOne([1], [0], 'less', 1.0/1, 0.5)

    def testTwoVsThree(self):
        data1 = np.array([1.0, 2.0])
        data1p = data1 + 0.01
        data1m = data1 - 0.01
        data2 = np.array([1.0, 2.0, 3.0])
        self._testOne(data1p, data2, 'two-sided', 1.0 / 3, 1.0)
        self._testOne(data1p, data2, 'greater', 1.0 / 3, 0.7)
        self._testOne(data1p, data2, 'less', 1.0 / 3, 0.7)
        self._testOne(data1m, data2, 'two-sided', 2.0 / 3, 0.6)
        self._testOne(data1m, data2, 'greater', 2.0 / 3, 0.3)
        self._testOne(data1m, data2, 'less', 0, 1.0)

    def testTwoVsFour(self):
        data1 = np.array([1.0, 2.0])
        data1p = data1 + 0.01
        data1m = data1 - 0.01
        data2 = np.array([1.0, 2.0, 3.0, 4.0])
        self._testOne(data1p, data2, 'two-sided', 2.0 / 4, 14.0/15)
        self._testOne(data1p, data2, 'greater', 2.0 / 4, 8.0/15)
        self._testOne(data1p, data2, 'less', 1.0 / 4, 12.0/15)

        self._testOne(data1m, data2, 'two-sided', 3.0 / 4, 6.0/15)
        self._testOne(data1m, data2, 'greater', 3.0 / 4, 3.0/15)
        self._testOne(data1m, data2, 'less', 0, 1.0)

    def test100_100(self):
        x100 = np.linspace(1, 100, 100)
        x100_2_p1 = x100 + 2 + 0.1
        x100_2_m1 = x100 + 2 - 0.1
        self._testOne(x100, x100_2_p1, 'two-sided', 3.0 / 100, 0.9999999999962055)
        self._testOne(x100, x100_2_p1, 'greater', 3.0 / 100, 0.9143290114276248)
        self._testOne(x100, x100_2_p1, 'less', 0, 1.0)
        self._testOne(x100, x100_2_m1, 'two-sided', 2.0 / 100, 1.0)
        self._testOne(x100, x100_2_m1, 'greater', 2.0 / 100, 0.960978450786184)
        self._testOne(x100, x100_2_m1, 'less', 0, 1.0)

    def test100_110(self):
        x100 = np.linspace(1, 100, 100)
        x110 = np.linspace(1, 100, 110)
        x110_20_p1 = x110 + 20 + 0.1
        x110_20_m1 = x110 + 20 - 0.1
        # 100, 110
        self._testOne(x100, x110_20_p1, 'two-sided', 232.0 / 1100, 0.015739183865607353)
        self._testOne(x100, x110_20_p1, 'greater', 232.0 / 1100, 0.007869594319053203)
        self._testOne(x100, x110_20_p1, 'less', 0, 1)
        self._testOne(x100, x110_20_m1, 'two-sided', 229.0 / 1100, 0.017803803861026313)
        self._testOne(x100, x110_20_m1, 'greater', 229.0 / 1100, 0.008901905958245056)
        self._testOne(x100, x110_20_m1, 'less', 0.0, 1.0)

    def testRepeatedValues(self):
        x2233 = np.array([2] * 3 + [3] * 4 + [5] * 5 + [6] * 4, dtype=int)
        x3344 = x2233 + 1
        x2356 = np.array([2] * 3 + [3] * 4 + [5] * 10 + [6] * 4, dtype=int)
        x3467 = np.array([3] * 10 + [4] * 2 + [6] * 10 + [7] * 4, dtype=int)
        self._testOne(x2233, x3344, 'two-sided', 5.0/16, 0.4262934613454952)
        self._testOne(x2233, x3344, 'greater', 5.0/16, 0.21465428276573786)
        self._testOne(x2233, x3344, 'less', 0.0/16, 1.0)
        self._testOne(x2356, x3467, 'two-sided', 190.0/21/26, 0.0919245790168125)
        self._testOne(x2356, x3467, 'greater', 190.0/21/26, 0.0459633806858544)
        self._testOne(x2356, x3467, 'less', 70.0/21/26, 0.6121593130022775)

    def testEqualSizes(self):
        data2 = np.array([1.0, 2.0, 3.0])
        self._testOne(data2, data2+1, 'two-sided', 1.0/3, 1.0)
        self._testOne(data2, data2+1, 'greater', 1.0/3, 0.75)
        self._testOne(data2, data2+1, 'less', 0.0/3, 1.)
        self._testOne(data2, data2+0.5, 'two-sided', 1.0/3, 1.0)
        self._testOne(data2, data2+0.5, 'greater', 1.0/3, 0.75)
        self._testOne(data2, data2+0.5, 'less', 0.0/3, 1.)
        self._testOne(data2, data2-0.5, 'two-sided', 1.0/3, 1.0)
        self._testOne(data2, data2-0.5, 'greater', 0.0/3, 1.0)
        self._testOne(data2, data2-0.5, 'less', 1.0/3, 0.75)

    @pytest.mark.slow
    def testMiddlingBoth(self):
        # 500, 600
        n1, n2 = 500, 600
        delta = 1.0/n1/n2/2/2
        x = np.linspace(1, 200, n1) - delta
        y = np.linspace(2, 200, n2)
        self._testOne(x, y, 'two-sided', 2000.0 / n1 / n2, 1.0, mode='auto')
        self._testOne(x, y, 'two-sided', 2000.0 / n1 / n2, 1.0, mode='asymp')
        self._testOne(x, y, 'greater', 2000.0 / n1 / n2, 0.9697596024683929, mode='asymp')
        self._testOne(x, y, 'less', 500.0 / n1 / n2, 0.9968735843165021, mode='asymp')
        with suppress_warnings() as sup:
            sup.filter(RuntimeWarning, "ks_2samp: Exact calculation unsuccessful. Switching to mode=asymp.")
            self._testOne(x, y, 'greater', 2000.0 / n1 / n2, 0.9697596024683929, mode='exact')
            self._testOne(x, y, 'less', 500.0 / n1 / n2, 0.9968735843165021, mode='exact')
        with warnings.catch_warnings(record=True) as w:
            warnings.simplefilter("always")
            self._testOne(x, y, 'less', 500.0 / n1 / n2, 0.9968735843165021, mode='exact')
            _check_warnings(w, RuntimeWarning, 1)

    @pytest.mark.slow
    def testMediumBoth(self):
        # 1000, 1100
        n1, n2 = 1000, 1100
        delta = 1.0/n1/n2/2/2
        x = np.linspace(1, 200, n1) - delta
        y = np.linspace(2, 200, n2)
        self._testOne(x, y, 'two-sided', 6600.0 / n1 / n2, 1.0, mode='asymp')
        self._testOne(x, y, 'two-sided', 6600.0 / n1 / n2, 1.0, mode='auto')
        self._testOne(x, y, 'greater', 6600.0 / n1 / n2, 0.9573185808092622, mode='asymp')
        self._testOne(x, y, 'less', 1000.0 / n1 / n2, 0.9982410869433984, mode='asymp')

        with suppress_warnings() as sup:
            sup.filter(RuntimeWarning, "ks_2samp: Exact calculation unsuccessful. Switching to mode=asymp.")
            self._testOne(x, y, 'greater', 6600.0 / n1 / n2, 0.9573185808092622, mode='exact')
            self._testOne(x, y, 'less', 1000.0 / n1 / n2, 0.9982410869433984, mode='exact')
        with warnings.catch_warnings(record=True) as w:
            warnings.simplefilter("always")
            self._testOne(x, y, 'less', 1000.0 / n1 / n2, 0.9982410869433984, mode='exact')
            _check_warnings(w, RuntimeWarning, 1)

    def testLarge(self):
        # 10000, 110
        n1, n2 = 10000, 110
        lcm = n1*11.0
        delta = 1.0/n1/n2/2/2
        x = np.linspace(1, 200, n1) - delta
        y = np.linspace(2, 100, n2)
        self._testOne(x, y, 'two-sided', 55275.0 / lcm, 4.2188474935755949e-15)
        self._testOne(x, y, 'greater', 561.0 / lcm, 0.99115454582047591)
        self._testOne(x, y, 'less', 55275.0 / lcm, 3.1317328311518713e-26)

    def test_gh11184(self):
        # 3000, 3001, exact two-sided
        np.random.seed(123456)
        x = np.random.normal(size=3000)
        y = np.random.normal(size=3001) * 1.5
        self._testOne(x, y, 'two-sided', 0.11292880151060758, 2.7755575615628914e-15, mode='asymp')
        self._testOne(x, y, 'two-sided', 0.11292880151060758, 2.7755575615628914e-15, mode='exact')

    def test_gh11184_bigger(self):
        # 10000, 10001, exact two-sided
        np.random.seed(123456)
        x = np.random.normal(size=10000)
        y = np.random.normal(size=10001) * 1.5
        self._testOne(x, y, 'two-sided', 0.10597913208679133, 3.3149311398483503e-49, mode='asymp')
        self._testOne(x, y, 'two-sided', 0.10597913208679133, 2.7755575615628914e-15, mode='exact')
        self._testOne(x, y, 'greater', 0.10597913208679133, 2.7947433906389253e-41, mode='asymp')
        self._testOne(x, y, 'less', 0.09658002199780022, 2.7947433906389253e-41, mode='asymp')

    @pytest.mark.slow
    def testLargeBoth(self):
        # 10000, 11000
        n1, n2 = 10000, 11000
        lcm = n1*11.0
        delta = 1.0/n1/n2/2/2
        x = np.linspace(1, 200, n1) - delta
        y = np.linspace(2, 200, n2)
        self._testOne(x, y, 'two-sided', 563.0 / lcm, 0.9990660108966576, mode='asymp')
        self._testOne(x, y, 'two-sided', 563.0 / lcm, 0.9990456491488628, mode='exact')
        self._testOne(x, y, 'two-sided', 563.0 / lcm, 0.9990660108966576, mode='auto')
        self._testOne(x, y, 'greater', 563.0 / lcm, 0.7561851877420673)
        self._testOne(x, y, 'less', 10.0 / lcm, 0.9998239693191724)
        with suppress_warnings() as sup:
            sup.filter(RuntimeWarning, "ks_2samp: Exact calculation unsuccessful. Switching to mode=asymp.")
            self._testOne(x, y, 'greater', 563.0 / lcm, 0.7561851877420673, mode='exact')
            self._testOne(x, y, 'less', 10.0 / lcm, 0.9998239693191724, mode='exact')

    def testNamedAttributes(self):
        # test for namedtuple attribute results
        attributes = ('statistic', 'pvalue')
        res = stats.ks_2samp([1, 2], [3])
        check_named_results(res, attributes)

    @pytest.mark.slow
    def test_some_code_paths(self):
        # Check that some code paths are executed
        from scipy.stats.stats import _count_paths_outside_method, _compute_prob_inside_method

        _compute_prob_inside_method(1, 1, 1, 1)
        _count_paths_outside_method(1000, 1, 1, 1001)

        assert_raises(FloatingPointError, _count_paths_outside_method, 1100, 1099, 1, 1)
        assert_raises(FloatingPointError, _count_paths_outside_method, 2000, 1000, 1, 1)

    def test_argument_checking(self):
        # Check that an empty array causes a ValueError
        assert_raises(ValueError, stats.ks_2samp, [], [1])
        assert_raises(ValueError, stats.ks_2samp, [1], [])
        assert_raises(ValueError, stats.ks_2samp, [], [])

    @pytest.mark.slow
    def test_gh12218(self):
        """Ensure gh-12218 is fixed."""
        # gh-1228 triggered a TypeError calculating sqrt(n1*n2*(n1+n2)).
        # n1, n2 both large integers, the product exceeded 2^64
        np.random.seed(12345678)
        n1 = 2097152  # 2*^21
        rvs1 = stats.uniform.rvs(size=n1, loc=0., scale=1)
        rvs2 = rvs1 + 1  # Exact value of rvs2 doesn't matter.
        stats.ks_2samp(rvs1, rvs2, alternative='greater', mode='asymp')
        stats.ks_2samp(rvs1, rvs2, alternative='less', mode='asymp')
        stats.ks_2samp(rvs1, rvs2, alternative='two-sided', mode='asymp')


def test_ttest_rel():
    # regression test
    tr,pr = 0.81248591389165692, 0.41846234511362157
    tpr = ([tr,-tr],[pr,pr])

    rvs1 = np.linspace(1,100,100)
    rvs2 = np.linspace(1.01,99.989,100)
    rvs1_2D = np.array([np.linspace(1,100,100), np.linspace(1.01,99.989,100)])
    rvs2_2D = np.array([np.linspace(1.01,99.989,100), np.linspace(1,100,100)])

    t,p = stats.ttest_rel(rvs1, rvs2, axis=0)
    assert_array_almost_equal([t,p],(tr,pr))
    t,p = stats.ttest_rel(rvs1_2D.T, rvs2_2D.T, axis=0)
    assert_array_almost_equal([t,p],tpr)
    t,p = stats.ttest_rel(rvs1_2D, rvs2_2D, axis=1)
    assert_array_almost_equal([t,p],tpr)

    # test scalars
    with suppress_warnings() as sup, np.errstate(invalid="ignore"):
        sup.filter(RuntimeWarning, "Degrees of freedom <= 0 for slice")
        t, p = stats.ttest_rel(4., 3.)
    assert_(np.isnan(t))
    assert_(np.isnan(p))

    # test for namedtuple attribute results
    attributes = ('statistic', 'pvalue')
    res = stats.ttest_rel(rvs1, rvs2, axis=0)
    check_named_results(res, attributes)

    # test on 3 dimensions
    rvs1_3D = np.dstack([rvs1_2D,rvs1_2D,rvs1_2D])
    rvs2_3D = np.dstack([rvs2_2D,rvs2_2D,rvs2_2D])
    t,p = stats.ttest_rel(rvs1_3D, rvs2_3D, axis=1)
    assert_array_almost_equal(np.abs(t), tr)
    assert_array_almost_equal(np.abs(p), pr)
    assert_equal(t.shape, (2, 3))

    t, p = stats.ttest_rel(np.rollaxis(rvs1_3D, 2), np.rollaxis(rvs2_3D, 2),
                           axis=2)
    assert_array_almost_equal(np.abs(t), tr)
    assert_array_almost_equal(np.abs(p), pr)
    assert_equal(t.shape, (3, 2))

    # test alternative parameter
    assert_raises(ValueError, stats.ttest_rel, rvs1, rvs2, alternative="error")

    t, p = stats.ttest_rel(rvs1, rvs2, axis=0, alternative="less")
    assert_allclose(p, 1 - pr/2)
    assert_allclose(t, tr)

    t, p = stats.ttest_rel(rvs1, rvs2, axis=0, alternative="greater")
    assert_allclose(p, pr/2)
    assert_allclose(t, tr)

    # check nan policy
    rng = np.random.RandomState(12345678)
    x = stats.norm.rvs(loc=5, scale=10, size=501, random_state=rng)
    x[500] = np.nan
    y = (stats.norm.rvs(loc=5, scale=10, size=501, random_state=rng) +
         stats.norm.rvs(scale=0.2, size=501, random_state=rng))
    y[500] = np.nan

    with np.errstate(invalid="ignore"):
        assert_array_equal(stats.ttest_rel(x, x), (np.nan, np.nan))

    assert_array_almost_equal(stats.ttest_rel(x, y, nan_policy='omit'),
                              (0.25299925303978066, 0.8003729814201519))
    assert_raises(ValueError, stats.ttest_rel, x, y, nan_policy='raise')
    assert_raises(ValueError, stats.ttest_rel, x, y, nan_policy='foobar')

    # test zero division problem
    t, p = stats.ttest_rel([0, 0, 0], [1, 1, 1])
    assert_equal((np.abs(t), p), (np.inf, 0))
    with np.errstate(invalid="ignore"):
        assert_equal(stats.ttest_rel([0, 0, 0], [0, 0, 0]), (np.nan, np.nan))

        # check that nan in input array result in nan output
        anan = np.array([[1, np.nan], [-1, 1]])
        assert_equal(stats.ttest_rel(anan, np.zeros((2, 2))),
                     ([0, np.nan], [1, np.nan]))

    # test incorrect input shape raise an error
    x = np.arange(24)
    assert_raises(ValueError, stats.ttest_rel, x.reshape((8, 3)),
                  x.reshape((2, 3, 4)))


def test_ttest_rel_nan_2nd_arg():
    # regression test for gh-6134: nans in the second arg were not handled
    x = [np.nan, 2.0, 3.0, 4.0]
    y = [1.0, 2.0, 1.0, 2.0]

    r1 = stats.ttest_rel(x, y, nan_policy='omit')
    r2 = stats.ttest_rel(y, x, nan_policy='omit')
    assert_allclose(r2.statistic, -r1.statistic, atol=1e-15)
    assert_allclose(r2.pvalue, r1.pvalue, atol=1e-15)

    # NB: arguments are paired when NaNs are dropped
    r3 = stats.ttest_rel(y[1:], x[1:])
    assert_allclose(r2, r3, atol=1e-15)

    # .. and this is consistent with R. R code:
    # x = c(NA, 2.0, 3.0, 4.0)
    # y = c(1.0, 2.0, 1.0, 2.0)
    # t.test(x, y, paired=TRUE)
    assert_allclose(r2, (-2, 0.1835), atol=1e-4)


def test_ttest_rel_empty_1d_returns_nan():
    # Two empty inputs should return a Ttest_relResult containing nan
    # for both values.
    result = stats.ttest_rel([], [])
    assert isinstance(result, stats.stats.Ttest_relResult)
    assert_equal(result, (np.nan, np.nan))


@pytest.mark.parametrize('b, expected_shape',
                         [(np.empty((1, 5, 0)), (3, 5)),
                          (np.empty((1, 0, 0)), (3, 0))])
def test_ttest_rel_axis_size_zero(b, expected_shape):
    # In this test, the length of the axis dimension is zero.
    # The results should be arrays containing nan with shape
    # given by the broadcast nonaxis dimensions.
    a = np.empty((3, 1, 0))
    result = stats.ttest_rel(a, b, axis=-1)
    assert isinstance(result, stats.stats.Ttest_relResult)
    expected_value = np.full(expected_shape, fill_value=np.nan)
    assert_equal(result.statistic, expected_value)
    assert_equal(result.pvalue, expected_value)


def test_ttest_rel_nonaxis_size_zero():
    # In this test, the length of the axis dimension is nonzero,
    # but one of the nonaxis dimensions has length 0.  Check that
    # we still get the correctly broadcast shape, which is (5, 0)
    # in this case.
    a = np.empty((1, 8, 0))
    b = np.empty((5, 8, 1))
    result = stats.ttest_rel(a, b, axis=1)
    assert isinstance(result, stats.stats.Ttest_relResult)
    assert_equal(result.statistic.shape, (5, 0))
    assert_equal(result.pvalue.shape, (5, 0))


def _desc_stats(x1, x2, axis=0):
    def _stats(x, axis=0):
        x = np.asarray(x)
        mu = np.mean(x, axis=axis)
        std = np.std(x, axis=axis, ddof=1)
        nobs = x.shape[axis]
        return mu, std, nobs
    return _stats(x1, axis) + _stats(x2, axis)


def test_ttest_ind():
    # regression test
    tr = 1.0912746897927283
    pr = 0.27647818616351882
    tpr = ([tr,-tr],[pr,pr])

    rvs2 = np.linspace(1,100,100)
    rvs1 = np.linspace(5,105,100)
    rvs1_2D = np.array([rvs1, rvs2])
    rvs2_2D = np.array([rvs2, rvs1])

    t,p = stats.ttest_ind(rvs1, rvs2, axis=0)
    assert_array_almost_equal([t,p],(tr,pr))
    # test from_stats API
    assert_array_almost_equal(stats.ttest_ind_from_stats(*_desc_stats(rvs1,
                                                                      rvs2)),
                              [t, p])
    t,p = stats.ttest_ind(rvs1_2D.T, rvs2_2D.T, axis=0)
    assert_array_almost_equal([t,p],tpr)
    args = _desc_stats(rvs1_2D.T, rvs2_2D.T)
    assert_array_almost_equal(stats.ttest_ind_from_stats(*args),
                              [t, p])
    t,p = stats.ttest_ind(rvs1_2D, rvs2_2D, axis=1)
    assert_array_almost_equal([t,p],tpr)
    args = _desc_stats(rvs1_2D, rvs2_2D, axis=1)
    assert_array_almost_equal(stats.ttest_ind_from_stats(*args),
                              [t, p])

    # test scalars
    with suppress_warnings() as sup, np.errstate(invalid="ignore"):
        sup.filter(RuntimeWarning, "Degrees of freedom <= 0 for slice")
        t, p = stats.ttest_ind(4., 3.)
    assert_(np.isnan(t))
    assert_(np.isnan(p))

    # test on 3 dimensions
    rvs1_3D = np.dstack([rvs1_2D,rvs1_2D,rvs1_2D])
    rvs2_3D = np.dstack([rvs2_2D,rvs2_2D,rvs2_2D])
    t,p = stats.ttest_ind(rvs1_3D, rvs2_3D, axis=1)
    assert_almost_equal(np.abs(t), np.abs(tr))
    assert_array_almost_equal(np.abs(p), pr)
    assert_equal(t.shape, (2, 3))

    t, p = stats.ttest_ind(np.rollaxis(rvs1_3D, 2), np.rollaxis(rvs2_3D, 2),
                           axis=2)
    assert_array_almost_equal(np.abs(t), np.abs(tr))
    assert_array_almost_equal(np.abs(p), pr)
    assert_equal(t.shape, (3, 2))

    # test alternative parameter
    assert_raises(ValueError, stats.ttest_ind, rvs1, rvs2, alternative="error")
    assert_raises(ValueError, stats.ttest_ind_from_stats,
                  *_desc_stats(rvs1_2D.T, rvs2_2D.T), alternative="error")

    t, p = stats.ttest_ind(rvs1, rvs2, alternative="less")
    assert_allclose(p, 1 - (pr/2))
    assert_allclose(t, tr)

    t, p = stats.ttest_ind(rvs1, rvs2, alternative="greater")
    assert_allclose(p, pr/2)
    assert_allclose(t, tr)

    # Below makes sure ttest_ind_from_stats p-val functions identically to
    # ttest_ind
    t, p = stats.ttest_ind(rvs1_2D.T, rvs2_2D.T, axis=0, alternative="less")
    args = _desc_stats(rvs1_2D.T, rvs2_2D.T)
    assert_allclose(
        stats.ttest_ind_from_stats(*args, alternative="less"), [t, p])

    t, p = stats.ttest_ind(rvs1_2D.T, rvs2_2D.T, axis=0, alternative="greater")
    args = _desc_stats(rvs1_2D.T, rvs2_2D.T)
    assert_allclose(
        stats.ttest_ind_from_stats(*args, alternative="greater"), [t, p])

    # check nan policy
    rng = np.random.RandomState(12345678)
    x = stats.norm.rvs(loc=5, scale=10, size=501, random_state=rng)
    x[500] = np.nan
    y = stats.norm.rvs(loc=5, scale=10, size=500, random_state=rng)

    with np.errstate(invalid="ignore"):
        assert_array_equal(stats.ttest_ind(x, y), (np.nan, np.nan))

    assert_array_almost_equal(stats.ttest_ind(x, y, nan_policy='omit'),
                              (0.24779670949091914, 0.80434267337517906))
    assert_raises(ValueError, stats.ttest_ind, x, y, nan_policy='raise')
    assert_raises(ValueError, stats.ttest_ind, x, y, nan_policy='foobar')

    # test zero division problem
    t, p = stats.ttest_ind([0, 0, 0], [1, 1, 1])
    assert_equal((np.abs(t), p), (np.inf, 0))

    with np.errstate(invalid="ignore"):
        assert_equal(stats.ttest_ind([0, 0, 0], [0, 0, 0]), (np.nan, np.nan))

        # check that nan in input array result in nan output
        anan = np.array([[1, np.nan], [-1, 1]])
        assert_equal(stats.ttest_ind(anan, np.zeros((2, 2))),
                     ([0, np.nan], [1, np.nan]))


class Test_ttest_ind_permutations():
    N = 20

    # data for most tests
    np.random.seed(0)
    a = np.vstack((np.arange(3*N//4), np.random.random(3*N//4)))
    b = np.vstack((np.arange(N//4) + 100, np.random.random(N//4)))

    # data for equal variance tests
    a2 = np.arange(10)
    b2 = np.arange(10) + 100

    # data for exact test
    a3 = [1, 2]
    b3 = [3, 4]

    # data for bigger test
    np.random.seed(0)
    rvs1 = stats.norm.rvs(loc=5, scale=10,  # type: ignore
                          size=500).reshape(100, 5)
    rvs2 = stats.norm.rvs(loc=8, scale=20, size=100)  # type: ignore

    p_d = [0, 0.676]  # desired pvalues
    p_d_gen = [0, 0.672]  # desired pvalues for Generator seed
    p_d_big = [0.993, 0.685, 0.84, 0.955, 0.255]

    params = [
        (a, b, {"axis": 1}, p_d),                     # basic test
        (a.T, b.T, {'axis': 0}, p_d),                 # along axis 0
        (a[0, :], b[0, :], {'axis': None}, p_d[0]),   # 1d data
        (a[0, :].tolist(), b[0, :].tolist(), {'axis': None}, p_d[0]),
        # different seeds
        (a, b, {'random_state': 0, "axis": 1}, p_d),
        (a, b, {'random_state': np.random.RandomState(0), "axis": 1}, p_d),
        (a2, b2, {'equal_var': True}, 0),  # equal variances
        (rvs1, rvs2, {'axis': 0, 'random_state': 0}, p_d_big),  # bigger test
        (a3, b3, {}, 1/3)  # exact test
        ]

    if NumpyVersion(np.__version__) >= '1.18.0':
        params.append(
            (a, b, {'random_state': np.random.default_rng(0), "axis": 1},
             p_d_gen),
            )

    @pytest.mark.parametrize("a,b,update,p_d", params)
    def test_ttest_ind_permutations(self, a, b, update, p_d):
        options_a = {'axis': None, 'equal_var': False}
        options_p = {'axis': None, 'equal_var': False,
                     'permutations': 1000, 'random_state': 0}
        options_a.update(update)
        options_p.update(update)

        stat_a, _ = stats.ttest_ind(a, b, **options_a)
        stat_p, pvalue = stats.ttest_ind(a, b, **options_p)
        assert_array_almost_equal(stat_a, stat_p, 5)
        assert_array_almost_equal(pvalue, p_d)

<<<<<<< HEAD
    @pytest.mark.slow()
    def test_ttest_ind_permutations_many_dims(self):
        # Test that permutation test works on many-dimensional arrays
        np.random.seed(0)
        a = np.random.rand(5, 4, 4, 7, 1, 6)
        b = np.random.rand(4, 1, 8, 2, 6)
        res = stats.ttest_ind(a, b, permutations=200, axis=-3,
                              random_state=0)

        # compare fully-vectorized t-test against t-test on smaller slice
        i, j, k = 2, 3, 1
        a2 = a[i, :, j, :, 0, :]
        b2 = b[:, 0, :, k, :]
        res2 = stats.ttest_ind(a2, b2, permutations=200, axis=-2,
                               random_state=0)
        assert_equal(res.statistic[i, :, j, k, :],
                     res2.statistic)
        assert_equal(res.pvalue[i, :, j, k, :],
                     res2.pvalue)

        # compare against t-test on one axis-slice at a time

        # manually broadcast with tile; move axis to end to simplify
        x = np.moveaxis(np.tile(a, (1, 1, 1, 1, 2, 1)), -3, -1)
        y = np.moveaxis(np.tile(b, (5, 1, 4, 1, 1, 1)), -3, -1)
        shape = x.shape[:-1]
        statistics = np.zeros(shape)
        pvalues = np.zeros(shape)
        for indices in product(*(range(i) for i in shape)):
            xi = x[indices]  # use tuple to index single axis slice
            yi = y[indices]
            res3 = stats.ttest_ind(xi, yi, axis=-1, permutations=200,
                                   random_state=0)
            statistics[indices] = res3.statistic
            pvalues[indices] = res3.pvalue

        assert_allclose(statistics, res.statistic)
        assert_allclose(pvalues, res.pvalue)

=======
>>>>>>> 861496e0
    def test_ttest_ind_exact_alternative(self):
        np.random.seed(0)
        N = 3
        a = np.random.rand(2, N, 2)
        b = np.random.rand(2, N, 2)

        options_p = {'axis': 1, 'permutations': 1000}

        options_p.update(alternative="greater")
        res_g_ab = stats.ttest_ind(a, b, **options_p)
        res_g_ba = stats.ttest_ind(b, a, **options_p)

        options_p.update(alternative="less")
        res_l_ab = stats.ttest_ind(a, b, **options_p)
        res_l_ba = stats.ttest_ind(b, a, **options_p)

        options_p.update(alternative="two-sided")
        res_2_ab = stats.ttest_ind(a, b, **options_p)
        res_2_ba = stats.ttest_ind(b, a, **options_p)

        # Alternative doesn't affect the statistic
        assert_equal(res_g_ab.statistic, res_l_ab.statistic)
        assert_equal(res_g_ab.statistic, res_2_ab.statistic)

        # Reversing order of inputs negates statistic
        assert_equal(res_g_ab.statistic, -res_g_ba.statistic)
        assert_equal(res_l_ab.statistic, -res_l_ba.statistic)
        assert_equal(res_2_ab.statistic, -res_2_ba.statistic)

        # Reversing order of inputs does not affect p-value of 2-sided test
        assert_equal(res_2_ab.pvalue, res_2_ba.pvalue)

        # In exact test, distribution is perfectly symmetric, so these
        # identities are exactly satisfied.
        assert_equal(res_g_ab.pvalue, res_l_ba.pvalue)
        assert_equal(res_l_ab.pvalue, res_g_ba.pvalue)
        mask = res_g_ab.pvalue <= 0.5
        assert_equal(res_g_ab.pvalue[mask] + res_l_ba.pvalue[mask],
                     res_2_ab.pvalue[mask])
        assert_equal(res_l_ab.pvalue[~mask] + res_g_ba.pvalue[~mask],
                     res_2_ab.pvalue[~mask])

    def test_ttest_ind_exact_selection(self):
        # test the various ways of activating the exact test
        np.random.seed(0)
        N = 3
        a = np.random.rand(N)
        b = np.random.rand(N)
        res0 = stats.ttest_ind(a, b)
        res1 = stats.ttest_ind(a, b, permutations=1000)
        res2 = stats.ttest_ind(a, b, permutations=0)
        res3 = stats.ttest_ind(a, b, permutations=np.inf)
        assert(res1.pvalue != res0.pvalue)
        assert(res2.pvalue == res0.pvalue)
        assert(res3.pvalue == res1.pvalue)

    def test_ttest_ind_exact_distribution(self):
        # the exact distribution of the test statistic should have
        # binom(na + nb, na) elements, all unique. This was not always true
        # in gh-4824; fixed by gh-13661.
        np.random.seed(0)
        a = np.random.rand(3)
        b = np.random.rand(4)

        data = np.concatenate((a, b))
        na, nb = len(a), len(b)

        permutations = 100000
        mat_perm, _ = _data_partitions(data, permutations, na)

        a = mat_perm[..., :na]
        b = mat_perm[..., nb:]
        t_stat = _calc_t_stat(a, b, True)
        n_unique = len(set(t_stat))
        assert n_unique == binom(na + nb, na)
        assert len(t_stat) == n_unique

    def test_ttest_ind_randperm_alternative(self):
        np.random.seed(0)
        N = 50
        a = np.random.rand(2, 3, N)
        b = np.random.rand(3, N)
        options_p = {'axis': -1, 'permutations': 1000, "random_state": 0}

        options_p.update(alternative="greater")
        res_g_ab = stats.ttest_ind(a, b, **options_p)
        res_g_ba = stats.ttest_ind(b, a, **options_p)

        options_p.update(alternative="less")
        res_l_ab = stats.ttest_ind(a, b, **options_p)
        res_l_ba = stats.ttest_ind(b, a, **options_p)

        # Alternative doesn't affect the statistic
        assert_equal(res_g_ab.statistic, res_l_ab.statistic)

        # Reversing order of inputs negates statistic
        assert_equal(res_g_ab.statistic, -res_g_ba.statistic)
        assert_equal(res_l_ab.statistic, -res_l_ba.statistic)

        # For random permutations, the chance of ties between the observed
        # test statistic and the population is small, so:
        assert_equal(res_g_ab.pvalue + res_l_ab.pvalue, 1)
        assert_equal(res_g_ba.pvalue + res_l_ba.pvalue, 1)

    @pytest.mark.slow()
    def test_ttest_ind_randperm_alternative2(self):
        np.random.seed(0)
        N = 50
        a = np.random.rand(N, 4)
        b = np.random.rand(N, 4)
        options_p = {'permutations': 20000, "random_state": 0}

        options_p.update(alternative="greater")
        res_g_ab = stats.ttest_ind(a, b, **options_p)

        options_p.update(alternative="less")
        res_l_ab = stats.ttest_ind(a, b, **options_p)

        options_p.update(alternative="two-sided")
        res_2_ab = stats.ttest_ind(a, b, **options_p)

        # For random permutations, the chance of ties between the observed
        # test statistic and the population is small, so:
        assert_equal(res_g_ab.pvalue + res_l_ab.pvalue, 1)

        # For for large sample sizes, the distribution should be approximately
        # symmetric, so these identities should be approximately satisfied
        mask = res_g_ab.pvalue <= 0.5
        assert_allclose(2 * res_g_ab.pvalue[mask],
                        res_2_ab.pvalue[mask], atol=2e-2)
        assert_allclose(2 * (1-res_g_ab.pvalue[~mask]),
                        res_2_ab.pvalue[~mask], atol=2e-2)
        assert_allclose(2 * res_l_ab.pvalue[~mask],
                        res_2_ab.pvalue[~mask], atol=2e-2)
        assert_allclose(2 * (1-res_l_ab.pvalue[mask]),
                        res_2_ab.pvalue[mask], atol=2e-2)

    def test_ttest_ind_permutation_nanpolicy(self):
        np.random.seed(0)
        N = 50
        a = np.random.rand(N, 5)
        b = np.random.rand(N, 5)
        a[5, 1] = np.nan
        b[8, 2] = np.nan
        a[9, 3] = np.nan
        b[9, 3] = np.nan
        options_p = {'permutations': 1000, "random_state": 0}

        # Raise
        options_p.update(nan_policy="raise")
        with assert_raises(ValueError, match="The input contains nan values"):
            res = stats.ttest_ind(a, b, **options_p)

        # Propagate
        with suppress_warnings() as sup:
            sup.record(RuntimeWarning, "invalid value*")
            options_p.update(nan_policy="propagate")
            res = stats.ttest_ind(a, b, **options_p)

            mask = np.isnan(a).any(axis=0) | np.isnan(b).any(axis=0)
            res2 = stats.ttest_ind(a[:, ~mask], b[:, ~mask], **options_p)

            assert_equal(res.pvalue[mask], np.nan)
            assert_equal(res.statistic[mask], np.nan)

            assert_allclose(res.pvalue[~mask], res2.pvalue)
            assert_allclose(res.statistic[~mask], res2.statistic)

            # Propagate 1d
            res = stats.ttest_ind(a.ravel(), b.ravel(), **options_p)
            assert(np.isnan(res.pvalue))  # assert makes sure it's a scalar
            assert(np.isnan(res.statistic))

        # Omit
        options_p.update(nan_policy="omit")
        with assert_raises(ValueError,
                           match="nan-containing/masked inputs with"):
            res = stats.ttest_ind(a, b, **options_p)

    def test_ttest_ind_permutation_check_inputs(self):
        with assert_raises(ValueError, match="Permutations must be"):
            stats.ttest_ind(self.a2, self.b2, permutations=-3)
        with assert_raises(ValueError, match="Permutations must be"):
            stats.ttest_ind(self.a2, self.b2, permutations=1.5)
        with assert_raises(ValueError, match="'hello' cannot be used"):
            stats.ttest_ind(self.a, self.b, permutations=1,
                            random_state='hello')


class Test_ttest_ind_common:
    # for tests that are performed on variations of the t-test such as
    # permutations and trimming
    @pytest.mark.slow()
    @pytest.mark.parametrize("kwds", [{'permutations': 200, 'random_state': 0},
                                      {'trim': .2}, {}],
                             ids=["permutations", "trim", "basic"])
    @pytest.mark.parametrize('equal_var', [True, False],
                             ids=['equal_var', 'unequal_var'])
    def test_ttest_many_dims(self, kwds, equal_var):
        # Test that test works on many-dimensional arrays
        np.random.seed(0)
        a = np.random.rand(5, 4, 4, 7, 1, 6)
        b = np.random.rand(4, 1, 8, 2, 6)
        res = stats.ttest_ind(a, b, axis=-3, **kwds)

        # compare fully-vectorized t-test against t-test on smaller slice
        i, j, k = 2, 3, 1
        a2 = a[i, :, j, :, 0, :]
        b2 = b[:, 0, :, k, :]
        res2 = stats.ttest_ind(a2, b2, axis=-2, **kwds)
        assert_equal(res.statistic[i, :, j, k, :],
                     res2.statistic)
        assert_equal(res.pvalue[i, :, j, k, :],
                     res2.pvalue)

        # compare against t-test on one axis-slice at a time

        # manually broadcast with tile; move axis to end to simplify
        x = np.moveaxis(np.tile(a, (1, 1, 1, 1, 2, 1)), -3, -1)
        y = np.moveaxis(np.tile(b, (5, 1, 4, 1, 1, 1)), -3, -1)
        shape = x.shape[:-1]
        statistics = np.zeros(shape)
        pvalues = np.zeros(shape)
        for indices in product(*(range(i) for i in shape)):
            xi = x[indices]  # use tuple to index single axis slice
            yi = y[indices]
            res3 = stats.ttest_ind(xi, yi, axis=-1, **kwds)
            statistics[indices] = res3.statistic
            pvalues[indices] = res3.pvalue

        assert_allclose(statistics, res.statistic)
        assert_allclose(pvalues, res.pvalue)

    @pytest.mark.parametrize("kwds", [{'permutations': 200, 'random_state': 0},
                                      {'trim': .2}, {}],
                             ids=["trim", "permutations", "basic"])
    @pytest.mark.parametrize("axis", [-1, 0])
    def test_nans_on_axis(self, kwds, axis):
        # confirm that with `nan_policy='propagate'`, NaN results are returned
        # on the correct location
        a = np.random.randint(10, size=(5, 3, 10)).astype('float')
        b = np.random.randint(10, size=(5, 3, 10)).astype('float')
        # set some indices in `a` and `b` to be `np.nan`.
        a[0][2][3] = np.nan
        b[2][0][6] = np.nan

        # arbitrarily use `np.sum` as a baseline for which indices should be
        # NaNs
        expected = np.isnan(np.sum(a + b, axis=axis))
        # multidimensional inputs to `t.sf(np.abs(t), df)` with NaNs on some
        # indices throws an warning. See issue gh-13844
        with suppress_warnings() as sup, np.errstate(invalid="ignore"):
            sup.filter(RuntimeWarning,
                       "invalid value encountered in less_equal")
            res = stats.ttest_ind(a, b, axis=axis, **kwds)
        p_nans = np.isnan(res.pvalue)
        assert_array_equal(p_nans, expected)
        statistic_nans = np.isnan(res.statistic)
        assert_array_equal(statistic_nans, expected)


class Test_ttest_trim:
    params = [
        [[1, 2, 3], [1.1, 2.9, 4.2], 0.53619490753126731, -0.6864951273557258,
         .2],
        [[56, 128.6, 12, 123.8, 64.34, 78, 763.3], [1.1, 2.9, 4.2],
         0.00998909252078421, 4.591598691181999, .2],
        [[56, 128.6, 12, 123.8, 64.34, 78, 763.3], [1.1, 2.9, 4.2],
         0.10512380092302633, 2.832256715395378, .32],
        [[2.7, 2.7, 1.1, 3.0, 1.9, 3.0, 3.8, 3.8, 0.3, 1.9, 1.9],
         [6.5, 5.4, 8.1, 3.5, 0.5, 3.8, 6.8, 4.9, 9.5, 6.2, 4.1],
         0.002878909511344, -4.2461168970325, .2],
        [[-0.84504783, 0.13366078, 3.53601757, -0.62908581, 0.54119466,
          -1.16511574, -0.08836614, 1.18495416, 2.48028757, -1.58925028,
          -1.6706357, 0.3090472, -2.12258305, 0.3697304, -1.0415207,
          -0.57783497, -0.90997008, 1.09850192, 0.41270579, -1.4927376],
         [1.2725522, 1.1657899, 2.7509041, 1.2389013, -0.9490494, -1.0752459,
          1.1038576, 2.9912821, 3.5349111, 0.4171922, 1.0168959, -0.7625041,
          -0.4300008, 3.0431921, 1.6035947, 0.5285634, -0.7649405, 1.5575896,
          1.3670797, 1.1726023], 0.005293305834235, -3.0983317739483, .2]]

    @pytest.mark.parametrize("a,b,pr,tr,trim", params)
    def test_ttest_compare_r(self, a, b, pr, tr, trim):
        '''
        Using PairedData's yuen.t.test method. Something to note is that there
        are at least 3 R packages that come with a trimmed t-test method, and
        comparisons were made between them. It was found that PairedData's
        method's results match this method, SAS, and one of the other R
        methods. A notable discrepancy was the DescTools implementation of the
        function, which only sometimes agreed with SAS, WRS2, PairedData and
        this implementation. For this reason, most comparisons in R are made
        against PairedData's method.

        Rather than providing the input and output for all evaluations, here is
        a representative example:
        > library(PairedData)
        > a <- c(1, 2, 3)
        > b <- c(1.1, 2.9, 4.2)
        > options(digits=16)
        > yuen.t.test(a, b, tr=.2)

            Two-sample Yuen test, trim=0.2

        data:  x and y
        t = -0.68649512735573, df = 3.4104431643464, p-value = 0.5361949075313
        alternative hypothesis: true difference in trimmed means is not equal
        to 0
        95 percent confidence interval:
         -3.912777195645217  2.446110528978550
        sample estimates:
        trimmed mean of x trimmed mean of y
        2.000000000000000 2.73333333333333
        '''
        statistic, pvalue = stats.ttest_ind(a, b, trim=trim, equal_var=False)
        assert_allclose(statistic, tr, atol=1e-15)
        assert_allclose(pvalue, pr, atol=1e-15)

    def test_compare_SAS(self):
        # Source of the data used in this test:
        # https://support.sas.com/resources/papers/proceedings14/1660-2014.pdf
        a = [12, 14, 18, 25, 32, 44, 12, 14, 18, 25, 32, 44]
        b = [17, 22, 14, 12, 30, 29, 19, 17, 22, 14, 12, 30, 29, 19]
        # In this paper, a trimming percentage of 5% is used. However,
        # in their implementation, the number of values trimmed is rounded to
        # the nearest whole number. However, consistent with
        # `scipy.stats.trimmed_mean`, this test truncates to the lower
        # whole number. In this example, the paper notes that 1 value is
        # trimmed off of each side. 9% replicates this amount of trimming.
        statistic, pvalue = stats.ttest_ind(a, b, trim=.09, equal_var=False)
        assert_allclose(pvalue, 0.514522, atol=1e-6)
        assert_allclose(statistic, 0.669169, atol=1e-6)

    def test_equal_var(self):
        '''
        The PairedData library only supports unequal variances. To compare
        samples with equal variances, the multicon library is used.
        > library(multicon)
        > a <- c(2.7, 2.7, 1.1, 3.0, 1.9, 3.0, 3.8, 3.8, 0.3, 1.9, 1.9)
        > b <- c(6.5, 5.4, 8.1, 3.5, 0.5, 3.8, 6.8, 4.9, 9.5, 6.2, 4.1)
        > dv = c(a,b)
        > iv = c(rep('a', length(a)), rep('b', length(b)))
        > yuenContrast(dv~ iv, EQVAR = TRUE)
        $Ms
           N                 M wgt
        a 11 2.442857142857143   1
        b 11 5.385714285714286  -1

        $test
                              stat df              crit                   p
        results -4.246116897032513 12 2.178812829667228 0.00113508833897713
        '''
        a = [2.7, 2.7, 1.1, 3.0, 1.9, 3.0, 3.8, 3.8, 0.3, 1.9, 1.9]
        b = [6.5, 5.4, 8.1, 3.5, 0.5, 3.8, 6.8, 4.9, 9.5, 6.2, 4.1]
        # `equal_var=True` is default
        statistic, pvalue = stats.ttest_ind(a, b, trim=.2)
        assert_allclose(pvalue, 0.00113508833897713, atol=1e-10)
        assert_allclose(statistic, -4.246116897032513, atol=1e-10)

    @pytest.mark.parametrize('alt,pr,tr',
                             (('greater', 0.9985605452443, -4.2461168970325),
                              ('less', 0.001439454755672, -4.2461168970325),),
                             )
    def test_alternatives(self, alt, pr, tr):
        '''
        > library(PairedData)
        > a <- c(2.7,2.7,1.1,3.0,1.9,3.0,3.8,3.8,0.3,1.9,1.9)
        > b <- c(6.5,5.4,8.1,3.5,0.5,3.8,6.8,4.9,9.5,6.2,4.1)
        > options(digits=16)
        > yuen.t.test(a, b, alternative = 'greater')
        '''
        a = [2.7, 2.7, 1.1, 3.0, 1.9, 3.0, 3.8, 3.8, 0.3, 1.9, 1.9]
        b = [6.5, 5.4, 8.1, 3.5, 0.5, 3.8, 6.8, 4.9, 9.5, 6.2, 4.1]

        statistic, pvalue = stats.ttest_ind(a, b, trim=.2, equal_var=False,
                                            alternative=alt)
        assert_allclose(pvalue, pr, atol=1e-10)
        assert_allclose(statistic, tr, atol=1e-10)

    def test_errors_unsupported(self):
        # confirm that attempting to trim with NaNs or permutations raises an
        # error
        match = "Permutations are currently not supported with trimming."
        with assert_raises(ValueError, match=match):
            stats.ttest_ind([1, 2], [2, 3], trim=.2, permutations=2)
        match = ("not supported by permutation tests, one-sided asymptotic "
                 "tests, or trimmed tests.")
        with assert_raises(ValueError, match=match):
            stats.ttest_ind([1, 2], [2, np.nan, 3], trim=.2, nan_policy='omit')

    @pytest.mark.parametrize("trim", [-.2, .5, 1])
    def test_trim_bounds_error(self, trim):
        match = "Trimming percentage should be 0 <= `trim` < .5."
        with assert_raises(ValueError, match=match):
            stats.ttest_ind([1, 2], [2, 1], trim=trim)


def test__broadcast_concatenate():
    # test that _broadcast_concatenate properly broadcasts arrays along all
    # axes except `axis`, then concatenates along axis
    np.random.seed(0)
    a = np.random.rand(5, 4, 4, 3, 1, 6)
    b = np.random.rand(4, 1, 8, 2, 6)
    c = _broadcast_concatenate((a, b), axis=-3)
    # broadcast manually as an independent check
    a = np.tile(a, (1, 1, 1, 1, 2, 1))
    b = np.tile(b[None, ...], (5, 1, 4, 1, 1, 1))
    for index in product(*(range(i) for i in c.shape)):
        i, j, k, l, m, n = index
        if l < a.shape[-3]:
            assert a[i, j, k, l, m, n] == c[i, j, k, l, m, n]
        else:
            assert b[i, j, k, l - a.shape[-3], m, n] == c[i, j, k, l, m, n]


def test_ttest_ind_with_uneq_var():
    # check vs. R
    a = (1, 2, 3)
    b = (1.1, 2.9, 4.2)
    pr = 0.53619490753126731
    tr = -0.68649512735572582
    t, p = stats.ttest_ind(a, b, equal_var=False)
    assert_array_almost_equal([t,p], [tr, pr])
    # test from desc stats API
    assert_array_almost_equal(stats.ttest_ind_from_stats(*_desc_stats(a, b),
                                                         equal_var=False),
                              [t, p])

    a = (1, 2, 3, 4)
    pr = 0.84354139131608286
    tr = -0.2108663315950719
    t, p = stats.ttest_ind(a, b, equal_var=False)
    assert_array_almost_equal([t,p], [tr, pr])
    assert_array_almost_equal(stats.ttest_ind_from_stats(*_desc_stats(a, b),
                                                         equal_var=False),
                              [t, p])

    # regression test
    tr = 1.0912746897927283
    tr_uneq_n = 0.66745638708050492
    pr = 0.27647831993021388
    pr_uneq_n = 0.50873585065616544
    tpr = ([tr,-tr],[pr,pr])

    rvs3 = np.linspace(1,100, 25)
    rvs2 = np.linspace(1,100,100)
    rvs1 = np.linspace(5,105,100)
    rvs1_2D = np.array([rvs1, rvs2])

    rvs2_2D = np.array([rvs2, rvs1])

    t,p = stats.ttest_ind(rvs1, rvs2, axis=0, equal_var=False)
    assert_array_almost_equal([t,p],(tr,pr))
    assert_array_almost_equal(stats.ttest_ind_from_stats(*_desc_stats(rvs1,
                                                                      rvs2),
                                                         equal_var=False),
                              (t, p))

    t,p = stats.ttest_ind(rvs1, rvs3, axis=0, equal_var=False)
    assert_array_almost_equal([t,p], (tr_uneq_n, pr_uneq_n))
    assert_array_almost_equal(stats.ttest_ind_from_stats(*_desc_stats(rvs1,
                                                                      rvs3),
                                                         equal_var=False),
                              (t, p))

    t,p = stats.ttest_ind(rvs1_2D.T, rvs2_2D.T, axis=0, equal_var=False)
    assert_array_almost_equal([t,p],tpr)
    args = _desc_stats(rvs1_2D.T, rvs2_2D.T)
    assert_array_almost_equal(stats.ttest_ind_from_stats(*args,
                                                         equal_var=False),
                              (t, p))

    t,p = stats.ttest_ind(rvs1_2D, rvs2_2D, axis=1, equal_var=False)
    assert_array_almost_equal([t,p],tpr)
    args = _desc_stats(rvs1_2D, rvs2_2D, axis=1)
    assert_array_almost_equal(stats.ttest_ind_from_stats(*args,
                                                         equal_var=False),
                              (t, p))

    # test for namedtuple attribute results
    attributes = ('statistic', 'pvalue')
    res = stats.ttest_ind(rvs1, rvs2, axis=0, equal_var=False)
    check_named_results(res, attributes)

    # test on 3 dimensions
    rvs1_3D = np.dstack([rvs1_2D,rvs1_2D,rvs1_2D])
    rvs2_3D = np.dstack([rvs2_2D,rvs2_2D,rvs2_2D])
    t,p = stats.ttest_ind(rvs1_3D, rvs2_3D, axis=1, equal_var=False)
    assert_almost_equal(np.abs(t), np.abs(tr))
    assert_array_almost_equal(np.abs(p), pr)
    assert_equal(t.shape, (2, 3))
    args = _desc_stats(rvs1_3D, rvs2_3D, axis=1)
    t, p = stats.ttest_ind_from_stats(*args, equal_var=False)
    assert_almost_equal(np.abs(t), np.abs(tr))
    assert_array_almost_equal(np.abs(p), pr)
    assert_equal(t.shape, (2, 3))

    t,p = stats.ttest_ind(np.rollaxis(rvs1_3D,2), np.rollaxis(rvs2_3D,2),
                                   axis=2, equal_var=False)
    assert_array_almost_equal(np.abs(t), np.abs(tr))
    assert_array_almost_equal(np.abs(p), pr)
    assert_equal(t.shape, (3, 2))
    args = _desc_stats(np.rollaxis(rvs1_3D, 2),
                       np.rollaxis(rvs2_3D, 2), axis=2)
    t, p = stats.ttest_ind_from_stats(*args, equal_var=False)
    assert_array_almost_equal(np.abs(t), np.abs(tr))
    assert_array_almost_equal(np.abs(p), pr)
    assert_equal(t.shape, (3, 2))

    # test zero division problem
    t, p = stats.ttest_ind([0, 0, 0], [1, 1, 1], equal_var=False)
    assert_equal((np.abs(t), p), (np.inf, 0))
    with np.errstate(all='ignore'):
        assert_equal(stats.ttest_ind([0, 0, 0], [0, 0, 0], equal_var=False),
                     (np.nan, np.nan))

        # check that nan in input array result in nan output
        anan = np.array([[1, np.nan], [-1, 1]])
        assert_equal(stats.ttest_ind(anan, np.zeros((2, 2)), equal_var=False),
                     ([0, np.nan], [1, np.nan]))


def test_ttest_ind_nan_2nd_arg():
    # regression test for gh-6134: nans in the second arg were not handled
    x = [np.nan, 2.0, 3.0, 4.0]
    y = [1.0, 2.0, 1.0, 2.0]

    r1 = stats.ttest_ind(x, y, nan_policy='omit')
    r2 = stats.ttest_ind(y, x, nan_policy='omit')
    assert_allclose(r2.statistic, -r1.statistic, atol=1e-15)
    assert_allclose(r2.pvalue, r1.pvalue, atol=1e-15)

    # NB: arguments are not paired when NaNs are dropped
    r3 = stats.ttest_ind(y, x[1:])
    assert_allclose(r2, r3, atol=1e-15)

    # .. and this is consistent with R. R code:
    # x = c(NA, 2.0, 3.0, 4.0)
    # y = c(1.0, 2.0, 1.0, 2.0)
    # t.test(x, y, var.equal=TRUE)
    assert_allclose(r2, (-2.5354627641855498, 0.052181400457057901),
                    atol=1e-15)


def test_ttest_ind_empty_1d_returns_nan():
    # Two empty inputs should return a Ttest_indResult containing nan
    # for both values.
    result = stats.ttest_ind([], [])
    assert isinstance(result, stats.stats.Ttest_indResult)
    assert_equal(result, (np.nan, np.nan))


@pytest.mark.parametrize('b, expected_shape',
                         [(np.empty((1, 5, 0)), (3, 5)),
                          (np.empty((1, 0, 0)), (3, 0))])
def test_ttest_ind_axis_size_zero(b, expected_shape):
    # In this test, the length of the axis dimension is zero.
    # The results should be arrays containing nan with shape
    # given by the broadcast nonaxis dimensions.
    a = np.empty((3, 1, 0))
    result = stats.ttest_ind(a, b, axis=-1)
    assert isinstance(result, stats.stats.Ttest_indResult)
    expected_value = np.full(expected_shape, fill_value=np.nan)
    assert_equal(result.statistic, expected_value)
    assert_equal(result.pvalue, expected_value)


def test_ttest_ind_nonaxis_size_zero():
    # In this test, the length of the axis dimension is nonzero,
    # but one of the nonaxis dimensions has length 0.  Check that
    # we still get the correctly broadcast shape, which is (5, 0)
    # in this case.
    a = np.empty((1, 8, 0))
    b = np.empty((5, 8, 1))
    result = stats.ttest_ind(a, b, axis=1)
    assert isinstance(result, stats.stats.Ttest_indResult)
    assert_equal(result.statistic.shape, (5, 0))
    assert_equal(result.pvalue.shape, (5, 0))


def test_ttest_ind_nonaxis_size_zero_different_lengths():
    # In this test, the length of the axis dimension is nonzero,
    # and that size is different in the two inputs,
    # and one of the nonaxis dimensions has length 0.  Check that
    # we still get the correctly broadcast shape, which is (5, 0)
    # in this case.
    a = np.empty((1, 7, 0))
    b = np.empty((5, 8, 1))
    result = stats.ttest_ind(a, b, axis=1)
    assert isinstance(result, stats.stats.Ttest_indResult)
    assert_equal(result.statistic.shape, (5, 0))
    assert_equal(result.pvalue.shape, (5, 0))


def test_gh5686():
    mean1, mean2 = np.array([1, 2]), np.array([3, 4])
    std1, std2 = np.array([5, 3]), np.array([4, 5])
    nobs1, nobs2 = np.array([130, 140]), np.array([100, 150])
    # This will raise a TypeError unless gh-5686 is fixed.
    stats.ttest_ind_from_stats(mean1, std1, nobs1, mean2, std2, nobs2)


def test_ttest_ind_from_stats_inputs_zero():
    # Regression test for gh-6409.
    result = stats.ttest_ind_from_stats(0, 0, 6, 0, 0, 6, equal_var=False)
    assert_equal(result, [np.nan, np.nan])


def test_ttest_1samp_new():
    n1, n2, n3 = (10,15,20)
    rvn1 = stats.norm.rvs(loc=5,scale=10,size=(n1,n2,n3))

    # check multidimensional array and correct axis handling
    # deterministic rvn1 and rvn2 would be better as in test_ttest_rel
    t1,p1 = stats.ttest_1samp(rvn1[:,:,:], np.ones((n2,n3)),axis=0)
    t2,p2 = stats.ttest_1samp(rvn1[:,:,:], 1,axis=0)
    t3,p3 = stats.ttest_1samp(rvn1[:,0,0], 1)
    assert_array_almost_equal(t1,t2, decimal=14)
    assert_almost_equal(t1[0,0],t3, decimal=14)
    assert_equal(t1.shape, (n2,n3))

    t1,p1 = stats.ttest_1samp(rvn1[:,:,:], np.ones((n1,n3)),axis=1)
    t2,p2 = stats.ttest_1samp(rvn1[:,:,:], 1,axis=1)
    t3,p3 = stats.ttest_1samp(rvn1[0,:,0], 1)
    assert_array_almost_equal(t1,t2, decimal=14)
    assert_almost_equal(t1[0,0],t3, decimal=14)
    assert_equal(t1.shape, (n1,n3))

    t1,p1 = stats.ttest_1samp(rvn1[:,:,:], np.ones((n1,n2)),axis=2)
    t2,p2 = stats.ttest_1samp(rvn1[:,:,:], 1,axis=2)
    t3,p3 = stats.ttest_1samp(rvn1[0,0,:], 1)
    assert_array_almost_equal(t1,t2, decimal=14)
    assert_almost_equal(t1[0,0],t3, decimal=14)
    assert_equal(t1.shape, (n1,n2))

    # test zero division problem
    t, p = stats.ttest_1samp([0, 0, 0], 1)
    assert_equal((np.abs(t), p), (np.inf, 0))

    # test alternative parameter
    # Convert from two-sided p-values to one sided using T result data.
    def convert(t, p, alt):
        if (t < 0 and alt == "less") or (t > 0 and alt == "greater"):
            return p / 2
        return 1 - (p / 2)
    converter = np.vectorize(convert)
    tr, pr = stats.ttest_1samp(rvn1[:, :, :], 1)

    t, p = stats.ttest_1samp(rvn1[:, :, :], 1, alternative="greater")
    pc = converter(tr, pr, "greater")
    assert_allclose(p, pc)
    assert_allclose(t, tr)

    t, p = stats.ttest_1samp(rvn1[:, :, :], 1, alternative="less")
    pc = converter(tr, pr, "less")
    assert_allclose(p, pc)
    assert_allclose(t, tr)

    with np.errstate(all='ignore'):
        assert_equal(stats.ttest_1samp([0, 0, 0], 0), (np.nan, np.nan))

        # check that nan in input array result in nan output
        anan = np.array([[1, np.nan],[-1, 1]])
        assert_equal(stats.ttest_1samp(anan, 0), ([0, np.nan], [1, np.nan]))


class TestDescribe:
    def test_describe_scalar(self):
        with suppress_warnings() as sup, np.errstate(invalid="ignore"):
            sup.filter(RuntimeWarning, "Degrees of freedom <= 0 for slice")
            n, mm, m, v, sk, kurt = stats.describe(4.)
        assert_equal(n, 1)
        assert_equal(mm, (4.0, 4.0))
        assert_equal(m, 4.0)
        assert_(np.isnan(v))
        assert_array_almost_equal(sk, 0.0, decimal=13)
        assert_array_almost_equal(kurt, -3.0, decimal=13)

    def test_describe_numbers(self):
        x = np.vstack((np.ones((3,4)), np.full((2, 4), 2)))
        nc, mmc = (5, ([1., 1., 1., 1.], [2., 2., 2., 2.]))
        mc = np.array([1.4, 1.4, 1.4, 1.4])
        vc = np.array([0.3, 0.3, 0.3, 0.3])
        skc = [0.40824829046386357] * 4
        kurtc = [-1.833333333333333] * 4
        n, mm, m, v, sk, kurt = stats.describe(x)
        assert_equal(n, nc)
        assert_equal(mm, mmc)
        assert_equal(m, mc)
        assert_equal(v, vc)
        assert_array_almost_equal(sk, skc, decimal=13)
        assert_array_almost_equal(kurt, kurtc, decimal=13)
        n, mm, m, v, sk, kurt = stats.describe(x.T, axis=1)
        assert_equal(n, nc)
        assert_equal(mm, mmc)
        assert_equal(m, mc)
        assert_equal(v, vc)
        assert_array_almost_equal(sk, skc, decimal=13)
        assert_array_almost_equal(kurt, kurtc, decimal=13)

        x = np.arange(10.)
        x[9] = np.nan

        nc, mmc = (9, (0.0, 8.0))
        mc = 4.0
        vc = 7.5
        skc = 0.0
        kurtc = -1.2300000000000002
        n, mm, m, v, sk, kurt = stats.describe(x, nan_policy='omit')
        assert_equal(n, nc)
        assert_equal(mm, mmc)
        assert_equal(m, mc)
        assert_equal(v, vc)
        assert_array_almost_equal(sk, skc)
        assert_array_almost_equal(kurt, kurtc, decimal=13)

        assert_raises(ValueError, stats.describe, x, nan_policy='raise')
        assert_raises(ValueError, stats.describe, x, nan_policy='foobar')

    def test_describe_result_attributes(self):
        actual = stats.describe(np.arange(5))
        attributes = ('nobs', 'minmax', 'mean', 'variance', 'skewness',
                      'kurtosis')
        check_named_results(actual, attributes)

    def test_describe_ddof(self):
        x = np.vstack((np.ones((3, 4)), np.full((2, 4), 2)))
        nc, mmc = (5, ([1., 1., 1., 1.], [2., 2., 2., 2.]))
        mc = np.array([1.4, 1.4, 1.4, 1.4])
        vc = np.array([0.24, 0.24, 0.24, 0.24])
        skc = [0.40824829046386357] * 4
        kurtc = [-1.833333333333333] * 4
        n, mm, m, v, sk, kurt = stats.describe(x, ddof=0)
        assert_equal(n, nc)
        assert_allclose(mm, mmc, rtol=1e-15)
        assert_allclose(m, mc, rtol=1e-15)
        assert_allclose(v, vc, rtol=1e-15)
        assert_array_almost_equal(sk, skc, decimal=13)
        assert_array_almost_equal(kurt, kurtc, decimal=13)

    def test_describe_axis_none(self):
        x = np.vstack((np.ones((3, 4)), np.full((2, 4), 2)))

        # expected values
        e_nobs, e_minmax = (20, (1.0, 2.0))
        e_mean = 1.3999999999999999
        e_var = 0.25263157894736848
        e_skew = 0.4082482904638634
        e_kurt = -1.8333333333333333

        # actual values
        a = stats.describe(x, axis=None)

        assert_equal(a.nobs, e_nobs)
        assert_almost_equal(a.minmax, e_minmax)
        assert_almost_equal(a.mean, e_mean)
        assert_almost_equal(a.variance, e_var)
        assert_array_almost_equal(a.skewness, e_skew, decimal=13)
        assert_array_almost_equal(a.kurtosis, e_kurt, decimal=13)

    def test_describe_empty(self):
        assert_raises(ValueError, stats.describe, [])


def test_normalitytests():
    assert_raises(ValueError, stats.skewtest, 4.)
    assert_raises(ValueError, stats.kurtosistest, 4.)
    assert_raises(ValueError, stats.normaltest, 4.)

    # numbers verified with R: dagoTest in package fBasics
    st_normal, st_skew, st_kurt = (3.92371918, 1.98078826, -0.01403734)
    pv_normal, pv_skew, pv_kurt = (0.14059673, 0.04761502, 0.98880019)
    pv_skew_less, pv_kurt_less = 1 - pv_skew / 2, pv_kurt / 2
    pv_skew_greater, pv_kurt_greater = pv_skew / 2, 1 - pv_kurt / 2
    x = np.array((-2, -1, 0, 1, 2, 3)*4)**2
    attributes = ('statistic', 'pvalue')

    assert_array_almost_equal(stats.normaltest(x), (st_normal, pv_normal))
    check_named_results(stats.normaltest(x), attributes)
    assert_array_almost_equal(stats.skewtest(x), (st_skew, pv_skew))
    assert_array_almost_equal(stats.skewtest(x, alternative='less'),
                              (st_skew, pv_skew_less))
    assert_array_almost_equal(stats.skewtest(x, alternative='greater'),
                              (st_skew, pv_skew_greater))
    check_named_results(stats.skewtest(x), attributes)
    assert_array_almost_equal(stats.kurtosistest(x), (st_kurt, pv_kurt))
    assert_array_almost_equal(stats.kurtosistest(x, alternative='less'),
                              (st_kurt, pv_kurt_less))
    assert_array_almost_equal(stats.kurtosistest(x, alternative='greater'),
                              (st_kurt, pv_kurt_greater))
    check_named_results(stats.kurtosistest(x), attributes)

    # some more intuitive tests for kurtosistest and skewtest.
    # see gh-13549.
    # skew parameter is 1 > 0
    a1 = stats.skewnorm.rvs(a=1, size=10000, random_state=123)
    pval = stats.skewtest(a1, alternative='greater').pvalue
    assert_almost_equal(pval, 0.0, decimal=5)
    # excess kurtosis of laplace is 3 > 0
    a2 = stats.laplace.rvs(size=10000, random_state=123)
    pval = stats.kurtosistest(a2, alternative='greater').pvalue
    assert_almost_equal(pval, 0.0)

    # Test axis=None (equal to axis=0 for 1-D input)
    assert_array_almost_equal(stats.normaltest(x, axis=None),
           (st_normal, pv_normal))
    assert_array_almost_equal(stats.skewtest(x, axis=None),
           (st_skew, pv_skew))
    assert_array_almost_equal(stats.kurtosistest(x, axis=None),
           (st_kurt, pv_kurt))

    x = np.arange(10.)
    x[9] = np.nan
    with np.errstate(invalid="ignore"):
        assert_array_equal(stats.skewtest(x), (np.nan, np.nan))

    expected = (1.0184643553962129, 0.30845733195153502)
    assert_array_almost_equal(stats.skewtest(x, nan_policy='omit'), expected)

    with np.errstate(all='ignore'):
        assert_raises(ValueError, stats.skewtest, x, nan_policy='raise')
    assert_raises(ValueError, stats.skewtest, x, nan_policy='foobar')
    assert_raises(ValueError, stats.skewtest, x, nan_policy='omit',
                  alternative='less')
    assert_raises(ValueError, stats.skewtest, x, nan_policy='omit',
                  alternative='greater')
    assert_raises(ValueError, stats.skewtest, list(range(8)),
                  alternative='foobar')

    x = np.arange(30.)
    x[29] = np.nan
    with np.errstate(all='ignore'):
        assert_array_equal(stats.kurtosistest(x), (np.nan, np.nan))

    expected = (-2.2683547379505273, 0.023307594135872967)
    assert_array_almost_equal(stats.kurtosistest(x, nan_policy='omit'),
                              expected)

    assert_raises(ValueError, stats.kurtosistest, x, nan_policy='raise')
    assert_raises(ValueError, stats.kurtosistest, x, nan_policy='foobar')
    assert_raises(ValueError, stats.kurtosistest, x, nan_policy='omit',
                  alternative='less')
    assert_raises(ValueError, stats.kurtosistest, x, nan_policy='omit',
                  alternative='greater')
    assert_raises(ValueError, stats.kurtosistest, list(range(20)),
                  alternative='foobar')

    with np.errstate(all='ignore'):
        assert_array_equal(stats.normaltest(x), (np.nan, np.nan))

    expected = (6.2260409514287449, 0.04446644248650191)
    assert_array_almost_equal(stats.normaltest(x, nan_policy='omit'), expected)

    assert_raises(ValueError, stats.normaltest, x, nan_policy='raise')
    assert_raises(ValueError, stats.normaltest, x, nan_policy='foobar')

    # regression test for issue gh-9033: x cleary non-normal but power of
    # negtative denom needs to be handled correctly to reject normality
    counts = [128, 0, 58, 7, 0, 41, 16, 0, 0, 167]
    x = np.hstack([np.full(c, i) for i, c in enumerate(counts)])
    assert_equal(stats.kurtosistest(x)[1] < 0.01, True)


class TestRankSums:

    np.random.seed(0)
    x, y = np.random.rand(2, 10)

    @pytest.mark.parametrize('alternative', ['less', 'greater', 'two-sided'])
    def test_ranksums_result_attributes(self, alternative):
        # ranksums pval = mannwhitneyu pval w/out continuity or tie correction
        res1 = stats.ranksums(self.x, self.y,
                              alternative=alternative).pvalue
        res2 = stats.mannwhitneyu(self.x, self.y, use_continuity=False,
                                  alternative=alternative).pvalue
        assert_allclose(res1, res2)

    def test_ranksums_named_results(self):
        res = stats.ranksums(self.x, self.y)
        check_named_results(res, ('statistic', 'pvalue'))

    def test_input_validation(self):
        with assert_raises(ValueError, match="alternative must be 'less'"):
            stats.ranksums(self.x, self.y, alternative='foobar')


class TestJarqueBera:
    def test_jarque_bera_stats(self):
        np.random.seed(987654321)
        x = np.random.normal(0, 1, 100000)
        y = np.random.chisquare(10000, 100000)
        z = np.random.rayleigh(1, 100000)

        assert_equal(stats.jarque_bera(x)[0], stats.jarque_bera(x).statistic)
        assert_equal(stats.jarque_bera(x)[1], stats.jarque_bera(x).pvalue)

        assert_equal(stats.jarque_bera(y)[0], stats.jarque_bera(y).statistic)
        assert_equal(stats.jarque_bera(y)[1], stats.jarque_bera(y).pvalue)

        assert_equal(stats.jarque_bera(z)[0], stats.jarque_bera(z).statistic)
        assert_equal(stats.jarque_bera(z)[1], stats.jarque_bera(z).pvalue)

        assert_(stats.jarque_bera(x)[1] > stats.jarque_bera(y)[1])
        assert_(stats.jarque_bera(x).pvalue > stats.jarque_bera(y).pvalue)

        assert_(stats.jarque_bera(x)[1] > stats.jarque_bera(z)[1])
        assert_(stats.jarque_bera(x).pvalue > stats.jarque_bera(z).pvalue)

        assert_(stats.jarque_bera(y)[1] > stats.jarque_bera(z)[1])
        assert_(stats.jarque_bera(y).pvalue > stats.jarque_bera(z).pvalue)

    def test_jarque_bera_array_like(self):
        np.random.seed(987654321)
        x = np.random.normal(0, 1, 100000)

        jb_test1 = JB1, p1 = stats.jarque_bera(list(x))
        jb_test2 = JB2, p2 = stats.jarque_bera(tuple(x))
        jb_test3 = JB3, p3 = stats.jarque_bera(x.reshape(2, 50000))

        assert_(JB1 == JB2 == JB3 == jb_test1.statistic == jb_test2.statistic == jb_test3.statistic)
        assert_(p1 == p2 == p3 == jb_test1.pvalue == jb_test2.pvalue == jb_test3.pvalue)

    def test_jarque_bera_size(self):
        assert_raises(ValueError, stats.jarque_bera, [])


def test_skewtest_too_few_samples():
    # Regression test for ticket #1492.
    # skewtest requires at least 8 samples; 7 should raise a ValueError.
    x = np.arange(7.0)
    assert_raises(ValueError, stats.skewtest, x)


def test_kurtosistest_too_few_samples():
    # Regression test for ticket #1425.
    # kurtosistest requires at least 5 samples; 4 should raise a ValueError.
    x = np.arange(4.0)
    assert_raises(ValueError, stats.kurtosistest, x)


class TestMannWhitneyU:
    X = [19.8958398126694, 19.5452691647182, 19.0577309166425, 21.716543054589,
         20.3269502208702, 20.0009273294025, 19.3440043632957, 20.4216806548105,
         19.0649894736528, 18.7808043120398, 19.3680942943298, 19.4848044069953,
         20.7514611265663, 19.0894948874598, 19.4975522356628, 18.9971170734274,
         20.3239606288208, 20.6921298083835, 19.0724259532507, 18.9825187935021,
         19.5144462609601, 19.8256857844223, 20.5174677102032, 21.1122407995892,
         17.9490854922535, 18.2847521114727, 20.1072217648826, 18.6439891962179,
         20.4970638083542, 19.5567594734914]

    Y = [19.2790668029091, 16.993808441865, 18.5416338448258, 17.2634018833575,
         19.1577183624616, 18.5119655377495, 18.6068455037221, 18.8358343362655,
         19.0366413269742, 18.1135025515417, 19.2201873866958, 17.8344909022841,
         18.2894380745856, 18.6661374133922, 19.9688601693252, 16.0672254617636,
         19.00596360572, 19.201561539032, 19.0487501090183, 19.0847908674356]

    significant = 14

    def test_mannwhitneyu_one_sided(self):
        u1, p1 = stats.mannwhitneyu(self.X, self.Y, alternative='less')
        u2, p2 = stats.mannwhitneyu(self.Y, self.X, alternative='greater')
        u3, p3 = stats.mannwhitneyu(self.X, self.Y, alternative='greater')
        u4, p4 = stats.mannwhitneyu(self.Y, self.X, alternative='less')

        assert_equal(p1, p2)
        assert_equal(p3, p4)
        assert_(p1 != p3)
        assert_equal(u1, 498)
        assert_equal(u2, 102)
        assert_equal(u3, 498)
        assert_equal(u4, 102)
        assert_approx_equal(p1, 0.999957683256589, significant=self.significant)
        assert_approx_equal(p3, 4.5941632666275e-05, significant=self.significant)

    def test_mannwhitneyu_two_sided(self):
        u1, p1 = stats.mannwhitneyu(self.X, self.Y, alternative='two-sided')
        u2, p2 = stats.mannwhitneyu(self.Y, self.X, alternative='two-sided')

        assert_equal(p1, p2)
        assert_equal(u1, 498)
        assert_equal(u2, 102)
        assert_approx_equal(p1, 9.188326533255e-05,
                            significant=self.significant)

    def test_mannwhitneyu_no_correct_one_sided(self):
        u1, p1 = stats.mannwhitneyu(self.X, self.Y, False,
                                    alternative='less')
        u2, p2 = stats.mannwhitneyu(self.Y, self.X, False,
                                    alternative='greater')
        u3, p3 = stats.mannwhitneyu(self.X, self.Y, False,
                                    alternative='greater')
        u4, p4 = stats.mannwhitneyu(self.Y, self.X, False,
                                    alternative='less')

        assert_equal(p1, p2)
        assert_equal(p3, p4)
        assert_(p1 != p3)
        assert_equal(u1, 498)
        assert_equal(u2, 102)
        assert_equal(u3, 498)
        assert_equal(u4, 102)
        assert_approx_equal(p1, 0.999955905990004, significant=self.significant)
        assert_approx_equal(p3, 4.40940099958089e-05, significant=self.significant)

    def test_mannwhitneyu_no_correct_two_sided(self):
        u1, p1 = stats.mannwhitneyu(self.X, self.Y, False,
                                    alternative='two-sided')
        u2, p2 = stats.mannwhitneyu(self.Y, self.X, False,
                                    alternative='two-sided')

        assert_equal(p1, p2)
        assert_equal(u1, 498)
        assert_equal(u2, 102)
        assert_approx_equal(p1, 8.81880199916178e-05,
                            significant=self.significant)

    def test_mannwhitneyu_ones(self):
        # test for gh-1428
        x = np.array([1., 1., 1., 1., 1., 1., 1., 1., 1., 1., 1., 1., 1., 1.,
                      1., 1., 1., 1., 1., 1., 1., 2., 1., 1., 1., 1., 1., 1.,
                      1., 1., 1., 1., 1., 1., 1., 1., 1., 1., 1., 1., 1., 1.,
                      1., 1., 1., 1., 1., 1., 1., 1., 1., 1., 1., 1., 1., 1.,
                      1., 1., 1., 1., 1., 1., 1., 2., 1., 1., 1., 1., 1., 1.,
                      1., 1., 1., 1., 1., 1., 1., 1., 1., 1., 1., 1., 1., 1.,
                      1., 1., 1., 1., 1., 1., 1., 1., 1., 1., 1., 1., 1., 2.,
                      1., 1., 1., 1., 1., 1., 1., 1., 1., 1., 1., 1., 1., 1.,
                      1., 1., 2., 1., 1., 1., 1., 2., 1., 1., 2., 1., 1., 2.,
                      1., 1., 1., 1., 1., 1., 1., 1., 1., 1., 1., 1., 1., 1.,
                      1., 1., 1., 1., 1., 1., 1., 1., 1., 1., 1., 1., 2., 1.,
                      1., 1., 1., 1., 1., 1., 1., 1., 1., 1., 1., 1., 1., 1.,
                      1., 1., 1., 1., 1., 1., 1., 1., 1., 1., 1., 1., 1., 1.,
                      1., 1., 1., 1., 1., 1., 1., 2., 1., 1., 1., 1., 1., 1.,
                      1., 1., 1., 2., 1., 1., 1., 1., 1., 1., 1., 1., 1., 1.,
                      1., 1., 1., 1., 1., 1., 1., 1., 3., 1., 1., 1., 1., 1.,
                      1., 1., 1., 1., 1., 1., 1., 1., 1., 1., 1., 1., 1., 1.,
                      1., 1., 1., 1., 1., 1.])

        y = np.array([1., 1., 1., 1., 1., 1., 1., 2., 1., 2., 1., 1., 1., 1.,
                      2., 1., 1., 1., 2., 1., 1., 1., 1., 1., 2., 1., 1., 3.,
                      1., 1., 1., 1., 1., 1., 1., 1., 1., 1., 2., 1., 2., 1.,
                      1., 1., 1., 1., 1., 2., 1., 1., 1., 1., 1., 1., 1., 1.,
                      1., 1., 1., 1., 1., 1., 1., 2., 1., 1., 1., 1., 1., 2.,
                      2., 1., 1., 2., 1., 1., 2., 1., 2., 1., 1., 1., 1., 2.,
                      2., 1., 1., 1., 1., 1., 1., 1., 1., 1., 1., 1., 1., 1.,
                      1., 2., 1., 1., 1., 1., 1., 2., 2., 2., 1., 1., 1., 1.,
                      1., 1., 1., 1., 1., 1., 1., 1., 1., 1., 1., 1., 1., 1.,
                      2., 1., 1., 2., 1., 1., 1., 1., 2., 1., 1., 1., 1., 1.,
                      1., 1., 1., 1., 1., 1., 1., 2., 1., 1., 1., 2., 1., 1.,
                      1., 1., 1., 1.])

        # checked against R wilcox.test
        assert_allclose(stats.mannwhitneyu(x, y, alternative='less'),
                        (16980.5, 2.8214327656317373e-005))
        # p-value from R, e.g. wilcox.test(x, y, alternative="g")
        assert_allclose(stats.mannwhitneyu(x, y, alternative='greater'),
                        (16980.5, 0.9999719954296))
        assert_allclose(stats.mannwhitneyu(x, y, alternative='two-sided'),
                        (16980.5, 5.642865531266e-05))

    def test_mannwhitneyu_result_attributes(self):
        # test for namedtuple attribute results
        attributes = ('statistic', 'pvalue')
        res = stats.mannwhitneyu(self.X, self.Y, alternative="less")
        check_named_results(res, attributes)


def test_pointbiserial():
    # same as mstats test except for the nan
    # Test data: https://web.archive.org/web/20060504220742/https://support.sas.com/ctx/samples/index.jsp?sid=490&tab=output
    x = [1,0,1,1,1,1,0,1,0,0,0,1,1,0,0,0,1,1,1,0,0,0,0,0,0,0,0,1,0,
         0,0,0,0,1]
    y = [14.8,13.8,12.4,10.1,7.1,6.1,5.8,4.6,4.3,3.5,3.3,3.2,3.0,
         2.8,2.8,2.5,2.4,2.3,2.1,1.7,1.7,1.5,1.3,1.3,1.2,1.2,1.1,
         0.8,0.7,0.6,0.5,0.2,0.2,0.1]
    assert_almost_equal(stats.pointbiserialr(x, y)[0], 0.36149, 5)

    # test for namedtuple attribute results
    attributes = ('correlation', 'pvalue')
    res = stats.pointbiserialr(x, y)
    check_named_results(res, attributes)


def test_obrientransform():
    # A couple tests calculated by hand.
    x1 = np.array([0, 2, 4])
    t1 = stats.obrientransform(x1)
    expected = [7, -2, 7]
    assert_allclose(t1[0], expected)

    x2 = np.array([0, 3, 6, 9])
    t2 = stats.obrientransform(x2)
    expected = np.array([30, 0, 0, 30])
    assert_allclose(t2[0], expected)

    # Test two arguments.
    a, b = stats.obrientransform(x1, x2)
    assert_equal(a, t1[0])
    assert_equal(b, t2[0])

    # Test three arguments.
    a, b, c = stats.obrientransform(x1, x2, x1)
    assert_equal(a, t1[0])
    assert_equal(b, t2[0])
    assert_equal(c, t1[0])

    # This is a regression test to check np.var replacement.
    # The author of this test didn't separately verify the numbers.
    x1 = np.arange(5)
    result = np.array(
      [[5.41666667, 1.04166667, -0.41666667, 1.04166667, 5.41666667],
       [21.66666667, 4.16666667, -1.66666667, 4.16666667, 21.66666667]])
    assert_array_almost_equal(stats.obrientransform(x1, 2*x1), result, decimal=8)

    # Example from "O'Brien Test for Homogeneity of Variance"
    # by Herve Abdi.
    values = range(5, 11)
    reps = np.array([5, 11, 9, 3, 2, 2])
    data = np.repeat(values, reps)
    transformed_values = np.array([3.1828, 0.5591, 0.0344,
                                   1.6086, 5.2817, 11.0538])
    expected = np.repeat(transformed_values, reps)
    result = stats.obrientransform(data)
    assert_array_almost_equal(result[0], expected, decimal=4)


def check_equal_gmean(array_like, desired, axis=None, dtype=None, rtol=1e-7, weights=None):
    # Note this doesn't test when axis is not specified
    x = stats.gmean(array_like, axis=axis, dtype=dtype, weights=weights)
    assert_allclose(x, desired, rtol=rtol)
    assert_equal(x.dtype, dtype)

def check_equal_hmean(array_like, desired, axis=None, dtype=None, rtol=1e-7):
    x = stats.hmean(array_like, axis=axis, dtype=dtype)
    assert_allclose(x, desired, rtol=rtol)
    assert_equal(x.dtype, dtype)


class TestHarMean:
    def test_1d_list(self):
        #  Test a 1d list
        a = [10, 20, 30, 40, 50, 60, 70, 80, 90, 100]
        desired = 34.1417152147
        check_equal_hmean(a, desired)

        a = [1, 2, 3, 4]
        desired = 4. / (1. / 1 + 1. / 2 + 1. / 3 + 1. / 4)
        check_equal_hmean(a, desired)

    def test_1d_array(self):
        #  Test a 1d array
        a = np.array([10, 20, 30, 40, 50, 60, 70, 80, 90, 100])
        desired = 34.1417152147
        check_equal_hmean(a, desired)

    def test_1d_array_with_zero(self):
        a = np.array([1, 0])
        desired = 0.0
        assert_equal(stats.hmean(a), desired)

    def test_1d_array_with_negative_value(self):
        a = np.array([1, 0, -1])
        assert_raises(ValueError, stats.hmean, a)

    # Note the next tests use axis=None as default, not axis=0
    def test_2d_list(self):
        #  Test a 2d list
        a = [[10, 20, 30, 40], [50, 60, 70, 80], [90, 100, 110, 120]]
        desired = 38.6696271841
        check_equal_hmean(a, desired)

    def test_2d_array(self):
        #  Test a 2d array
        a = [[10, 20, 30, 40], [50, 60, 70, 80], [90, 100, 110, 120]]
        desired = 38.6696271841
        check_equal_hmean(np.array(a), desired)

    def test_2d_axis0(self):
        #  Test a 2d list with axis=0
        a = [[10, 20, 30, 40], [50, 60, 70, 80], [90, 100, 110, 120]]
        desired = np.array([22.88135593, 39.13043478, 52.90076336, 65.45454545])
        check_equal_hmean(a, desired, axis=0)

    def test_2d_axis0_with_zero(self):
        a = [[10, 0, 30, 40], [50, 60, 70, 80], [90, 100, 110, 120]]
        desired = np.array([22.88135593, 0.0, 52.90076336, 65.45454545])
        assert_allclose(stats.hmean(a, axis=0), desired)

    def test_2d_axis1(self):
        #  Test a 2d list with axis=1
        a = [[10, 20, 30, 40], [50, 60, 70, 80], [90, 100, 110, 120]]
        desired = np.array([19.2, 63.03939962, 103.80078637])
        check_equal_hmean(a, desired, axis=1)

    def test_2d_axis1_with_zero(self):
        a = [[10, 0, 30, 40], [50, 60, 70, 80], [90, 100, 110, 120]]
        desired = np.array([0.0, 63.03939962, 103.80078637])
        assert_allclose(stats.hmean(a, axis=1), desired)

    def test_2d_matrix_axis0(self):
        #  Test a 2d list with axis=0
        a = [[10, 20, 30, 40], [50, 60, 70, 80], [90, 100, 110, 120]]
        desired = matrix([[22.88135593, 39.13043478, 52.90076336, 65.45454545]])
        check_equal_hmean(matrix(a), desired, axis=0)

    def test_2d_matrix_axis1(self):
        #  Test a 2d list with axis=1
        a = [[10, 20, 30, 40], [50, 60, 70, 80], [90, 100, 110, 120]]
        desired = matrix([[19.2, 63.03939962, 103.80078637]]).T
        check_equal_hmean(matrix(a), desired, axis=1)


class TestGeoMean:
    def test_1d_list(self):
        #  Test a 1d list
        a = [10, 20, 30, 40, 50, 60, 70, 80, 90, 100]
        desired = 45.2872868812
        check_equal_gmean(a, desired)

        a = [1, 2, 3, 4]
        desired = power(1 * 2 * 3 * 4, 1. / 4.)
        check_equal_gmean(a, desired, rtol=1e-14)

    def test_1d_array(self):
        #  Test a 1d array
        a = np.array([10, 20, 30, 40, 50, 60, 70, 80, 90, 100])
        desired = 45.2872868812
        check_equal_gmean(a, desired)

        a = array([1, 2, 3, 4], float32)
        desired = power(1 * 2 * 3 * 4, 1. / 4.)
        check_equal_gmean(a, desired, dtype=float32)

    # Note the next tests use axis=None as default, not axis=0
    def test_2d_list(self):
        #  Test a 2d list
        a = [[10, 20, 30, 40], [50, 60, 70, 80], [90, 100, 110, 120]]
        desired = 52.8885199
        check_equal_gmean(a, desired)

    def test_2d_array(self):
        #  Test a 2d array
        a = [[10, 20, 30, 40], [50, 60, 70, 80], [90, 100, 110, 120]]
        desired = 52.8885199
        check_equal_gmean(array(a), desired)

    def test_2d_axis0(self):
        #  Test a 2d list with axis=0
        a = [[10, 20, 30, 40], [50, 60, 70, 80], [90, 100, 110, 120]]
        desired = np.array([35.56893304, 49.32424149, 61.3579244, 72.68482371])
        check_equal_gmean(a, desired, axis=0)

        a = array([[1, 2, 3, 4], [1, 2, 3, 4], [1, 2, 3, 4]])
        desired = array([1, 2, 3, 4])
        check_equal_gmean(a, desired, axis=0, rtol=1e-14)

    def test_2d_axis1(self):
        #  Test a 2d list with axis=1
        a = [[10, 20, 30, 40], [50, 60, 70, 80], [90, 100, 110, 120]]
        desired = np.array([22.13363839, 64.02171746, 104.40086817])
        check_equal_gmean(a, desired, axis=1)

        a = array([[1, 2, 3, 4], [1, 2, 3, 4], [1, 2, 3, 4]])
        v = power(1 * 2 * 3 * 4, 1. / 4.)
        desired = array([v, v, v])
        check_equal_gmean(a, desired, axis=1, rtol=1e-14)

    def test_2d_matrix_axis0(self):
        #  Test a 2d list with axis=0
        a = [[10, 20, 30, 40], [50, 60, 70, 80], [90, 100, 110, 120]]
        desired = matrix([[35.56893304, 49.32424149, 61.3579244, 72.68482371]])
        check_equal_gmean(matrix(a), desired, axis=0)

        a = array([[1, 2, 3, 4], [1, 2, 3, 4], [1, 2, 3, 4]])
        desired = matrix([1, 2, 3, 4])
        check_equal_gmean(matrix(a), desired, axis=0, rtol=1e-14)

        a = array([[1, 2, 3, 4], [1, 2, 3, 4], [1, 2, 3, 4]])
        desired = matrix(stats.gmean(a, axis=0))
        check_equal_gmean(matrix(a), desired, axis=0, rtol=1e-14)

    def test_2d_matrix_axis1(self):
        #  Test a 2d list with axis=1
        a = [[10, 20, 30, 40], [50, 60, 70, 80], [90, 100, 110, 120]]
        desired = matrix([[22.13363839, 64.02171746, 104.40086817]]).T
        check_equal_gmean(matrix(a), desired, axis=1)

        a = array([[1, 2, 3, 4], [1, 2, 3, 4], [1, 2, 3, 4]])
        v = power(1 * 2 * 3 * 4, 1. / 4.)
        desired = matrix([[v], [v], [v]])
        check_equal_gmean(matrix(a), desired, axis=1, rtol=1e-14)

    def test_large_values(self):
        a = array([1e100, 1e200, 1e300])
        desired = 1e200
        check_equal_gmean(a, desired, rtol=1e-13)

    def test_1d_list0(self):
        #  Test a 1d list with zero element
        a = [10, 20, 30, 40, 50, 60, 70, 80, 90, 0]
        desired = 0.0  # due to exp(-inf)=0
        with np.errstate(all='ignore'):
            check_equal_gmean(a, desired)

    def test_1d_array0(self):
        #  Test a 1d array with zero element
        a = np.array([10, 20, 30, 40, 50, 60, 70, 80, 90, 0])
        desired = 0.0  # due to exp(-inf)=0
        with np.errstate(divide='ignore'):
            check_equal_gmean(a, desired)

    def test_1d_list_neg(self):
        #  Test a 1d list with negative element
        a = [10, 20, 30, 40, 50, 60, 70, 80, 90, -1]
        desired = np.nan  # due to log(-1) = nan
        with np.errstate(invalid='ignore'):
            check_equal_gmean(a, desired)

    def test_weights_1d_list(self):
        # Desired result from:
        # https://www.dummies.com/education/math/business-statistics/how-to-find-the-weighted-geometric-mean-of-a-data-set/
        weights = [2, 5, 6, 4, 3]
        a = [1, 2, 3, 4, 5]
        desired = 2.77748
        check_equal_gmean(a, desired, weights=weights, rtol=1e-5)

    def test_weights_1d_array(self):
        # Desired result from:
        # https://www.dummies.com/education/math/business-statistics/how-to-find-the-weighted-geometric-mean-of-a-data-set/
        a = np.array([1, 2, 3, 4, 5])
        weights = np.array([2, 5, 6, 4, 3])
        desired = 2.77748
        check_equal_gmean(a, desired, weights=weights, rtol=1e-5)

    def test_weights_masked_1d_array(self):
        # Desired result from:
        # https://www.dummies.com/education/math/business-statistics/how-to-find-the-weighted-geometric-mean-of-a-data-set/
        a = np.array([1, 2, 3, 4, 5, 6])
        weights = np.ma.array([2, 5, 6, 4, 3, 5], mask=[0, 0, 0, 0, 0, 1])
        desired = 2.77748
        check_equal_gmean(a, desired, weights=weights, rtol=1e-5)


class TestGeometricStandardDeviation:
    # must add 1 as `gstd` is only defined for positive values
    array_1d = np.arange(2 * 3 * 4) + 1
    gstd_array_1d = 2.294407613602
    array_3d = array_1d.reshape(2, 3, 4)

    def test_1d_array(self):
        gstd_actual = stats.gstd(self.array_1d)
        assert_allclose(gstd_actual, self.gstd_array_1d)

    def test_1d_numeric_array_like_input(self):
        gstd_actual = stats.gstd(tuple(self.array_1d))
        assert_allclose(gstd_actual, self.gstd_array_1d)

    def test_raises_value_error_non_array_like_input(self):
        with pytest.raises(ValueError, match='Invalid array input'):
            stats.gstd('This should fail as it can not be cast to an array.')

    def test_raises_value_error_zero_entry(self):
        with pytest.raises(ValueError, match='Non positive value'):
            stats.gstd(np.append(self.array_1d, [0]))

    def test_raises_value_error_negative_entry(self):
        with pytest.raises(ValueError, match='Non positive value'):
            stats.gstd(np.append(self.array_1d, [-1]))

    def test_raises_value_error_inf_entry(self):
        with pytest.raises(ValueError, match='Infinite value'):
            stats.gstd(np.append(self.array_1d, [np.inf]))

    def test_propagates_nan_values(self):
        a = array([[1, 1, 1, 16], [np.nan, 1, 2, 3]])
        gstd_actual = stats.gstd(a, axis=1)
        assert_allclose(gstd_actual, np.array([4, np.nan]))

    def test_ddof_equal_to_number_of_observations(self):
        with pytest.raises(ValueError, match='Degrees of freedom <= 0'):
            stats.gstd(self.array_1d, ddof=self.array_1d.size)

    def test_3d_array(self):
        gstd_actual = stats.gstd(self.array_3d, axis=None)
        assert_allclose(gstd_actual, self.gstd_array_1d)

    def test_3d_array_axis_type_tuple(self):
        gstd_actual = stats.gstd(self.array_3d, axis=(1,2))
        assert_allclose(gstd_actual, [2.12939215, 1.22120169])

    def test_3d_array_axis_0(self):
        gstd_actual = stats.gstd(self.array_3d, axis=0)
        gstd_desired = np.array([
            [6.1330555493918, 3.958900210120, 3.1206598248344, 2.6651441426902],
            [2.3758135028411, 2.174581428192, 2.0260062829505, 1.9115518327308],
            [1.8205343606803, 1.746342404566, 1.6846557065742, 1.6325269194382]
        ])
        assert_allclose(gstd_actual, gstd_desired)

    def test_3d_array_axis_1(self):
        gstd_actual = stats.gstd(self.array_3d, axis=1)
        gstd_desired = np.array([
            [3.118993630946, 2.275985934063, 1.933995977619, 1.742896469724],
            [1.271693593916, 1.254158641801, 1.238774141609, 1.225164057869]
        ])
        assert_allclose(gstd_actual, gstd_desired)

    def test_3d_array_axis_2(self):
        gstd_actual = stats.gstd(self.array_3d, axis=2)
        gstd_desired = np.array([
            [1.8242475707664, 1.2243686572447, 1.1318311657788],
            [1.0934830582351, 1.0724479791887, 1.0591498540749]
        ])
        assert_allclose(gstd_actual, gstd_desired)

    def test_masked_3d_array(self):
        ma = np.ma.masked_where(self.array_3d > 16, self.array_3d)
        gstd_actual = stats.gstd(ma, axis=2)
        gstd_desired = stats.gstd(self.array_3d, axis=2)
        mask = [[0, 0, 0], [0, 1, 1]]
        assert_allclose(gstd_actual, gstd_desired)
        assert_equal(gstd_actual.mask, mask)


def test_binomtest():
    # precision tests compared to R for ticket:986
    pp = np.concatenate((np.linspace(0.1, 0.2, 5),
                         np.linspace(0.45, 0.65, 5),
                         np.linspace(0.85, 0.95, 5)))
    n = 501
    x = 450
    results = [0.0, 0.0, 1.0159969301994141e-304,
               2.9752418572150531e-275, 7.7668382922535275e-250,
               2.3381250925167094e-099, 7.8284591587323951e-081,
               9.9155947819961383e-065, 2.8729390725176308e-050,
               1.7175066298388421e-037, 0.0021070691951093692,
               0.12044570587262322, 0.88154763174802508, 0.027120993063129286,
               2.6102587134694721e-006]

    for p, res in zip(pp, results):
        assert_approx_equal(stats.binom_test(x, n, p), res,
                            significant=12, err_msg='fail forp=%f' % p)

    assert_approx_equal(stats.binom_test(50, 100, 0.1),
                        5.8320387857343647e-024,
                        significant=12)


def test_binomtest2():
    # test added for issue #2384
    res2 = [
        [1.0, 1.0],
        [0.5, 1.0, 0.5],
        [0.25, 1.00, 1.00, 0.25],
        [0.125, 0.625, 1.000, 0.625, 0.125],
        [0.0625, 0.3750, 1.0000, 1.0000, 0.3750, 0.0625],
        [0.03125, 0.21875, 0.68750, 1.00000, 0.68750, 0.21875, 0.03125],
        [0.015625, 0.125000, 0.453125, 1.000000, 1.000000, 0.453125, 0.125000,
         0.015625],
        [0.0078125, 0.0703125, 0.2890625, 0.7265625, 1.0000000, 0.7265625,
         0.2890625, 0.0703125, 0.0078125],
        [0.00390625, 0.03906250, 0.17968750, 0.50781250, 1.00000000,
         1.00000000, 0.50781250, 0.17968750, 0.03906250, 0.00390625],
        [0.001953125, 0.021484375, 0.109375000, 0.343750000, 0.753906250,
         1.000000000, 0.753906250, 0.343750000, 0.109375000, 0.021484375,
         0.001953125]
    ]

    for k in range(1, 11):
        res1 = [stats.binom_test(v, k, 0.5) for v in range(k + 1)]
        assert_almost_equal(res1, res2[k-1], decimal=10)


def test_binomtest3():
    # test added for issue #2384
    # test when x == n*p and neighbors
    res3 = [stats.binom_test(v, v*k, 1./k)
            for v in range(1, 11) for k in range(2, 11)]
    assert_equal(res3, np.ones(len(res3), int))

    # > bt=c()
    # > for(i in as.single(1:10)) {
    # +     for(k in as.single(2:10)) {
    # +         bt = c(bt, binom.test(i-1, k*i,(1/k))$p.value);
    # +         print(c(i+1, k*i,(1/k)))
    # +     }
    # + }
    binom_testm1 = np.array([
         0.5, 0.5555555555555556, 0.578125, 0.5904000000000003,
         0.5981224279835393, 0.603430543396034, 0.607304096221924,
         0.610255656871054, 0.612579511000001, 0.625, 0.670781893004115,
         0.68853759765625, 0.6980101120000006, 0.703906431368616,
         0.70793209416498, 0.7108561134173507, 0.713076544331419,
         0.714820192935702, 0.6875, 0.7268709038256367, 0.7418963909149174,
         0.74986110468096, 0.7548015520398076, 0.7581671424768577,
         0.760607984787832, 0.762459425024199, 0.7639120677676575, 0.7265625,
         0.761553963657302, 0.774800934828818, 0.7818005980538996,
         0.78613491480358, 0.789084353140195, 0.7912217659828884,
         0.79284214559524, 0.794112956558801, 0.75390625, 0.7856929451142176,
         0.7976688481430754, 0.8039848974727624, 0.807891868948366,
         0.8105487660137676, 0.812473307174702, 0.8139318233591120,
         0.815075399104785, 0.7744140625, 0.8037322594985427,
         0.814742863657656, 0.8205425178645808, 0.8241275984172285,
         0.8265645374416, 0.8283292196088257, 0.829666291102775,
         0.8307144686362666, 0.7905273437499996, 0.8178712053954738,
         0.828116983756619, 0.833508948940494, 0.8368403871552892,
         0.839104213210105, 0.840743186196171, 0.84198481438049,
         0.8429580531563676, 0.803619384765625, 0.829338573944648,
         0.8389591907548646, 0.84401876783902, 0.84714369697889,
         0.8492667010581667, 0.850803474598719, 0.851967542858308,
         0.8528799045949524, 0.8145294189453126, 0.838881732845347,
         0.847979024541911, 0.852760894015685, 0.8557134656773457,
         0.8577190131799202, 0.85917058278431, 0.860270010472127,
         0.861131648404582, 0.823802947998047, 0.846984756807511,
         0.855635653643743, 0.860180994825685, 0.86298688573253,
         0.864892525675245, 0.866271647085603, 0.867316125625004,
         0.8681346531755114
        ])

    # > bt=c()
    # > for(i in as.single(1:10)) {
    # +     for(k in as.single(2:10)) {
    # +         bt = c(bt, binom.test(i+1, k*i,(1/k))$p.value);
    # +         print(c(i+1, k*i,(1/k)))
    # +     }
    # + }

    binom_testp1 = np.array([
         0.5, 0.259259259259259, 0.26171875, 0.26272, 0.2632244513031551,
         0.2635138663069203, 0.2636951804161073, 0.2638162407564354,
         0.2639010709000002, 0.625, 0.4074074074074074, 0.42156982421875,
         0.4295746560000003, 0.43473045988554, 0.4383309503172684,
         0.4409884859402103, 0.4430309389962837, 0.444649849401104, 0.6875,
         0.4927602499618962, 0.5096031427383425, 0.5189636628480,
         0.5249280070771274, 0.5290623300865124, 0.5320974248125793,
         0.5344204730474308, 0.536255847400756, 0.7265625, 0.5496019313526808,
         0.5669248746708034, 0.576436455045805, 0.5824538812831795,
         0.5866053321547824, 0.589642781414643, 0.5919618019300193,
         0.593790427805202, 0.75390625, 0.590868349763505, 0.607983393277209,
         0.617303847446822, 0.623172512167948, 0.627208862156123,
         0.6301556891501057, 0.632401894928977, 0.6341708982290303,
         0.7744140625, 0.622562037497196, 0.639236102912278, 0.648263335014579,
         0.65392850011132, 0.657816519817211, 0.660650782947676,
         0.662808780346311, 0.6645068560246006, 0.7905273437499996,
         0.6478843304312477, 0.6640468318879372, 0.6727589686071775,
         0.6782129857784873, 0.681950188903695, 0.684671508668418,
         0.686741824999918, 0.688369886732168, 0.803619384765625,
         0.668716055304315, 0.684360013879534, 0.6927642396829181,
         0.6980155964704895, 0.701609591890657, 0.7042244320992127,
         0.7062125081341817, 0.707775152962577, 0.8145294189453126,
         0.686243374488305, 0.7013873696358975, 0.709501223328243,
         0.714563595144314, 0.718024953392931, 0.7205416252126137,
         0.722454130389843, 0.723956813292035, 0.823802947998047,
         0.701255953767043, 0.715928221686075, 0.723772209289768,
         0.7286603031173616, 0.7319999279787631, 0.7344267920995765,
         0.736270323773157, 0.737718376096348
        ])

    res4_p1 = [stats.binom_test(v+1, v*k, 1./k)
               for v in range(1, 11) for k in range(2, 11)]
    res4_m1 = [stats.binom_test(v-1, v*k, 1./k)
               for v in range(1, 11) for k in range(2, 11)]

    assert_almost_equal(res4_p1, binom_testp1, decimal=13)
    assert_almost_equal(res4_m1, binom_testm1, decimal=13)


class TestTrim:
    # test trim functions
    def test_trim1(self):
        a = np.arange(11)
        assert_equal(np.sort(stats.trim1(a, 0.1)), np.arange(10))
        assert_equal(np.sort(stats.trim1(a, 0.2)), np.arange(9))
        assert_equal(np.sort(stats.trim1(a, 0.2, tail='left')),
                     np.arange(2, 11))
        assert_equal(np.sort(stats.trim1(a, 3/11., tail='left')),
                     np.arange(3, 11))
        assert_equal(stats.trim1(a, 1.0), [])
        assert_equal(stats.trim1(a, 1.0, tail='left'), [])

        # empty input
        assert_equal(stats.trim1([], 0.1), [])
        assert_equal(stats.trim1([], 3/11., tail='left'), [])
        assert_equal(stats.trim1([], 4/6.), [])

    def test_trimboth(self):
        a = np.arange(11)
        assert_equal(np.sort(stats.trimboth(a, 3/11.)), np.arange(3, 8))
        assert_equal(np.sort(stats.trimboth(a, 0.2)),
                     np.array([2, 3, 4, 5, 6, 7, 8]))
        assert_equal(np.sort(stats.trimboth(np.arange(24).reshape(6, 4), 0.2)),
                     np.arange(4, 20).reshape(4, 4))
        assert_equal(np.sort(stats.trimboth(np.arange(24).reshape(4, 6).T,
                                            2/6.)),
                     np.array([[2, 8, 14, 20], [3, 9, 15, 21]]))
        assert_raises(ValueError, stats.trimboth,
                      np.arange(24).reshape(4, 6).T, 4/6.)

        # empty input
        assert_equal(stats.trimboth([], 0.1), [])
        assert_equal(stats.trimboth([], 3/11.), [])
        assert_equal(stats.trimboth([], 4/6.), [])

    def test_trim_mean(self):
        # don't use pre-sorted arrays
        a = np.array([4, 8, 2, 0, 9, 5, 10, 1, 7, 3, 6])
        idx = np.array([3, 5, 0, 1, 2, 4])
        a2 = np.arange(24).reshape(6, 4)[idx, :]
        a3 = np.arange(24).reshape(6, 4, order='F')[idx, :]
        assert_equal(stats.trim_mean(a3, 2/6.),
                     np.array([2.5, 8.5, 14.5, 20.5]))
        assert_equal(stats.trim_mean(a2, 2/6.),
                     np.array([10., 11., 12., 13.]))
        idx4 = np.array([1, 0, 3, 2])
        a4 = np.arange(24).reshape(4, 6)[idx4, :]
        assert_equal(stats.trim_mean(a4, 2/6.),
                     np.array([9., 10., 11., 12., 13., 14.]))
        # shuffled arange(24) as array_like
        a = [7, 11, 12, 21, 16, 6, 22, 1, 5, 0, 18, 10, 17, 9, 19, 15, 23,
             20, 2, 14, 4, 13, 8, 3]
        assert_equal(stats.trim_mean(a, 2/6.), 11.5)
        assert_equal(stats.trim_mean([5,4,3,1,2,0], 2/6.), 2.5)

        # check axis argument
        np.random.seed(1234)
        a = np.random.randint(20, size=(5, 6, 4, 7))
        for axis in [0, 1, 2, 3, -1]:
            res1 = stats.trim_mean(a, 2/6., axis=axis)
            res2 = stats.trim_mean(np.rollaxis(a, axis), 2/6.)
            assert_equal(res1, res2)

        res1 = stats.trim_mean(a, 2/6., axis=None)
        res2 = stats.trim_mean(a.ravel(), 2/6.)
        assert_equal(res1, res2)

        assert_raises(ValueError, stats.trim_mean, a, 0.6)

        # empty input
        assert_equal(stats.trim_mean([], 0.0), np.nan)
        assert_equal(stats.trim_mean([], 0.6), np.nan)


class TestSigmaClip:
    def test_sigmaclip1(self):
        a = np.concatenate((np.linspace(9.5, 10.5, 31), np.linspace(0, 20, 5)))
        fact = 4  # default
        c, low, upp = stats.sigmaclip(a)
        assert_(c.min() > low)
        assert_(c.max() < upp)
        assert_equal(low, c.mean() - fact*c.std())
        assert_equal(upp, c.mean() + fact*c.std())
        assert_equal(c.size, a.size)

    def test_sigmaclip2(self):
        a = np.concatenate((np.linspace(9.5, 10.5, 31), np.linspace(0, 20, 5)))
        fact = 1.5
        c, low, upp = stats.sigmaclip(a, fact, fact)
        assert_(c.min() > low)
        assert_(c.max() < upp)
        assert_equal(low, c.mean() - fact*c.std())
        assert_equal(upp, c.mean() + fact*c.std())
        assert_equal(c.size, 4)
        assert_equal(a.size, 36)  # check original array unchanged

    def test_sigmaclip3(self):
        a = np.concatenate((np.linspace(9.5, 10.5, 11),
                            np.linspace(-100, -50, 3)))
        fact = 1.8
        c, low, upp = stats.sigmaclip(a, fact, fact)
        assert_(c.min() > low)
        assert_(c.max() < upp)
        assert_equal(low, c.mean() - fact*c.std())
        assert_equal(upp, c.mean() + fact*c.std())
        assert_equal(c, np.linspace(9.5, 10.5, 11))

    def test_sigmaclip_result_attributes(self):
        a = np.concatenate((np.linspace(9.5, 10.5, 11),
                            np.linspace(-100, -50, 3)))
        fact = 1.8
        res = stats.sigmaclip(a, fact, fact)
        attributes = ('clipped', 'lower', 'upper')
        check_named_results(res, attributes)

    def test_std_zero(self):
        # regression test #8632
        x = np.ones(10)
        assert_equal(stats.sigmaclip(x)[0], x)


class TestAlexanderGovern:
    def test_compare_dtypes(self):
        args = [[13, 13, 13, 13, 13, 13, 13, 12, 12],
                [14, 13, 12, 12, 12, 12, 12, 11, 11],
                [14, 14, 13, 13, 13, 13, 13, 12, 12],
                [15, 14, 13, 13, 13, 12, 12, 12, 11]]
        args_int16 = np.array(args, dtype=np.int16)
        args_int32 = np.array(args, dtype=np.int32)
        args_uint8 = np.array(args, dtype=np.uint8)
        args_float64 = np.array(args, dtype=np.float64)

        res_int16 = stats.alexandergovern(*args_int16)
        res_int32 = stats.alexandergovern(*args_int32)
        res_unit8 = stats.alexandergovern(*args_uint8)
        res_float64 = stats.alexandergovern(*args_float64)

        assert (res_int16.pvalue == res_int32.pvalue ==
                res_unit8.pvalue == res_float64.pvalue)
        assert (res_int16.statistic == res_int32.statistic ==
                res_unit8.statistic == res_float64.statistic)

    def test_bad_inputs(self):
        # input array is of size zero
        with assert_raises(ValueError, match="Input sample size must be"
                                             " greater than one."):
            stats.alexandergovern([1, 2], [])
        # input is a singular non list element
        with assert_raises(ValueError, match="Input sample size must be"
                                             " greater than one."):
            stats.alexandergovern([1, 2], 2)
        # input list is of size 1
        with assert_raises(ValueError, match="Input sample size must be"
                                             " greater than one."):
            stats.alexandergovern([1, 2], [2])
        # inputs are not finite (infinity)
        with assert_raises(ValueError, match="Input samples must be finite."):
            stats.alexandergovern([1, 2], [np.inf, np.inf])
        # inputs are multidimensional
        with assert_raises(ValueError, match="Input samples must be one"
                                             "-dimensional"):
            stats.alexandergovern([1, 2], [[1, 2], [3, 4]])

    def test_compare_r(self):
        '''
        Data generated in R with
        > set.seed(1)
        > library("onewaytests")
        > library("tibble")
        > y <- c(rnorm(40, sd=10),
        +        rnorm(30, sd=15),
        +        rnorm(20, sd=20))
        > x <- c(rep("one", times=40),
        +        rep("two", times=30),
        +        rep("eight", times=20))
        > x <- factor(x)
        > ag.test(y ~ x, tibble(y,x))

        Alexander-Govern Test (alpha = 0.05)
        -------------------------------------------------------------
        data : y and x

        statistic  : 1.359941
        parameter  : 2
        p.value    : 0.5066321

        Result     : Difference is not statistically significant.
        -------------------------------------------------------------
        Example adapted from:
        https://eval-serv2.metpsy.uni-jena.de/wiki-metheval-hp/index.php/R_FUN_Alexander-Govern

        '''
        one = [-6.264538107423324, 1.8364332422208225, -8.356286124100471,
               15.952808021377916, 3.295077718153605, -8.204683841180152,
               4.874290524284853, 7.383247051292173, 5.757813516534923,
               -3.0538838715635603, 15.11781168450848, 3.898432364114311,
               -6.2124058054180376, -22.146998871774997, 11.249309181431082,
               -0.4493360901523085, -0.16190263098946087, 9.438362106852992,
               8.212211950980885, 5.939013212175088, 9.189773716082183,
               7.821363007310671, 0.745649833651906, -19.89351695863373,
               6.198257478947102, -0.5612873952900078, -1.557955067053293,
               -14.707523838992744, -4.781500551086204, 4.179415601997024,
               13.58679551529044, -1.0278772734299553, 3.876716115593691,
               -0.5380504058290512, -13.770595568286065, -4.149945632996798,
               -3.942899537103493, -0.5931339671118566, 11.000253719838831,
               7.631757484575442]

        two = [-2.4678539438038034, -3.8004252020476135, 10.454450631071062,
               8.34994798010486, -10.331335418242798, -10.612427354431794,
               5.468729432052455, 11.527993867731237, -1.6851931822534207,
               13.216615896813222, 5.971588205506021, -9.180395898761569,
               5.116795371366372, -16.94044644121189, 21.495355525515556,
               29.7059984775879, -5.508322146997636, -15.662019394747961,
               8.545794411636193, -2.0258190582123654, 36.024266407571645,
               -0.5886000409975387, 10.346090436761651, 0.4200323817099909,
               -11.14909813323608, 2.8318844927151434, -27.074379433365568,
               21.98332292344329, 2.2988000731784655, 32.58917505543229]

        eight = [9.510190577993251, -14.198928618436291, 12.214527069781099,
                 -18.68195263288503, -25.07266800478204, 5.828924710349257,
                 -8.86583746436866, 0.02210703263248262, 1.4868264830332811,
                 -11.79041892376144, -11.37337465637004, -2.7035723024766414,
                 23.56173993146409, -30.47133600859524, 11.878923752568431,
                 6.659007424270365, 21.261996745527256, -6.083678472686013,
                 7.400376198325763, 5.341975815444621]
        soln = stats.alexandergovern(one, two, eight)
        assert_allclose(soln.statistic, 1.3599405447999450836)
        assert_allclose(soln.pvalue, 0.50663205309676440091)

    def test_compare_scholar(self):
        '''
        Data taken from 'The Modification and Evaluation of the
        Alexander-Govern Test in Terms of Power' by Kingsley Ochuko, T.,
        Abdullah, S., Binti Zain, Z., & Soaad Syed Yahaya, S. (2015).
        '''
        young = [482.43, 484.36, 488.84, 495.15, 495.24, 502.69, 504.62,
                 518.29, 519.1, 524.1, 524.12, 531.18, 548.42, 572.1, 584.68,
                 609.09, 609.53, 666.63, 676.4]
        middle = [335.59, 338.43, 353.54, 404.27, 437.5, 469.01, 485.85,
                  487.3, 493.08, 494.31, 499.1, 886.41]
        old = [519.01, 528.5, 530.23, 536.03, 538.56, 538.83, 557.24, 558.61,
               558.95, 565.43, 586.39, 594.69, 629.22, 645.69, 691.84]
        soln = stats.alexandergovern(young, middle, old)
        assert_allclose(soln.statistic, 5.3237, atol=1e-3)
        assert_allclose(soln.pvalue, 0.06982, atol=1e-4)

        # verify with ag.test in r
        '''
        > library("onewaytests")
        > library("tibble")
        > young <- c(482.43, 484.36, 488.84, 495.15, 495.24, 502.69, 504.62,
        +                  518.29, 519.1, 524.1, 524.12, 531.18, 548.42, 572.1,
        +                  584.68, 609.09, 609.53, 666.63, 676.4)
        > middle <- c(335.59, 338.43, 353.54, 404.27, 437.5, 469.01, 485.85,
        +                   487.3, 493.08, 494.31, 499.1, 886.41)
        > old <- c(519.01, 528.5, 530.23, 536.03, 538.56, 538.83, 557.24,
        +                   558.61, 558.95, 565.43, 586.39, 594.69, 629.22,
        +                   645.69, 691.84)
        > young_fct <- c(rep("young", times=19))
        > middle_fct <-c(rep("middle", times=12))
        > old_fct <- c(rep("old", times=15))
        > ag.test(a ~ b, tibble(a=c(young, middle, old), b=factor(c(young_fct,
        +                                              middle_fct, old_fct))))

        Alexander-Govern Test (alpha = 0.05)
        -------------------------------------------------------------
        data : a and b

        statistic  : 5.324629
        parameter  : 2
        p.value    : 0.06978651

        Result     : Difference is not statistically significant.
        -------------------------------------------------------------

        '''
        assert_allclose(soln.statistic, 5.324629)
        assert_allclose(soln.pvalue, 0.06978651)

    def test_compare_scholar3(self):
        '''
        Data taken from 'Robustness And Comparative Power Of WelchAspin,
        Alexander-Govern And Yuen Tests Under Non-Normality And Variance
        Heteroscedasticity', by Ayed A. Almoied. 2017. Page 34-37.
        https://digitalcommons.wayne.edu/cgi/viewcontent.cgi?article=2775&context=oa_dissertations
        '''
        x1 = [-1.77559, -1.4113, -0.69457, -0.54148, -0.18808, -0.07152,
              0.04696, 0.051183, 0.148695, 0.168052, 0.422561, 0.458555,
              0.616123, 0.709968, 0.839956, 0.857226, 0.929159, 0.981442,
              0.999554, 1.642958]
        x2 = [-1.47973, -1.2722, -0.91914, -0.80916, -0.75977, -0.72253,
              -0.3601, -0.33273, -0.28859, -0.09637, -0.08969, -0.01824,
              0.260131, 0.289278, 0.518254, 0.683003, 0.877618, 1.172475,
              1.33964, 1.576766]
        soln = stats.alexandergovern(x1, x2)
        assert_allclose(soln.statistic, 0.713526, atol=1e-5)
        assert_allclose(soln.pvalue, 0.398276, atol=1e-5)

        '''
        tested in ag.test in R:
        > library("onewaytests")
        > library("tibble")
        > x1 <- c(-1.77559, -1.4113, -0.69457, -0.54148, -0.18808, -0.07152,
        +          0.04696, 0.051183, 0.148695, 0.168052, 0.422561, 0.458555,
        +          0.616123, 0.709968, 0.839956, 0.857226, 0.929159, 0.981442,
        +          0.999554, 1.642958)
        > x2 <- c(-1.47973, -1.2722, -0.91914, -0.80916, -0.75977, -0.72253,
        +         -0.3601, -0.33273, -0.28859, -0.09637, -0.08969, -0.01824,
        +         0.260131, 0.289278, 0.518254, 0.683003, 0.877618, 1.172475,
        +         1.33964, 1.576766)
        > x1_fact <- c(rep("x1", times=20))
        > x2_fact <- c(rep("x2", times=20))
        > a <- c(x1, x2)
        > b <- factor(c(x1_fact, x2_fact))
        > ag.test(a ~ b, tibble(a, b))
        Alexander-Govern Test (alpha = 0.05)
        -------------------------------------------------------------
        data : a and b

        statistic  : 0.7135182
        parameter  : 1
        p.value    : 0.3982783

        Result     : Difference is not statistically significant.
        -------------------------------------------------------------
        '''
        assert_allclose(soln.statistic, 0.7135182)
        assert_allclose(soln.pvalue, 0.3982783)

    def test_nan_policy_propogate(self):
        args = [[1, 2, 3, 4], [1, np.nan]]
        # default nan_policy is 'propagate'
        res = stats.alexandergovern(*args)
        assert_equal(res.pvalue, np.nan)
        assert_equal(res.statistic, np.nan)

    def test_nan_policy_raise(self):
        args = [[1, 2, 3, 4], [1, np.nan]]
        with assert_raises(ValueError, match="The input contains nan values"):
            stats.alexandergovern(*args, nan_policy='raise')

    def test_nan_policy_omit(self):
        args_nan = [[1, 2, 3, None, 4], [1, np.nan, 19, 25]]
        args_no_nan = [[1, 2, 3, 4], [1, 19, 25]]
        res_nan = stats.alexandergovern(*args_nan, nan_policy='omit')
        res_no_nan = stats.alexandergovern(*args_no_nan)
        assert_equal(res_nan.pvalue, res_no_nan.pvalue)
        assert_equal(res_nan.statistic, res_no_nan.statistic)

    def test_constant_input(self):
        # Zero variance input, consistent with `stats.pearsonr`
        with assert_warns(AlexanderGovernConstantInputWarning):
            res = stats.alexandergovern([0.667, 0.667, 0.667],
                                        [0.123, 0.456, 0.789])
            assert_equal(res.statistic, np.nan)
            assert_equal(res.pvalue, np.nan)


class TestFOneWay:

    def test_trivial(self):
        # A trivial test of stats.f_oneway, with F=0.
        F, p = stats.f_oneway([0, 2], [0, 2])
        assert_equal(F, 0.0)
        assert_equal(p, 1.0)

    def test_basic(self):
        # Despite being a floating point calculation, this data should
        # result in F being exactly 2.0.
        F, p = stats.f_oneway([0, 2], [2, 4])
        assert_equal(F, 2.0)
        assert_allclose(p, 1 - np.sqrt(0.5), rtol=1e-14)

    def test_known_exact(self):
        # Another trivial dataset for which the exact F and p can be
        # calculated.
        F, p = stats.f_oneway([2], [2], [2, 3, 4])
        # The use of assert_equal might be too optimistic, but the calculation
        # in this case is trivial enough that it is likely to go through with
        # no loss of precision.
        assert_equal(F, 3/5)
        assert_equal(p, 5/8)

    def test_large_integer_array(self):
        a = np.array([655, 788], dtype=np.uint16)
        b = np.array([789, 772], dtype=np.uint16)
        F, p = stats.f_oneway(a, b)
        # The expected value was verified by computing it with mpmath with
        # 40 digits of precision.
        assert_allclose(F, 0.77450216931805540, rtol=1e-14)

    def test_result_attributes(self):
        a = np.array([655, 788], dtype=np.uint16)
        b = np.array([789, 772], dtype=np.uint16)
        res = stats.f_oneway(a, b)
        attributes = ('statistic', 'pvalue')
        check_named_results(res, attributes)

    def test_nist(self):
        # These are the nist ANOVA files. They can be found at:
        # https://www.itl.nist.gov/div898/strd/anova/anova.html
        filenames = ['SiRstv.dat', 'SmLs01.dat', 'SmLs02.dat', 'SmLs03.dat',
                     'AtmWtAg.dat', 'SmLs04.dat', 'SmLs05.dat', 'SmLs06.dat',
                     'SmLs07.dat', 'SmLs08.dat', 'SmLs09.dat']

        for test_case in filenames:
            rtol = 1e-7
            fname = os.path.abspath(os.path.join(os.path.dirname(__file__),
                                                 'data/nist_anova', test_case))
            with open(fname, 'r') as f:
                content = f.read().split('\n')
            certified = [line.split() for line in content[40:48]
                         if line.strip()]
            dataf = np.loadtxt(fname, skiprows=60)
            y, x = dataf.T
            y = y.astype(int)
            caty = np.unique(y)
            f = float(certified[0][-1])

            xlist = [x[y == i] for i in caty]
            res = stats.f_oneway(*xlist)

            # With the hard test cases we relax the tolerance a bit.
            hard_tc = ('SmLs07.dat', 'SmLs08.dat', 'SmLs09.dat')
            if test_case in hard_tc:
                rtol = 1e-4

            assert_allclose(res[0], f, rtol=rtol,
                            err_msg='Failing testcase: %s' % test_case)

    @pytest.mark.parametrize("a, b, expected", [
        (np.array([42, 42, 42]), np.array([7, 7, 7]), (np.inf, 0)),
        (np.array([42, 42, 42]), np.array([42, 42, 42]), (np.nan, np.nan))
        ])
    def test_constant_input(self, a, b, expected):
        # For more details, look on https://github.com/scipy/scipy/issues/11669
        with assert_warns(stats.F_onewayConstantInputWarning):
            f, p = stats.f_oneway(a, b)
            assert f, p == expected

    @pytest.mark.parametrize('axis', [-2, -1, 0, 1])
    def test_2d_inputs(self, axis):
        a = np.array([[1, 4, 3, 3],
                      [2, 5, 3, 3],
                      [3, 6, 3, 3],
                      [2, 3, 3, 3],
                      [1, 4, 3, 3]])
        b = np.array([[3, 1, 5, 3],
                      [4, 6, 5, 3],
                      [4, 3, 5, 3],
                      [1, 5, 5, 3],
                      [5, 5, 5, 3],
                      [2, 3, 5, 3],
                      [8, 2, 5, 3],
                      [2, 2, 5, 3]])
        c = np.array([[4, 3, 4, 3],
                      [4, 2, 4, 3],
                      [5, 4, 4, 3],
                      [5, 4, 4, 3]])

        if axis in [-1, 1]:
            a = a.T
            b = b.T
            c = c.T
            take_axis = 0
        else:
            take_axis = 1

        with assert_warns(stats.F_onewayConstantInputWarning):
            f, p = stats.f_oneway(a, b, c, axis=axis)

        # Verify that the result computed with the 2d arrays matches
        # the result of calling f_oneway individually on each slice.
        for j in [0, 1]:
            fj, pj = stats.f_oneway(np.take(a, j, take_axis),
                                    np.take(b, j, take_axis),
                                    np.take(c, j, take_axis))
            assert_allclose(f[j], fj, rtol=1e-14)
            assert_allclose(p[j], pj, rtol=1e-14)
        for j in [2, 3]:
            with assert_warns(stats.F_onewayConstantInputWarning):
                fj, pj = stats.f_oneway(np.take(a, j, take_axis),
                                        np.take(b, j, take_axis),
                                        np.take(c, j, take_axis))
                assert_equal(f[j], fj)
                assert_equal(p[j], pj)

    def test_3d_inputs(self):
        # Some 3-d arrays. (There is nothing special about the values.)
        a = 1/np.arange(1.0, 4*5*7 + 1).reshape(4, 5, 7)
        b = 2/np.arange(1.0, 4*8*7 + 1).reshape(4, 8, 7)
        c = np.cos(1/np.arange(1.0, 4*4*7 + 1).reshape(4, 4, 7))

        f, p = stats.f_oneway(a, b, c, axis=1)

        assert f.shape == (4, 7)
        assert p.shape == (4, 7)

        for i in range(a.shape[0]):
            for j in range(a.shape[2]):
                fij, pij = stats.f_oneway(a[i, :, j], b[i, :, j], c[i, :, j])
                assert_allclose(fij, f[i, j])
                assert_allclose(pij, p[i, j])

    def test_length0_1d_error(self):
        # Require at least one value in each group.
        with assert_warns(stats.F_onewayBadInputSizesWarning):
            result = stats.f_oneway([1, 2, 3], [], [4, 5, 6, 7])
            assert_equal(result, (np.nan, np.nan))

    def test_length0_2d_error(self):
        with assert_warns(stats.F_onewayBadInputSizesWarning):
            ncols = 3
            a = np.ones((4, ncols))
            b = np.ones((0, ncols))
            c = np.ones((5, ncols))
            f, p = stats.f_oneway(a, b, c)
            nans = np.full((ncols,), fill_value=np.nan)
            assert_equal(f, nans)
            assert_equal(p, nans)

    def test_all_length_one(self):
        with assert_warns(stats.F_onewayBadInputSizesWarning):
            result = stats.f_oneway([10], [11], [12], [13])
            assert_equal(result, (np.nan, np.nan))

    @pytest.mark.parametrize('args', [(), ([1, 2, 3],)])
    def test_too_few_inputs(self, args):
        with assert_raises(TypeError):
            stats.f_oneway(*args)

    def test_axis_error(self):
        a = np.ones((3, 4))
        b = np.ones((5, 4))
        with assert_raises(np.AxisError):
            stats.f_oneway(a, b, axis=2)

    def test_bad_shapes(self):
        a = np.ones((3, 4))
        b = np.ones((5, 4))
        with assert_raises(ValueError):
            stats.f_oneway(a, b, axis=1)


class TestKruskal:
    def test_simple(self):
        x = [1]
        y = [2]
        h, p = stats.kruskal(x, y)
        assert_equal(h, 1.0)
        assert_approx_equal(p, stats.distributions.chi2.sf(h, 1))
        h, p = stats.kruskal(np.array(x), np.array(y))
        assert_equal(h, 1.0)
        assert_approx_equal(p, stats.distributions.chi2.sf(h, 1))

    def test_basic(self):
        x = [1, 3, 5, 7, 9]
        y = [2, 4, 6, 8, 10]
        h, p = stats.kruskal(x, y)
        assert_approx_equal(h, 3./11, significant=10)
        assert_approx_equal(p, stats.distributions.chi2.sf(3./11, 1))
        h, p = stats.kruskal(np.array(x), np.array(y))
        assert_approx_equal(h, 3./11, significant=10)
        assert_approx_equal(p, stats.distributions.chi2.sf(3./11, 1))

    def test_simple_tie(self):
        x = [1]
        y = [1, 2]
        h_uncorr = 1.5**2 + 2*2.25**2 - 12
        corr = 0.75
        expected = h_uncorr / corr   # 0.5
        h, p = stats.kruskal(x, y)
        # Since the expression is simple and the exact answer is 0.5, it
        # should be safe to use assert_equal().
        assert_equal(h, expected)

    def test_another_tie(self):
        x = [1, 1, 1, 2]
        y = [2, 2, 2, 2]
        h_uncorr = (12. / 8. / 9.) * 4 * (3**2 + 6**2) - 3 * 9
        corr = 1 - float(3**3 - 3 + 5**3 - 5) / (8**3 - 8)
        expected = h_uncorr / corr
        h, p = stats.kruskal(x, y)
        assert_approx_equal(h, expected)

    def test_three_groups(self):
        # A test of stats.kruskal with three groups, with ties.
        x = [1, 1, 1]
        y = [2, 2, 2]
        z = [2, 2]
        h_uncorr = (12. / 8. / 9.) * (3*2**2 + 3*6**2 + 2*6**2) - 3 * 9  # 5.0
        corr = 1 - float(3**3 - 3 + 5**3 - 5) / (8**3 - 8)
        expected = h_uncorr / corr  # 7.0
        h, p = stats.kruskal(x, y, z)
        assert_approx_equal(h, expected)
        assert_approx_equal(p, stats.distributions.chi2.sf(h, 2))

    def test_empty(self):
        # A test of stats.kruskal with three groups, with ties.
        x = [1, 1, 1]
        y = [2, 2, 2]
        z = []
        assert_equal(stats.kruskal(x, y, z), (np.nan, np.nan))

    def test_nd_arrays(self):
        # Inputs must be exactly one-dimensional
        x = [1]
        y = [2]
        z = np.random.rand(2, 2)
        with assert_raises(ValueError,
                           match="Samples must be one-dimensional."):
            stats.kruskal(x, y, z)

    def test_kruskal_result_attributes(self):
        x = [1, 3, 5, 7, 9]
        y = [2, 4, 6, 8, 10]
        res = stats.kruskal(x, y)
        attributes = ('statistic', 'pvalue')
        check_named_results(res, attributes)

    def test_nan_policy(self):
        x = np.arange(10.)
        x[9] = np.nan
        assert_equal(stats.kruskal(x, x), (np.nan, np.nan))
        assert_almost_equal(stats.kruskal(x, x, nan_policy='omit'), (0.0, 1.0))
        assert_raises(ValueError, stats.kruskal, x, x, nan_policy='raise')
        assert_raises(ValueError, stats.kruskal, x, x, nan_policy='foobar')

    def test_large_no_samples(self):
        # Test to see if large samples are handled correctly.
        n = 50000
        x = np.random.randn(n)
        y = np.random.randn(n) + 50
        h, p = stats.kruskal(x, y)
        expected = 0
        assert_approx_equal(p, expected)


class TestCombinePvalues:

    def test_fisher(self):
        # Example taken from https://en.wikipedia.org/wiki/Fisher%27s_exact_test#Example
        xsq, p = stats.combine_pvalues([.01, .2, .3], method='fisher')
        assert_approx_equal(p, 0.02156, significant=4)

    def test_stouffer(self):
        Z, p = stats.combine_pvalues([.01, .2, .3], method='stouffer')
        assert_approx_equal(p, 0.01651, significant=4)

    def test_stouffer2(self):
        Z, p = stats.combine_pvalues([.5, .5, .5], method='stouffer')
        assert_approx_equal(p, 0.5, significant=4)

    def test_weighted_stouffer(self):
        Z, p = stats.combine_pvalues([.01, .2, .3], method='stouffer',
                                     weights=np.ones(3))
        assert_approx_equal(p, 0.01651, significant=4)

    def test_weighted_stouffer2(self):
        Z, p = stats.combine_pvalues([.01, .2, .3], method='stouffer',
                                     weights=np.array((1, 4, 9)))
        assert_approx_equal(p, 0.1464, significant=4)

    def test_pearson(self):
        Z, p = stats.combine_pvalues([.01, .2, .3], method='pearson')
        assert_approx_equal(p, 0.97787, significant=4)

    def test_tippett(self):
        Z, p = stats.combine_pvalues([.01, .2, .3], method='tippett')
        assert_approx_equal(p, 0.970299, significant=4)

    def test_mudholkar_george(self):
        Z, p = stats.combine_pvalues([.1, .1, .1], method='mudholkar_george')
        assert_approx_equal(p, 0.019462, significant=4)

    def test_mudholkar_george_equal_fisher_minus_pearson(self):
        Z, p = stats.combine_pvalues([.01, .2, .3], method='mudholkar_george')
        Z_f, p_f = stats.combine_pvalues([.01, .2, .3], method='fisher')
        Z_p, p_p = stats.combine_pvalues([.01, .2, .3], method='pearson')
        # 0.5 here is because logistic = log(u) - log(1-u), i.e. no 2 factors
        assert_approx_equal(0.5 * (Z_f-Z_p), Z, significant=4)


class TestCdfDistanceValidation:
    """
    Test that _cdf_distance() (via wasserstein_distance()) raises ValueErrors
    for bad inputs.
    """

    def test_distinct_value_and_weight_lengths(self):
        # When the number of weights does not match the number of values,
        # a ValueError should be raised.
        assert_raises(ValueError, stats.wasserstein_distance,
                      [1], [2], [4], [3, 1])
        assert_raises(ValueError, stats.wasserstein_distance, [1], [2], [1, 0])

    def test_zero_weight(self):
        # When a distribution is given zero weight, a ValueError should be
        # raised.
        assert_raises(ValueError, stats.wasserstein_distance,
                      [0, 1], [2], [0, 0])
        assert_raises(ValueError, stats.wasserstein_distance,
                      [0, 1], [2], [3, 1], [0])

    def test_negative_weights(self):
        # A ValueError should be raised if there are any negative weights.
        assert_raises(ValueError, stats.wasserstein_distance,
                      [0, 1], [2, 2], [1, 1], [3, -1])

    def test_empty_distribution(self):
        # A ValueError should be raised when trying to measure the distance
        # between something and nothing.
        assert_raises(ValueError, stats.wasserstein_distance, [], [2, 2])
        assert_raises(ValueError, stats.wasserstein_distance, [1], [])

    def test_inf_weight(self):
        # An inf weight is not valid.
        assert_raises(ValueError, stats.wasserstein_distance,
                      [1, 2, 1], [1, 1], [1, np.inf, 1], [1, 1])


class TestWassersteinDistance:
    """ Tests for wasserstein_distance() output values.
    """

    def test_simple(self):
        # For basic distributions, the value of the Wasserstein distance is
        # straightforward.
        assert_almost_equal(
            stats.wasserstein_distance([0, 1], [0], [1, 1], [1]),
            .5)
        assert_almost_equal(stats.wasserstein_distance(
            [0, 1], [0], [3, 1], [1]),
            .25)
        assert_almost_equal(stats.wasserstein_distance(
            [0, 2], [0], [1, 1], [1]),
            1)
        assert_almost_equal(stats.wasserstein_distance(
            [0, 1, 2], [1, 2, 3]),
            1)

    def test_same_distribution(self):
        # Any distribution moved to itself should have a Wasserstein distance of
        # zero.
        assert_equal(stats.wasserstein_distance([1, 2, 3], [2, 1, 3]), 0)
        assert_equal(
            stats.wasserstein_distance([1, 1, 1, 4], [4, 1],
                                       [1, 1, 1, 1], [1, 3]),
            0)

    def test_shift(self):
        # If the whole distribution is shifted by x, then the Wasserstein
        # distance should be x.
        assert_almost_equal(stats.wasserstein_distance([0], [1]), 1)
        assert_almost_equal(stats.wasserstein_distance([-5], [5]), 10)
        assert_almost_equal(
            stats.wasserstein_distance([1, 2, 3, 4, 5], [11, 12, 13, 14, 15]),
            10)
        assert_almost_equal(
            stats.wasserstein_distance([4.5, 6.7, 2.1], [4.6, 7, 9.2],
                                       [3, 1, 1], [1, 3, 1]),
            2.5)

    def test_combine_weights(self):
        # Assigning a weight w to a value is equivalent to including that value
        # w times in the value array with weight of 1.
        assert_almost_equal(
            stats.wasserstein_distance(
                [0, 0, 1, 1, 1, 1, 5], [0, 3, 3, 3, 3, 4, 4],
                [1, 1, 1, 1, 1, 1, 1], [1, 1, 1, 1, 1, 1, 1]),
            stats.wasserstein_distance([5, 0, 1], [0, 4, 3],
                                       [1, 2, 4], [1, 2, 4]))

    def test_collapse(self):
        # Collapsing a distribution to a point distribution at zero is
        # equivalent to taking the average of the absolute values of the values.
        u = np.arange(-10, 30, 0.3)
        v = np.zeros_like(u)
        assert_almost_equal(
            stats.wasserstein_distance(u, v),
            np.mean(np.abs(u)))

        u_weights = np.arange(len(u))
        v_weights = u_weights[::-1]
        assert_almost_equal(
            stats.wasserstein_distance(u, v, u_weights, v_weights),
            np.average(np.abs(u), weights=u_weights))

    def test_zero_weight(self):
        # Values with zero weight have no impact on the Wasserstein distance.
        assert_almost_equal(
            stats.wasserstein_distance([1, 2, 100000], [1, 1],
                                       [1, 1, 0], [1, 1]),
            stats.wasserstein_distance([1, 2], [1, 1], [1, 1], [1, 1]))

    def test_inf_values(self):
        # Inf values can lead to an inf distance or trigger a RuntimeWarning
        # (and return NaN) if the distance is undefined.
        assert_equal(
            stats.wasserstein_distance([1, 2, np.inf], [1, 1]),
            np.inf)
        assert_equal(
            stats.wasserstein_distance([1, 2, np.inf], [-np.inf, 1]),
            np.inf)
        assert_equal(
            stats.wasserstein_distance([1, -np.inf, np.inf], [1, 1]),
            np.inf)
        with suppress_warnings() as sup:
            sup.record(RuntimeWarning, "invalid value*")
            assert_equal(
                stats.wasserstein_distance([1, 2, np.inf], [np.inf, 1]),
                np.nan)


class TestEnergyDistance:
    """ Tests for energy_distance() output values.
    """

    def test_simple(self):
        # For basic distributions, the value of the energy distance is
        # straightforward.
        assert_almost_equal(
            stats.energy_distance([0, 1], [0], [1, 1], [1]),
            np.sqrt(2) * .5)
        assert_almost_equal(stats.energy_distance(
            [0, 1], [0], [3, 1], [1]),
            np.sqrt(2) * .25)
        assert_almost_equal(stats.energy_distance(
            [0, 2], [0], [1, 1], [1]),
            2 * .5)
        assert_almost_equal(
            stats.energy_distance([0, 1, 2], [1, 2, 3]),
            np.sqrt(2) * (3*(1./3**2))**.5)

    def test_same_distribution(self):
        # Any distribution moved to itself should have a energy distance of
        # zero.
        assert_equal(stats.energy_distance([1, 2, 3], [2, 1, 3]), 0)
        assert_equal(
            stats.energy_distance([1, 1, 1, 4], [4, 1], [1, 1, 1, 1], [1, 3]),
            0)

    def test_shift(self):
        # If a single-point distribution is shifted by x, then the energy
        # distance should be sqrt(2) * sqrt(x).
        assert_almost_equal(stats.energy_distance([0], [1]), np.sqrt(2))
        assert_almost_equal(
            stats.energy_distance([-5], [5]),
            np.sqrt(2) * 10**.5)

    def test_combine_weights(self):
        # Assigning a weight w to a value is equivalent to including that value
        # w times in the value array with weight of 1.
        assert_almost_equal(
            stats.energy_distance([0, 0, 1, 1, 1, 1, 5], [0, 3, 3, 3, 3, 4, 4],
                                  [1, 1, 1, 1, 1, 1, 1], [1, 1, 1, 1, 1, 1, 1]),
            stats.energy_distance([5, 0, 1], [0, 4, 3], [1, 2, 4], [1, 2, 4]))

    def test_zero_weight(self):
        # Values with zero weight have no impact on the energy distance.
        assert_almost_equal(
            stats.energy_distance([1, 2, 100000], [1, 1], [1, 1, 0], [1, 1]),
            stats.energy_distance([1, 2], [1, 1], [1, 1], [1, 1]))

    def test_inf_values(self):
        # Inf values can lead to an inf distance or trigger a RuntimeWarning
        # (and return NaN) if the distance is undefined.
        assert_equal(stats.energy_distance([1, 2, np.inf], [1, 1]), np.inf)
        assert_equal(
            stats.energy_distance([1, 2, np.inf], [-np.inf, 1]),
            np.inf)
        assert_equal(
            stats.energy_distance([1, -np.inf, np.inf], [1, 1]),
            np.inf)
        with suppress_warnings() as sup:
            sup.record(RuntimeWarning, "invalid value*")
            assert_equal(
                stats.energy_distance([1, 2, np.inf], [np.inf, 1]),
                np.nan)


class TestBrunnerMunzel:
    # Data from (Lumley, 1996)
    X = [1, 2, 1, 1, 1, 1, 1, 1, 1, 1, 2, 4, 1, 1]
    Y = [3, 3, 4, 3, 1, 2, 3, 1, 1, 5, 4]
    significant = 13

    def test_brunnermunzel_one_sided(self):
        # Results are compared with R's lawstat package.
        u1, p1 = stats.brunnermunzel(self.X, self.Y, alternative='less')
        u2, p2 = stats.brunnermunzel(self.Y, self.X, alternative='greater')
        u3, p3 = stats.brunnermunzel(self.X, self.Y, alternative='greater')
        u4, p4 = stats.brunnermunzel(self.Y, self.X, alternative='less')

        assert_approx_equal(p1, p2, significant=self.significant)
        assert_approx_equal(p3, p4, significant=self.significant)
        assert_(p1 != p3)
        assert_approx_equal(u1, 3.1374674823029505,
                            significant=self.significant)
        assert_approx_equal(u2, -3.1374674823029505,
                            significant=self.significant)
        assert_approx_equal(u3, 3.1374674823029505,
                            significant=self.significant)
        assert_approx_equal(u4, -3.1374674823029505,
                            significant=self.significant)
        assert_approx_equal(p1, 0.0028931043330757342,
                            significant=self.significant)
        assert_approx_equal(p3, 0.99710689566692423,
                            significant=self.significant)

    def test_brunnermunzel_two_sided(self):
        # Results are compared with R's lawstat package.
        u1, p1 = stats.brunnermunzel(self.X, self.Y, alternative='two-sided')
        u2, p2 = stats.brunnermunzel(self.Y, self.X, alternative='two-sided')

        assert_approx_equal(p1, p2, significant=self.significant)
        assert_approx_equal(u1, 3.1374674823029505,
                            significant=self.significant)
        assert_approx_equal(u2, -3.1374674823029505,
                            significant=self.significant)
        assert_approx_equal(p1, 0.0057862086661515377,
                            significant=self.significant)

    def test_brunnermunzel_default(self):
        # The default value for alternative is two-sided
        u1, p1 = stats.brunnermunzel(self.X, self.Y)
        u2, p2 = stats.brunnermunzel(self.Y, self.X)

        assert_approx_equal(p1, p2, significant=self.significant)
        assert_approx_equal(u1, 3.1374674823029505,
                            significant=self.significant)
        assert_approx_equal(u2, -3.1374674823029505,
                            significant=self.significant)
        assert_approx_equal(p1, 0.0057862086661515377,
                            significant=self.significant)

    def test_brunnermunzel_alternative_error(self):
        alternative = "error"
        distribution = "t"
        nan_policy = "propagate"
        assert_(alternative not in ["two-sided", "greater", "less"])
        assert_raises(ValueError,
                      stats.brunnermunzel,
                      self.X,
                      self.Y,
                      alternative,
                      distribution,
                      nan_policy)

    def test_brunnermunzel_distribution_norm(self):
        u1, p1 = stats.brunnermunzel(self.X, self.Y, distribution="normal")
        u2, p2 = stats.brunnermunzel(self.Y, self.X, distribution="normal")
        assert_approx_equal(p1, p2, significant=self.significant)
        assert_approx_equal(u1, 3.1374674823029505,
                            significant=self.significant)
        assert_approx_equal(u2, -3.1374674823029505,
                            significant=self.significant)
        assert_approx_equal(p1, 0.0017041417600383024,
                            significant=self.significant)

    def test_brunnermunzel_distribution_error(self):
        alternative = "two-sided"
        distribution = "error"
        nan_policy = "propagate"
        assert_(alternative not in ["t", "normal"])
        assert_raises(ValueError,
                      stats.brunnermunzel,
                      self.X,
                      self.Y,
                      alternative,
                      distribution,
                      nan_policy)

    def test_brunnermunzel_empty_imput(self):
        u1, p1 = stats.brunnermunzel(self.X, [])
        u2, p2 = stats.brunnermunzel([], self.Y)
        u3, p3 = stats.brunnermunzel([], [])

        assert_equal(u1, np.nan)
        assert_equal(p1, np.nan)
        assert_equal(u2, np.nan)
        assert_equal(p2, np.nan)
        assert_equal(u3, np.nan)
        assert_equal(p3, np.nan)

    def test_brunnermunzel_nan_input_propagate(self):
        X = [1, 2, 1, 1, 1, 1, 1, 1, 1, 1, 2, 4, 1, 1, np.nan]
        Y = [3, 3, 4, 3, 1, 2, 3, 1, 1, 5, 4]
        u1, p1 = stats.brunnermunzel(X, Y, nan_policy="propagate")
        u2, p2 = stats.brunnermunzel(Y, X, nan_policy="propagate")

        assert_equal(u1, np.nan)
        assert_equal(p1, np.nan)
        assert_equal(u2, np.nan)
        assert_equal(p2, np.nan)

    def test_brunnermunzel_nan_input_raise(self):
        X = [1, 2, 1, 1, 1, 1, 1, 1, 1, 1, 2, 4, 1, 1, np.nan]
        Y = [3, 3, 4, 3, 1, 2, 3, 1, 1, 5, 4]
        alternative = "two-sided"
        distribution = "t"
        nan_policy = "raise"

        assert_raises(ValueError,
                      stats.brunnermunzel,
                      X,
                      Y,
                      alternative,
                      distribution,
                      nan_policy)
        assert_raises(ValueError,
                      stats.brunnermunzel,
                      Y,
                      X,
                      alternative,
                      distribution,
                      nan_policy)

    def test_brunnermunzel_nan_input_omit(self):
        X = [1, 2, 1, 1, 1, 1, 1, 1, 1, 1, 2, 4, 1, 1, np.nan]
        Y = [3, 3, 4, 3, 1, 2, 3, 1, 1, 5, 4]
        u1, p1 = stats.brunnermunzel(X, Y, nan_policy="omit")
        u2, p2 = stats.brunnermunzel(Y, X, nan_policy="omit")

        assert_approx_equal(p1, p2, significant=self.significant)
        assert_approx_equal(u1, 3.1374674823029505,
                            significant=self.significant)
        assert_approx_equal(u2, -3.1374674823029505,
                            significant=self.significant)
        assert_approx_equal(p1, 0.0057862086661515377,
                            significant=self.significant)


class TestRatioUniforms:
    """ Tests for rvs_ratio_uniforms.
    """

    def test_rv_generation(self):
        # use KS test to check distribution of rvs
        # normal distribution
        f = stats.norm.pdf
        v_bound = np.sqrt(f(np.sqrt(2))) * np.sqrt(2)
        umax, vmin, vmax = np.sqrt(f(0)), -v_bound, v_bound
        rvs = stats.rvs_ratio_uniforms(f, umax, vmin, vmax, size=2500,
                                       random_state=12345)
        assert_equal(stats.kstest(rvs, 'norm')[1] > 0.25, True)

        # exponential distribution
        rvs = stats.rvs_ratio_uniforms(lambda x: np.exp(-x), umax=1,
                                       vmin=0, vmax=2*np.exp(-1),
                                       size=1000, random_state=12345)
        assert_equal(stats.kstest(rvs, 'expon')[1] > 0.25, True)

    def test_shape(self):
        # test shape of return value depending on size parameter
        f = stats.norm.pdf
        v_bound = np.sqrt(f(np.sqrt(2))) * np.sqrt(2)
        umax, vmin, vmax = np.sqrt(f(0)), -v_bound, v_bound

        r1 = stats.rvs_ratio_uniforms(f, umax, vmin, vmax, size=3,
                                      random_state=1234)
        r2 = stats.rvs_ratio_uniforms(f, umax, vmin, vmax, size=(3,),
                                      random_state=1234)
        r3 = stats.rvs_ratio_uniforms(f, umax, vmin, vmax, size=(3, 1),
                                      random_state=1234)
        assert_equal(r1, r2)
        assert_equal(r2, r3.flatten())
        assert_equal(r1.shape, (3,))
        assert_equal(r3.shape, (3, 1))

        r4 = stats.rvs_ratio_uniforms(f, umax, vmin, vmax, size=(3, 3, 3),
                                      random_state=12)
        r5 = stats.rvs_ratio_uniforms(f, umax, vmin, vmax, size=27,
                                      random_state=12)
        assert_equal(r4.flatten(), r5)
        assert_equal(r4.shape, (3, 3, 3))

        r6 = stats.rvs_ratio_uniforms(f, umax, vmin, vmax, random_state=1234)
        r7 = stats.rvs_ratio_uniforms(f, umax, vmin, vmax, size=1,
                                      random_state=1234)
        r8 = stats.rvs_ratio_uniforms(f, umax, vmin, vmax, size=(1, ),
                                      random_state=1234)
        assert_equal(r6, r7)
        assert_equal(r7, r8)

    def test_random_state(self):
        f = stats.norm.pdf
        v_bound = np.sqrt(f(np.sqrt(2))) * np.sqrt(2)
        umax, vmin, vmax = np.sqrt(f(0)), -v_bound, v_bound
        np.random.seed(1234)
        r1 = stats.rvs_ratio_uniforms(f, umax, vmin, vmax, size=(3, 4))
        r2 = stats.rvs_ratio_uniforms(f, umax, vmin, vmax, size=(3, 4),
                                      random_state=1234)
        assert_equal(r1, r2)

    def test_exceptions(self):
        f = stats.norm.pdf
        # need vmin < vmax
        assert_raises(ValueError,
                      stats.rvs_ratio_uniforms, pdf=f, umax=1, vmin=3, vmax=1)
        assert_raises(ValueError,
                      stats.rvs_ratio_uniforms, pdf=f, umax=1, vmin=1, vmax=1)
        # need umax > 0
        assert_raises(ValueError,
                      stats.rvs_ratio_uniforms, pdf=f, umax=-1, vmin=1, vmax=1)
        assert_raises(ValueError,
                      stats.rvs_ratio_uniforms, pdf=f, umax=0, vmin=1, vmax=1)


class TestMGCErrorWarnings:
    """ Tests errors and warnings derived from MGC.
    """
    def test_error_notndarray(self):
        # raises error if x or y is not a ndarray
        x = np.arange(20)
        y = [5] * 20
        assert_raises(ValueError, stats.multiscale_graphcorr, x, y)
        assert_raises(ValueError, stats.multiscale_graphcorr, y, x)

    def test_error_shape(self):
        # raises error if number of samples different (n)
        x = np.arange(100).reshape(25, 4)
        y = x.reshape(10, 10)
        assert_raises(ValueError, stats.multiscale_graphcorr, x, y)

    def test_error_lowsamples(self):
        # raises error if samples are low (< 3)
        x = np.arange(3)
        y = np.arange(3)
        assert_raises(ValueError, stats.multiscale_graphcorr, x, y)

    def test_error_nans(self):
        # raises error if inputs contain NaNs
        x = np.arange(20, dtype=float)
        x[0] = np.nan
        assert_raises(ValueError, stats.multiscale_graphcorr, x, x)

        y = np.arange(20)
        assert_raises(ValueError, stats.multiscale_graphcorr, x, y)

    def test_error_wrongdisttype(self):
        # raises error if metric is not a function
        x = np.arange(20)
        compute_distance = 0
        assert_raises(ValueError, stats.multiscale_graphcorr, x, x,
                      compute_distance=compute_distance)

    @pytest.mark.parametrize("reps", [
        -1,    # reps is negative
        '1',   # reps is not integer
    ])
    def test_error_reps(self, reps):
        # raises error if reps is negative
        x = np.arange(20)
        assert_raises(ValueError, stats.multiscale_graphcorr, x, x, reps=reps)

    def test_warns_reps(self):
        # raises warning when reps is less than 1000
        x = np.arange(20)
        reps = 100
        assert_warns(RuntimeWarning, stats.multiscale_graphcorr, x, x, reps=reps)

    def test_error_infty(self):
        # raises error if input contains infinities
        x = np.arange(20)
        y = np.ones(20) * np.inf
        assert_raises(ValueError, stats.multiscale_graphcorr, x, y)


class TestMGCStat:
    """ Test validity of MGC test statistic
    """
    def _simulations(self, samps=100, dims=1, sim_type=""):
        # linear simulation
        if sim_type == "linear":
            x = np.random.uniform(-1, 1, size=(samps, 1))
            y = x + 0.3 * np.random.random_sample(size=(x.size, 1))

        # spiral simulation
        elif sim_type == "nonlinear":
            unif = np.array(np.random.uniform(0, 5, size=(samps, 1)))
            x = unif * np.cos(np.pi * unif)
            y = unif * np.sin(np.pi * unif) + (0.4
                * np.random.random_sample(size=(x.size, 1)))

        # independence (tests type I simulation)
        elif sim_type == "independence":
            u = np.random.normal(0, 1, size=(samps, 1))
            v = np.random.normal(0, 1, size=(samps, 1))
            u_2 = np.random.binomial(1, p=0.5, size=(samps, 1))
            v_2 = np.random.binomial(1, p=0.5, size=(samps, 1))
            x = u/3 + 2*u_2 - 1
            y = v/3 + 2*v_2 - 1

        # raises error if not approved sim_type
        else:
            raise ValueError("sim_type must be linear, nonlinear, or "
                             "independence")

        # add dimensions of noise for higher dimensions
        if dims > 1:
            dims_noise = np.random.normal(0, 1, size=(samps, dims-1))
            x = np.concatenate((x, dims_noise), axis=1)

        return x, y

    @pytest.mark.slow
    @pytest.mark.parametrize("sim_type, obs_stat, obs_pvalue", [
        ("linear", 0.97, 1/1000),           # test linear simulation
        ("nonlinear", 0.163, 1/1000),       # test spiral simulation
        ("independence", -0.0094, 0.78)     # test independence simulation
    ])
    def test_oned(self, sim_type, obs_stat, obs_pvalue):
        np.random.seed(12345678)

        # generate x and y
        x, y = self._simulations(samps=100, dims=1, sim_type=sim_type)

        # test stat and pvalue
        stat, pvalue, _ = stats.multiscale_graphcorr(x, y)
        assert_approx_equal(stat, obs_stat, significant=1)
        assert_approx_equal(pvalue, obs_pvalue, significant=1)

    @pytest.mark.slow
    @pytest.mark.parametrize("sim_type, obs_stat, obs_pvalue", [
        ("linear", 0.184, 1/1000),           # test linear simulation
        ("nonlinear", 0.0190, 0.117),        # test spiral simulation
    ])
    def test_fived(self, sim_type, obs_stat, obs_pvalue):
        np.random.seed(12345678)

        # generate x and y
        x, y = self._simulations(samps=100, dims=5, sim_type=sim_type)

        # test stat and pvalue
        stat, pvalue, _ = stats.multiscale_graphcorr(x, y)
        assert_approx_equal(stat, obs_stat, significant=1)
        assert_approx_equal(pvalue, obs_pvalue, significant=1)

    @pytest.mark.slow
    def test_twosamp(self):
        np.random.seed(12345678)

        # generate x and y
        x = np.random.binomial(100, 0.5, size=(100, 5))
        y = np.random.normal(0, 1, size=(80, 5))

        # test stat and pvalue
        stat, pvalue, _ = stats.multiscale_graphcorr(x, y)
        assert_approx_equal(stat, 1.0, significant=1)
        assert_approx_equal(pvalue, 0.001, significant=1)

        # generate x and y
        y = np.random.normal(0, 1, size=(100, 5))

        # test stat and pvalue
        stat, pvalue, _ = stats.multiscale_graphcorr(x, y, is_twosamp=True)
        assert_approx_equal(stat, 1.0, significant=1)
        assert_approx_equal(pvalue, 0.001, significant=1)

    @pytest.mark.slow
    def test_workers(self):
        np.random.seed(12345678)

        # generate x and y
        x, y = self._simulations(samps=100, dims=1, sim_type="linear")

        # test stat and pvalue
        stat, pvalue, _ = stats.multiscale_graphcorr(x, y, workers=2)
        assert_approx_equal(stat, 0.97, significant=1)
        assert_approx_equal(pvalue, 0.001, significant=1)

    @pytest.mark.slow
    def test_random_state(self):
        # generate x and y
        x, y = self._simulations(samps=100, dims=1, sim_type="linear")

        # test stat and pvalue
        stat, pvalue, _ = stats.multiscale_graphcorr(x, y, random_state=1)
        assert_approx_equal(stat, 0.97, significant=1)
        assert_approx_equal(pvalue, 0.001, significant=1)

    @pytest.mark.slow
    def test_dist_perm(self):
        np.random.seed(12345678)
        # generate x and y
        x, y = self._simulations(samps=100, dims=1, sim_type="nonlinear")
        distx = cdist(x, x, metric="euclidean")
        disty = cdist(y, y, metric="euclidean")

        stat_dist, pvalue_dist, _ = stats.multiscale_graphcorr(distx, disty,
                                                               compute_distance=None,
                                                               random_state=1)
        assert_approx_equal(stat_dist, 0.163, significant=1)
        assert_approx_equal(pvalue_dist, 0.001, significant=1)


class TestPageTrendTest:
    # expected statistic and p-values generated using R at
    # https://rdrr.io/cran/cultevo/, e.g.
    # library(cultevo)
    # data = rbind(c(72, 47, 73, 35, 47, 96, 30, 59, 41, 36, 56, 49, 81, 43,
    #                   70, 47, 28, 28, 62, 20, 61, 20, 80, 24, 50),
    #              c(68, 52, 60, 34, 44, 20, 65, 88, 21, 81, 48, 31, 31, 67,
    #                69, 94, 30, 24, 40, 87, 70, 43, 50, 96, 43),
    #              c(81, 13, 85, 35, 79, 12, 92, 86, 21, 64, 16, 64, 68, 17,
    #                16, 89, 71, 43, 43, 36, 54, 13, 66, 51, 55))
    # result = page.test(data, verbose=FALSE)
    # Most test cases generated to achieve common critical p-values so that
    # results could be checked (to limited precision) against tables in
    # scipy.stats.page_trend_test reference [1]

    np.random.seed(0)
    data_3_25 = np.random.rand(3, 25)
    data_10_26 = np.random.rand(10, 26)

    ts = [
          (12805, 0.3886487053947608, False, 'asymptotic', data_3_25),
          (49140, 0.02888978556179862, False, 'asymptotic', data_10_26),
          (12332, 0.7722477197436702, False, 'asymptotic',
           [[72, 47, 73, 35, 47, 96, 30, 59, 41, 36, 56, 49, 81,
             43, 70, 47, 28, 28, 62, 20, 61, 20, 80, 24, 50],
            [68, 52, 60, 34, 44, 20, 65, 88, 21, 81, 48, 31, 31,
             67, 69, 94, 30, 24, 40, 87, 70, 43, 50, 96, 43],
            [81, 13, 85, 35, 79, 12, 92, 86, 21, 64, 16, 64, 68,
             17, 16, 89, 71, 43, 43, 36, 54, 13, 66, 51, 55]]),
          (266, 4.121656378600823e-05, False, 'exact',
           [[1.5, 4., 8.3, 5, 19, 11],
            [5, 4, 3.5, 10, 20, 21],
            [8.4, 3.2, 10, 12, 14, 15]]),
          (332, 0.9566400920502488, True, 'exact',
           [[4, 3, 2, 1], [4, 3, 2, 1], [4, 3, 2, 1], [4, 3, 2, 1],
            [4, 3, 2, 1], [4, 3, 2, 1], [4, 3, 2, 1], [4, 3, 2, 1],
            [3, 4, 1, 2], [1, 2, 3, 4], [1, 2, 3, 4], [1, 2, 3, 4],
            [1, 2, 3, 4], [1, 2, 3, 4]]),
          (241, 0.9622210164861476, True, 'exact',
           [[3, 2, 1], [3, 2, 1], [3, 2, 1], [3, 2, 1], [3, 2, 1], [3, 2, 1],
            [3, 2, 1], [3, 2, 1], [3, 2, 1], [3, 2, 1], [3, 2, 1], [3, 2, 1],
            [3, 2, 1], [2, 1, 3], [1, 2, 3], [1, 2, 3], [1, 2, 3], [1, 2, 3],
            [1, 2, 3], [1, 2, 3], [1, 2, 3]]),
          (197, 0.9619432897162209, True, 'exact',
           [[6, 5, 4, 3, 2, 1], [6, 5, 4, 3, 2, 1], [1, 3, 4, 5, 2, 6]]),
          (423, 0.9590458306880073, True, 'exact',
           [[5, 4, 3, 2, 1], [5, 4, 3, 2, 1], [5, 4, 3, 2, 1],
            [5, 4, 3, 2, 1], [5, 4, 3, 2, 1], [5, 4, 3, 2, 1],
            [4, 1, 3, 2, 5], [1, 2, 3, 4, 5], [1, 2, 3, 4, 5],
            [1, 2, 3, 4, 5]]),
          (217, 0.9693058575034678, True, 'exact',
           [[3, 2, 1], [3, 2, 1], [3, 2, 1], [3, 2, 1], [3, 2, 1], [3, 2, 1],
            [3, 2, 1], [3, 2, 1], [3, 2, 1], [3, 2, 1], [3, 2, 1], [3, 2, 1],
            [2, 1, 3], [1, 2, 3], [1, 2, 3], [1, 2, 3], [1, 2, 3], [1, 2, 3],
            [1, 2, 3]]),
          (395, 0.991530289351305, True, 'exact',
           [[7, 6, 5, 4, 3, 2, 1], [7, 6, 5, 4, 3, 2, 1],
            [6, 5, 7, 4, 3, 2, 1], [1, 2, 3, 4, 5, 6, 7]]),
          (117, 0.9997817843373017, True, 'exact',
           [[3, 2, 1], [3, 2, 1], [3, 2, 1], [3, 2, 1], [3, 2, 1], [3, 2, 1],
            [3, 2, 1], [3, 2, 1], [3, 2, 1], [2, 1, 3], [1, 2, 3]]),
         ]

    @pytest.mark.parametrize("L, p, ranked, method, data", ts)
    def test_accuracy(self, L, p, ranked, method, data):
        np.random.seed(42)
        res = stats.page_trend_test(data, ranked=ranked, method=method)
        assert_equal(L, res.statistic)
        assert_allclose(p, res.pvalue)
        assert_equal(method, res.method)

    ts2 = [
           (542, 0.9481266260876332, True, 'exact',
            [[10, 9, 8, 7, 6, 5, 4, 3, 2, 1],
             [1, 8, 4, 7, 6, 5, 9, 3, 2, 10]]),
           (1322, 0.9993113928199309, True, 'exact',
            [[10, 9, 8, 7, 6, 5, 4, 3, 2, 1], [10, 9, 8, 7, 6, 5, 4, 3, 2, 1],
             [10, 9, 8, 7, 6, 5, 4, 3, 2, 1], [9, 2, 8, 7, 6, 5, 4, 3, 10, 1],
             [1, 2, 3, 4, 5, 6, 7, 8, 9, 10]]),
           (2286, 0.9908688345484833, True, 'exact',
            [[8, 7, 6, 5, 4, 3, 2, 1], [8, 7, 6, 5, 4, 3, 2, 1],
             [8, 7, 6, 5, 4, 3, 2, 1], [8, 7, 6, 5, 4, 3, 2, 1],
             [8, 7, 6, 5, 4, 3, 2, 1], [8, 7, 6, 5, 4, 3, 2, 1],
             [8, 7, 6, 5, 4, 3, 2, 1], [8, 7, 6, 5, 4, 3, 2, 1],
             [8, 7, 6, 5, 4, 3, 2, 1], [1, 3, 5, 6, 4, 7, 2, 8],
             [1, 2, 3, 4, 5, 6, 7, 8], [1, 2, 3, 4, 5, 6, 7, 8],
             [1, 2, 3, 4, 5, 6, 7, 8], [1, 2, 3, 4, 5, 6, 7, 8],
             [1, 2, 3, 4, 5, 6, 7, 8]]),
          ]

    # only the first of these appears slow because intermediate data are
    # cached and used on the rest
    @pytest.mark.parametrize("L, p, ranked, method, data", ts)
    @pytest.mark.slow()
    def test_accuracy2(self, L, p, ranked, method, data):
        np.random.seed(42)
        res = stats.page_trend_test(data, ranked=ranked, method=method)
        assert_equal(L, res.statistic)
        assert_allclose(p, res.pvalue)
        assert_equal(method, res.method)

    def test_options(self):
        np.random.seed(42)
        m, n = 10, 20
        predicted_ranks = np.arange(1, n+1)
        perm = np.random.permutation(np.arange(n))
        data = np.random.rand(m, n)
        ranks = stats.rankdata(data, axis=1)
        res1 = stats.page_trend_test(ranks)
        res2 = stats.page_trend_test(ranks, ranked=True)
        res3 = stats.page_trend_test(data, ranked=False)
        res4 = stats.page_trend_test(ranks, predicted_ranks=predicted_ranks)
        res5 = stats.page_trend_test(ranks[:, perm],
                                     predicted_ranks=predicted_ranks[perm])
        assert_equal(res1.statistic, res2.statistic)
        assert_equal(res1.statistic, res3.statistic)
        assert_equal(res1.statistic, res4.statistic)
        assert_equal(res1.statistic, res5.statistic)

    def test_Ames_assay(self):
        # test from _page_trend_test.py [2] page 151; data on page 144
        np.random.seed(42)

        data = [[101, 117, 111], [91, 90, 107], [103, 133, 121],
                [136, 140, 144], [190, 161, 201], [146, 120, 116]]
        data = np.array(data).T
        predicted_ranks = np.arange(1, 7)

        res = stats.page_trend_test(data, ranked=False,
                                    predicted_ranks=predicted_ranks,
                                    method="asymptotic")
        assert_equal(res.statistic, 257)
        assert_almost_equal(res.pvalue, 0.0035, decimal=4)

        res = stats.page_trend_test(data, ranked=False,
                                    predicted_ranks=predicted_ranks,
                                    method="exact")
        assert_equal(res.statistic, 257)
        assert_almost_equal(res.pvalue, 0.0023, decimal=4)

    def test_input_validation(self):
        # test data not a 2d array
        with assert_raises(ValueError, match="`data` must be a 2d array."):
            stats.page_trend_test(None)
        with assert_raises(ValueError, match="`data` must be a 2d array."):
            stats.page_trend_test([])
        with assert_raises(ValueError, match="`data` must be a 2d array."):
            stats.page_trend_test([1, 2])
        with assert_raises(ValueError, match="`data` must be a 2d array."):
            stats.page_trend_test([[[1]]])

        # test invalid dimensions
        with assert_raises(ValueError, match="Page's L is only appropriate"):
            stats.page_trend_test(np.random.rand(1, 3))
        with assert_raises(ValueError, match="Page's L is only appropriate"):
            stats.page_trend_test(np.random.rand(2, 2))

        # predicted ranks must include each integer [1, 2, 3] exactly once
        message = "`predicted_ranks` must include each integer"
        with assert_raises(ValueError, match=message):
            stats.page_trend_test(data=[[1, 2, 3], [1, 2, 3]],
                                  predicted_ranks=[0, 1, 2])
        with assert_raises(ValueError, match=message):
            stats.page_trend_test(data=[[1, 2, 3], [1, 2, 3]],
                                  predicted_ranks=[1.1, 2, 3])
        with assert_raises(ValueError, match=message):
            stats.page_trend_test(data=[[1, 2, 3], [1, 2, 3]],
                                  predicted_ranks=[1, 2, 3, 3])
        with assert_raises(ValueError, match=message):
            stats.page_trend_test(data=[[1, 2, 3], [1, 2, 3]],
                                  predicted_ranks="invalid")

        # test improperly ranked data
        with assert_raises(ValueError, match="`data` is not properly ranked"):
            stats.page_trend_test([[0, 2, 3], [1, 2, 3]], True)
        with assert_raises(ValueError, match="`data` is not properly ranked"):
            stats.page_trend_test([[1, 2, 3], [1, 2, 4]], True)

        # various
        with assert_raises(ValueError, match="`data` contains NaNs"):
            stats.page_trend_test([[1, 2, 3], [1, 2, np.nan]],
                                  ranked=False)
        with assert_raises(ValueError, match="`method` must be in"):
            stats.page_trend_test(data=[[1, 2, 3], [1, 2, 3]],
                                  method="ekki")
        with assert_raises(TypeError, match="`ranked` must be boolean."):
            stats.page_trend_test(data=[[1, 2, 3], [1, 2, 3]],
                                  ranked="ekki")<|MERGE_RESOLUTION|>--- conflicted
+++ resolved
@@ -4016,48 +4016,6 @@
         assert_array_almost_equal(stat_a, stat_p, 5)
         assert_array_almost_equal(pvalue, p_d)
 
-<<<<<<< HEAD
-    @pytest.mark.slow()
-    def test_ttest_ind_permutations_many_dims(self):
-        # Test that permutation test works on many-dimensional arrays
-        np.random.seed(0)
-        a = np.random.rand(5, 4, 4, 7, 1, 6)
-        b = np.random.rand(4, 1, 8, 2, 6)
-        res = stats.ttest_ind(a, b, permutations=200, axis=-3,
-                              random_state=0)
-
-        # compare fully-vectorized t-test against t-test on smaller slice
-        i, j, k = 2, 3, 1
-        a2 = a[i, :, j, :, 0, :]
-        b2 = b[:, 0, :, k, :]
-        res2 = stats.ttest_ind(a2, b2, permutations=200, axis=-2,
-                               random_state=0)
-        assert_equal(res.statistic[i, :, j, k, :],
-                     res2.statistic)
-        assert_equal(res.pvalue[i, :, j, k, :],
-                     res2.pvalue)
-
-        # compare against t-test on one axis-slice at a time
-
-        # manually broadcast with tile; move axis to end to simplify
-        x = np.moveaxis(np.tile(a, (1, 1, 1, 1, 2, 1)), -3, -1)
-        y = np.moveaxis(np.tile(b, (5, 1, 4, 1, 1, 1)), -3, -1)
-        shape = x.shape[:-1]
-        statistics = np.zeros(shape)
-        pvalues = np.zeros(shape)
-        for indices in product(*(range(i) for i in shape)):
-            xi = x[indices]  # use tuple to index single axis slice
-            yi = y[indices]
-            res3 = stats.ttest_ind(xi, yi, axis=-1, permutations=200,
-                                   random_state=0)
-            statistics[indices] = res3.statistic
-            pvalues[indices] = res3.pvalue
-
-        assert_allclose(statistics, res.statistic)
-        assert_allclose(pvalues, res.pvalue)
-
-=======
->>>>>>> 861496e0
     def test_ttest_ind_exact_alternative(self):
         np.random.seed(0)
         N = 3
