--- conflicted
+++ resolved
@@ -7251,15 +7251,9 @@
         assert_raises(ValueError, stats.trim_mean, a, 0.6)
 
         # empty input
-<<<<<<< HEAD
-        with pytest.raises(SmallSampleWarning):
-            assert_equal(stats.trim_mean([], 0.0), np.nan)
-        with pytest.raises(SmallSampleWarning):
-=======
         with pytest.warns(SmallSampleWarning, match='too small'):
             assert_equal(stats.trim_mean([], 0.0), np.nan)
         with pytest.warns(SmallSampleWarning, match='too small'):
->>>>>>> 8481c645
             assert_equal(stats.trim_mean([], 0.6), np.nan)
 
 
