--- conflicted
+++ resolved
@@ -5570,20 +5570,6 @@
         desired = np.array([0.0, 63.03939962, 103.80078637])
         assert_allclose(stats.hmean(a, axis=1), desired)
 
-<<<<<<< HEAD
-=======
-    def test_2d_matrix_axis0(self):
-        #  Test a 2d list with axis=0
-        a = [[10, 20, 30, 40], [50, 60, 70, 80], [90, 100, 110, 120]]
-        desired = matrix([[22.88135593, 39.13043478, 52.90076336, 65.45454545]])
-        check_equal_hmean(matrix(a), desired, axis=0)
-
-    def test_2d_matrix_axis1(self):
-        #  Test a 2d list with axis=1
-        a = [[10, 20, 30, 40], [50, 60, 70, 80], [90, 100, 110, 120]]
-        desired = matrix([[19.2, 63.03939962, 103.80078637]]).T
-        check_equal_hmean(matrix(a), desired, axis=1)
-
     def test_weights_1d_list(self):
         # Desired result from:
         # https://www.hackmath.net/en/math-problem/35871
@@ -5616,7 +5602,6 @@
         desired = 3
         check_equal_hmean(a, desired, weights=weights, rtol=1e-5)
 
->>>>>>> 960e53e5
 
 class TestGeoMean:
     def test_1d_list(self):
