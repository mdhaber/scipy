""" Test functions for stats module

    WRITTEN BY LOUIS LUANGKESORN <lluang@yahoo.com> FOR THE STATS MODULE
    BASED ON WILKINSON'S STATISTICS QUIZ
    https://www.stanford.edu/~clint/bench/wilk.txt

    Additional tests by a host of SciPy developers.
"""
import os
import re
import warnings
from collections import namedtuple
from itertools import product
import hypothesis.extra.numpy as npst
import hypothesis
import contextlib

from numpy.testing import (assert_, assert_equal,
                           assert_almost_equal, assert_array_almost_equal,
                           assert_array_equal, assert_approx_equal,
                           assert_allclose, suppress_warnings,
                           assert_array_less)
import pytest
from pytest import raises as assert_raises
from numpy import array, arange, float32, power
import numpy as np

import scipy.stats as stats
import scipy.stats.mstats as mstats
import scipy.stats._mstats_basic as mstats_basic
from scipy.stats._ksstats import kolmogn
from scipy.special._testutils import FuncData
from scipy.special import binom
from scipy import optimize
from .common_tests import check_named_results
from scipy.stats._axis_nan_policy import (_broadcast_concatenate, SmallSampleWarning,
                                          too_small_nd_omit, too_small_nd_not_omit,
                                          too_small_1d_omit, too_small_1d_not_omit)
from scipy.stats._stats_py import (_permutation_distribution_t, _chk_asarray, _moment,
                                   LinregressResult, _xp_mean, _xp_var, _SimpleChi2)
from scipy._lib._util import AxisError
from scipy.conftest import skip_xp_invalid_arg
<<<<<<< HEAD
from scipy._lib._array_api import (array_namespace, xp_copy, is_lazy_array, is_numpy,
                                   is_torch, xp_default_dtype, xp_size, SCIPY_ARRAY_API,
                                   make_skip_xp_backends)
=======
from scipy._lib._array_api import (array_namespace, is_lazy_array, is_numpy,
                                   is_torch, xp_default_dtype, xp_size, SCIPY_ARRAY_API)
>>>>>>> 9394d2df
from scipy._lib._array_api_no_0d import xp_assert_close, xp_assert_equal
from scipy._lib import array_api_extra as xpx

skip_xp_backends = pytest.mark.skip_xp_backends
boolean_index_skip_reason = 'JAX/Dask arrays do not support boolean assignment.'


""" Numbers in docstrings beginning with 'W' refer to the section numbers
    and headings found in the STATISTICS QUIZ of Leland Wilkinson.  These are
    considered to be essential functionality.  True testing and
    evaluation of a statistics package requires use of the
    NIST Statistical test data.  See McCoullough(1999) Assessing The Reliability
    of Statistical Software for a test methodology and its
    implementation in testing SAS, SPSS, and S-Plus
"""

#  Datasets
#  These data sets are from the nasty.dat sets used by Wilkinson
#  For completeness, I should write the relevant tests and count them as failures
#  Somewhat acceptable, since this is still beta software.  It would count as a
#  good target for 1.0 status
X = array([1,2,3,4,5,6,7,8,9], float)
ZERO = array([0,0,0,0,0,0,0,0,0], float)
BIG = array([99999991,99999992,99999993,99999994,99999995,99999996,99999997,
             99999998,99999999], float)
LITTLE = array([0.99999991,0.99999992,0.99999993,0.99999994,0.99999995,0.99999996,
                0.99999997,0.99999998,0.99999999], float)
HUGE = array([1e+12,2e+12,3e+12,4e+12,5e+12,6e+12,7e+12,8e+12,9e+12], float)
TINY = array([1e-12,2e-12,3e-12,4e-12,5e-12,6e-12,7e-12,8e-12,9e-12], float)
ROUND = array([0.5,1.5,2.5,3.5,4.5,5.5,6.5,7.5,8.5], float)


<<<<<<< HEAD
@make_skip_xp_backends("trimmed statistics")
=======
# TODO: re-check whether this works after lazywhere moved to array-api-extra
@skip_xp_backends("dask.array", reason="lazywhere doesn't work with dask")
>>>>>>> 9394d2df
class TestTrimmedStats:
    # TODO: write these tests to handle missing values properly
    dprec = np.finfo(np.float64).precision

    @pytest.mark.filterwarnings(
        "ignore:invalid value encountered in divide:RuntimeWarning:dask"
    )
    def test_tmean(self, xp):
        default_dtype = xp_default_dtype(xp)
        x = xp.asarray(X, dtype=default_dtype)

        y = stats.tmean(x, (2, 8), (True, True))
        xp_assert_close(y, xp.asarray(5.0))

        y1 = stats.tmean(x, limits=(2, 8), inclusive=(False, False))
        y2 = stats.tmean(x, limits=None)
        xp_assert_close(y1, y2)

        x_2d = xp.reshape(xp.arange(63.), (9, 7))
        y = stats.tmean(x_2d, axis=None)
        xp_assert_close(y, xp.mean(x_2d))

        y = stats.tmean(x_2d, axis=0)
        xp_assert_close(y, xp.mean(x_2d, axis=0))

        y = stats.tmean(x_2d, axis=1)
        xp_assert_close(y, xp.mean(x_2d, axis=1))

        y = stats.tmean(x_2d, limits=(2, 61), axis=None)
        xp_assert_close(y, xp.asarray(31.5))

        y = stats.tmean(x_2d, limits=(2, 21), axis=0)
        y_true = [14, 11.5, 9, 10, 11, 12, 13]
        xp_assert_close(y, xp.asarray(y_true))

        y = stats.tmean(x_2d, limits=(2, 21), inclusive=(True, False), axis=0)
        y_true = [10.5, 11.5, 9, 10, 11, 12, 13]
        xp_assert_close(y, xp.asarray(y_true))

        x_2d_with_nan = xpx.at(x_2d)[-1, -3:].set(xp.nan, copy=True)
        y = stats.tmean(x_2d_with_nan, limits=(1, 13), axis=0)
        y_true = [7, 4.5, 5.5, 6.5, xp.nan, xp.nan, xp.nan]
        xp_assert_close(y, xp.asarray(y_true))

        y = stats.tmean(x_2d, limits=(2, 21), axis=1)
        y_true = [4, 10, 17, 21, xp.nan, xp.nan, xp.nan, xp.nan, xp.nan]
        xp_assert_close(y, xp.asarray(y_true))

        y = stats.tmean(x_2d, limits=(2, 21),
                        inclusive=(False, True), axis=1)
        y_true = [4.5, 10, 17, 21, xp.nan, xp.nan, xp.nan, xp.nan, xp.nan]
        xp_assert_close(y, xp.asarray(y_true))

    @pytest.mark.filterwarnings(
        "ignore:invalid value encountered in divide:RuntimeWarning:dask"
    )
    @skip_xp_backends('cupy',
                      reason="cupy/cupy#8391")
    def test_tvar(self, xp):
        x = xp.asarray(X.tolist())  # use default dtype of xp

        y = stats.tvar(x, limits=(2, 8), inclusive=(True, True))
        xp_assert_close(y, xp.asarray(4.6666666666666661))

        y = stats.tvar(x, limits=None)
        xp_assert_close(y, xp.var(x, correction=1))

        x_2d = xp.reshape(xp.arange(63.), (9, 7))
        y = stats.tvar(x_2d, axis=None)
        xp_assert_close(y, xp.var(x_2d, correction=1))

        y = stats.tvar(x_2d, axis=0)
        xp_assert_close(y, xp.full((7,), 367.5))

        y = stats.tvar(x_2d, axis=1)
        xp_assert_close(y, xp.full((9,), 4.66666667))

        # Limiting some values along one axis
        y = stats.tvar(x_2d, limits=(1, 5), axis=1, inclusive=(True, True))
        xp_assert_close(y[0], xp.asarray(2.5))

        # Limiting all values along one axis
        y = stats.tvar(x_2d, limits=(0, 6), axis=1, inclusive=(True, True))
        xp_assert_close(y[0], xp.asarray(4.666666666666667))
        xp_assert_equal(y[1], xp.asarray(xp.nan))

    def test_tstd(self, xp):
        x = xp.asarray(X.tolist())  # use default dtype of xp

        y = stats.tstd(x, (2, 8), (True, True))
        xp_assert_close(y, xp.asarray(2.1602468994692865))

        y = stats.tstd(x, limits=None)
        xp_assert_close(y, xp.std(x, correction=1))

    @pytest.mark.xfail_xp_backends("array_api_strict",
                                   reason="broadcast int dtype vs. xp.nan")
    def test_tmin(self, xp):
        x = xp.arange(10)
        xp_assert_equal(stats.tmin(x), xp.asarray(0))
        xp_assert_equal(stats.tmin(x, lowerlimit=0), xp.asarray(0))
        xp_assert_equal(stats.tmin(x, lowerlimit=0, inclusive=False), xp.asarray(1))

        x = xp.reshape(x, (5, 2))
        xp_assert_equal(stats.tmin(x, lowerlimit=0, inclusive=False),
                        xp.asarray([2, 1]))
        xp_assert_equal(stats.tmin(x, axis=1), xp.asarray([0, 2, 4, 6, 8]))
        xp_assert_equal(stats.tmin(x, axis=None), xp.asarray(0))

        x = xpx.at(xp.arange(10.), 9).set(xp.nan)
        xp_assert_equal(stats.tmin(x), xp.asarray(xp.nan))

        # check that if a full slice is masked, the output returns a
        # nan instead of a garbage value.
        x = xp.reshape(xp.arange(16), (4, 4))
        res = stats.tmin(x, lowerlimit=4, axis=1)
        xp_assert_equal(res, xp.asarray([np.nan, 4, 8, 12]))

    @skip_xp_backends(np_only=True,
                      reason="Only NumPy arrays support scalar input/`nan_policy`.")
    def test_tmin_scalar_and_nanpolicy(self, xp):
        assert_equal(stats.tmin(4), 4)

        x = np.arange(10.)
        x[9] = np.nan
        with suppress_warnings() as sup:
            sup.record(RuntimeWarning, "invalid value*")
            assert_equal(stats.tmin(x, nan_policy='omit'), 0.)
            msg = "The input contains nan values"
            with assert_raises(ValueError, match=msg):
                stats.tmin(x, nan_policy='raise')
            msg = "nan_policy must be one of..."
            with assert_raises(ValueError, match=msg):
                stats.tmin(x, nan_policy='foobar')

    @pytest.mark.xfail_xp_backends("array_api_strict",
                                   reason="broadcast int dtype vs. xp.nan")
    def test_tmax(self, xp):
        x = xp.arange(10)
        xp_assert_equal(stats.tmax(x), xp.asarray(9))
        xp_assert_equal(stats.tmax(x, upperlimit=9), xp.asarray(9))
        xp_assert_equal(stats.tmax(x, upperlimit=9, inclusive=False), xp.asarray(8))

        x = xp.reshape(x, (5, 2))
        xp_assert_equal(stats.tmax(x, upperlimit=9, inclusive=False),
                        xp.asarray([8, 7]))
        xp_assert_equal(stats.tmax(x, axis=1), xp.asarray([1, 3, 5, 7, 9]))
        xp_assert_equal(stats.tmax(x, axis=None), xp.asarray(9))

        x = xpx.at(xp.arange(10.), 9).set(xp.nan)
        xp_assert_equal(stats.tmax(x), xp.asarray(xp.nan))

        # check that if a full slice is masked, the output returns a
        # nan instead of a garbage value.
        with suppress_warnings() as sup:
            sup.filter(RuntimeWarning, "All-NaN slice encountered")
            x = xp.reshape(xp.arange(16), (4, 4))
            res = stats.tmax(x, upperlimit=11, axis=1)
            xp_assert_equal(res, xp.asarray([3, 7, 11, np.nan]))

    @skip_xp_backends(np_only=True,
                      reason="Only NumPy arrays support scalar input/`nan_policy`.")
    def test_tmax_scalar_and_nanpolicy(self, xp):
        assert_equal(stats.tmax(4), 4)

        x = np.arange(10.)
        x[6] = np.nan
        with suppress_warnings() as sup:
            sup.record(RuntimeWarning, "invalid value*")
            assert_equal(stats.tmax(x, nan_policy='omit'), 9.)
            msg = "The input contains nan values"
            with assert_raises(ValueError, match=msg):
                stats.tmax(x, nan_policy='raise')
            msg = "nan_policy must be one of..."
            with assert_raises(ValueError, match=msg):
                stats.tmax(x, nan_policy='foobar')

    def test_tsem(self, xp):
        x = xp.asarray(X.tolist())  # use default dtype of xp

        y = stats.tsem(x, limits=(3, 8), inclusive=(False, True))
        y_ref = xp.asarray([4., 5., 6., 7., 8.])
        xp_assert_close(y, xp.std(y_ref, correction=1) / xp_size(y_ref)**0.5)
        xp_assert_close(stats.tsem(x, limits=[-1, 10]), stats.tsem(x, limits=None))

    def test_gh_22626(self, xp):
        # Test that `tmin`/`tmax` returns exact result with outrageously large integers
        x = xp.arange(2**62, 2**62+10)
        xp_assert_equal(stats.tmin(x[None, :]), x)
        xp_assert_equal(stats.tmax(x[None, :]), x)


class TestPearsonrWilkinson:
    """ W.II.D. Compute a correlation matrix on all the variables.

        All the correlations, except for ZERO and MISS, should be exactly 1.
        ZERO and MISS should have undefined or missing correlations with the
        other variables.  The same should go for SPEARMAN correlations, if
        your program has them.
    """

    def test_pXX(self):
        y = stats.pearsonr(X,X)
        r = y[0]
        assert_approx_equal(r,1.0)

    def test_pXBIG(self):
        y = stats.pearsonr(X,BIG)
        r = y[0]
        assert_approx_equal(r,1.0)

    def test_pXLITTLE(self):
        y = stats.pearsonr(X,LITTLE)
        r = y[0]
        assert_approx_equal(r,1.0)

    def test_pXHUGE(self):
        y = stats.pearsonr(X,HUGE)
        r = y[0]
        assert_approx_equal(r,1.0)

    def test_pXTINY(self):
        y = stats.pearsonr(X,TINY)
        r = y[0]
        assert_approx_equal(r,1.0)

    def test_pXROUND(self):
        y = stats.pearsonr(X,ROUND)
        r = y[0]
        assert_approx_equal(r,1.0)

    def test_pBIGBIG(self):
        y = stats.pearsonr(BIG,BIG)
        r = y[0]
        assert_approx_equal(r,1.0)

    def test_pBIGLITTLE(self):
        y = stats.pearsonr(BIG,LITTLE)
        r = y[0]
        assert_approx_equal(r,1.0)

    def test_pBIGHUGE(self):
        y = stats.pearsonr(BIG,HUGE)
        r = y[0]
        assert_approx_equal(r,1.0)

    def test_pBIGTINY(self):
        y = stats.pearsonr(BIG,TINY)
        r = y[0]
        assert_approx_equal(r,1.0)

    def test_pBIGROUND(self):
        y = stats.pearsonr(BIG,ROUND)
        r = y[0]
        assert_approx_equal(r,1.0)

    def test_pLITTLELITTLE(self):
        y = stats.pearsonr(LITTLE,LITTLE)
        r = y[0]
        assert_approx_equal(r,1.0)

    def test_pLITTLEHUGE(self):
        y = stats.pearsonr(LITTLE,HUGE)
        r = y[0]
        assert_approx_equal(r,1.0)

    def test_pLITTLETINY(self):
        y = stats.pearsonr(LITTLE,TINY)
        r = y[0]
        assert_approx_equal(r,1.0)

    def test_pLITTLEROUND(self):
        y = stats.pearsonr(LITTLE,ROUND)
        r = y[0]
        assert_approx_equal(r,1.0)

    def test_pHUGEHUGE(self):
        y = stats.pearsonr(HUGE,HUGE)
        r = y[0]
        assert_approx_equal(r,1.0)

    def test_pHUGETINY(self):
        y = stats.pearsonr(HUGE,TINY)
        r = y[0]
        assert_approx_equal(r,1.0)

    def test_pHUGEROUND(self):
        y = stats.pearsonr(HUGE,ROUND)
        r = y[0]
        assert_approx_equal(r,1.0)

    def test_pTINYTINY(self):
        y = stats.pearsonr(TINY,TINY)
        r = y[0]
        assert_approx_equal(r,1.0)

    def test_pTINYROUND(self):
        y = stats.pearsonr(TINY,ROUND)
        r = y[0]
        assert_approx_equal(r,1.0)

    def test_pROUNDROUND(self):
        y = stats.pearsonr(ROUND,ROUND)
        r = y[0]
        assert_approx_equal(r,1.0)


@make_skip_xp_backends('pearsonr')
class TestPearsonr:
    @skip_xp_backends(np_only=True)
    def test_pearsonr_result_attributes(self, xp):
        res = stats.pearsonr(X, X)
        attributes = ('correlation', 'pvalue')
        check_named_results(res, attributes)
        assert_equal(res.correlation, res.statistic)

    def test_r_almost_exactly_pos1(self, xp):
        a = xp.arange(3.0)
        r, prob = stats.pearsonr(a, a)

        xp_assert_close(r, xp.asarray(1.0), atol=1e-15)
        # With n = len(a) = 3, the error in prob grows like the
        # square root of the error in r.
        xp_assert_close(prob, xp.asarray(0.0), atol=np.sqrt(2*np.spacing(1.0)))

    def test_r_almost_exactly_neg1(self, xp):
        a = xp.arange(3.0)
        r, prob = stats.pearsonr(a, -a)

        xp_assert_close(r, xp.asarray(-1.0), atol=1e-15)
        # With n = len(a) = 3, the error in prob grows like the
        # square root of the error in r.
        xp_assert_close(prob, xp.asarray(0.0), atol=np.sqrt(2*np.spacing(1.0)))

    def test_basic(self, xp):
        # A basic test, with a correlation coefficient
        # that is not 1 or -1.
        a = xp.asarray([-1, 0, 1])
        b = xp.asarray([0, 0, 3])
        r, prob = stats.pearsonr(a, b)
        xp_assert_close(r, xp.asarray(3**0.5/2))
        xp_assert_close(prob, xp.asarray(1/3))

    def test_constant_input(self, xp):
        # Zero variance input
        # See https://github.com/scipy/scipy/issues/3728
        msg = "An input array is constant"
        with pytest.warns(stats.ConstantInputWarning, match=msg):
            x = xp.asarray([0.667, 0.667, 0.667])
            y = xp.asarray([0.123, 0.456, 0.789])
            r, p = stats.pearsonr(x, y)
            xp_assert_close(r, xp.asarray(xp.nan))
            xp_assert_close(p, xp.asarray(xp.nan))

    @pytest.mark.parametrize('dtype', ['float32', 'float64'])
    def test_near_constant_input(self, xp, dtype):
        npdtype = getattr(np, dtype)
        dtype = getattr(xp, dtype)
        # Near constant input (but not constant):
        x = xp.asarray([2, 2, 2 + np.spacing(2, dtype=npdtype)], dtype=dtype)
        y = xp.asarray([3, 3, 3 + 6*np.spacing(3, dtype=npdtype)], dtype=dtype)
        msg = "An input array is nearly constant; the computed"
        with pytest.warns(stats.NearConstantInputWarning, match=msg):
            # r and p are garbage, so don't bother checking them in this case.
            # (The exact value of r would be 1.)
            stats.pearsonr(x, y)

    def test_very_small_input_values(self, xp):
        # Very small values in an input.  A naive implementation will
        # suffer from underflow.
        # See https://github.com/scipy/scipy/issues/9353
        x = xp.asarray([0.004434375, 0.004756007, 0.003911996, 0.0038005, 0.003409971],
                       dtype=xp.float64)
        y = xp.asarray([2.48e-188, 7.41e-181, 4.09e-208, 2.08e-223, 2.66e-245],
                       dtype=xp.float64)
        r, p = stats.pearsonr(x, y)

        # The expected values were computed using mpmath with 80 digits
        # of precision.
        xp_assert_close(r, xp.asarray(0.7272930540750450, dtype=xp.float64))
        xp_assert_close(p, xp.asarray(0.1637805429533202, dtype=xp.float64))

    def test_very_large_input_values(self, xp):
        # Very large values in an input.  A naive implementation will
        # suffer from overflow.
        # See https://github.com/scipy/scipy/issues/8980
        x = 1e90*xp.asarray([0, 0, 0, 1, 1, 1, 1], dtype=xp.float64)
        y = 1e90*xp.arange(7, dtype=xp.float64)

        r, p = stats.pearsonr(x, y)

        # The expected values were computed using mpmath with 80 digits
        # of precision.
        xp_assert_close(r, xp.asarray(0.8660254037844386, dtype=xp.float64))
        xp_assert_close(p, xp.asarray(0.011724811003954638, dtype=xp.float64))

    def test_extremely_large_input_values(self, xp):
        # Extremely large values in x and y.  These values would cause the
        # product sigma_x * sigma_y to overflow if the two factors were
        # computed independently.
        x = xp.asarray([2.3e200, 4.5e200, 6.7e200, 8e200], dtype=xp.float64)
        y = xp.asarray([1.2e199, 5.5e200, 3.3e201, 1.0e200], dtype=xp.float64)
        r, p = stats.pearsonr(x, y)

        # The expected values were computed using mpmath with 80 digits
        # of precision.
        xp_assert_close(r, xp.asarray(0.351312332103289, dtype=xp.float64))
        xp_assert_close(p, xp.asarray(0.648687667896711, dtype=xp.float64))

    def test_length_two_pos1(self, xp):
        # Inputs with length 2.
        # See https://github.com/scipy/scipy/issues/7730
        x = xp.asarray([1., 2.])
        y = xp.asarray([3., 5.])
        res = stats.pearsonr(x, y)
        r, p = res
        one = xp.asarray(1.)
        xp_assert_equal(r, one)
        xp_assert_equal(p, one)
        low, high = res.confidence_interval()
        xp_assert_equal(low, -one)
        xp_assert_equal(high, one)

    def test_length_two_neg1(self, xp):
        # Inputs with length 2.
        # See https://github.com/scipy/scipy/issues/7730
        x = xp.asarray([2., 1.])
        y = xp.asarray([3., 5.])
        res = stats.pearsonr(x, y)
        r, p = res
        one = xp.asarray(1.)
        xp_assert_equal(r, -one)
        xp_assert_equal(p, one)
        low, high = res.confidence_interval()
        xp_assert_equal(low, -one)
        xp_assert_equal(high, one)

    @pytest.mark.filterwarnings("ignore:invalid value encountered in divide")
    def test_length_two_constant_input(self, xp):
        # Zero variance input
        # See https://github.com/scipy/scipy/issues/3728
        # and https://github.com/scipy/scipy/issues/7730
        msg = "An input array is constant"
        with pytest.warns(stats.ConstantInputWarning, match=msg):
            x = xp.asarray([0.667, 0.667])
            y = xp.asarray([0.123, 0.456])
            r, p = stats.pearsonr(x, y)
            xp_assert_close(r, xp.asarray(xp.nan))
            xp_assert_close(p, xp.asarray(xp.nan))

    # Expected values computed with R 3.6.2 cor.test, e.g.
    # options(digits=16)
    # x <- c(1, 2, 3, 4)
    # y <- c(0, 1, 0.5, 1)
    # cor.test(x, y, method = "pearson", alternative = "g")
    # correlation coefficient and p-value for alternative='two-sided'
    # calculated with mpmath agree to 16 digits.
    @pytest.mark.skip_xp_backends(np_only=True)
    @pytest.mark.parametrize('alternative, pval, rlow, rhigh, sign',
            [('two-sided', 0.325800137536, -0.814938968841, 0.99230697523, 1),
             ('less', 0.8370999312316, -1, 0.985600937290653, 1),
             ('greater', 0.1629000687684, -0.6785654158217636, 1, 1),
             ('two-sided', 0.325800137536, -0.992306975236, 0.81493896884, -1),
             ('less', 0.1629000687684, -1.0, 0.6785654158217636, -1),
             ('greater', 0.8370999312316, -0.985600937290653, 1.0, -1)])
    def test_basic_example(self, alternative, pval, rlow, rhigh, sign, xp):
        x = [1, 2, 3, 4]
        y = np.array([0, 1, 0.5, 1]) * sign
        result = stats.pearsonr(x, y, alternative=alternative)
        assert_allclose(result.statistic, 0.6741998624632421*sign, rtol=1e-12)
        assert_allclose(result.pvalue, pval, rtol=1e-6)
        ci = result.confidence_interval()
        assert_allclose(ci, (rlow, rhigh), rtol=1e-6)

    def test_negative_correlation_pvalue_gh17795(self, xp):
        x = xp.arange(10.)
        y = -x
        test_greater = stats.pearsonr(x, y, alternative='greater')
        test_less = stats.pearsonr(x, y, alternative='less')
        xp_assert_close(test_greater.pvalue, xp.asarray(1.))
        xp_assert_close(test_less.pvalue, xp.asarray(0.), atol=1e-20)

    def test_length3_r_exactly_negative_one(self, xp):
        x = xp.asarray([1., 2., 3.])
        y = xp.asarray([5., -4., -13.])
        res = stats.pearsonr(x, y)

        # The expected r and p are exact.
        r, p = res
        one = xp.asarray(1.0)
        xp_assert_close(r, -one)
        xp_assert_close(p, 0*one, atol=1e-7)
        low, high = res.confidence_interval()
        xp_assert_equal(low, -one)
        xp_assert_equal(high, one)

    @pytest.mark.skip_xp_backends(np_only=True)
    def test_input_validation(self, xp):
        x = [1, 2, 3]
        y = [4]
        message = '`x` and `y` must have the same length along `axis`.'
        with pytest.raises(ValueError, match=message):
            stats.pearsonr(x, y)

        x = [1, 2, 3]
        y = [4, 5]
        message = '`x` and `y` must be broadcastable.'
        with pytest.raises(ValueError, match=message):
            stats.pearsonr(x, y)

        x = [1]
        y = [2]
        message = '`x` and `y` must have length at least 2.'
        with pytest.raises(ValueError, match=message):
            stats.pearsonr(x, y)

        x = [-1j, -2j, -3.0j]
        y = [-1j, -2j, -3.0j]
        message = 'This function does not support complex data'
        with pytest.raises(ValueError, match=message):
            stats.pearsonr(x, y)

        message = "`method` must be an instance of..."
        with pytest.raises(ValueError, match=message):
            stats.pearsonr([1, 2], [3, 4], method="asymptotic")

        res = stats.pearsonr([1, 2], [3, 4])
        with pytest.raises(ValueError, match=message):
            res.confidence_interval(method="exact")

    @pytest.mark.fail_slow(10)
    @pytest.mark.skip_xp_backends(np_only=True)
    @pytest.mark.xfail_on_32bit("Monte Carlo method needs > a few kB of memory")
    @pytest.mark.parametrize('alternative', ('less', 'greater', 'two-sided'))
    @pytest.mark.parametrize('method_name',
                             ('permutation', 'monte_carlo', 'monte_carlo2'))
    def test_resampling_pvalue(self, method_name, alternative, xp):
        rng = np.random.default_rng(24623935790378923)
        size = (2, 100) if method_name == 'permutation' else (2, 1000)
        x = rng.normal(size=size)
        y = rng.normal(size=size)
        methods = {'permutation': stats.PermutationMethod(rng=rng),
                   'monte_carlo': stats.MonteCarloMethod(rvs=(rng.normal,)*2),
                   'monte_carlo2': stats.MonteCarloMethod(rng=1294)}
        method = methods[method_name]
        res = stats.pearsonr(x, y, alternative=alternative, method=method, axis=-1)
        ref = stats.pearsonr(x, y, alternative=alternative, axis=-1)
        assert_allclose(res.statistic, ref.statistic, rtol=1e-15)
        assert_allclose(res.pvalue, ref.pvalue, rtol=1e-2, atol=1e-3)

        if method_name == 'monte_carlo2':
            method = stats.MonteCarloMethod(rng=1294)
            res2 = stats.pearsonr(x, y, alternative=alternative, method=method, axis=-1)
            assert_equal(res2.statistic, res.statistic)
            assert_equal(res2.pvalue, res.pvalue)

    @pytest.mark.skip_xp_backends(np_only=True)
    @pytest.mark.parametrize('alternative', ('less', 'greater', 'two-sided'))
    def test_bootstrap_ci(self, alternative, xp):
        rng = np.random.default_rng(2462935790378923)
        x = rng.normal(size=(2, 100))
        y = rng.normal(size=(2, 100))
        res = stats.pearsonr(x, y, alternative=alternative, axis=-1)

        # preserve use of old random_state during SPEC 7 transition
        rng = np.random.default_rng(724358723498249852)
        method = stats.BootstrapMethod(random_state=rng)
        res_ci = res.confidence_interval(method=method)
        ref_ci = res.confidence_interval()
        assert_allclose(res_ci, ref_ci, atol=1.5e-2)

        # `rng` is the new argument name`
        rng = np.random.default_rng(724358723498249852)
        method = stats.BootstrapMethod(rng=rng)
        res_ci2 = res.confidence_interval(method=method)
        assert_allclose(res_ci2, res_ci)

    @pytest.mark.skip_xp_backends(np_only=True)
    @pytest.mark.parametrize('axis', [0, 1])
    def test_axis01(self, axis, xp):
        rng = np.random.default_rng(38572345825)
        shape = (9, 10)
        x, y = rng.normal(size=(2,) + shape)
        res = stats.pearsonr(x, y, axis=axis)
        ci = res.confidence_interval()
        if axis == 0:
            x, y = x.T, y.T
        for i in range(x.shape[0]):
            res_i = stats.pearsonr(x[i], y[i])
            ci_i = res_i.confidence_interval()
            assert_allclose(res.statistic[i], res_i.statistic)
            assert_allclose(res.pvalue[i], res_i.pvalue)
            assert_allclose(ci.low[i], ci_i.low)
            assert_allclose(ci.high[i], ci_i.high)

    @pytest.mark.skip_xp_backends(np_only=True)
    def test_axis_None(self, xp):
        rng = np.random.default_rng(38572345825)
        shape = (9, 10)
        x, y = rng.normal(size=(2,) + shape)
        res = stats.pearsonr(x, y, axis=None)
        ci = res.confidence_interval()
        ref = stats.pearsonr(x.ravel(), y.ravel())
        ci_ref = ref.confidence_interval()
        assert_allclose(res.statistic, ref.statistic)
        assert_allclose(res.pvalue, ref.pvalue)
        assert_allclose(ci, ci_ref)

    def test_nd_input_validation(self, xp):
        x = y = xp.ones((2, 5))
        message = '`axis` must be an integer.'
        with pytest.raises(ValueError, match=message):
            stats.pearsonr(x, y, axis=1.5)

        message = '`x` and `y` must have the same length along `axis`'
        with pytest.raises(ValueError, match=message):
            stats.pearsonr(x, xp.ones((2, 1)), axis=1)

        message = '`x` and `y` must have length at least 2.'
        with pytest.raises(ValueError, match=message):
            stats.pearsonr(xp.ones((2, 1)), xp.ones((2, 1)), axis=1)

        message = '`x` and `y` must be broadcastable.'
        with pytest.raises(ValueError, match=message):
            stats.pearsonr(x, xp.ones((3, 5)), axis=1)

        message = '`method` must be `None` if arguments are not NumPy arrays.'
        if not is_numpy(xp):
            x = xp.arange(10)
            with pytest.raises(ValueError, match=message):
                stats.pearsonr(x, x, method=stats.PermutationMethod())

    @pytest.mark.filterwarnings("ignore:invalid value encountered in divide")
    def test_nd_special_cases(self, xp):
        rng = np.random.default_rng(34989235492245)
        x0, y0 = rng.random((4, 5)), rng.random((4, 5))

        message = 'An input array is constant'
        with pytest.warns(stats.ConstantInputWarning, match=message):
            x0[0, ...], y0[1, ...] = 1, 2
            x, y = xp.asarray(x0), xp.asarray(y0)
            res = stats.pearsonr(x, y, axis=1)
            ci = res.confidence_interval()
            nans = xp.asarray([xp.nan, xp.nan], dtype=xp.float64)
            xp_assert_equal(res.statistic[0:2], nans)
            xp_assert_equal(res.pvalue[0:2], nans)
            xp_assert_equal(ci.low[0:2], nans)
            xp_assert_equal(ci.high[0:2], nans)
            assert xp.all(xp.isfinite(res.statistic[2:]))
            assert xp.all(xp.isfinite(res.pvalue[2:]))
            assert xp.all(xp.isfinite(ci.low[2:]))
            assert xp.all(xp.isfinite(ci.high[2:]))

        message = 'An input array is nearly constant'
        with pytest.warns(stats.NearConstantInputWarning, match=message):
            x0[0, 0], y0[1, 1] = 1 + 1e-15, 2 + 1e-15
            x, y = xp.asarray(x0), xp.asarray(y0)
            stats.pearsonr(x, y, axis=1)

        # length 2 along axis
        x = xp.asarray([[1, 2], [1, 2], [2, 1], [2, 1.]])
        y = xp.asarray([[1, 2], [2, 1], [1, 2], [2, 1.]])
        ones = xp.ones(4)
        res = stats.pearsonr(x, y, axis=-1)
        ci = res.confidence_interval()
        xp_assert_close(res.statistic, xp.asarray([1, -1, -1, 1.]))
        xp_assert_close(res.pvalue, ones)
        xp_assert_close(ci.low, -ones)
        xp_assert_close(ci.high, ones)

    def test_different_dimensionality(self, xp):
        # For better or for worse, there is one difference between the broadcasting
        # behavior of most stats functions and NumPy gufuncs / NEP 5: gufuncs `axis`
        # refers to the core dimension *before* prepending `1`s to the array shapes
        # to match dimensionality; SciPy's prepends `1`s first. For instance, in
        # SciPy, `vecdot` would work just like `xp.sum(x * y, axis=axis)`, but this
        # is NOT true of NumPy. The discrepancy only arises when there are multiple
        # arguments with different dimensionality and positive indices are used,
        # which is probably why it hasn't been a problem. There are pros and cons of
        # each convention, and we might want to consider changing our behavior in
        # SciPy 2.0. For now, preserve consistency / backward compatibility.
        rng = np.random.default_rng(45834598265019344)
        x = rng.random((3, 10))
        y = rng.random(10)
        res = stats.pearsonr(x, y, axis=1)
        ref = stats.pearsonr(x, y, axis=-1)
        assert_equal(res.statistic, ref.statistic)

    @pytest.mark.parametrize('axis', [0, 1, None])
    @pytest.mark.parametrize('alternative', ['less', 'greater', 'two-sided'])
    def test_array_api(self, xp, axis, alternative):
        x, y = rng.normal(size=(2, 10, 11))
        res = stats.pearsonr(xp.asarray(x), xp.asarray(y),
                             axis=axis, alternative=alternative)
        ref = stats.pearsonr(x, y, axis=axis, alternative=alternative)
        xp_assert_close(res.statistic, xp.asarray(ref.statistic))
        xp_assert_close(res.pvalue, xp.asarray(ref.pvalue))

        res_ci = res.confidence_interval()
        ref_ci = ref.confidence_interval()
        xp_assert_close(res_ci.low, xp.asarray(ref_ci.low))
        xp_assert_close(res_ci.high, xp.asarray(ref_ci.high))


class TestFisherExact:
    """Some tests to show that fisher_exact() works correctly.

    Note that in SciPy 0.9.0 this was not working well for large numbers due to
    inaccuracy of the hypergeom distribution (see #1218). Fixed now.

    Also note that R and SciPy have different argument formats for their
    hypergeometric distribution functions.

    R:
    > phyper(18999, 99000, 110000, 39000, lower.tail = FALSE)
    [1] 1.701815e-09
    """

    def test_basic(self):
        fisher_exact = stats.fisher_exact

        res = fisher_exact([[14500, 20000], [30000, 40000]])[1]
        assert_approx_equal(res, 0.01106, significant=4)
        res = fisher_exact([[100, 2], [1000, 5]])[1]
        assert_approx_equal(res, 0.1301, significant=4)
        res = fisher_exact([[2, 7], [8, 2]])[1]
        assert_approx_equal(res, 0.0230141, significant=6)
        res = fisher_exact([[5, 1], [10, 10]])[1]
        assert_approx_equal(res, 0.1973244, significant=6)
        res = fisher_exact([[5, 15], [20, 20]])[1]
        assert_approx_equal(res, 0.0958044, significant=6)
        res = fisher_exact([[5, 16], [20, 25]])[1]
        assert_approx_equal(res, 0.1725862, significant=6)
        res = fisher_exact([[10, 5], [10, 1]])[1]
        assert_approx_equal(res, 0.1973244, significant=6)
        res = fisher_exact([[5, 0], [1, 4]])[1]
        assert_approx_equal(res, 0.04761904, significant=6)
        res = fisher_exact([[0, 1], [3, 2]])[1]
        assert_approx_equal(res, 1.0)
        res = fisher_exact([[0, 2], [6, 4]])[1]
        assert_approx_equal(res, 0.4545454545)
        res = fisher_exact([[2, 7], [8, 2]])
        assert_approx_equal(res[1], 0.0230141, significant=6)
        assert_approx_equal(res[0], 4.0 / 56)

    def test_precise(self):
        # results from R
        #
        # R defines oddsratio differently (see Notes section of fisher_exact
        # docstring), so those will not match.  We leave them in anyway, in
        # case they will be useful later on. We test only the p-value.
        tablist = [
            ([[100, 2], [1000, 5]], (2.505583993422285e-001, 1.300759363430016e-001)),
            ([[2, 7], [8, 2]], (8.586235135736206e-002, 2.301413756522114e-002)),
            ([[5, 1], [10, 10]], (4.725646047336584e+000, 1.973244147157190e-001)),
            ([[5, 15], [20, 20]], (3.394396617440852e-001, 9.580440012477637e-002)),
            ([[5, 16], [20, 25]], (3.960558326183334e-001, 1.725864953812994e-001)),
            ([[10, 5], [10, 1]], (2.116112781158483e-001, 1.973244147157190e-001)),
            ([[10, 5], [10, 0]], (0.000000000000000e+000, 6.126482213438734e-002)),
            ([[5, 0], [1, 4]], (np.inf, 4.761904761904762e-002)),
            ([[0, 5], [1, 4]], (0.000000000000000e+000, 1.000000000000000e+000)),
            ([[5, 1], [0, 4]], (np.inf, 4.761904761904758e-002)),
            ([[0, 1], [3, 2]], (0.000000000000000e+000, 1.000000000000000e+000))
            ]
        for table, res_r in tablist:
            res = stats.fisher_exact(np.asarray(table))
            np.testing.assert_almost_equal(res[1], res_r[1], decimal=11,
                                           verbose=True)

    def test_gh4130(self):
        # Previously, a fudge factor used to distinguish between theoretically
        # and numerically different probability masses was 1e-4; it has been
        # tightened to fix gh4130. Accuracy checked against R fisher.test.
        # options(digits=16)
        # table <- matrix(c(6, 108, 37, 200), nrow = 2)
        # fisher.test(table, alternative = "t")
        x = [[6, 37], [108, 200]]
        res = stats.fisher_exact(x)
        assert_allclose(res[1], 0.005092697748126)

        # case from https://github.com/brentp/fishers_exact_test/issues/27
        # That package has an (absolute?) fudge factor of 1e-6; too big
        x = [[22, 0], [0, 102]]
        res = stats.fisher_exact(x)
        assert_allclose(res[1], 7.175066786244549e-25)

        # case from https://github.com/brentp/fishers_exact_test/issues/1
        x = [[94, 48], [3577, 16988]]
        res = stats.fisher_exact(x)
        assert_allclose(res[1], 2.069356340993818e-37)

    def test_gh9231(self):
        # Previously, fisher_exact was extremely slow for this table
        # As reported in gh-9231, the p-value should be very nearly zero
        x = [[5829225, 5692693], [5760959, 5760959]]
        res = stats.fisher_exact(x)
        assert_allclose(res[1], 0, atol=1e-170)

    @pytest.mark.slow
    def test_large_numbers(self):
        # Test with some large numbers. Regression test for #1401
        pvals = [5.56e-11, 2.666e-11, 1.363e-11]  # from R
        for pval, num in zip(pvals, [75, 76, 77]):
            res = stats.fisher_exact([[17704, 496], [1065, num]])[1]
            assert_approx_equal(res, pval, significant=4)

        res = stats.fisher_exact([[18000, 80000], [20000, 90000]])[1]
        assert_approx_equal(res, 0.2751, significant=4)

    def test_raises(self):
        # test we raise an error for wrong number of dimensions.
        message = "The input `table` must have two dimensions."
        with pytest.raises(ValueError, match=message):
            stats.fisher_exact(np.arange(6))

    def test_row_or_col_zero(self):
        tables = ([[0, 0], [5, 10]],
                  [[5, 10], [0, 0]],
                  [[0, 5], [0, 10]],
                  [[5, 0], [10, 0]])
        for table in tables:
            oddsratio, pval = stats.fisher_exact(table)
            assert_equal(pval, 1.0)
            assert_equal(oddsratio, np.nan)

    def test_less_greater(self):
        tables = (
            # Some tables to compare with R:
            [[2, 7], [8, 2]],
            [[200, 7], [8, 300]],
            [[28, 21], [6, 1957]],
            [[190, 800], [200, 900]],
            # Some tables with simple exact values
            # (includes regression test for ticket #1568):
            [[0, 2], [3, 0]],
            [[1, 1], [2, 1]],
            [[2, 0], [1, 2]],
            [[0, 1], [2, 3]],
            [[1, 0], [1, 4]],
            )
        pvals = (
            # from R:
            [0.018521725952066501, 0.9990149169715733],
            [1.0, 2.0056578803889148e-122],
            [1.0, 5.7284374608319831e-44],
            [0.7416227, 0.2959826],
            # Exact:
            [0.1, 1.0],
            [0.7, 0.9],
            [1.0, 0.3],
            [2./3, 1.0],
            [1.0, 1./3],
            )
        for table, pval in zip(tables, pvals):
            res = []
            res.append(stats.fisher_exact(table, alternative="less")[1])
            res.append(stats.fisher_exact(table, alternative="greater")[1])
            assert_allclose(res, pval, atol=0, rtol=1e-7)

    def test_gh3014(self):
        # check if issue #3014 has been fixed.
        # before, this would have risen a ValueError
        odds, pvalue = stats.fisher_exact([[1, 2], [9, 84419233]])

    @pytest.mark.parametrize("alternative", ['two-sided', 'less', 'greater'])
    def test_result(self, alternative):
        table = np.array([[14500, 20000], [30000, 40000]])
        res = stats.fisher_exact(table, alternative=alternative)
        assert_equal((res.statistic, res.pvalue), res)

    def test_input_validation_edge_cases_rxc(self):
        rng = np.random.default_rng(2345783457834572345)
        table = np.asarray([[2, 7], [8, 2]])

        message = r"`alternative` must be the default \(None\) unless..."
        with pytest.raises(ValueError, match=message):
            method = stats.PermutationMethod(rng=rng)
            stats.fisher_exact(table, method=method, alternative='less')

        message = "...not recognized; if provided, `method` must be an..."
        with pytest.raises(ValueError, match=message):
            method = stats.BootstrapMethod(rng=rng)
            stats.fisher_exact(table, method=method)

        message = "If the `method` argument of `fisher_exact` is an..."
        with pytest.raises(ValueError, match=message):
            method = stats.MonteCarloMethod(rvs=stats.norm.rvs)
            stats.fisher_exact(table, method=method)

        message = "`table` must have at least one row and one column."
        with pytest.raises(ValueError, match=message):
            stats.fisher_exact(np.zeros((0, 1)))

        # Specical case: when there is only one table with given marginals, the
        # PMF of that case is 1.0, so the p-value is 1.0
        np.testing.assert_equal(stats.fisher_exact([[1, 2, 3]]), (1, 1))
        np.testing.assert_equal(stats.fisher_exact([[1], [2], [3]]), (1, 1))
        np.testing.assert_equal(stats.fisher_exact(np.zeros((2, 3))), (1, 1))



    @pytest.mark.fail_slow(10)
    @pytest.mark.slow()
    def test_resampling_2x2(self):
        rng = np.random.default_rng(2345783457834572345)
        table = np.asarray([[2, 7], [8, 2]])
        ref = stats.fisher_exact(table)
        ref_pvalue = ref.pvalue
        ref_stat = stats.random_table(table.sum(axis=1), table.sum(axis=0)).pmf(table)

        method = stats.MonteCarloMethod(rng=rng)
        res = stats.fisher_exact(table, method=method)
        assert_allclose(res.pvalue, ref_pvalue, atol=0.0025)
        assert_equal(res.statistic, ref_stat)

        method = stats.PermutationMethod(rng=rng)
        res = stats.fisher_exact(table, method=method)
        assert_allclose(res.pvalue, ref.pvalue, atol=0.0025)
        assert_equal(res.statistic, ref_stat)

    @pytest.mark.fail_slow(10)
    @pytest.mark.slow()
    def test_resampling_rxc(self):
        # Compare against R fisher.exact
        # options(digits=16)
        # MP6 < - rbind(
        #     c(1, 2, 2, 1, 1, 0, 1),
        #     c(2, 0, 0, 2, 3, 0, 0),
        #     c(0, 1, 1, 1, 2, 7, 3),
        #     c(1, 1, 2, 0, 0, 0, 1),
        #     c(0, 1, 1, 1, 1, 0, 0))
        # fisher.test(MP6)

        table = [[1, 2, 2, 1, 1, 0, 1],
                 [2, 0, 0, 2, 3, 0, 0],
                 [0, 1, 1, 1, 2, 7, 3],
                 [1, 1, 2, 0, 0, 0, 1],
                 [0, 1, 1, 1, 1, 0, 0]]
        table = np.asarray(table)

        ref_pvalue = 0.03928964365533
        rng = np.random.default_rng(3928964365533)

        method = stats.PermutationMethod(rng=rng)
        res = stats.fisher_exact(table, method=method)
        assert_allclose(res.pvalue, ref_pvalue, atol=5e-4)

        method = stats.MonteCarloMethod(rng=rng, n_resamples=99999)
        res = stats.fisher_exact(table, method=method)
        assert_allclose(res.pvalue, ref_pvalue, atol=5e-4)

    @pytest.mark.xslow()
    def test_resampling_exact_2x2(self):
        # Test that exact permutation p-value matches result of `fisher_exact`
        rng = np.random.default_rng(2345783457834572345)
        method = stats.PermutationMethod(rng=rng)

        for a in range(1, 3):
            for b in range(1, 3):
                for c in range(1, 3):
                    for d in range(1, 4):
                        table = np.asarray([[a, b], [c, d]])
                        ref = stats.fisher_exact(table)
                        res = stats.fisher_exact(table, method=method)
                        assert_allclose(res.pvalue, ref.pvalue, atol=1e-14)


class TestCorrSpearmanr:
    """ W.II.D. Compute a correlation matrix on all the variables.

        All the correlations, except for ZERO and MISS, should be exactly 1.
        ZERO and MISS should have undefined or missing correlations with the
        other variables.  The same should go for SPEARMAN correlations, if
        your program has them.
    """

    def test_scalar(self):
        y = stats.spearmanr(4., 2.)
        assert_(np.isnan(y).all())

    def test_uneven_lengths(self):
        assert_raises(ValueError, stats.spearmanr, [1, 2, 1], [8, 9])
        assert_raises(ValueError, stats.spearmanr, [1, 2, 1], 8)

    def test_uneven_2d_shapes(self):
        # Different number of columns should work - those just get concatenated.
        np.random.seed(232324)
        x = np.random.randn(4, 3)
        y = np.random.randn(4, 2)
        assert stats.spearmanr(x, y).statistic.shape == (5, 5)
        assert stats.spearmanr(x.T, y.T, axis=1).pvalue.shape == (5, 5)

        assert_raises(ValueError, stats.spearmanr, x, y, axis=1)
        assert_raises(ValueError, stats.spearmanr, x.T, y.T)

    def test_ndim_too_high(self):
        np.random.seed(232324)
        x = np.random.randn(4, 3, 2)
        assert_raises(ValueError, stats.spearmanr, x)
        assert_raises(ValueError, stats.spearmanr, x, x)
        assert_raises(ValueError, stats.spearmanr, x, None, None)
        # But should work with axis=None (raveling axes) for two input arrays
        assert_allclose(stats.spearmanr(x, x, axis=None),
                        stats.spearmanr(x.flatten(), x.flatten(), axis=0))

    def test_nan_policy(self):
        x = np.arange(10.)
        x[9] = np.nan
        assert_array_equal(stats.spearmanr(x, x), (np.nan, np.nan))
        assert_array_equal(stats.spearmanr(x, x, nan_policy='omit'),
                           (1.0, 0.0))
        assert_raises(ValueError, stats.spearmanr, x, x, nan_policy='raise')
        assert_raises(ValueError, stats.spearmanr, x, x, nan_policy='foobar')

    def test_nan_policy_bug_12458(self):
        np.random.seed(5)
        x = np.random.rand(5, 10)
        k = 6
        x[:, k] = np.nan
        y = np.delete(x, k, axis=1)
        corx, px = stats.spearmanr(x, nan_policy='omit')
        cory, py = stats.spearmanr(y)
        corx = np.delete(np.delete(corx, k, axis=1), k, axis=0)
        px = np.delete(np.delete(px, k, axis=1), k, axis=0)
        assert_allclose(corx, cory, atol=1e-14)
        assert_allclose(px, py, atol=1e-14)

    def test_nan_policy_bug_12411(self):
        np.random.seed(5)
        m = 5
        n = 10
        x = np.random.randn(m, n)
        x[1, 0] = np.nan
        x[3, -1] = np.nan
        corr, pvalue = stats.spearmanr(x, axis=1, nan_policy="propagate")
        res = [[stats.spearmanr(x[i, :], x[j, :]).statistic for i in range(m)]
               for j in range(m)]
        assert_allclose(corr, res)

    def test_sXX(self):
        y = stats.spearmanr(X,X)
        r = y[0]
        assert_approx_equal(r,1.0)

    def test_sXBIG(self):
        y = stats.spearmanr(X,BIG)
        r = y[0]
        assert_approx_equal(r,1.0)

    def test_sXLITTLE(self):
        y = stats.spearmanr(X,LITTLE)
        r = y[0]
        assert_approx_equal(r,1.0)

    def test_sXHUGE(self):
        y = stats.spearmanr(X,HUGE)
        r = y[0]
        assert_approx_equal(r,1.0)

    def test_sXTINY(self):
        y = stats.spearmanr(X,TINY)
        r = y[0]
        assert_approx_equal(r,1.0)

    def test_sXROUND(self):
        y = stats.spearmanr(X,ROUND)
        r = y[0]
        assert_approx_equal(r,1.0)

    def test_sBIGBIG(self):
        y = stats.spearmanr(BIG,BIG)
        r = y[0]
        assert_approx_equal(r,1.0)

    def test_sBIGLITTLE(self):
        y = stats.spearmanr(BIG,LITTLE)
        r = y[0]
        assert_approx_equal(r,1.0)

    def test_sBIGHUGE(self):
        y = stats.spearmanr(BIG,HUGE)
        r = y[0]
        assert_approx_equal(r,1.0)

    def test_sBIGTINY(self):
        y = stats.spearmanr(BIG,TINY)
        r = y[0]
        assert_approx_equal(r,1.0)

    def test_sBIGROUND(self):
        y = stats.spearmanr(BIG,ROUND)
        r = y[0]
        assert_approx_equal(r,1.0)

    def test_sLITTLELITTLE(self):
        y = stats.spearmanr(LITTLE,LITTLE)
        r = y[0]
        assert_approx_equal(r,1.0)

    def test_sLITTLEHUGE(self):
        y = stats.spearmanr(LITTLE,HUGE)
        r = y[0]
        assert_approx_equal(r,1.0)

    def test_sLITTLETINY(self):
        y = stats.spearmanr(LITTLE,TINY)
        r = y[0]
        assert_approx_equal(r,1.0)

    def test_sLITTLEROUND(self):
        y = stats.spearmanr(LITTLE,ROUND)
        r = y[0]
        assert_approx_equal(r,1.0)

    def test_sHUGEHUGE(self):
        y = stats.spearmanr(HUGE,HUGE)
        r = y[0]
        assert_approx_equal(r,1.0)

    def test_sHUGETINY(self):
        y = stats.spearmanr(HUGE,TINY)
        r = y[0]
        assert_approx_equal(r,1.0)

    def test_sHUGEROUND(self):
        y = stats.spearmanr(HUGE,ROUND)
        r = y[0]
        assert_approx_equal(r,1.0)

    def test_sTINYTINY(self):
        y = stats.spearmanr(TINY,TINY)
        r = y[0]
        assert_approx_equal(r,1.0)

    def test_sTINYROUND(self):
        y = stats.spearmanr(TINY,ROUND)
        r = y[0]
        assert_approx_equal(r,1.0)

    def test_sROUNDROUND(self):
        y = stats.spearmanr(ROUND,ROUND)
        r = y[0]
        assert_approx_equal(r,1.0)

    def test_spearmanr_result_attributes(self):
        res = stats.spearmanr(X, X)
        attributes = ('correlation', 'pvalue')
        check_named_results(res, attributes)
        assert_equal(res.correlation, res.statistic)

    def test_1d_vs_2d(self):
        x1 = [1, 2, 3, 4, 5, 6]
        x2 = [1, 2, 3, 4, 6, 5]
        res1 = stats.spearmanr(x1, x2)
        res2 = stats.spearmanr(np.asarray([x1, x2]).T)
        assert_allclose(res1, res2)

    def test_1d_vs_2d_nans(self):
        # Now the same with NaNs present.  Regression test for gh-9103.
        for nan_policy in ['propagate', 'omit']:
            x1 = [1, np.nan, 3, 4, 5, 6]
            x2 = [1, 2, 3, 4, 6, np.nan]
            res1 = stats.spearmanr(x1, x2, nan_policy=nan_policy)
            res2 = stats.spearmanr(np.asarray([x1, x2]).T, nan_policy=nan_policy)
            assert_allclose(res1, res2)

    def test_3cols(self):
        x1 = np.arange(6)
        x2 = -x1
        x3 = np.array([0, 1, 2, 3, 5, 4])
        x = np.asarray([x1, x2, x3]).T
        actual = stats.spearmanr(x)
        expected_corr = np.array([[1, -1, 0.94285714],
                                  [-1, 1, -0.94285714],
                                  [0.94285714, -0.94285714, 1]])
        expected_pvalue = np.zeros((3, 3), dtype=float)
        expected_pvalue[2, 0:2] = 0.00480466472
        expected_pvalue[0:2, 2] = 0.00480466472

        assert_allclose(actual.statistic, expected_corr)
        assert_allclose(actual.pvalue, expected_pvalue)

    def test_gh_9103(self):
        # Regression test for gh-9103.
        x = np.array([[np.nan, 3.0, 4.0, 5.0, 5.1, 6.0, 9.2],
                      [5.0, np.nan, 4.1, 4.8, 4.9, 5.0, 4.1],
                      [0.5, 4.0, 7.1, 3.8, 8.0, 5.1, 7.6]]).T
        corr = np.array([[np.nan, np.nan, np.nan],
                         [np.nan, np.nan, np.nan],
                         [np.nan, np.nan, 1.]])
        assert_allclose(stats.spearmanr(x, nan_policy='propagate').statistic,
                        corr)

        res = stats.spearmanr(x, nan_policy='omit').statistic
        assert_allclose((res[0][1], res[0][2], res[1][2]),
                        (0.2051957, 0.4857143, -0.4707919), rtol=1e-6)

    def test_gh_8111(self):
        # Regression test for gh-8111 (different result for float/int/bool).
        n = 100
        rng = np.random.RandomState(234568)
        x = rng.rand(n)
        m = rng.rand(n) > 0.7

        # bool against float, no nans
        a = (x > .5)
        b = np.array(x)
        res1 = stats.spearmanr(a, b, nan_policy='omit').statistic

        # bool against float with NaNs
        b[m] = np.nan
        res2 = stats.spearmanr(a, b, nan_policy='omit').statistic

        # int against float with NaNs
        a = a.astype(np.int32)
        res3 = stats.spearmanr(a, b, nan_policy='omit').statistic

        expected = [0.865895477, 0.866100381, 0.866100381]
        assert_allclose([res1, res2, res3], expected)


class TestCorrSpearmanr2:
    """Some further tests of the spearmanr function."""

    def test_spearmanr_vs_r(self):
        # Cross-check with R:
        # cor.test(c(1,2,3,4,5),c(5,6,7,8,7),method="spearmanr")
        x1 = [1, 2, 3, 4, 5]
        x2 = [5, 6, 7, 8, 7]
        expected = (0.82078268166812329, 0.088587005313543798)
        res = stats.spearmanr(x1, x2)
        assert_approx_equal(res[0], expected[0])
        assert_approx_equal(res[1], expected[1])

    def test_empty_arrays(self):
        assert_equal(stats.spearmanr([], []), (np.nan, np.nan))

    def test_normal_draws(self):
        rng = np.random.RandomState(7546)
        x = np.array([rng.normal(loc=1, scale=1, size=500),
                      rng.normal(loc=1, scale=1, size=500)])
        corr = [[1.0, 0.3],
                [0.3, 1.0]]
        x = np.dot(np.linalg.cholesky(corr), x)
        expected = (0.28659685838743354, 6.579862219051161e-11)
        res = stats.spearmanr(x[0], x[1])
        assert_approx_equal(res[0], expected[0])
        assert_approx_equal(res[1], expected[1])

    def test_corr_1(self):
        assert_approx_equal(stats.spearmanr([1, 1, 2], [1, 1, 2])[0], 1.0)

    def test_nan_policies(self):
        x = np.arange(10.)
        x[9] = np.nan
        assert_array_equal(stats.spearmanr(x, x), (np.nan, np.nan))
        assert_allclose(stats.spearmanr(x, x, nan_policy='omit'),
                        (1.0, 0))
        assert_raises(ValueError, stats.spearmanr, x, x, nan_policy='raise')
        assert_raises(ValueError, stats.spearmanr, x, x, nan_policy='foobar')

    def test_unequal_lengths(self):
        x = np.arange(10.)
        y = np.arange(20.)
        assert_raises(ValueError, stats.spearmanr, x, y)

    def test_omit_paired_value(self):
        x1 = [1, 2, 3, 4]
        x2 = [8, 7, 6, np.nan]
        res1 = stats.spearmanr(x1, x2, nan_policy='omit')
        res2 = stats.spearmanr(x1[:3], x2[:3], nan_policy='omit')
        assert_equal(res1, res2)

    def test_gh_issue_6061_windows_overflow(self):
        x = list(range(2000))
        y = list(range(2000))
        y[0], y[9] = y[9], y[0]
        y[10], y[434] = y[434], y[10]
        y[435], y[1509] = y[1509], y[435]
        # rho = 1 - 6 * (2 * (9^2 + 424^2 + 1074^2))/(2000 * (2000^2 - 1))
        #     = 1 - (1 / 500)
        #     = 0.998
        x.append(np.nan)
        y.append(3.0)
        assert_almost_equal(stats.spearmanr(x, y, nan_policy='omit')[0], 0.998)

    def test_tie0(self):
        # with only ties in one or both inputs
        warn_msg = "An input array is constant"
        with pytest.warns(stats.ConstantInputWarning, match=warn_msg):
            r, p = stats.spearmanr([2, 2, 2], [2, 2, 2])
            assert_equal(r, np.nan)
            assert_equal(p, np.nan)
            r, p = stats.spearmanr([2, 0, 2], [2, 2, 2])
            assert_equal(r, np.nan)
            assert_equal(p, np.nan)
            r, p = stats.spearmanr([2, 2, 2], [2, 0, 2])
            assert_equal(r, np.nan)
            assert_equal(p, np.nan)

    def test_tie1(self):
        # Data
        x = [1.0, 2.0, 3.0, 4.0]
        y = [1.0, 2.0, 2.0, 3.0]
        # Ranks of the data, with tie-handling.
        xr = [1.0, 2.0, 3.0, 4.0]
        yr = [1.0, 2.5, 2.5, 4.0]
        # Result of spearmanr should be the same as applying
        # pearsonr to the ranks.
        sr = stats.spearmanr(x, y)
        pr = stats.pearsonr(xr, yr)
        assert_almost_equal(sr, pr)

    def test_tie2(self):
        # Test tie-handling if inputs contain nan's
        # Data without nan's
        x1 = [1, 2, 2.5, 2]
        y1 = [1, 3, 2.5, 4]
        # Same data with nan's
        x2 = [1, 2, 2.5, 2, np.nan]
        y2 = [1, 3, 2.5, 4, np.nan]

        # Results for two data sets should be the same if nan's are ignored
        sr1 = stats.spearmanr(x1, y1)
        sr2 = stats.spearmanr(x2, y2, nan_policy='omit')
        assert_almost_equal(sr1, sr2)

    def test_ties_axis_1(self):
        z1 = np.array([[1, 1, 1, 1], [1, 2, 3, 4]])
        z2 = np.array([[1, 2, 3, 4], [1, 1, 1, 1]])
        z3 = np.array([[1, 1, 1, 1], [1, 1, 1, 1]])
        warn_msg = "An input array is constant"
        with pytest.warns(stats.ConstantInputWarning, match=warn_msg):
            r, p = stats.spearmanr(z1, axis=1)
            assert_equal(r, np.nan)
            assert_equal(p, np.nan)
            r, p = stats.spearmanr(z2, axis=1)
            assert_equal(r, np.nan)
            assert_equal(p, np.nan)
            r, p = stats.spearmanr(z3, axis=1)
            assert_equal(r, np.nan)
            assert_equal(p, np.nan)

    def test_gh_11111(self):
        x = np.array([1.0, 1.0, 1.0, 1.0, 1.0, 1.0, 1.0, 1.0, 1.0, 1.0])
        y = np.array([0, 0.009783728115345005, 0, 0, 0.0019759230121848587,
                      0.0007535430349118562, 0.0002661781514710257, 0, 0,
                      0.0007835762419683435])
        warn_msg = "An input array is constant"
        with pytest.warns(stats.ConstantInputWarning, match=warn_msg):
            r, p = stats.spearmanr(x, y)
            assert_equal(r, np.nan)
            assert_equal(p, np.nan)

    def test_index_error(self):
        x = np.array([1.0, 7.0, 2.0, 1.0, 1.0, 1.0, 1.0, 1.0, 1.0, 1.0])
        y = np.array([0, 0.009783728115345005, 0, 0, 0.0019759230121848587,
                      0.0007535430349118562, 0.0002661781514710257, 0, 0,
                      0.0007835762419683435])
        assert_raises(ValueError, stats.spearmanr, x, y, axis=2)

    def test_alternative(self):
        # Test alternative parameter

        # Simple test - Based on the above ``test_spearmanr_vs_r``
        x1 = [1, 2, 3, 4, 5]
        x2 = [5, 6, 7, 8, 7]

        # strong positive correlation
        expected = (0.82078268166812329, 0.088587005313543798)

        # correlation > 0 -> large "less" p-value
        res = stats.spearmanr(x1, x2, alternative="less")
        assert_approx_equal(res[0], expected[0])
        assert_approx_equal(res[1], 1 - (expected[1] / 2))

        # correlation > 0 -> small "less" p-value
        res = stats.spearmanr(x1, x2, alternative="greater")
        assert_approx_equal(res[0], expected[0])
        assert_approx_equal(res[1], expected[1] / 2)

        with pytest.raises(ValueError, match="`alternative` must be 'less'..."):
            stats.spearmanr(x1, x2, alternative="ekki-ekki")

    @pytest.mark.parametrize("alternative", ('two-sided', 'less', 'greater'))
    def test_alternative_nan_policy(self, alternative):
        # Test nan policies
        x1 = [1, 2, 3, 4, 5]
        x2 = [5, 6, 7, 8, 7]
        x1nan = x1 + [np.nan]
        x2nan = x2 + [np.nan]

        # test nan_policy="propagate"
        assert_array_equal(stats.spearmanr(x1nan, x2nan), (np.nan, np.nan))

        # test nan_policy="omit"
        res_actual = stats.spearmanr(x1nan, x2nan, nan_policy='omit',
                                     alternative=alternative)
        res_expected = stats.spearmanr(x1, x2, alternative=alternative)
        assert_allclose(res_actual, res_expected)

        # test nan_policy="raise"
        message = 'The input contains nan values'
        with pytest.raises(ValueError, match=message):
            stats.spearmanr(x1nan, x2nan, nan_policy='raise',
                            alternative=alternative)

        # test invalid nan_policy
        message = "nan_policy must be one of..."
        with pytest.raises(ValueError, match=message):
            stats.spearmanr(x1nan, x2nan, nan_policy='ekki-ekki',
                            alternative=alternative)


#    W.II.E.  Tabulate X against X, using BIG as a case weight.  The values
#    should appear on the diagonal and the total should be 899999955.
#    If the table cannot hold these values, forget about working with
#    census data.  You can also tabulate HUGE against TINY.  There is no
#    reason a tabulation program should not be able to distinguish
#    different values regardless of their magnitude.

# I need to figure out how to do this one.


def test_kendalltau():
    # For the cases without ties, both variants should give the same
    # result.
    variants = ('b', 'c')

    # case without ties, con-dis equal zero
    x = [5, 2, 1, 3, 6, 4, 7, 8]
    y = [5, 2, 6, 3, 1, 8, 7, 4]
    # Cross-check with exact result from R:
    # cor.test(x,y,method="kendall",exact=1)
    expected = (0.0, 1.0)
    for taux in variants:
        res = stats.kendalltau(x, y, variant=taux)
        assert_approx_equal(res[0], expected[0])
        assert_approx_equal(res[1], expected[1])

    # case without ties, con-dis equal zero
    x = [0, 5, 2, 1, 3, 6, 4, 7, 8]
    y = [5, 2, 0, 6, 3, 1, 8, 7, 4]
    # Cross-check with exact result from R:
    # cor.test(x,y,method="kendall",exact=1)
    expected = (0.0, 1.0)
    for taux in variants:
        res = stats.kendalltau(x, y, variant=taux)
        assert_approx_equal(res[0], expected[0])
        assert_approx_equal(res[1], expected[1])

    # case without ties, con-dis close to zero
    x = [5, 2, 1, 3, 6, 4, 7]
    y = [5, 2, 6, 3, 1, 7, 4]
    # Cross-check with exact result from R:
    # cor.test(x,y,method="kendall",exact=1)
    expected = (-0.14285714286, 0.77261904762)
    for taux in variants:
        res = stats.kendalltau(x, y, variant=taux)
        assert_approx_equal(res[0], expected[0])
        assert_approx_equal(res[1], expected[1])

    # case without ties, con-dis close to zero
    x = [2, 1, 3, 6, 4, 7, 8]
    y = [2, 6, 3, 1, 8, 7, 4]
    # Cross-check with exact result from R:
    # cor.test(x,y,method="kendall",exact=1)
    expected = (0.047619047619, 1.0)
    for taux in variants:
        res = stats.kendalltau(x, y, variant=taux)
        assert_approx_equal(res[0], expected[0])
        assert_approx_equal(res[1], expected[1])

    # simple case without ties
    x = np.arange(10)
    y = np.arange(10)
    # Cross-check with exact result from R:
    # cor.test(x,y,method="kendall",exact=1)
    expected = (1.0, 5.511463844797e-07)
    for taux in variants:
        res = stats.kendalltau(x, y, variant=taux)
        assert_approx_equal(res[0], expected[0])
        assert_approx_equal(res[1], expected[1])

    # swap a couple of values
    b = y[1]
    y[1] = y[2]
    y[2] = b
    # Cross-check with exact result from R:
    # cor.test(x,y,method="kendall",exact=1)
    expected = (0.9555555555555556, 5.511463844797e-06)
    for taux in variants:
        res = stats.kendalltau(x, y, variant=taux)
        assert_approx_equal(res[0], expected[0])
        assert_approx_equal(res[1], expected[1])

    # swap a couple more
    b = y[5]
    y[5] = y[6]
    y[6] = b
    # Cross-check with exact result from R:
    # cor.test(x,y,method="kendall",exact=1)
    expected = (0.9111111111111111, 2.976190476190e-05)
    for taux in variants:
        res = stats.kendalltau(x, y, variant=taux)
        assert_approx_equal(res[0], expected[0])
        assert_approx_equal(res[1], expected[1])

    # same in opposite direction
    x = np.arange(10)
    y = np.arange(10)[::-1]
    # Cross-check with exact result from R:
    # cor.test(x,y,method="kendall",exact=1)
    expected = (-1.0, 5.511463844797e-07)
    for taux in variants:
        res = stats.kendalltau(x, y, variant=taux)
        assert_approx_equal(res[0], expected[0])
        assert_approx_equal(res[1], expected[1])

    # swap a couple of values
    b = y[1]
    y[1] = y[2]
    y[2] = b
    # Cross-check with exact result from R:
    # cor.test(x,y,method="kendall",exact=1)
    expected = (-0.9555555555555556, 5.511463844797e-06)
    for taux in variants:
        res = stats.kendalltau(x, y, variant=taux)
        assert_approx_equal(res[0], expected[0])
        assert_approx_equal(res[1], expected[1])

    # swap a couple more
    b = y[5]
    y[5] = y[6]
    y[6] = b
    # Cross-check with exact result from R:
    # cor.test(x,y,method="kendall",exact=1)
    expected = (-0.9111111111111111, 2.976190476190e-05)
    for taux in variants:
        res = stats.kendalltau(x, y, variant=taux)
        assert_approx_equal(res[0], expected[0])
        assert_approx_equal(res[1], expected[1])

    # Check a case where variants are different
    # Example values found from Kendall (1970).
    # P-value is the same for the both variants
    x = array([1, 2, 2, 4, 4, 6, 6, 8, 9, 9])
    y = array([1, 2, 4, 4, 4, 4, 8, 8, 8, 10])
    expected = 0.85895569
    assert_approx_equal(stats.kendalltau(x, y, variant='b')[0], expected)
    expected = 0.825
    assert_approx_equal(stats.kendalltau(x, y, variant='c')[0], expected)

    # check exception in case of ties and method='exact' requested
    y[2] = y[1]
    assert_raises(ValueError, stats.kendalltau, x, y, method='exact')

    # check exception in case of invalid method keyword
    assert_raises(ValueError, stats.kendalltau, x, y, method='banana')

    # check exception in case of invalid variant keyword
    assert_raises(ValueError, stats.kendalltau, x, y, variant='rms')

    # tau-b with some ties
    # Cross-check with R:
    # cor.test(c(12,2,1,12,2),c(1,4,7,1,0),method="kendall",exact=FALSE)
    x1 = [12, 2, 1, 12, 2]
    x2 = [1, 4, 7, 1, 0]
    expected = (-0.47140452079103173, 0.28274545993277478)
    res = stats.kendalltau(x1, x2)
    assert_approx_equal(res[0], expected[0])
    assert_approx_equal(res[1], expected[1])

    # test for namedtuple attribute results
    attributes = ('correlation', 'pvalue')
    for taux in variants:
        res = stats.kendalltau(x1, x2, variant=taux)
        check_named_results(res, attributes)
        assert_equal(res.correlation, res.statistic)

    # with only ties in one or both inputs in tau-b or tau-c
    for taux in variants:
        assert_equal(stats.kendalltau([2, 2, 2], [2, 2, 2], variant=taux),
                     (np.nan, np.nan))
        assert_equal(stats.kendalltau([2, 0, 2], [2, 2, 2], variant=taux),
                     (np.nan, np.nan))
        assert_equal(stats.kendalltau([2, 2, 2], [2, 0, 2], variant=taux),
                     (np.nan, np.nan))

    # empty arrays provided as input
    with pytest.warns(SmallSampleWarning, match="One or more sample..."):
        assert_equal(stats.kendalltau([], []), (np.nan, np.nan))

    # check with larger arrays
    rng = np.random.RandomState(7546)
    x = np.array([rng.normal(loc=1, scale=1, size=500),
                  rng.normal(loc=1, scale=1, size=500)])
    corr = [[1.0, 0.3],
            [0.3, 1.0]]
    x = np.dot(np.linalg.cholesky(corr), x)
    expected = (0.19291382765531062, 1.1337095377742629e-10)
    res = stats.kendalltau(x[0], x[1])
    assert_approx_equal(res[0], expected[0])
    assert_approx_equal(res[1], expected[1])

    # this should result in 1 for taub but not tau-c
    assert_approx_equal(stats.kendalltau([1, 1, 2], [1, 1, 2], variant='b')[0],
                        1.0)
    assert_approx_equal(stats.kendalltau([1, 1, 2], [1, 1, 2], variant='c')[0],
                        0.88888888)

    # test nan_policy
    x = np.arange(10.)
    x[9] = np.nan
    assert_array_equal(stats.kendalltau(x, x), (np.nan, np.nan))
    assert_allclose(stats.kendalltau(x, x, nan_policy='omit'),
                    (1.0, 5.5114638e-6), rtol=1e-06)
    assert_allclose(stats.kendalltau(x, x, nan_policy='omit', method='asymptotic'),
                    (1.0, 0.00017455009626808976), rtol=1e-06)
    assert_raises(ValueError, stats.kendalltau, x, x, nan_policy='raise')
    assert_raises(ValueError, stats.kendalltau, x, x, nan_policy='foobar')

    # test unequal length inputs
    x = np.arange(10.)
    y = np.arange(20.)
    assert_raises(ValueError, stats.kendalltau, x, y)

    # test all ties
    with pytest.warns(SmallSampleWarning, match="One or more sample..."):
        tau, p_value = stats.kendalltau([0], [0])
    assert_equal(np.nan, tau)
    assert_equal(np.nan, p_value)

    # Regression test for GitHub issue #6061 - Overflow on Windows
    x = np.arange(2000, dtype=float)
    x = np.ma.masked_greater(x, 1995)
    y = np.arange(2000, dtype=float)
    y = np.concatenate((y[1000:], y[:1000]))
    assert_(np.isfinite(stats.mstats.kendalltau(x,y)[1]))


def test_kendalltau_vs_mstats_basic():
    rng = np.random.RandomState(42)
    for s in range(3, 10):
        a = []
        # Generate rankings with ties
        for i in range(s):
            a += [i]*i
        b = list(a)
        rng.shuffle(a)
        rng.shuffle(b)
        expected = mstats_basic.kendalltau(a, b)
        actual = stats.kendalltau(a, b)
        assert_approx_equal(actual[0], expected[0])
        assert_approx_equal(actual[1], expected[1])


def test_kendalltau_nan_2nd_arg():
    # regression test for gh-6134: nans in the second arg were not handled
    x = [1., 2., 3., 4.]
    y = [np.nan, 2.4, 3.4, 3.4]

    r1 = stats.kendalltau(x, y, nan_policy='omit')
    r2 = stats.kendalltau(x[1:], y[1:])
    assert_allclose(r1.statistic, r2.statistic, atol=1e-15)


@pytest.mark.thread_unsafe
def test_kendalltau_gh18139_overflow():
    # gh-18139 reported an overflow in `kendalltau` that appeared after
    # SciPy 0.15.1. Check that this particular overflow does not occur.
    # (Test would fail if warning were emitted.)
    import random
    random.seed(6272161)
    classes = [1, 2, 3, 4, 5, 6, 7]
    n_samples = 2 * 10 ** 5
    x = random.choices(classes, k=n_samples)
    y = random.choices(classes, k=n_samples)
    res = stats.kendalltau(x, y)
    # Reference value from SciPy 0.15.1
    assert_allclose(res.statistic, 0.0011816493905730343)
    # Reference p-value from `permutation_test` w/ n_resamples=9999 (default).
    # Expected to be accurate to at least two digits.
    assert_allclose(res.pvalue, 0.4894, atol=2e-3)


class TestKendallTauAlternative:
    def test_kendalltau_alternative_asymptotic(self):
        # Test alternative parameter, asymptotic method (due to tie)

        # Based on TestCorrSpearman2::test_alternative
        x1 = [1, 2, 3, 4, 5]
        x2 = [5, 6, 7, 8, 7]

        # strong positive correlation
        expected = stats.kendalltau(x1, x2, alternative="two-sided")
        assert expected[0] > 0

        # rank correlation > 0 -> large "less" p-value
        res = stats.kendalltau(x1, x2, alternative="less")
        assert_equal(res[0], expected[0])
        assert_allclose(res[1], 1 - (expected[1] / 2))

        # rank correlation > 0 -> small "greater" p-value
        res = stats.kendalltau(x1, x2, alternative="greater")
        assert_equal(res[0], expected[0])
        assert_allclose(res[1], expected[1] / 2)

        # reverse the direction of rank correlation
        x2.reverse()

        # strong negative correlation
        expected = stats.kendalltau(x1, x2, alternative="two-sided")
        assert expected[0] < 0

        # rank correlation < 0 -> large "greater" p-value
        res = stats.kendalltau(x1, x2, alternative="greater")
        assert_equal(res[0], expected[0])
        assert_allclose(res[1], 1 - (expected[1] / 2))

        # rank correlation < 0 -> small "less" p-value
        res = stats.kendalltau(x1, x2, alternative="less")
        assert_equal(res[0], expected[0])
        assert_allclose(res[1], expected[1] / 2)

        with pytest.raises(ValueError, match="`alternative` must be 'less'..."):
            stats.kendalltau(x1, x2, alternative="ekki-ekki")

    # There are a lot of special cases considered in the calculation of the
    # exact p-value, so we test each separately. We also need to test
    # separately when the observed statistic is in the left tail vs the right
    # tail because the code leverages symmetry of the null distribution; to
    # do that we use the same test case but negate one of the samples.
    # Reference values computed using R cor.test, e.g.
    # options(digits=16)
    # x <- c(44.4, 45.9, 41.9, 53.3, 44.7, 44.1, 50.7, 45.2, 60.1)
    # y <- c( 2.6,  3.1,  2.5,  5.0,  3.6,  4.0,  5.2,  2.8,  3.8)
    # cor.test(x, y, method = "kendall", alternative = "g")

    alternatives = ('less', 'two-sided', 'greater')
    p_n1 = [np.nan, np.nan, np.nan]
    p_n2 = [1, 1, 0.5]
    p_c0 = [1, 0.3333333333333, 0.1666666666667]
    p_c1 = [0.9583333333333, 0.3333333333333, 0.1666666666667]
    p_no_correlation = [0.5916666666667, 1, 0.5916666666667]
    p_no_correlationb = [0.5475694444444, 1, 0.5475694444444]
    p_n_lt_171 = [0.9624118165785, 0.1194389329806, 0.0597194664903]
    p_n_lt_171b = [0.246236925303, 0.4924738506059, 0.755634083327]
    p_n_lt_171c = [0.9847475308925, 0.03071385306533, 0.01535692653267]

    def exact_test(self, x, y, alternative, rev, stat_expected, p_expected):
        if rev:
            y = -np.asarray(y)
            stat_expected *= -1
        res = stats.kendalltau(x, y, method='exact', alternative=alternative)
        res_expected = stat_expected, p_expected
        assert_allclose(res, res_expected)

    case_R_n1 = (list(zip(alternatives, p_n1, [False]*3))
                 + list(zip(alternatives, reversed(p_n1), [True]*3)))

    @pytest.mark.parametrize("alternative, p_expected, rev", case_R_n1)
    def test_against_R_n1(self, alternative, p_expected, rev):
        x, y = [1], [2]
        stat_expected = np.nan
        with pytest.warns(SmallSampleWarning, match="One or more sample..."):
            self.exact_test(x, y, alternative, rev, stat_expected, p_expected)

    case_R_n2 = (list(zip(alternatives, p_n2, [False]*3))
                 + list(zip(alternatives, reversed(p_n2), [True]*3)))

    @pytest.mark.parametrize("alternative, p_expected, rev", case_R_n2)
    def test_against_R_n2(self, alternative, p_expected, rev):
        x, y = [1, 2], [3, 4]
        stat_expected = 0.9999999999999998
        self.exact_test(x, y, alternative, rev, stat_expected, p_expected)

    case_R_c0 = (list(zip(alternatives, p_c0, [False]*3))
                 + list(zip(alternatives, reversed(p_c0), [True]*3)))

    @pytest.mark.parametrize("alternative, p_expected, rev", case_R_c0)
    def test_against_R_c0(self, alternative, p_expected, rev):
        x, y = [1, 2, 3], [1, 2, 3]
        stat_expected = 1
        self.exact_test(x, y, alternative, rev, stat_expected, p_expected)

    case_R_c1 = (list(zip(alternatives, p_c1, [False]*3))
                 + list(zip(alternatives, reversed(p_c1), [True]*3)))

    @pytest.mark.parametrize("alternative, p_expected, rev", case_R_c1)
    def test_against_R_c1(self, alternative, p_expected, rev):
        x, y = [1, 2, 3, 4], [1, 2, 4, 3]
        stat_expected = 0.6666666666666667
        self.exact_test(x, y, alternative, rev, stat_expected, p_expected)

    case_R_no_corr = (list(zip(alternatives, p_no_correlation, [False]*3))
                      + list(zip(alternatives, reversed(p_no_correlation),
                                 [True]*3)))

    @pytest.mark.parametrize("alternative, p_expected, rev", case_R_no_corr)
    def test_against_R_no_correlation(self, alternative, p_expected, rev):
        x, y = [1, 2, 3, 4, 5], [1, 5, 4, 2, 3]
        stat_expected = 0
        self.exact_test(x, y, alternative, rev, stat_expected, p_expected)

    case_no_cor_b = (list(zip(alternatives, p_no_correlationb, [False]*3))
                     + list(zip(alternatives, reversed(p_no_correlationb),
                                [True]*3)))

    @pytest.mark.parametrize("alternative, p_expected, rev", case_no_cor_b)
    def test_against_R_no_correlationb(self, alternative, p_expected, rev):
        x, y = [1, 2, 3, 4, 5, 6, 7, 8], [8, 6, 1, 3, 2, 5, 4, 7]
        stat_expected = 0
        self.exact_test(x, y, alternative, rev, stat_expected, p_expected)

    case_R_lt_171 = (list(zip(alternatives, p_n_lt_171, [False]*3))
                     + list(zip(alternatives, reversed(p_n_lt_171), [True]*3)))

    @pytest.mark.parametrize("alternative, p_expected, rev", case_R_lt_171)
    def test_against_R_lt_171(self, alternative, p_expected, rev):
        # Data from Hollander & Wolfe (1973), p. 187f.
        # Used from https://rdrr.io/r/stats/cor.test.html
        x = [44.4, 45.9, 41.9, 53.3, 44.7, 44.1, 50.7, 45.2, 60.1]
        y = [2.6, 3.1, 2.5, 5.0, 3.6, 4.0, 5.2, 2.8, 3.8]
        stat_expected = 0.4444444444444445
        self.exact_test(x, y, alternative, rev, stat_expected, p_expected)

    case_R_lt_171b = (list(zip(alternatives, p_n_lt_171b, [False]*3))
                      + list(zip(alternatives, reversed(p_n_lt_171b),
                                 [True]*3)))

    @pytest.mark.parametrize("alternative, p_expected, rev", case_R_lt_171b)
    def test_against_R_lt_171b(self, alternative, p_expected, rev):
        rng = np.random.RandomState(0)
        x = rng.rand(100)
        y = rng.rand(100)
        stat_expected = -0.04686868686868687
        self.exact_test(x, y, alternative, rev, stat_expected, p_expected)

    case_R_lt_171c = (list(zip(alternatives, p_n_lt_171c, [False]*3))
                      + list(zip(alternatives, reversed(p_n_lt_171c),
                                 [True]*3)))

    @pytest.mark.parametrize("alternative, p_expected, rev", case_R_lt_171c)
    def test_against_R_lt_171c(self, alternative, p_expected, rev):
        rng = np.random.RandomState(0)
        x = rng.rand(170)
        y = rng.rand(170)
        stat_expected = 0.1115906717716673
        self.exact_test(x, y, alternative, rev, stat_expected, p_expected)

    case_gt_171 = (list(zip(alternatives, [False]*3)) +
                   list(zip(alternatives, [True]*3)))

    @pytest.mark.parametrize("alternative, rev", case_gt_171)
    def test_gt_171(self, alternative, rev):
        rng = np.random.RandomState(0)
        x = rng.rand(400)
        y = rng.rand(400)
        res0 = stats.kendalltau(x, y, method='exact',
                                alternative=alternative)
        res1 = stats.kendalltau(x, y, method='asymptotic',
                                alternative=alternative)
        assert_equal(res0[0], res1[0])
        assert_allclose(res0[1], res1[1], rtol=1e-3)

    @pytest.mark.parametrize("method", ('exact', 'asymptotic'))
    @pytest.mark.parametrize("alternative", ('two-sided', 'less', 'greater'))
    def test_nan_policy(self, method, alternative):
        # Test nan policies
        x1 = [1, 2, 3, 4, 5]
        x2 = [5, 6, 7, 8, 9]
        x1nan = x1 + [np.nan]
        x2nan = x2 + [np.nan]

        # test nan_policy="propagate"
        res_actual = stats.kendalltau(x1nan, x2nan,
                                      method=method, alternative=alternative)
        res_expected = (np.nan, np.nan)
        assert_allclose(res_actual, res_expected)

        # test nan_policy="omit"
        res_actual = stats.kendalltau(x1nan, x2nan, nan_policy='omit',
                                      method=method, alternative=alternative)
        res_expected = stats.kendalltau(x1, x2, method=method,
                                        alternative=alternative)
        assert_allclose(res_actual, res_expected)

        # test nan_policy="raise"
        message = 'The input contains nan values'
        with pytest.raises(ValueError, match=message):
            stats.kendalltau(x1nan, x2nan, nan_policy='raise',
                             method=method, alternative=alternative)

        # test invalid nan_policy
        message = "nan_policy must be one of..."
        with pytest.raises(ValueError, match=message):
            stats.kendalltau(x1nan, x2nan, nan_policy='ekki-ekki',
                             method=method, alternative=alternative)


def test_weightedtau():
    x = [12, 2, 1, 12, 2]
    y = [1, 4, 7, 1, 0]
    tau, p_value = stats.weightedtau(x, y)
    assert_approx_equal(tau, -0.56694968153682723)
    assert_equal(np.nan, p_value)
    tau, p_value = stats.weightedtau(x, y, additive=False)
    assert_approx_equal(tau, -0.62205716951801038)
    assert_equal(np.nan, p_value)
    # This must be exactly Kendall's tau
    tau, p_value = stats.weightedtau(x, y, weigher=lambda x: 1)
    assert_approx_equal(tau, -0.47140452079103173)
    assert_equal(np.nan, p_value)

    # test for namedtuple attribute results
    res = stats.weightedtau(x, y)
    attributes = ('correlation', 'pvalue')
    check_named_results(res, attributes)
    assert_equal(res.correlation, res.statistic)

    # Asymmetric, ranked version
    tau, p_value = stats.weightedtau(x, y, rank=None)
    assert_approx_equal(tau, -0.4157652301037516)
    assert_equal(np.nan, p_value)
    tau, p_value = stats.weightedtau(y, x, rank=None)
    assert_approx_equal(tau, -0.7181341329699029)
    assert_equal(np.nan, p_value)
    tau, p_value = stats.weightedtau(x, y, rank=None, additive=False)
    assert_approx_equal(tau, -0.40644850966246893)
    assert_equal(np.nan, p_value)
    tau, p_value = stats.weightedtau(y, x, rank=None, additive=False)
    assert_approx_equal(tau, -0.83766582937355172)
    assert_equal(np.nan, p_value)
    tau, p_value = stats.weightedtau(x, y, rank=False)
    assert_approx_equal(tau, -0.51604397940261848)
    assert_equal(np.nan, p_value)
    # This must be exactly Kendall's tau
    tau, p_value = stats.weightedtau(x, y, rank=True, weigher=lambda x: 1)
    assert_approx_equal(tau, -0.47140452079103173)
    assert_equal(np.nan, p_value)
    tau, p_value = stats.weightedtau(y, x, rank=True, weigher=lambda x: 1)
    assert_approx_equal(tau, -0.47140452079103173)
    assert_equal(np.nan, p_value)
    # Test argument conversion
    tau, p_value = stats.weightedtau(np.asarray(x, dtype=np.float64), y)
    assert_approx_equal(tau, -0.56694968153682723)
    tau, p_value = stats.weightedtau(np.asarray(x, dtype=np.int16), y)
    assert_approx_equal(tau, -0.56694968153682723)
    tau, p_value = stats.weightedtau(np.asarray(x, dtype=np.float64),
                                     np.asarray(y, dtype=np.float64))
    assert_approx_equal(tau, -0.56694968153682723)
    # All ties
    with pytest.warns(SmallSampleWarning, match="One or more sample..."):
        tau, p_value = stats.weightedtau([], [])
    assert_equal(np.nan, tau)
    assert_equal(np.nan, p_value)
    with pytest.warns(SmallSampleWarning, match="One or more sample..."):
        tau, p_value = stats.weightedtau([0], [0])
    assert_equal(np.nan, tau)
    assert_equal(np.nan, p_value)
    # Size mismatches
    assert_raises(ValueError, stats.weightedtau, [0, 1], [0, 1, 2])
    assert_raises(ValueError, stats.weightedtau, [0, 1], [0, 1], [0, 1, 2])
    # NaNs
    x = [12, 2, 1, 12, 2]
    y = [1, 4, 7, 1, np.nan]
    tau, p_value = stats.weightedtau(x, y)
    assert_approx_equal(tau, -0.56694968153682723)
    x = [12, 2, np.nan, 12, 2]
    tau, p_value = stats.weightedtau(x, y)
    assert_approx_equal(tau, -0.56694968153682723)
    # NaNs when the dtype of x and y are all np.float64
    x = [12.0, 2.0, 1.0, 12.0, 2.0]
    y = [1.0, 4.0, 7.0, 1.0, np.nan]
    tau, p_value = stats.weightedtau(x, y)
    assert_approx_equal(tau, -0.56694968153682723)
    x = [12.0, 2.0, np.nan, 12.0, 2.0]
    tau, p_value = stats.weightedtau(x, y)
    assert_approx_equal(tau, -0.56694968153682723)
    # NaNs when there are more than one NaN in x or y
    x = [12.0, 2.0, 1.0, 12.0, 1.0]
    y = [1.0, 4.0, 7.0, 1.0, 1.0]
    tau, p_value = stats.weightedtau(x, y)
    assert_approx_equal(tau, -0.6615242347139803)
    x = [12.0, 2.0, np.nan, 12.0, np.nan]
    tau, p_value = stats.weightedtau(x, y)
    assert_approx_equal(tau, -0.6615242347139803)
    y = [np.nan, 4.0, 7.0, np.nan, np.nan]
    tau, p_value = stats.weightedtau(x, y)
    assert_approx_equal(tau, -0.6615242347139803)


def test_segfault_issue_9710():
    # https://github.com/scipy/scipy/issues/9710
    # This test was created to check segfault
    # In issue SEGFAULT only repros in optimized builds after calling the function twice
    message = "One or more sample arguments is too small"
    with pytest.warns(SmallSampleWarning, match=message):
        stats.weightedtau([1], [1.0])
        stats.weightedtau([1], [1.0])
        # The code below also caused SEGFAULT
        stats.weightedtau([np.nan], [52])


def test_kendall_tau_large():
    n = 172
    # Test omit policy
    x = np.arange(n + 1).astype(float)
    y = np.arange(n + 1).astype(float)
    y[-1] = np.nan
    _, pval = stats.kendalltau(x, y, method='exact', nan_policy='omit')
    assert_equal(pval, 0.0)


def test_weightedtau_vs_quadratic():
    # Trivial quadratic implementation, all parameters mandatory
    def wkq(x, y, rank, weigher, add):
        tot = conc = disc = u = v = 0
        for (i, j) in product(range(len(x)), range(len(x))):
            w = weigher(rank[i]) + weigher(rank[j]) if add \
                else weigher(rank[i]) * weigher(rank[j])
            tot += w
            if x[i] == x[j]:
                u += w
            if y[i] == y[j]:
                v += w
            if x[i] < x[j] and y[i] < y[j] or x[i] > x[j] and y[i] > y[j]:
                conc += w
            elif x[i] < x[j] and y[i] > y[j] or x[i] > x[j] and y[i] < y[j]:
                disc += w
        return (conc - disc) / np.sqrt(tot - u) / np.sqrt(tot - v)

    def weigher(x):
        return 1. / (x + 1)

    np.random.seed(42)
    for s in range(3,10):
        a = []
        # Generate rankings with ties
        for i in range(s):
            a += [i]*i
        b = list(a)
        np.random.shuffle(a)
        np.random.shuffle(b)
        # First pass: use element indices as ranks
        rank = np.arange(len(a), dtype=np.intp)
        for _ in range(2):
            for add in [True, False]:
                expected = wkq(a, b, rank, weigher, add)
                actual = stats.weightedtau(a, b, rank, weigher, add).statistic
                assert_approx_equal(expected, actual)
            # Second pass: use a random rank
            np.random.shuffle(rank)


class TestFindRepeats:

    def test_basic(self):
        a = [1, 2, 3, 4, 1, 2, 3, 4, 1, 2, 5]
        message = "`scipy.stats.find_repeats` is deprecated..."
        with pytest.deprecated_call(match=message):
            res, nums = stats.find_repeats(a)
        assert_array_equal(res, [1, 2, 3, 4])
        assert_array_equal(nums, [3, 3, 2, 2])

    def test_empty_result(self):
        # Check that empty arrays are returned when there are no repeats.
        for a in [[10, 20, 50, 30, 40], []]:
            message = "`scipy.stats.find_repeats` is deprecated..."
            with pytest.deprecated_call(match=message):
                repeated, counts = stats.find_repeats(a)
            assert_array_equal(repeated, [])
            assert_array_equal(counts, [])


class TestRegression:
    def test_linregressBIGX(self):
        # W.II.F.  Regress BIG on X.
        result = stats.linregress(X, BIG)
        assert_almost_equal(result.intercept, 99999990)
        assert_almost_equal(result.rvalue, 1.0)
        # The uncertainty ought to be almost zero
        # since all points lie on a line
        assert_almost_equal(result.stderr, 0.0)
        assert_almost_equal(result.intercept_stderr, 0.0)

    def test_regressXX(self):
        # W.IV.B.  Regress X on X.
        # The constant should be exactly 0 and the regression coefficient
        # should be 1.  This is a perfectly valid regression and the
        # program should not complain.
        result = stats.linregress(X, X)
        assert_almost_equal(result.intercept, 0.0)
        assert_almost_equal(result.rvalue, 1.0)
        # The uncertainly on regression through two points ought to be 0
        assert_almost_equal(result.stderr, 0.0)
        assert_almost_equal(result.intercept_stderr, 0.0)

        # W.IV.C. Regress X on BIG and LITTLE (two predictors).  The program
        # should tell you that this model is "singular" because BIG and
        # LITTLE are linear combinations of each other.  Cryptic error
        # messages are unacceptable here.  Singularity is the most
        # fundamental regression error.
        #
        # Need to figure out how to handle multiple linear regression.
        # This is not obvious

    def test_regressZEROX(self):
        # W.IV.D. Regress ZERO on X.
        # The program should inform you that ZERO has no variance or it should
        # go ahead and compute the regression and report a correlation and
        # total sum of squares of exactly 0.
        result = stats.linregress(X, ZERO)
        assert_almost_equal(result.intercept, 0.0)
        with pytest.warns(stats.ConstantInputWarning, match="An input array..."):
            ref_rvalue = stats.pearsonr(X, ZERO).statistic
        assert_almost_equal(result.rvalue, ref_rvalue)

    def test_regress_simple(self):
        # Regress a line with sinusoidal noise.
        x = np.linspace(0, 100, 100)
        y = 0.2 * np.linspace(0, 100, 100) + 10
        y += np.sin(np.linspace(0, 20, 100))

        result = stats.linregress(x, y)
        lr = LinregressResult
        assert_(isinstance(result, lr))
        assert_almost_equal(result.stderr, 2.3957814497838803e-3)

    def test_regress_alternative(self):
        # test alternative parameter
        x = np.linspace(0, 100, 100)
        y = 0.2 * np.linspace(0, 100, 100) + 10  # slope is greater than zero
        y += np.sin(np.linspace(0, 20, 100))

        with pytest.raises(ValueError, match="`alternative` must be 'less'..."):
            stats.linregress(x, y, alternative="ekki-ekki")

        res1 = stats.linregress(x, y, alternative="two-sided")

        # slope is greater than zero, so "less" p-value should be large
        res2 = stats.linregress(x, y, alternative="less")
        assert_allclose(res2.pvalue, 1 - (res1.pvalue / 2))

        # slope is greater than zero, so "greater" p-value should be small
        res3 = stats.linregress(x, y, alternative="greater")
        assert_allclose(res3.pvalue, res1.pvalue / 2)

        assert res1.rvalue == res2.rvalue == res3.rvalue

    def test_regress_against_R(self):
        # test against R `lm`
        # options(digits=16)
        # x <- c(151, 174, 138, 186, 128, 136, 179, 163, 152, 131)
        # y <- c(63, 81, 56, 91, 47, 57, 76, 72, 62, 48)
        # relation <- lm(y~x)
        # print(summary(relation))

        x = [151, 174, 138, 186, 128, 136, 179, 163, 152, 131]
        y = [63, 81, 56, 91, 47, 57, 76, 72, 62, 48]
        res = stats.linregress(x, y, alternative="two-sided")
        # expected values from R's `lm` above
        assert_allclose(res.slope, 0.6746104491292)
        assert_allclose(res.intercept, -38.4550870760770)
        assert_allclose(res.rvalue, np.sqrt(0.95478224775))
        assert_allclose(res.pvalue, 1.16440531074e-06)
        assert_allclose(res.stderr, 0.0519051424731)
        assert_allclose(res.intercept_stderr, 8.0490133029927)

    def test_linregress(self):
        # compared with multivariate ols with pinv
        x = np.arange(11)
        y = np.arange(5, 16)
        y[[(1), (-2)]] -= 1
        y[[(0), (-1)]] += 1

        result = stats.linregress(x, y)

        # This test used to use 'assert_array_almost_equal' but its
        # formulation got confusing since LinregressResult became
        # _lib._bunch._make_tuple_bunch instead of namedtuple
        # (for backwards compatibility, see PR #12983)
        def assert_ae(x, y):
            return assert_almost_equal(x, y, decimal=14)
        assert_ae(result.slope, 1.0)
        assert_ae(result.intercept, 5.0)
        assert_ae(result.rvalue, 0.98229948625750)
        assert_ae(result.pvalue, 7.45259691e-008)
        assert_ae(result.stderr, 0.063564172616372733)
        assert_ae(result.intercept_stderr, 0.37605071654517686)

    def test_regress_simple_negative_cor(self):
        # If the slope of the regression is negative the factor R tend
        # to -1 not 1.  Sometimes rounding errors makes it < -1
        # leading to stderr being NaN.
        a, n = 1e-71, 100000
        x = np.linspace(a, 2 * a, n)
        y = np.linspace(2 * a, a, n)
        result = stats.linregress(x, y)

        # Make sure propagated numerical errors
        # did not bring rvalue below -1 (or were coerced)
        assert_(result.rvalue >= -1)
        assert_almost_equal(result.rvalue, -1)

        # slope and intercept stderror should stay numeric
        assert_(not np.isnan(result.stderr))
        assert_(not np.isnan(result.intercept_stderr))

    def test_linregress_result_attributes(self):
        x = np.linspace(0, 100, 100)
        y = 0.2 * np.linspace(0, 100, 100) + 10
        y += np.sin(np.linspace(0, 20, 100))
        result = stats.linregress(x, y)

        # Result is of a correct class
        lr = LinregressResult
        assert_(isinstance(result, lr))

        # LinregressResult elements have correct names
        attributes = ('slope', 'intercept', 'rvalue', 'pvalue', 'stderr')
        check_named_results(result, attributes)
        # Also check that the extra attribute (intercept_stderr) is present
        assert 'intercept_stderr' in dir(result)

    def test_regress_two_inputs(self):
        # Regress a simple line formed by two points.
        x = np.arange(2)
        y = np.arange(3, 5)
        result = stats.linregress(x, y)

        # Non-horizontal line
        assert_almost_equal(result.pvalue, 0.0)

        # Zero error through two points
        assert_almost_equal(result.stderr, 0.0)
        assert_almost_equal(result.intercept_stderr, 0.0)

    def test_regress_two_inputs_horizontal_line(self):
        # Regress a horizontal line formed by two points.
        x = np.arange(2)
        y = np.ones(2)
        result = stats.linregress(x, y)

        # Horizontal line
        assert_almost_equal(result.pvalue, 1.0)

        # Zero error through two points
        assert_almost_equal(result.stderr, 0.0)
        assert_almost_equal(result.intercept_stderr, 0.0)

    def test_nist_norris(self):
        # If this causes a lint failure in the future, please note the history of
        # requests to allow extra whitespace in table formatting (e.g. gh-12367).
        # Also see https://github.com/scipy/scipy/wiki/Why-do-we-not-use-an-auto%E2%80%90formatter%3F  # noqa: E501
        x = [  0.2, 337.4, 118.2, 884.6, 10.1,  226.5,
             666.3, 996.3, 448.6, 777.0, 558.2,   0.4,
               0.6, 775.5, 666.9, 338.0, 447.5,  11.6,
             556.0, 228.1, 995.8, 887.6, 120.2,   0.3,
               0.3, 556.8, 339.1, 887.2, 999.0, 779.0,
              11.1, 118.3, 229.2, 669.1, 448.9,   0.5]

        y = [  0.1, 338.8, 118.1, 888.0, 9.2,   228.1,
             668.5, 998.5, 449.1, 778.9, 559.2,   0.3,
               0.1, 778.1, 668.8, 339.3, 448.9,  10.8,
             557.7, 228.3, 998.0, 888.8, 119.6,   0.3,
               0.6, 557.6, 339.3, 888.0, 998.5, 778.9,
              10.2, 117.6, 228.9, 668.4, 449.2,   0.2]

        result = stats.linregress(x, y)

        assert_almost_equal(result.slope, 1.00211681802045)
        assert_almost_equal(result.intercept, -0.262323073774029)
        assert_almost_equal(result.rvalue**2, 0.999993745883712)
        assert_almost_equal(result.pvalue, 0.0)
        assert_almost_equal(result.stderr, 0.00042979684820)
        assert_almost_equal(result.intercept_stderr, 0.23281823430153)

    def test_compare_to_polyfit(self):
        x = np.linspace(0, 100, 100)
        y = 0.2 * np.linspace(0, 100, 100) + 10
        y += np.sin(np.linspace(0, 20, 100))
        result = stats.linregress(x, y)
        poly = np.polyfit(x, y, 1)  # Fit 1st degree polynomial

        # Make sure linear regression slope and intercept
        # match with results from numpy polyfit
        assert_almost_equal(result.slope, poly[0])
        assert_almost_equal(result.intercept, poly[1])

    def test_empty_input(self):
        with pytest.warns(SmallSampleWarning, match="One or more sample..."):
            res = stats.linregress([], [])
            assert np.all(np.isnan(res))

    def test_nan_input(self):
        x = np.arange(10.)
        x[9] = np.nan

        with np.errstate(invalid="ignore"):
            result = stats.linregress(x, x)

        # Make sure the result still comes back as `LinregressResult`
        lr = LinregressResult
        assert_(isinstance(result, lr))
        assert_array_equal(result, (np.nan,)*5)
        assert_equal(result.intercept_stderr, np.nan)

    def test_identical_x(self):
        x = np.zeros(10)
        y = np.random.random(10)
        msg = "Cannot calculate a linear regression"
        with assert_raises(ValueError, match=msg):
            stats.linregress(x, y)


def test_theilslopes():
    # Basic slope test.
    slope, intercept, lower, upper = stats.theilslopes([0,1,1])
    assert_almost_equal(slope, 0.5)
    assert_almost_equal(intercept, 0.5)

    msg = ("method must be either 'joint' or 'separate'."
           "'joint_separate' is invalid.")
    with pytest.raises(ValueError, match=msg):
        stats.theilslopes([0, 1, 1], method='joint_separate')

    slope, intercept, lower, upper = stats.theilslopes([0, 1, 1],
                                                       method='joint')
    assert_almost_equal(slope, 0.5)
    assert_almost_equal(intercept, 0.0)

    # Test of confidence intervals.
    x = [1, 2, 3, 4, 10, 12, 18]
    y = [9, 15, 19, 20, 45, 55, 78]
    slope, intercept, lower, upper = stats.theilslopes(y, x, 0.07,
                                                       method='separate')
    assert_almost_equal(slope, 4)
    assert_almost_equal(intercept, 4.0)
    assert_almost_equal(upper, 4.38, decimal=2)
    assert_almost_equal(lower, 3.71, decimal=2)

    slope, intercept, lower, upper = stats.theilslopes(y, x, 0.07,
                                                       method='joint')
    assert_almost_equal(slope, 4)
    assert_almost_equal(intercept, 6.0)
    assert_almost_equal(upper, 4.38, decimal=2)
    assert_almost_equal(lower, 3.71, decimal=2)


def test_cumfreq():
    x = [1, 4, 2, 1, 3, 1]
    cumfreqs, lowlim, binsize, extrapoints = stats.cumfreq(x, numbins=4)
    assert_array_almost_equal(cumfreqs, np.array([3., 4., 5., 6.]))
    cumfreqs, lowlim, binsize, extrapoints = stats.cumfreq(
        x, numbins=4, defaultreallimits=(1.5, 5))
    assert_(extrapoints == 3)

    # test for namedtuple attribute results
    attributes = ('cumcount', 'lowerlimit', 'binsize', 'extrapoints')
    res = stats.cumfreq(x, numbins=4, defaultreallimits=(1.5, 5))
    check_named_results(res, attributes)


def test_relfreq():
    a = np.array([1, 4, 2, 1, 3, 1])
    relfreqs, lowlim, binsize, extrapoints = stats.relfreq(a, numbins=4)
    assert_array_almost_equal(relfreqs,
                              array([0.5, 0.16666667, 0.16666667, 0.16666667]))

    # test for namedtuple attribute results
    attributes = ('frequency', 'lowerlimit', 'binsize', 'extrapoints')
    res = stats.relfreq(a, numbins=4)
    check_named_results(res, attributes)

    # check array_like input is accepted
    relfreqs2, lowlim, binsize, extrapoints = stats.relfreq([1, 4, 2, 1, 3, 1],
                                                            numbins=4)
    assert_array_almost_equal(relfreqs, relfreqs2)


class TestScoreatpercentile:
    def setup_method(self):
        self.a1 = [3, 4, 5, 10, -3, -5, 6]
        self.a2 = [3, -6, -2, 8, 7, 4, 2, 1]
        self.a3 = [3., 4, 5, 10, -3, -5, -6, 7.0]

    def test_basic(self):
        x = arange(8) * 0.5
        assert_equal(stats.scoreatpercentile(x, 0), 0.)
        assert_equal(stats.scoreatpercentile(x, 100), 3.5)
        assert_equal(stats.scoreatpercentile(x, 50), 1.75)

    def test_fraction(self):
        scoreatperc = stats.scoreatpercentile

        # Test defaults
        assert_equal(scoreatperc(list(range(10)), 50), 4.5)
        assert_equal(scoreatperc(list(range(10)), 50, (2,7)), 4.5)
        assert_equal(scoreatperc(list(range(100)), 50, limit=(1, 8)), 4.5)
        assert_equal(scoreatperc(np.array([1, 10,100]), 50, (10,100)), 55)
        assert_equal(scoreatperc(np.array([1, 10,100]), 50, (1,10)), 5.5)

        # explicitly specify interpolation_method 'fraction' (the default)
        assert_equal(scoreatperc(list(range(10)), 50, interpolation_method='fraction'),
                     4.5)
        assert_equal(scoreatperc(list(range(10)), 50, limit=(2, 7),
                                 interpolation_method='fraction'),
                     4.5)
        assert_equal(scoreatperc(list(range(100)), 50, limit=(1, 8),
                                 interpolation_method='fraction'),
                     4.5)
        assert_equal(scoreatperc(np.array([1, 10,100]), 50, (10, 100),
                                 interpolation_method='fraction'),
                     55)
        assert_equal(scoreatperc(np.array([1, 10,100]), 50, (1,10),
                                 interpolation_method='fraction'),
                     5.5)

    def test_lower_higher(self):
        scoreatperc = stats.scoreatpercentile

        # interpolation_method 'lower'/'higher'
        assert_equal(scoreatperc(list(range(10)), 50,
                                 interpolation_method='lower'), 4)
        assert_equal(scoreatperc(list(range(10)), 50,
                                 interpolation_method='higher'), 5)
        assert_equal(scoreatperc(list(range(10)), 50, (2,7),
                                 interpolation_method='lower'), 4)
        assert_equal(scoreatperc(list(range(10)), 50, limit=(2,7),
                                 interpolation_method='higher'), 5)
        assert_equal(scoreatperc(list(range(100)), 50, (1,8),
                                 interpolation_method='lower'), 4)
        assert_equal(scoreatperc(list(range(100)), 50, (1,8),
                                 interpolation_method='higher'), 5)
        assert_equal(scoreatperc(np.array([1, 10, 100]), 50, (10, 100),
                                 interpolation_method='lower'), 10)
        assert_equal(scoreatperc(np.array([1, 10, 100]), 50, limit=(10, 100),
                                 interpolation_method='higher'), 100)
        assert_equal(scoreatperc(np.array([1, 10, 100]), 50, (1, 10),
                                 interpolation_method='lower'), 1)
        assert_equal(scoreatperc(np.array([1, 10, 100]), 50, limit=(1, 10),
                                 interpolation_method='higher'), 10)

    def test_sequence_per(self):
        x = arange(8) * 0.5
        expected = np.array([0, 3.5, 1.75])
        res = stats.scoreatpercentile(x, [0, 100, 50])
        assert_allclose(res, expected)
        assert_(isinstance(res, np.ndarray))
        # Test with ndarray.  Regression test for gh-2861
        assert_allclose(stats.scoreatpercentile(x, np.array([0, 100, 50])),
                        expected)
        # Also test combination of 2-D array, axis not None and array-like per
        res2 = stats.scoreatpercentile(np.arange(12).reshape((3,4)),
                                       np.array([0, 1, 100, 100]), axis=1)
        expected2 = array([[0, 4, 8],
                           [0.03, 4.03, 8.03],
                           [3, 7, 11],
                           [3, 7, 11]])
        assert_allclose(res2, expected2)

    def test_axis(self):
        scoreatperc = stats.scoreatpercentile
        x = arange(12).reshape(3, 4)

        assert_equal(scoreatperc(x, (25, 50, 100)), [2.75, 5.5, 11.0])

        r0 = [[2, 3, 4, 5], [4, 5, 6, 7], [8, 9, 10, 11]]
        assert_equal(scoreatperc(x, (25, 50, 100), axis=0), r0)

        r1 = [[0.75, 4.75, 8.75], [1.5, 5.5, 9.5], [3, 7, 11]]
        assert_equal(scoreatperc(x, (25, 50, 100), axis=1), r1)

        x = array([[1, 1, 1],
                   [1, 1, 1],
                   [4, 4, 3],
                   [1, 1, 1],
                   [1, 1, 1]])
        score = stats.scoreatpercentile(x, 50)
        assert_equal(score.shape, ())
        assert_equal(score, 1.0)
        score = stats.scoreatpercentile(x, 50, axis=0)
        assert_equal(score.shape, (3,))
        assert_equal(score, [1, 1, 1])

    def test_exception(self):
        assert_raises(ValueError, stats.scoreatpercentile, [1, 2], 56,
                      interpolation_method='foobar')
        assert_raises(ValueError, stats.scoreatpercentile, [1], 101)
        assert_raises(ValueError, stats.scoreatpercentile, [1], -1)

    def test_empty(self):
        assert_equal(stats.scoreatpercentile([], 50), np.nan)
        assert_equal(stats.scoreatpercentile(np.array([[], []]), 50), np.nan)
        assert_equal(stats.scoreatpercentile([], [50, 99]), [np.nan, np.nan])


class TestMode:

    def test_empty(self):
        with pytest.warns(SmallSampleWarning, match=too_small_1d_not_omit):
            vals, counts = stats.mode([])
        assert_equal(vals, np.array([]))
        assert_equal(counts, np.array([]))

    def test_scalar(self):
        vals, counts = stats.mode(4.)
        assert_equal(vals, np.array([4.]))
        assert_equal(counts, np.array([1]))

    def test_basic(self):
        data1 = [3, 5, 1, 10, 23, 3, 2, 6, 8, 6, 10, 6]
        vals = stats.mode(data1)
        assert_equal(vals[0], 6)
        assert_equal(vals[1], 3)

    def test_axes(self):
        data1 = [10, 10, 30, 40]
        data2 = [10, 10, 10, 10]
        data3 = [20, 10, 20, 20]
        data4 = [30, 30, 30, 30]
        data5 = [40, 30, 30, 30]
        arr = np.array([data1, data2, data3, data4, data5])

        vals = stats.mode(arr, axis=None, keepdims=True)
        assert_equal(vals[0], np.array([[30]]))
        assert_equal(vals[1], np.array([[8]]))

        vals = stats.mode(arr, axis=0, keepdims=True)
        assert_equal(vals[0], np.array([[10, 10, 30, 30]]))
        assert_equal(vals[1], np.array([[2, 3, 3, 2]]))

        vals = stats.mode(arr, axis=1, keepdims=True)
        assert_equal(vals[0], np.array([[10], [10], [20], [30], [30]]))
        assert_equal(vals[1], np.array([[2], [4], [3], [4], [3]]))

    @pytest.mark.parametrize('axis', np.arange(-4, 0))
    def test_negative_axes_gh_15375(self, axis):
        np.random.seed(984213899)
        a = np.random.rand(10, 11, 12, 13)
        res0 = stats.mode(a, axis=a.ndim+axis)
        res1 = stats.mode(a, axis=axis)
        np.testing.assert_array_equal(res0, res1)

    def test_mode_result_attributes(self):
        data1 = [3, 5, 1, 10, 23, 3, 2, 6, 8, 6, 10, 6]
        data2 = []
        actual = stats.mode(data1)
        attributes = ('mode', 'count')
        check_named_results(actual, attributes)
        with pytest.warns(SmallSampleWarning, match=too_small_1d_not_omit):
            actual2 = stats.mode(data2)
        check_named_results(actual2, attributes)

    def test_mode_nan(self):
        data1 = [3, np.nan, 5, 1, 10, 23, 3, 2, 6, 8, 6, 10, 6]
        actual = stats.mode(data1)
        assert_equal(actual, (6, 3))

        actual = stats.mode(data1, nan_policy='omit')
        assert_equal(actual, (6, 3))
        assert_raises(ValueError, stats.mode, data1, nan_policy='raise')
        assert_raises(ValueError, stats.mode, data1, nan_policy='foobar')

    @pytest.mark.parametrize("data", [
        [3, 5, 1, 1, 3],
        [3, np.nan, 5, 1, 1, 3],
        [3, 5, 1],
        [3, np.nan, 5, 1],
    ])
    @pytest.mark.parametrize('keepdims', [False, True])
    def test_smallest_equal(self, data, keepdims):
        result = stats.mode(data, nan_policy='omit', keepdims=keepdims)
        if keepdims:
            assert_equal(result[0][0], 1)
        else:
            assert_equal(result[0], 1)

    @pytest.mark.parametrize('axis', np.arange(-3, 3))
    def test_mode_shape_gh_9955(self, axis, dtype=np.float64):
        rng = np.random.default_rng(984213899)
        a = rng.uniform(size=(3, 4, 5)).astype(dtype)
        res = stats.mode(a, axis=axis, keepdims=False)
        reference_shape = list(a.shape)
        reference_shape.pop(axis)
        np.testing.assert_array_equal(res.mode.shape, reference_shape)
        np.testing.assert_array_equal(res.count.shape, reference_shape)

    def test_nan_policy_propagate_gh_9815(self):
        # mode should treat np.nan as it would any other object when
        # nan_policy='propagate'
        a = [2, np.nan, 1, np.nan]
        res = stats.mode(a)
        assert np.isnan(res.mode) and res.count == 2

    def test_keepdims(self):
        # test empty arrays (handled by `np.mean`)
        a = np.zeros((1, 2, 3, 0))

        res = stats.mode(a, axis=1, keepdims=False)
        assert res.mode.shape == res.count.shape == (1, 3, 0)

        res = stats.mode(a, axis=1, keepdims=True)
        assert res.mode.shape == res.count.shape == (1, 1, 3, 0)

        # test nan_policy='propagate'
        a = [[1, 3, 3, np.nan], [1, 1, np.nan, 1]]

        res = stats.mode(a, axis=1, keepdims=False)
        assert_array_equal(res.mode, [3, 1])
        assert_array_equal(res.count, [2, 3])

        res = stats.mode(a, axis=1, keepdims=True)
        assert_array_equal(res.mode, [[3], [1]])
        assert_array_equal(res.count, [[2], [3]])

        a = np.array(a)
        res = stats.mode(a, axis=None, keepdims=False)
        ref = stats.mode(a.ravel(), keepdims=False)
        assert_array_equal(res, ref)
        assert res.mode.shape == ref.mode.shape == ()

        res = stats.mode(a, axis=None, keepdims=True)
        ref = stats.mode(a.ravel(), keepdims=True)
        assert_equal(res.mode.ravel(), ref.mode.ravel())
        assert res.mode.shape == (1, 1)
        assert_equal(res.count.ravel(), ref.count.ravel())
        assert res.count.shape == (1, 1)

        # test nan_policy='omit'
        a = [[1, np.nan, np.nan, np.nan, 1],
             [np.nan, np.nan, np.nan, np.nan, 2],
             [1, 2, np.nan, 5, 5]]

        res = stats.mode(a, axis=1, keepdims=False, nan_policy='omit')
        assert_array_equal(res.mode, [1, 2, 5])
        assert_array_equal(res.count, [2, 1, 2])

        res = stats.mode(a, axis=1, keepdims=True, nan_policy='omit')
        assert_array_equal(res.mode, [[1], [2], [5]])
        assert_array_equal(res.count, [[2], [1], [2]])

        a = np.array(a)
        res = stats.mode(a, axis=None, keepdims=False, nan_policy='omit')
        ref = stats.mode(a.ravel(), keepdims=False, nan_policy='omit')
        assert_array_equal(res, ref)
        assert res.mode.shape == ref.mode.shape == ()

        res = stats.mode(a, axis=None, keepdims=True, nan_policy='omit')
        ref = stats.mode(a.ravel(), keepdims=True, nan_policy='omit')
        assert_equal(res.mode.ravel(), ref.mode.ravel())
        assert res.mode.shape == (1, 1)
        assert_equal(res.count.ravel(), ref.count.ravel())
        assert res.count.shape == (1, 1)

    @pytest.mark.parametrize("nan_policy", ['propagate', 'omit'])
    def test_gh16955(self, nan_policy):
        # Check that bug reported in gh-16955 is resolved
        shape = (4, 3)
        data = np.ones(shape)
        data[0, 0] = np.nan
        res = stats.mode(a=data, axis=1, keepdims=False, nan_policy=nan_policy)
        assert_array_equal(res.mode, [1, 1, 1, 1])
        assert_array_equal(res.count, [2, 3, 3, 3])

        # Test with input from gh-16595. Support for non-numeric input
        # was deprecated, so check for the appropriate error.
        my_dtype = np.dtype([('asdf', np.uint8), ('qwer', np.float64, (3,))])
        test = np.zeros(10, dtype=my_dtype)
        message = "Argument `a` is not....|An argument has dtype..."
        with pytest.raises(TypeError, match=message):
            stats.mode(test, nan_policy=nan_policy)

    def test_gh9955(self):
        # The behavior of mode with empty slices (whether the input was empty
        # or all elements were omitted) was inconsistent. Test that this is
        # resolved: the mode of an empty slice is NaN and the count is zero.
        with pytest.warns(SmallSampleWarning, match=too_small_1d_not_omit):
            res = stats.mode([])
        ref = (np.nan, 0)
        assert_equal(res, ref)

        with pytest.warns(SmallSampleWarning, match=too_small_1d_omit):
            res = stats.mode([np.nan], nan_policy='omit')
        assert_equal(res, ref)

        a = [[10., 20., 20.], [np.nan, np.nan, np.nan]]
        with pytest.warns(SmallSampleWarning, match=too_small_nd_omit):
            res = stats.mode(a, axis=1, nan_policy='omit')
        ref = ([20, np.nan], [2, 0])
        assert_equal(res, ref)

        res = stats.mode(a, axis=1, nan_policy='propagate')
        ref = ([20, np.nan], [2, 3])
        assert_equal(res, ref)

        z = np.array([[], []])
        with pytest.warns(SmallSampleWarning, match=too_small_nd_not_omit):
            res = stats.mode(z, axis=1)
        ref = ([np.nan, np.nan], [0, 0])
        assert_equal(res, ref)

    @pytest.mark.filterwarnings('ignore::RuntimeWarning')  # np.mean warns
    @pytest.mark.parametrize('z', [np.empty((0, 1, 2)), np.empty((1, 1, 2))])
    def test_gh17214(self, z):
        if z.size == 0:
            with pytest.warns(SmallSampleWarning, match=too_small_1d_not_omit):
                res = stats.mode(z, axis=None, keepdims=True)
        else:
            res = stats.mode(z, axis=None, keepdims=True)
        ref = np.mean(z, axis=None, keepdims=True)
        assert res[0].shape == res[1].shape == ref.shape == (1, 1, 1)

    def test_raise_non_numeric_gh18254(self):
        message = ("...only boolean and numerical dtypes..." if SCIPY_ARRAY_API
                   else "Argument `a` is not recognized as numeric.")

        class ArrLike:
            def __init__(self, x):
                self._x = x

            def __array__(self, dtype=None, copy=None):
                return self._x.astype(object)

        with pytest.raises(TypeError, match=message):
            stats.mode(ArrLike(np.arange(3)))
        with pytest.raises(TypeError, match=message):
            stats.mode(np.arange(3, dtype=object))


@make_skip_xp_backends('sem')
class TestSEM:

    testcase = [1., 2., 3., 4.]
    scalar_testcase = 4.

    @pytest.mark.filterwarnings("ignore:invalid value encountered in divide")
    def test_sem_scalar(self, xp):
        # This is not in R, so used:
        #     sqrt(var(testcase)*3/4)/sqrt(3)

        # y = stats.sem(self.shoes[0])
        # assert_approx_equal(y,0.775177399)
        scalar_testcase = xp.asarray(self.scalar_testcase)[()]
        if is_numpy(xp):
            with pytest.warns(SmallSampleWarning, match=too_small_1d_not_omit):
                y = stats.sem(scalar_testcase)
        else:
            # Other array types can emit a variety of warnings.
            with np.testing.suppress_warnings() as sup:
                sup.filter(UserWarning)
                sup.filter(RuntimeWarning)
                y = stats.sem(scalar_testcase)
        assert xp.isnan(y)

    def test_sem(self, xp):
        testcase = xp.asarray(self.testcase)
        y = stats.sem(testcase)
        xp_assert_close(y, xp.asarray(0.6454972244))
        n = len(self.testcase)
        xp_assert_close(stats.sem(testcase, ddof=0) * (n/(n-2))**0.5,
                        stats.sem(testcase, ddof=2))

        x = xp.arange(10.)
        x = xp.where(x == 9, xp.asarray(xp.nan), x)
        xp_assert_equal(stats.sem(x), xp.asarray(xp.nan))

    @skip_xp_backends(np_only=True,
                      reason='`nan_policy` only supports NumPy backend')
    def test_sem_nan_policy(self, xp):
        x = np.arange(10.)
        x[9] = np.nan
        assert_equal(stats.sem(x, nan_policy='omit'), 0.9128709291752769)
        assert_raises(ValueError, stats.sem, x, nan_policy='raise')
        assert_raises(ValueError, stats.sem, x, nan_policy='foobar')


<<<<<<< HEAD
@make_skip_xp_backends("zmap_zscore")
=======
@skip_xp_backends("dask.array", reason="lazywhere doesn't work for dask.array")
>>>>>>> 9394d2df
class TestZmapZscore:

    @pytest.mark.parametrize(
        'x, y',
        [([1., 2., 3., 4.], [1., 2., 3., 4.]),
         ([1., 2., 3.], [0., 1., 2., 3., 4.])]
    )
    def test_zmap(self, x, y, xp):
        # For these simple cases, calculate the expected result directly
        # by using the formula for the z-score.
        x, y = xp.asarray(x), xp.asarray(y)
        expected = (x - xp.mean(y)) / xp.std(y, correction=0)
        z = stats.zmap(x, y)
        xp_assert_close(z, expected)

    def test_zmap_axis(self, xp):
        # Test use of 'axis' keyword in zmap.
        x = xp.asarray([[0.0, 0.0, 1.0, 1.0],
                        [1.0, 1.0, 1.0, 2.0],
                        [2.0, 0.0, 2.0, 0.0]])

        t1 = 1.0/(2.0/3)**0.5
        t2 = 3.**0.5/3
        t3 = 2.**0.5

        z0 = stats.zmap(x, x, axis=0)
        z1 = stats.zmap(x, x, axis=1)

        z0_expected = [[-t1, -t3/2, -t3/2, 0.0],
                       [0.0, t3, -t3/2, t1],
                       [t1, -t3/2, t3, -t1]]
        z1_expected = [[-1.0, -1.0, 1.0, 1.0],
                       [-t2, -t2, -t2, 3.**0.5],
                       [1.0, -1.0, 1.0, -1.0]]
        z0_expected = xp.asarray(z0_expected)
        z1_expected = xp.asarray(z1_expected)

        xp_assert_close(z0, z0_expected)
        xp_assert_close(z1, z1_expected)

    def test_zmap_ddof(self, xp):
        # Test use of 'ddof' keyword in zmap.
        x = xp.asarray([[0.0, 0.0, 1.0, 1.0],
                        [0.0, 1.0, 2.0, 3.0]])

        z = stats.zmap(x, x, axis=1, ddof=1)

        z0_expected = xp.asarray([-0.5, -0.5, 0.5, 0.5])/(1.0/3**0.5)
        z1_expected = xp.asarray([-1.5, -0.5, 0.5, 1.5])/(5./3)**0.5
        xp_assert_close(z[0, :], z0_expected)
        xp_assert_close(z[1, :], z1_expected)

    @pytest.mark.parametrize('ddof', [0, 2])
    def test_zmap_nan_policy_omit(self, ddof, xp):
        # nans in `scores` are propagated, regardless of `nan_policy`.
        # `nan_policy` only affects how nans in `compare` are handled.
        scores = xp.asarray([-3, -1, 2, np.nan])
        compare = xp.asarray([-8, -3, 2, 7, 12, np.nan])
        z = stats.zmap(scores, compare, ddof=ddof, nan_policy='omit')
        # exclude nans from compare, don't use isnan + mask since that messes up
        # dask
        ref = stats.zmap(scores, compare[:5], ddof=ddof)
        xp_assert_close(z, ref)

    @pytest.mark.parametrize('ddof', [0, 2])
    def test_zmap_nan_policy_omit_with_axis(self, ddof, xp):
        scores = xp.reshape(xp.arange(-5.0, 9.0), (2, -1))
        compare = np.reshape(np.linspace(-8, 6, 24), (2, -1))
        compare[0, 4] = np.nan
        compare[0, 6] = np.nan
        compare[1, 1] = np.nan
        # convert from numpy since some libraries like dask
        # can't handle the data-dependent shapes from the isnan masking
        compare_0_notna = xp.asarray(compare[0, :][~np.isnan(compare[0, :])])
        compare_1_notna = xp.asarray(compare[1, :][~np.isnan(compare[1, :])])
        compare = xp.asarray(compare)

        z = stats.zmap(scores, compare, nan_policy='omit', axis=1, ddof=ddof)
        res0 = stats.zmap(scores[0, :], compare_0_notna,
                          ddof=ddof)
        res1 = stats.zmap(scores[1, :], compare_1_notna,
                          ddof=ddof)
        expected = xp.stack((res0, res1))
        xp_assert_close(z, expected)

    @skip_xp_backends(eager_only=True, reason="lazy arrays don't do 'raise'.")
    def test_zmap_nan_policy_raise(self, xp):
        scores = xp.asarray([1, 2, 3])
        compare = xp.asarray([-8, -3, 2, 7, 12, xp.nan])
        with pytest.raises(ValueError, match='input contains nan'):
            stats.zmap(scores, compare, nan_policy='raise')

    def test_zscore(self, xp):
        # not in R, so tested by using:
        #    (testcase[i] - mean(testcase, axis=0)) / sqrt(var(testcase) * 3/4)
        y = stats.zscore(xp.asarray([1, 2, 3, 4]))
        desired = [-1.3416407864999, -0.44721359549996,
                   0.44721359549996, 1.3416407864999]
        xp_assert_close(y, xp.asarray(desired))

    def test_zscore_axis(self, xp):
        # Test use of 'axis' keyword in zscore.
        x = xp.asarray([[0.0, 0.0, 1.0, 1.0],
                        [1.0, 1.0, 1.0, 2.0],
                        [2.0, 0.0, 2.0, 0.0]])

        t1 = 1.0/(2.0/3)**0.5
        t2 = 3**0.5/3
        t3 = 2**0.5

        z0 = stats.zscore(x, axis=0)
        z1 = stats.zscore(x, axis=1)

        z0_expected = [[-t1, -t3/2, -t3/2, 0.0],
                       [0.0, t3, -t3/2, t1],
                       [t1, -t3/2, t3, -t1]]
        z1_expected = [[-1.0, -1.0, 1.0, 1.0],
                       [-t2, -t2, -t2, 3**0.5],
                       [1.0, -1.0, 1.0, -1.0]]

        xp_assert_close(z0, xp.asarray(z0_expected))
        xp_assert_close(z1, xp.asarray(z1_expected))

    def test_zscore_ddof(self, xp):
        # Test use of 'ddof' keyword in zscore.
        x = xp.asarray([[0.0, 0.0, 1.0, 1.0],
                        [0.0, 1.0, 2.0, 3.0]])

        z = stats.zscore(x, axis=1, ddof=1)

        z0_expected = xp.asarray([-0.5, -0.5, 0.5, 0.5])/(1.0/3**0.5)
        z1_expected = xp.asarray([-1.5, -0.5, 0.5, 1.5])/((5./3)**0.5)
        xp_assert_close(z[0, :], z0_expected)
        xp_assert_close(z[1, :], z1_expected)

    @skip_xp_backends('cupy', reason="cupy/cupy#8391")
    def test_zscore_nan_propagate(self, xp):
        x = xp.asarray([1, 2, np.nan, 4, 5])
        z = stats.zscore(x, nan_policy='propagate')
        xp_assert_equal(z, xp.full(x.shape, xp.nan))

    def test_zscore_nan_omit(self, xp):
        x = xp.asarray([1, 2, xp.nan, 4, 5])

        z = stats.zscore(x, nan_policy='omit')

        expected = xp.asarray([-1.2649110640673518,
                               -0.6324555320336759,
                               xp.nan,
                               0.6324555320336759,
                               1.2649110640673518
                               ])
        xp_assert_close(z, expected)

    def test_zscore_nan_omit_with_ddof(self, xp):
        x = xp.asarray([xp.nan, 1.0, 3.0, 5.0, 7.0, 9.0])
        z = stats.zscore(x, ddof=1, nan_policy='omit')
        expected = xp.concat([xp.asarray([xp.nan]), stats.zscore(x[1:], ddof=1)])
        xp_assert_close(z, expected)

    @skip_xp_backends(eager_only=True, reason="lazy arrays don't do 'raise'.")
    def test_zscore_nan_raise(self, xp):
        x = xp.asarray([1, 2, xp.nan, 4, 5])
        with pytest.raises(ValueError, match="The input contains nan..."):
            stats.zscore(x, nan_policy='raise')

    @skip_xp_backends('cupy', reason="cupy/cupy#8391")
    def test_zscore_constant_input_1d(self, xp):
        x = xp.asarray([-0.087] * 3)
        with pytest.warns(RuntimeWarning, match="Precision loss occurred..."):
            z = stats.zscore(x)
        xp_assert_equal(z, xp.full(x.shape, xp.nan))

    def test_zscore_constant_input_2d(self, xp):
        x = xp.asarray([[10.0, 10.0, 10.0, 10.0],
                        [10.0, 11.0, 12.0, 13.0]])
        with pytest.warns(RuntimeWarning, match="Precision loss occurred..."):
            z0 = stats.zscore(x, axis=0)
        xp_assert_close(z0, xp.asarray([[xp.nan, -1.0, -1.0, -1.0],
                                        [xp.nan, 1.0, 1.0, 1.0]]))

        with pytest.warns(RuntimeWarning, match="Precision loss occurred..."):
            z1 = stats.zscore(x, axis=1)
        xp_assert_equal(z1, xp.stack([xp.asarray([xp.nan, xp.nan, xp.nan, xp.nan]),
                                      stats.zscore(x[1, :])]))

        z = stats.zscore(x, axis=None)
        xp_assert_equal(z, xp.reshape(stats.zscore(xp.reshape(x, (-1,))), x.shape))

        y = xp.ones((3, 6))
        with pytest.warns(RuntimeWarning, match="Precision loss occurred..."):
            z = stats.zscore(y, axis=None)
        xp_assert_equal(z, xp.full(y.shape, xp.asarray(xp.nan)))

    def test_zscore_constant_input_2d_nan_policy_omit(self, xp):
        x = xp.asarray([[10.0, 10.0, 10.0, 10.0],
                        [10.0, 11.0, 12.0, xp.nan],
                        [10.0, 12.0, xp.nan, 10.0]])
        s = (3/2)**0.5
        s2 = 2**0.5

        with pytest.warns(RuntimeWarning, match="Precision loss occurred..."):
            z0 = stats.zscore(x, nan_policy='omit', axis=0)
        xp_assert_close(z0, xp.asarray([[xp.nan, -s, -1.0, xp.nan],
                                        [xp.nan, 0, 1.0, xp.nan],
                                        [xp.nan, s, xp.nan, xp.nan]]))

        with pytest.warns(RuntimeWarning, match="Precision loss occurred..."):
            z1 = stats.zscore(x, nan_policy='omit', axis=1)
        xp_assert_close(z1, xp.asarray([[xp.nan, xp.nan, xp.nan, xp.nan],
                                        [-s, 0, s, xp.nan],
                                        [-s2/2, s2, xp.nan, -s2/2]]))

    def test_zscore_2d_all_nan_row(self, xp):
        # A row is all nan, and we use axis=1.
        x = xp.asarray([[np.nan, np.nan, np.nan, np.nan],
                        [10.0, 10.0, 12.0, 12.0]])
        z = stats.zscore(x, nan_policy='omit', axis=1)
        xp_assert_close(z, xp.asarray([[np.nan, np.nan, np.nan, np.nan],
                                       [-1.0, -1.0, 1.0, 1.0]]))

    @skip_xp_backends('cupy', reason="cupy/cupy#8391")
    def test_zscore_2d_all_nan(self, xp):
        # The entire 2d array is nan, and we use axis=None.
        y = xp.full((2, 3), xp.nan)
        z = stats.zscore(y, nan_policy='omit', axis=None)
        xp_assert_equal(z, y)

    @pytest.mark.parametrize('x', [np.array([]), np.zeros((3, 0, 5))])
    def test_zscore_empty_input(self, x, xp):
        x = xp.asarray(x)
        z = stats.zscore(x)
        xp_assert_equal(z, x)

    def test_gzscore_normal_array(self, xp):
        x = np.asarray([1, 2, 3, 4])
        z = stats.gzscore(xp.asarray(x))
        desired = np.log(x / stats.gmean(x)) / np.log(stats.gstd(x, ddof=0))
        xp_assert_close(z, xp.asarray(desired, dtype=xp.asarray(1.).dtype))

    @skip_xp_invalid_arg
    def test_gzscore_masked_array(self, xp):
        x = np.array([1, 2, -1, 3, 4])
        mask = [0, 0, 1, 0, 0]
        mx = np.ma.masked_array(x, mask=mask)
        z = stats.gzscore(mx)
        desired = ([-1.526072095151, -0.194700599824, np.inf, 0.584101799472,
                    1.136670895503])
        desired = np.ma.masked_array(desired, mask=mask)
        assert_allclose(z.compressed(), desired.compressed())
        assert_allclose(z.mask, desired.mask)
        assert isinstance(z, np.ma.MaskedArray)

    @skip_xp_invalid_arg
    def test_zscore_masked_element_0_gh19039(self, xp):
        # zscore returned all NaNs when 0th element was masked. See gh-19039.
        rng = np.random.default_rng(8675309)
        x = rng.standard_normal(10)
        mask = np.zeros_like(x)
        y = np.ma.masked_array(x, mask)
        y.mask[0] = True

        ref = stats.zscore(x[1:])  # compute reference from non-masked elements
        assert not np.any(np.isnan(ref))
        res = stats.zscore(y)
        assert_allclose(res[1:], ref)
        res = stats.zscore(y, axis=None)
        assert_allclose(res[1:], ref)

        y[1:] = y[1]  # when non-masked elements are identical, result is nan
        with pytest.warns(RuntimeWarning, match="Precision loss occurred..."):
            res = stats.zscore(y)
        assert_equal(res[1:], np.nan)
        with pytest.warns(RuntimeWarning, match="Precision loss occurred..."):
            res = stats.zscore(y, axis=None)
        assert_equal(res[1:], np.nan)

    def test_degenerate_input(self, xp):
        scores = xp.arange(3)
        compare = xp.ones(3)
        ref = xp.asarray([-xp.inf, xp.nan, xp.inf])
        with pytest.warns(RuntimeWarning, match="Precision loss occurred..."):
            res = stats.zmap(scores, compare)
        xp_assert_equal(res, ref)

    def test_complex_gh22404(self, xp):
        res = stats.zmap(xp.asarray([1, 2, 3, 4]), xp.asarray([1, 1j, -1, -1j]))
        ref = xp.asarray([1.+0.j, 2.+0.j, 3.+0.j, 4.+0.j])
        xp_assert_close(res, ref)


class TestMedianAbsDeviation:
    def setup_class(self):
        self.dat_nan = np.array([2.20, 2.20, 2.4, 2.4, 2.5, 2.7, 2.8, 2.9,
                                 3.03, 3.03, 3.10, 3.37, 3.4, 3.4, 3.4, 3.5,
                                 3.6, 3.7, 3.7, 3.7, 3.7, 3.77, 5.28, np.nan])
        self.dat = np.array([2.20, 2.20, 2.4, 2.4, 2.5, 2.7, 2.8, 2.9, 3.03,
                             3.03, 3.10, 3.37, 3.4, 3.4, 3.4, 3.5, 3.6, 3.7,
                             3.7, 3.7, 3.7, 3.77, 5.28, 28.95])

    def test_median_abs_deviation(self):
        assert_almost_equal(stats.median_abs_deviation(self.dat, axis=None),
                            0.355)
        dat = self.dat.reshape(6, 4)
        mad = stats.median_abs_deviation(dat, axis=0)
        mad_expected = np.asarray([0.435, 0.5, 0.45, 0.4])
        assert_array_almost_equal(mad, mad_expected)

    def test_mad_nan_omit(self):
        mad = stats.median_abs_deviation(self.dat_nan, nan_policy='omit')
        assert_almost_equal(mad, 0.34)

    def test_axis_and_nan(self):
        x = np.array([[1.0, 2.0, 3.0, 4.0, np.nan],
                      [1.0, 4.0, 5.0, 8.0, 9.0]])
        mad = stats.median_abs_deviation(x, axis=1)
        assert_equal(mad, np.array([np.nan, 3.0]))

    def test_nan_policy_omit_with_inf(self):
        z = np.array([1, 3, 4, 6, 99, np.nan, np.inf])
        mad = stats.median_abs_deviation(z, nan_policy='omit')
        assert_equal(mad, 3.0)

    @pytest.mark.parametrize('axis', [0, 1, 2, None])
    def test_size_zero_with_axis(self, axis):
        x = np.zeros((3, 0, 4))
        mad = stats.median_abs_deviation(x, axis=axis)
        assert_equal(mad, np.full_like(x.sum(axis=axis), fill_value=np.nan))

    @pytest.mark.parametrize('nan_policy, expected',
                             [('omit', np.array([np.nan, 1.5, 1.5])),
                              ('propagate', np.array([np.nan, np.nan, 1.5]))])
    def test_nan_policy_with_axis(self, nan_policy, expected):
        x = np.array([[np.nan, np.nan, np.nan, np.nan, np.nan, np.nan],
                      [1, 5, 3, 6, np.nan, np.nan],
                      [5, 6, 7, 9, 9, 10]])
        mad = stats.median_abs_deviation(x, nan_policy=nan_policy, axis=1)
        assert_equal(mad, expected)

    @pytest.mark.parametrize('axis, expected',
                             [(1, [2.5, 2.0, 12.0]), (None, 4.5)])
    def test_center_mean_with_nan(self, axis, expected):
        x = np.array([[1, 2, 4, 9, np.nan],
                      [0, 1, 1, 1, 12],
                      [-10, -10, -10, 20, 20]])
        mad = stats.median_abs_deviation(x, center=np.mean, nan_policy='omit',
                                         axis=axis)
        assert_allclose(mad, expected, rtol=1e-15, atol=1e-15)

    def test_center_not_callable(self):
        with pytest.raises(TypeError, match='callable'):
            stats.median_abs_deviation([1, 2, 3, 5], center=99)


def _check_warnings(warn_list, expected_type, expected_len):
    """
    Checks that all of the warnings from a list returned by
    `warnings.catch_all(record=True)` are of the required type and that the list
    contains expected number of warnings.
    """
    assert_equal(len(warn_list), expected_len, "number of warnings")
    for warn_ in warn_list:
        assert_(warn_.category is expected_type)


class TestIQR:

    def test_basic(self):
        x = np.arange(8) * 0.5
        np.random.shuffle(x)
        assert_equal(stats.iqr(x), 1.75)

    def test_api(self):
        d = np.ones((5, 5))
        stats.iqr(d)
        stats.iqr(d, None)
        stats.iqr(d, 1)
        stats.iqr(d, (0, 1))
        stats.iqr(d, None, (10, 90))
        stats.iqr(d, None, (30, 20), 1.0)
        stats.iqr(d, None, (25, 75), 1.5, 'propagate')
        stats.iqr(d, None, (50, 50), 'normal', 'raise', 'linear')
        stats.iqr(d, None, (25, 75), -0.4, 'omit', 'lower', True)

    @pytest.mark.parametrize('x', [[], np.arange(0)])
    def test_empty(self, x):
        with pytest.warns(SmallSampleWarning, match=too_small_1d_not_omit):
            assert_equal(stats.iqr(x), np.nan)

    def test_constant(self):
        # Constant array always gives 0
        x = np.ones((7, 4))
        assert_equal(stats.iqr(x), 0.0)
        assert_array_equal(stats.iqr(x, axis=0), np.zeros(4))
        assert_array_equal(stats.iqr(x, axis=1), np.zeros(7))
        assert_equal(stats.iqr(x, interpolation='linear'), 0.0)
        assert_equal(stats.iqr(x, interpolation='midpoint'), 0.0)
        assert_equal(stats.iqr(x, interpolation='nearest'), 0.0)
        assert_equal(stats.iqr(x, interpolation='lower'), 0.0)
        assert_equal(stats.iqr(x, interpolation='higher'), 0.0)

        # 0 only along constant dimensions
        # This also tests much of `axis`
        y = np.ones((4, 5, 6)) * np.arange(6)
        assert_array_equal(stats.iqr(y, axis=0), np.zeros((5, 6)))
        assert_array_equal(stats.iqr(y, axis=1), np.zeros((4, 6)))
        assert_array_equal(stats.iqr(y, axis=2), np.full((4, 5), 2.5))
        assert_array_equal(stats.iqr(y, axis=(0, 1)), np.zeros(6))
        assert_array_equal(stats.iqr(y, axis=(0, 2)), np.full(5, 3.))
        assert_array_equal(stats.iqr(y, axis=(1, 2)), np.full(4, 3.))

    def test_scalarlike(self):
        x = np.arange(1) + 7.0
        assert_equal(stats.iqr(x[0]), 0.0)
        assert_equal(stats.iqr(x), 0.0)
        assert_array_equal(stats.iqr(x, keepdims=True), [0.0])

    def test_2D(self):
        x = np.arange(15).reshape((3, 5))
        assert_equal(stats.iqr(x), 7.0)
        assert_array_equal(stats.iqr(x, axis=0), np.full(5, 5.))
        assert_array_equal(stats.iqr(x, axis=1), np.full(3, 2.))
        assert_array_equal(stats.iqr(x, axis=(0, 1)), 7.0)
        assert_array_equal(stats.iqr(x, axis=(1, 0)), 7.0)

    def test_axis(self):
        # The `axis` keyword is also put through its paces in `test_keepdims`.
        o = np.random.normal(size=(71, 23))
        x = np.dstack([o] * 10)                 # x.shape = (71, 23, 10)
        q = stats.iqr(o)

        assert_equal(stats.iqr(x, axis=(0, 1)), q)
        x = np.moveaxis(x, -1, 0)               # x.shape = (10, 71, 23)
        assert_equal(stats.iqr(x, axis=(2, 1)), q)
        x = x.swapaxes(0, 1)                    # x.shape = (71, 10, 23)
        assert_equal(stats.iqr(x, axis=(0, 2)), q)
        x = x.swapaxes(0, 1)                    # x.shape = (10, 71, 23)

        assert_equal(stats.iqr(x, axis=(0, 1, 2)),
                     stats.iqr(x, axis=None))
        assert_equal(stats.iqr(x, axis=(0,)),
                     stats.iqr(x, axis=0))

        d = np.arange(3 * 5 * 7 * 11)
        # Older versions of numpy only shuffle along axis=0.
        # Not sure about newer, don't care.
        np.random.shuffle(d)
        d = d.reshape((3, 5, 7, 11))
        assert_equal(stats.iqr(d, axis=(0, 1, 2))[0],
                     stats.iqr(d[:,:,:, 0].ravel()))
        assert_equal(stats.iqr(d, axis=(0, 1, 3))[1],
                     stats.iqr(d[:,:, 1,:].ravel()))
        assert_equal(stats.iqr(d, axis=(3, 1, -4))[2],
                     stats.iqr(d[:,:, 2,:].ravel()))
        assert_equal(stats.iqr(d, axis=(3, 1, 2))[2],
                     stats.iqr(d[2,:,:,:].ravel()))
        assert_equal(stats.iqr(d, axis=(3, 2))[2, 1],
                     stats.iqr(d[2, 1,:,:].ravel()))
        assert_equal(stats.iqr(d, axis=(1, -2))[2, 1],
                     stats.iqr(d[2, :, :, 1].ravel()))
        assert_equal(stats.iqr(d, axis=(1, 3))[2, 2],
                     stats.iqr(d[2, :, 2,:].ravel()))

        assert_raises(AxisError, stats.iqr, d, axis=4)
        assert_raises(ValueError, stats.iqr, d, axis=(0, 0))

    def test_rng(self):
        x = np.arange(5)
        assert_equal(stats.iqr(x), 2)
        assert_equal(stats.iqr(x, rng=(25, 87.5)), 2.5)
        assert_equal(stats.iqr(x, rng=(12.5, 75)), 2.5)
        assert_almost_equal(stats.iqr(x, rng=(10, 50)), 1.6)  # 3-1.4

        assert_raises(ValueError, stats.iqr, x, rng=(0, 101))
        assert_raises(ValueError, stats.iqr, x, rng=(np.nan, 25))
        assert_raises(TypeError, stats.iqr, x, rng=(0, 50, 60))

    def test_interpolation(self):
        x = np.arange(5)
        y = np.arange(4)
        # Default
        assert_equal(stats.iqr(x), 2)
        assert_equal(stats.iqr(y), 1.5)
        # Linear
        assert_equal(stats.iqr(x, interpolation='linear'), 2)
        assert_equal(stats.iqr(y, interpolation='linear'), 1.5)
        # Higher
        assert_equal(stats.iqr(x, interpolation='higher'), 2)
        assert_equal(stats.iqr(x, rng=(25, 80), interpolation='higher'), 3)
        assert_equal(stats.iqr(y, interpolation='higher'), 2)
        # Lower (will generally, but not always be the same as higher)
        assert_equal(stats.iqr(x, interpolation='lower'), 2)
        assert_equal(stats.iqr(x, rng=(25, 80), interpolation='lower'), 2)
        assert_equal(stats.iqr(y, interpolation='lower'), 2)
        # Nearest
        assert_equal(stats.iqr(x, interpolation='nearest'), 2)
        assert_equal(stats.iqr(y, interpolation='nearest'), 1)
        # Midpoint
        assert_equal(stats.iqr(x, interpolation='midpoint'), 2)
        assert_equal(stats.iqr(x, rng=(25, 80), interpolation='midpoint'), 2.5)
        assert_equal(stats.iqr(y, interpolation='midpoint'), 2)

        # Check all method= values new in numpy 1.22.0 are accepted
        for method in ('inverted_cdf', 'averaged_inverted_cdf',
                       'closest_observation', 'interpolated_inverted_cdf',
                       'hazen', 'weibull', 'median_unbiased',
                       'normal_unbiased'):
            stats.iqr(y, interpolation=method)

        assert_raises(ValueError, stats.iqr, x, interpolation='foobar')

    def test_keepdims(self):
        # Also tests most of `axis`
        x = np.ones((3, 5, 7, 11))
        assert_equal(stats.iqr(x, axis=None, keepdims=False).shape, ())
        assert_equal(stats.iqr(x, axis=2, keepdims=False).shape, (3, 5, 11))
        assert_equal(stats.iqr(x, axis=(0, 1), keepdims=False).shape, (7, 11))
        assert_equal(stats.iqr(x, axis=(0, 3), keepdims=False).shape, (5, 7))
        assert_equal(stats.iqr(x, axis=(1,), keepdims=False).shape, (3, 7, 11))
        assert_equal(stats.iqr(x, (0, 1, 2, 3), keepdims=False).shape, ())
        assert_equal(stats.iqr(x, axis=(0, 1, 3), keepdims=False).shape, (7,))

        assert_equal(stats.iqr(x, axis=None, keepdims=True).shape, (1, 1, 1, 1))
        assert_equal(stats.iqr(x, axis=2, keepdims=True).shape, (3, 5, 1, 11))
        assert_equal(stats.iqr(x, axis=(0, 1), keepdims=True).shape, (1, 1, 7, 11))
        assert_equal(stats.iqr(x, axis=(0, 3), keepdims=True).shape, (1, 5, 7, 1))
        assert_equal(stats.iqr(x, axis=(1,), keepdims=True).shape, (3, 1, 7, 11))
        assert_equal(stats.iqr(x, (0, 1, 2, 3), keepdims=True).shape, (1, 1, 1, 1))
        assert_equal(stats.iqr(x, axis=(0, 1, 3), keepdims=True).shape, (1, 1, 7, 1))

    def test_nanpolicy(self):
        x = np.arange(15.0).reshape((3, 5))

        # No NaNs
        assert_equal(stats.iqr(x, nan_policy='propagate'), 7)
        assert_equal(stats.iqr(x, nan_policy='omit'), 7)
        assert_equal(stats.iqr(x, nan_policy='raise'), 7)

        # Yes NaNs
        x[1, 2] = np.nan
        with warnings.catch_warnings(record=True):
            warnings.simplefilter("always")
            assert_equal(stats.iqr(x, nan_policy='propagate'),
                         np.nan)
            assert_equal(stats.iqr(x, axis=0, nan_policy='propagate'),
                         [5, 5, np.nan, 5, 5])
            assert_equal(stats.iqr(x, axis=1, nan_policy='propagate'),
                         [2, np.nan, 2])

        with warnings.catch_warnings(record=True):
            warnings.simplefilter("always")
            assert_equal(stats.iqr(x, nan_policy='omit'), 7.5)
            assert_equal(stats.iqr(x, axis=0, nan_policy='omit'), np.full(5, 5))
            assert_equal(stats.iqr(x, axis=1, nan_policy='omit'), [2, 2.5, 2])

        assert_raises(ValueError, stats.iqr, x, nan_policy='raise')
        assert_raises(ValueError, stats.iqr, x, axis=0, nan_policy='raise')
        assert_raises(ValueError, stats.iqr, x, axis=1, nan_policy='raise')

        # Bad policy
        assert_raises(ValueError, stats.iqr, x, nan_policy='barfood')

    def test_scale(self):
        x = np.arange(15.0).reshape((3, 5))

        # No NaNs
        assert_equal(stats.iqr(x, scale=1.0), 7)
        assert_almost_equal(stats.iqr(x, scale='normal'), 7 / 1.3489795)
        assert_equal(stats.iqr(x, scale=2.0), 3.5)

        # Yes NaNs
        x[1, 2] = np.nan
        with warnings.catch_warnings(record=True):
            warnings.simplefilter("always")
            assert_equal(stats.iqr(x, scale=1.0, nan_policy='propagate'), np.nan)
            assert_equal(stats.iqr(x, scale='normal', nan_policy='propagate'), np.nan)
            assert_equal(stats.iqr(x, scale=2.0, nan_policy='propagate'), np.nan)
            # axis=1 chosen to show behavior with both nans and without
            assert_equal(stats.iqr(x, axis=1, scale=1.0,
                                   nan_policy='propagate'), [2, np.nan, 2])
            assert_almost_equal(stats.iqr(x, axis=1, scale='normal',
                                          nan_policy='propagate'),
                                np.array([2, np.nan, 2]) / 1.3489795)
            assert_equal(stats.iqr(x, axis=1, scale=2.0, nan_policy='propagate'),
                         [1, np.nan, 1])
            # Since NumPy 1.17.0.dev, warnings are no longer emitted by
            # np.percentile with nans, so we don't check the number of
            # warnings here. See https://github.com/numpy/numpy/pull/12679.

        assert_equal(stats.iqr(x, scale=1.0, nan_policy='omit'), 7.5)
        assert_almost_equal(stats.iqr(x, scale='normal', nan_policy='omit'),
                            7.5 / 1.3489795)
        assert_equal(stats.iqr(x, scale=2.0, nan_policy='omit'), 3.75)

        # Bad scale
        assert_raises(ValueError, stats.iqr, x, scale='foobar')


@make_skip_xp_backends("moment")
class TestMoments:
    """
        Comparison numbers are found using R v.1.5.1
        note that length(testcase) = 4
        testmathworks comes from documentation for the
        Statistics Toolbox for Matlab and can be found at both
        https://www.mathworks.com/help/stats/kurtosis.html
        https://www.mathworks.com/help/stats/skewness.html
        Note that both test cases came from here.
    """
    testcase = [1., 2., 3., 4.]
    scalar_testcase = 4.
    np.random.seed(1234)
    testcase_moment_accuracy = np.random.rand(42)

    def _assert_equal(self, actual, expect, *, shape=None, dtype=None):
        expect = np.asarray(expect)
        if shape is not None:
            expect = np.broadcast_to(expect, shape)
        assert_array_equal(actual, expect)
        if dtype is None:
            dtype = expect.dtype
        assert actual.dtype == dtype

    @pytest.mark.parametrize('size', [10, (10, 2)])
    @pytest.mark.parametrize('m, c', product((0, 1, 2, 3), (None, 0, 1)))
    @pytest.mark.filterwarnings(
        "ignore:divide by zero encountered in divide:RuntimeWarning:dask"
    )
    def test_moment_center_scalar_moment(self, size, m, c, xp):
        rng = np.random.default_rng(6581432544381372042)
        x = xp.asarray(rng.random(size=size))
        res = stats.moment(x, m, center=c)
        c = xp.mean(x, axis=0) if c is None else c
        ref = xp.sum((x - c)**m, axis=0)/x.shape[0]
        xp_assert_close(res, ref, atol=1e-16)

    @pytest.mark.parametrize('size', [10, (10, 2)])
    @pytest.mark.parametrize('c', (None, 0, 1))
    @pytest.mark.filterwarnings(
        "ignore:divide by zero encountered in divide:RuntimeWarning:dask"
    )
    def test_moment_center_array_moment(self, size, c, xp):
        rng = np.random.default_rng(1706828300224046506)
        x = xp.asarray(rng.random(size=size))
        m = [0, 1, 2, 3]
        res = stats.moment(x, m, center=c)
        ref = xp.concat([stats.moment(x, i, center=c)[xp.newaxis, ...] for i in m])
        xp_assert_equal(res, ref)

    def test_moment(self, xp):
        # mean((testcase-mean(testcase))**power,axis=0),axis=0))**power))
        testcase = xp.asarray(self.testcase)

        y = stats.moment(xp.asarray(self.scalar_testcase))
        xp_assert_close(y, xp.asarray(0.0))

        y = stats.moment(testcase, 0)
        xp_assert_close(y, xp.asarray(1.0))
        y = stats.moment(testcase, 1)
        xp_assert_close(y, xp.asarray(0.0))
        y = stats.moment(testcase, 2)
        xp_assert_close(y, xp.asarray(1.25))
        y = stats.moment(testcase, 3)
        xp_assert_close(y, xp.asarray(0.0))
        y = stats.moment(testcase, 4)
        xp_assert_close(y, xp.asarray(2.5625))

        # check array_like input for moment
        y = stats.moment(testcase, [1, 2, 3, 4])
        xp_assert_close(y, xp.asarray([0, 1.25, 0, 2.5625]))

        # check moment input consists only of integers
        y = stats.moment(testcase, 0.0)
        xp_assert_close(y, xp.asarray(1.0))
        message = 'All elements of `order` must be integral.'
        with pytest.raises(ValueError, match=message):
            stats.moment(testcase, 1.2)
        y = stats.moment(testcase, [1.0, 2, 3, 4.0])
        xp_assert_close(y, xp.asarray([0, 1.25, 0, 2.5625]))

        def test_cases():
            y = stats.moment(xp.asarray([]))
            xp_assert_equal(y, xp.asarray(xp.nan))
            y = stats.moment(xp.asarray([], dtype=xp.float32))
            xp_assert_equal(y, xp.asarray(xp.nan, dtype=xp.float32))
            y = stats.moment(xp.zeros((1, 0)), axis=0)
            xp_assert_equal(y, xp.empty((0,)))
            y = stats.moment(xp.asarray([[]]), axis=1)
            xp_assert_equal(y, xp.asarray([xp.nan]))
            y = stats.moment(xp.asarray([[]]), order=[0, 1], axis=0)
            xp_assert_equal(y, xp.empty((2, 0)))

        # test empty input
        if is_numpy(xp):
            with pytest.warns(SmallSampleWarning, match="See documentation for..."):
                test_cases()
        else:
            with np.testing.suppress_warnings() as sup:  # needed by array_api_strict
                sup.filter(RuntimeWarning, "Mean of empty slice.")
                sup.filter(RuntimeWarning, "invalid value")
                test_cases()

    def test_nan_policy(self):
        x = np.arange(10.)
        x[9] = np.nan
        assert_equal(stats.moment(x, 2), np.nan)
        assert_almost_equal(stats.moment(x, nan_policy='omit'), 0.0)
        assert_raises(ValueError, stats.moment, x, nan_policy='raise')
        assert_raises(ValueError, stats.moment, x, nan_policy='foobar')

    @skip_xp_backends('cupy', reason='cupy/cupy#8391')
    @pytest.mark.parametrize('dtype', ['float32', 'float64', 'complex128'])
    @pytest.mark.parametrize('expect, order', [(0, 1), (1, 0)])
    def test_constant_moments(self, dtype, expect, order, xp):
        if dtype=='complex128' and is_torch(xp):
            pytest.skip()
        dtype = getattr(xp, dtype)
        x = xp.asarray(np.random.rand(5), dtype=dtype)
        y = stats.moment(x, order=order)
        xp_assert_equal(y, xp.asarray(expect, dtype=dtype))

        y = stats.moment(xp.broadcast_to(x, (6, 5)), axis=0, order=order)
        xp_assert_equal(y, xp.full((5,), expect, dtype=dtype))

        y = stats.moment(xp.broadcast_to(x, (1, 2, 3, 4, 5)), axis=2,
                         order=order)
        xp_assert_equal(y, xp.full((1, 2, 4, 5), expect, dtype=dtype))

        y = stats.moment(xp.broadcast_to(x, (1, 2, 3, 4, 5)), axis=None,
                         order=order)
        xp_assert_equal(y, xp.full((), expect, dtype=dtype))

    def test_moment_propagate_nan(self, xp):
        # Check that the shape of the result is the same for inputs
        # with and without nans, cf gh-5817
        a = xp.reshape(xp.arange(8.), (2, -1))
        a = xpx.at(a)[1, 0].set(xp.nan)

        mm = stats.moment(xp.asarray(a), 2, axis=1)
        xp_assert_close(mm, xp.asarray([1.25, xp.nan]), atol=1e-15)

    def test_moment_empty_order(self, xp):
        # tests moment with empty `order` list
        with pytest.raises(ValueError, match=r"`order` must be a scalar or a"
                                             r" non-empty 1D array."):
            stats.moment(xp.asarray([1, 2, 3, 4]), order=[])

    def test_rename_moment_order(self, xp):
        # Parameter 'order' was formerly known as 'moment'. The old name
        # has not been deprecated, so it must continue to work.
        x = xp.arange(10)
        res = stats.moment(x, moment=3)
        ref = stats.moment(x, order=3)
        xp_assert_equal(res, ref)

    def test_moment_accuracy(self):
        # 'moment' must have a small enough error compared to the slower
        #  but very accurate numpy.power() implementation.
        tc_no_mean = (self.testcase_moment_accuracy
                      - np.mean(self.testcase_moment_accuracy))
        assert_allclose(np.power(tc_no_mean, 42).mean(),
                        stats.moment(self.testcase_moment_accuracy, 42))

    @pytest.mark.parametrize('order', [0, 1, 2, 3])
    @pytest.mark.parametrize('axis', [-1, 0, 1])
    @pytest.mark.parametrize('center', [None, 0])
    @pytest.mark.filterwarnings(
        "ignore:divide by zero encountered in divide:RuntimeWarning:dask"
    )
    def test_moment_array_api(self, xp, order, axis, center):
        rng = np.random.default_rng(34823589259425)
        x = rng.random(size=(5, 6, 7))
        res = stats.moment(xp.asarray(x), order, axis=axis, center=center)
        ref = xp.asarray(_moment(x, order, axis, mean=center))
        xp_assert_close(res, ref)


class SkewKurtosisTest:
    scalar_testcase = 4.
    testcase = [1., 2., 3., 4.]
    testmathworks = [1.165, 0.6268, 0.0751, 0.3516, -0.6965]


@make_skip_xp_backends("skew")
class TestSkew(SkewKurtosisTest):
    @pytest.mark.parametrize('stat_fun', [stats.skew, stats.kurtosis])
    def test_empty_1d(self, stat_fun, xp):
        x = xp.asarray([])
        if is_numpy(xp):
            with pytest.warns(SmallSampleWarning, match=too_small_1d_not_omit):
                res = stat_fun(x)
        else:
            with np.testing.suppress_warnings() as sup:
                # array_api_strict produces these
                sup.filter(RuntimeWarning, "Mean of empty slice")
                sup.filter(RuntimeWarning, "invalid value encountered")
                res = stat_fun(x)
        xp_assert_equal(res, xp.asarray(xp.nan))

    @pytest.mark.filterwarnings(
        "ignore:invalid value encountered in scalar divide:RuntimeWarning:dask"
    )
    def test_skewness(self, xp):
        # Scalar test case
        y = stats.skew(xp.asarray(self.scalar_testcase))
        xp_assert_close(y, xp.asarray(xp.nan))
        # sum((testmathworks-mean(testmathworks,axis=0))**3,axis=0) /
        #     ((sqrt(var(testmathworks)*4/5))**3)/5
        y = stats.skew(xp.asarray(self.testmathworks))
        xp_assert_close(y, xp.asarray(-0.29322304336607), atol=1e-10)
        y = stats.skew(xp.asarray(self.testmathworks), bias=0)
        xp_assert_close(y, xp.asarray(-0.437111105023940), atol=1e-10)
        y = stats.skew(xp.asarray(self.testcase))
        xp_assert_close(y, xp.asarray(0.0), atol=1e-10)

    def test_nan_policy(self):
        # initially, nan_policy is ignored with alternative backends
        x = np.arange(10.)
        x[9] = np.nan
        with np.errstate(invalid='ignore'):
            assert_equal(stats.skew(x), np.nan)
        assert_equal(stats.skew(x, nan_policy='omit'), 0.)
        assert_raises(ValueError, stats.skew, x, nan_policy='raise')
        assert_raises(ValueError, stats.skew, x, nan_policy='foobar')

    def test_skewness_scalar(self):
        # `skew` must return a scalar for 1-dim input (only for NumPy arrays)
        assert_equal(stats.skew(arange(10)), 0.0)

    def test_skew_propagate_nan(self, xp):
        # Check that the shape of the result is the same for inputs
        # with and without nans, cf gh-5817
        a = xp.arange(8.)
        a = xp.reshape(a, (2, -1))
        a = xpx.at(a)[1, 0].set(xp.nan)
        with np.errstate(invalid='ignore'):
            s = stats.skew(xp.asarray(a), axis=1)
        xp_assert_equal(s, xp.asarray([0, xp.nan]))

    def test_skew_constant_value(self, xp):
        # Skewness of a constant input should be NaN (gh-16061)
        with pytest.warns(RuntimeWarning, match="Precision loss occurred"):
            a = xp.asarray([-0.27829495]*10)  # xp.repeat not currently available
            xp_assert_equal(stats.skew(a), xp.asarray(xp.nan))
            xp_assert_equal(stats.skew(a*2.**50), xp.asarray(xp.nan))
            xp_assert_equal(stats.skew(a/2.**50), xp.asarray(xp.nan))
            xp_assert_equal(stats.skew(a, bias=False), xp.asarray(xp.nan))

            # # similarly, from gh-11086:
            a = xp.asarray([14.3]*7)
            xp_assert_equal(stats.skew(a), xp.asarray(xp.nan))
            a = 1. + xp.arange(-3., 4)*1e-16
            xp_assert_equal(stats.skew(a), xp.asarray(xp.nan))

    def test_precision_loss_gh15554(self, xp):
        # gh-15554 was one of several issues that have reported problems with
        # constant or near-constant input. We can't always fix these, but
        # make sure there's a warning.
        with pytest.warns(RuntimeWarning, match="Precision loss occurred"):
            rng = np.random.default_rng(34095309370)
            a = rng.random(size=(100, 10))
            a[:, 0] = 1.01
            stats.skew(xp.asarray(a))

    @pytest.mark.skip_xp_backends('dask.array', reason=boolean_index_skip_reason)
    @pytest.mark.parametrize('axis', [-1, 0, 2, None])
    @pytest.mark.parametrize('bias', [False, True])
    def test_vectorization(self, xp, axis, bias):
        # Behavior with array input is barely tested above. Compare
        # against naive implementation.
        rng = np.random.default_rng(1283413549926)
        x = xp.asarray(rng.random((3, 4, 5)))

        def skewness(a, axis, bias):
            # Simple implementation of skewness
            if axis is None:
                a = xp.reshape(a, (-1,))
                axis = 0
            mean = xp.mean(a, axis=axis, keepdims=True)
            mu3 = xp.mean((a - mean)**3, axis=axis)
            std = xp.std(a, axis=axis)
            res = mu3 / std ** 3
            if not bias:
                n = a.shape[axis]
                res *= ((n - 1.0) * n) ** 0.5 / (n - 2.0)
            return res

        res = stats.skew(x, axis=axis, bias=bias)
        ref = skewness(x, axis=axis, bias=bias)
        xp_assert_close(res, ref)


@make_skip_xp_backends("kurtosis")
class TestKurtosis(SkewKurtosisTest):

    @pytest.mark.filterwarnings("ignore:invalid value encountered in scalar divide")
    def test_kurtosis(self, xp):
        # Scalar test case
        y = stats.kurtosis(xp.asarray(self.scalar_testcase))
        assert xp.isnan(y)

        #   sum((testcase-mean(testcase,axis=0))**4,axis=0)
        #   / ((sqrt(var(testcase)*3/4))**4)
        #   / 4
        #
        #   sum((test2-mean(testmathworks,axis=0))**4,axis=0)
        #   / ((sqrt(var(testmathworks)*4/5))**4)
        #   / 5
        #
        #   Set flags for axis = 0 and
        #   fisher=0 (Pearson's defn of kurtosis for compatibility with Matlab)
        y = stats.kurtosis(xp.asarray(self.testmathworks), 0, fisher=0, bias=1)
        xp_assert_close(y, xp.asarray(2.1658856802973))

        # Note that MATLAB has confusing docs for the following case
        #  kurtosis(x,0) gives an unbiased estimate of Pearson's skewness
        #  kurtosis(x)  gives a biased estimate of Fisher's skewness (Pearson-3)
        #  The MATLAB docs imply that both should give Fisher's
        y = stats.kurtosis(xp.asarray(self.testmathworks), fisher=0, bias=0)
        xp_assert_close(y, xp.asarray(3.663542721189047))
        y = stats.kurtosis(xp.asarray(self.testcase), 0, 0)
        xp_assert_close(y, xp.asarray(1.64))

        x = xp.arange(10.)
        x = xp.where(x == 8, xp.asarray(xp.nan), x)
        xp_assert_equal(stats.kurtosis(x), xp.asarray(xp.nan))

    def test_kurtosis_nan_policy(self):
        # nan_policy only for NumPy right now
        x = np.arange(10.)
        x[9] = np.nan
        assert_almost_equal(stats.kurtosis(x, nan_policy='omit'), -1.230000)
        assert_raises(ValueError, stats.kurtosis, x, nan_policy='raise')
        assert_raises(ValueError, stats.kurtosis, x, nan_policy='foobar')

    def test_kurtosis_array_scalar(self):
        # "array scalars" do not exist in other backends
        assert_equal(type(stats.kurtosis([1, 2, 3])), np.float64)

    def test_kurtosis_propagate_nan(self):
        # nan_policy only for NumPy right now
        # Check that the shape of the result is the same for inputs
        # with and without nans, cf gh-5817
        a = np.arange(8).reshape(2, -1).astype(float)
        a[1, 0] = np.nan
        k = stats.kurtosis(a, axis=1, nan_policy="propagate")
        np.testing.assert_allclose(k, [-1.36, np.nan], atol=1e-15)

    def test_kurtosis_constant_value(self, xp):
        # Kurtosis of a constant input should be NaN (gh-16061)
        a = xp.asarray([-0.27829495]*10)
        with pytest.warns(RuntimeWarning, match="Precision loss occurred"):
            assert xp.isnan(stats.kurtosis(a, fisher=False))
            assert xp.isnan(stats.kurtosis(a * float(2**50), fisher=False))
            assert xp.isnan(stats.kurtosis(a / float(2**50), fisher=False))
            assert xp.isnan(stats.kurtosis(a, fisher=False, bias=False))

    @pytest.mark.skip_xp_backends('dask.array', reason=boolean_index_skip_reason)
    @pytest.mark.parametrize('axis', [-1, 0, 2, None])
    @pytest.mark.parametrize('bias', [False, True])
    @pytest.mark.parametrize('fisher', [False, True])
    def test_vectorization(self, xp, axis, bias, fisher):
        # Behavior with array input is not tested above. Compare
        # against naive implementation.
        rng = np.random.default_rng(1283413549926)
        x = xp.asarray(rng.random((4, 5, 6)))

        def kurtosis(a, axis, bias, fisher):
            # Simple implementation of kurtosis
            if axis is None:
                a = xp.reshape(a, (-1,))
                axis = 0
            mean = xp.mean(a, axis=axis, keepdims=True)
            mu4 = xp.mean((a - mean)**4, axis=axis)
            mu2 = xp.var(a, axis=axis, correction=0)
            if bias:
                res = mu4 / mu2**2 - 3
            else:
                n = a.shape[axis]
                # https://en.wikipedia.org/wiki/Kurtosis#Standard_unbiased_estimator
                res = (n-1) / ((n-2) * (n-3)) * ((n + 1) * mu4/mu2**2 - 3*(n-1))

            # I know it looks strange to subtract then add 3,
            # but it is simpler than the alternatives
            return res if fisher else res + 3

        res = stats.kurtosis(x, axis=axis, bias=bias, fisher=fisher)
        ref = kurtosis(x, axis=axis, bias=bias, fisher=fisher)
        xp_assert_close(res, ref)


@hypothesis.strategies.composite
def ttest_data_axis_strategy(draw):
    # draw an array under shape and value constraints
    elements = dict(allow_nan=False, allow_infinity=False)
    shape = npst.array_shapes(min_dims=1, min_side=2)
    # The test that uses this, `test_pvalue_ci`, uses `float64` to test
    # extreme `alpha`. It could be adjusted to test a dtype-dependent
    # range of `alpha` if this strategy is needed to generate other floats.
    data = draw(npst.arrays(dtype=np.float64, elements=elements, shape=shape))

    # determine axes over which nonzero variance can be computed accurately
    ok_axes = []
    # Locally, I don't need catch_warnings or simplefilter, and I can just
    # suppress RuntimeWarning. I include all that in hope of getting the same
    # behavior on CI.
    with warnings.catch_warnings():
        warnings.simplefilter("error")
        for axis in range(len(data.shape)):
            with contextlib.suppress(Exception):
                var = stats.moment(data, order=2, axis=axis)
                if np.all(var > 0) and np.all(np.isfinite(var)):
                    ok_axes.append(axis)
    # if there are no valid axes, tell hypothesis to try a different example
    hypothesis.assume(ok_axes)

    # draw one of the valid axes
    axis = draw(hypothesis.strategies.sampled_from(ok_axes))

    return data, axis


@make_skip_xp_backends('ttests')
class TestStudentTest:
    # Preserving original test cases.
    # Recomputed statistics and p-values with R t.test, e.g.
    # options(digits=16)
    # t.test(c(-1., 0., 1.), mu=2)
    X1 = [-1., 0., 1.]
    X2 = [0., 1., 2.]
    T1_0 = 0.
    P1_0 = 1.
    T1_1 = -1.7320508075689
    P1_1 = 0.2254033307585
    T1_2 = -3.4641016151378
    P1_2 = 0.07417990022745
    T2_0 = 1.7320508075689
    P2_0 = 0.2254033307585
    P1_1_l = P1_1 / 2
    P1_1_g = 1 - (P1_1 / 2)

    @pytest.mark.filterwarnings("ignore:divide by zero encountered:RuntimeWarning:dask")
    @pytest.mark.filterwarnings("ignore:invalid value encountered:RuntimeWarning:dask")
    def test_onesample(self, xp):
        with suppress_warnings() as sup, \
                np.errstate(invalid="ignore", divide="ignore"):
            sup.filter(RuntimeWarning, "Degrees of freedom <= 0 for slice")
            a = xp.asarray(4.) if not is_numpy(xp) else 4.
            t, p = stats.ttest_1samp(a, 3.)
        xp_assert_equal(t, xp.asarray(xp.nan))
        xp_assert_equal(p, xp.asarray(xp.nan))

        t, p = stats.ttest_1samp(xp.asarray(self.X1), 0.)
        xp_assert_close(t, xp.asarray(self.T1_0))
        xp_assert_close(p, xp.asarray(self.P1_0))

        res = stats.ttest_1samp(xp.asarray(self.X1), 0.)
        attributes = ('statistic', 'pvalue')
        check_named_results(res, attributes, xp=xp)

        t, p = stats.ttest_1samp(xp.asarray(self.X2), 0.)

        xp_assert_close(t, xp.asarray(self.T2_0))
        xp_assert_close(p, xp.asarray(self.P2_0))

        t, p = stats.ttest_1samp(xp.asarray(self.X1), 1.)

        xp_assert_close(t, xp.asarray(self.T1_1))
        xp_assert_close(p, xp.asarray(self.P1_1))

        t, p = stats.ttest_1samp(xp.asarray(self.X1), 2.)

        xp_assert_close(t, xp.asarray(self.T1_2))
        xp_assert_close(p, xp.asarray(self.P1_2))

    def test_onesample_nan_policy(self, xp):
        # check nan policy
        if not is_numpy(xp):
            x = xp.asarray([1., 2., 3., xp.nan])
            message = "Use of `nan_policy` and `keepdims`..."
            with pytest.raises(NotImplementedError, match=message):
                stats.ttest_1samp(x, 1., nan_policy='omit')
            return

        x = stats.norm.rvs(loc=5, scale=10, size=51, random_state=7654567)
        x[50] = np.nan
        with np.errstate(invalid="ignore"):
            assert_array_equal(stats.ttest_1samp(x, 5.0), (np.nan, np.nan))

            assert_array_almost_equal(stats.ttest_1samp(x, 5.0, nan_policy='omit'),
                                      (-1.6412624074367159, 0.107147027334048005))
            assert_raises(ValueError, stats.ttest_1samp, x, 5.0, nan_policy='raise')
            assert_raises(ValueError, stats.ttest_1samp, x, 5.0,
                          nan_policy='foobar')

    @pytest.mark.filterwarnings("ignore:divide by zero encountered in divide")
    def test_1samp_alternative(self, xp):
        message = "`alternative` must be 'less', 'greater', or 'two-sided'."
        with pytest.raises(ValueError, match=message):
            stats.ttest_1samp(xp.asarray(self.X1), 0., alternative="error")

        t, p = stats.ttest_1samp(xp.asarray(self.X1), 1., alternative="less")
        xp_assert_close(p, xp.asarray(self.P1_1_l))
        xp_assert_close(t, xp.asarray(self.T1_1))

        t, p = stats.ttest_1samp(xp.asarray(self.X1), 1., alternative="greater")
        xp_assert_close(p, xp.asarray(self.P1_1_g))
        xp_assert_close(t, xp.asarray(self.T1_1))

<<<<<<< HEAD
    @pytest.mark.skip_xp_backends('jax.numpy', reason='Generic impl mutates array.')
=======
    @skip_xp_backends(cpu_only=True, exceptions=["cupy", "jax.numpy"])
    @pytest.mark.skip_xp_backends('jax.numpy', reason='Generic stdtrit mutates array.')
>>>>>>> 9394d2df
    @pytest.mark.parametrize("alternative", ['two-sided', 'less', 'greater'])
    def test_1samp_ci_1d(self, xp, alternative):
        # test confidence interval method against reference values
        rng = np.random.default_rng(8066178009154342972)
        n = 10
        x = rng.normal(size=n, loc=1.5, scale=2)
        popmean = rng.normal()  # this shouldn't affect confidence interval
        # Reference values generated with R t.test:
        # options(digits=16)
        # x = c(2.75532884,  0.93892217,  0.94835861,  1.49489446, -0.62396595,
        #      -1.88019867, -1.55684465,  4.88777104,  5.15310979,  4.34656348)
        # t.test(x, conf.level=0.85, alternative='l')
        dtype = xp.asarray(1.0).dtype
        x = xp.asarray(x, dtype=dtype)
        popmean = xp.asarray(popmean, dtype=dtype)

        ref = {'two-sided': [0.3594423211709136, 2.9333455028290860],
               'greater': [0.7470806207371626, np.inf],
               'less': [-np.inf, 2.545707203262837]}
        res = stats.ttest_1samp(x, popmean=popmean, alternative=alternative)
        ci = res.confidence_interval(confidence_level=0.85)
        xp_assert_close(ci.low, xp.asarray(ref[alternative][0]))
        xp_assert_close(ci.high, xp.asarray(ref[alternative][1]))
        xp_assert_equal(res.df, xp.asarray(n-1))

    def test_1samp_ci_iv(self, xp):
        # test `confidence_interval` method input validation
        res = stats.ttest_1samp(xp.arange(10.), 0.)
        message = '`confidence_level` must be a number between 0 and 1.'
        with pytest.raises(ValueError, match=message):
            res.confidence_interval(confidence_level=10)

    @pytest.mark.skip_xp_backends(np_only=True, reason='Too slow.')
    @pytest.mark.xslow
    @hypothesis.given(alpha=hypothesis.strategies.floats(1e-15, 1-1e-15),
                      data_axis=ttest_data_axis_strategy())
    @pytest.mark.parametrize('alternative', ['less', 'greater'])
    def test_pvalue_ci(self, alpha, data_axis, alternative, xp):
        # test relationship between one-sided p-values and confidence intervals
        data, axis = data_axis
        data = xp.asarray(data)
        res = stats.ttest_1samp(data, 0.,
                                alternative=alternative, axis=axis)
        l, u = res.confidence_interval(confidence_level=alpha)
        popmean = l if alternative == 'greater' else u
        popmean = xp.expand_dims(popmean, axis=axis)
        res = stats.ttest_1samp(data, popmean, alternative=alternative, axis=axis)
        shape = list(data.shape)
        shape.pop(axis)
        # `float64` is used to correspond with extreme range of `alpha`
        ref = xp.broadcast_to(xp.asarray(1-alpha, dtype=xp.float64), shape)
        xp_assert_close(res.pvalue, ref)


class TestPercentileOfScore:

    def f(self, *args, **kwargs):
        return stats.percentileofscore(*args, **kwargs)

    @pytest.mark.parametrize("kind, result", [("rank", 40),
                                              ("mean", 35),
                                              ("strict", 30),
                                              ("weak", 40)])
    def test_unique(self, kind, result):
        a = [1, 2, 3, 4, 5, 6, 7, 8, 9, 10]
        assert_equal(self.f(a, 4, kind=kind), result)

    @pytest.mark.parametrize("kind, result", [("rank", 45),
                                              ("mean", 40),
                                              ("strict", 30),
                                              ("weak", 50)])
    def test_multiple2(self, kind, result):
        a = [1, 2, 3, 4, 4, 5, 6, 7, 8, 9]
        assert_equal(self.f(a, 4, kind=kind), result)

    @pytest.mark.parametrize("kind, result", [("rank", 50),
                                              ("mean", 45),
                                              ("strict", 30),
                                              ("weak", 60)])
    def test_multiple3(self, kind, result):
        a = [1, 2, 3, 4, 4, 4, 5, 6, 7, 8]
        assert_equal(self.f(a, 4, kind=kind), result)

    @pytest.mark.parametrize("kind, result", [("rank", 30),
                                              ("mean", 30),
                                              ("strict", 30),
                                              ("weak", 30)])
    def test_missing(self, kind, result):
        a = [1, 2, 3, 5, 6, 7, 8, 9, 10, 11]
        assert_equal(self.f(a, 4, kind=kind), result)

    @pytest.mark.parametrize("kind, result", [("rank", 40),
                                              ("mean", 35),
                                              ("strict", 30),
                                              ("weak", 40)])
    def test_large_numbers(self, kind, result):
        a = [10, 20, 30, 40, 50, 60, 70, 80, 90, 100]
        assert_equal(self.f(a, 40, kind=kind), result)

    @pytest.mark.parametrize("kind, result", [("rank", 50),
                                              ("mean", 45),
                                              ("strict", 30),
                                              ("weak", 60)])
    def test_large_numbers_multiple3(self, kind, result):
        a = [10, 20, 30, 40, 40, 40, 50, 60, 70, 80]
        assert_equal(self.f(a, 40, kind=kind), result)

    @pytest.mark.parametrize("kind, result", [("rank", 30),
                                              ("mean", 30),
                                              ("strict", 30),
                                              ("weak", 30)])
    def test_large_numbers_missing(self, kind, result):
        a = [10, 20, 30, 50, 60, 70, 80, 90, 100, 110]
        assert_equal(self.f(a, 40, kind=kind), result)

    @pytest.mark.parametrize("kind, result", [("rank", [0, 10, 100, 100]),
                                              ("mean", [0, 5, 95, 100]),
                                              ("strict", [0, 0, 90, 100]),
                                              ("weak", [0, 10, 100, 100])])
    def test_boundaries(self, kind, result):
        a = [10, 20, 30, 50, 60, 70, 80, 90, 100, 110]
        assert_equal(self.f(a, [0, 10, 110, 200], kind=kind), result)

    @pytest.mark.parametrize("kind, result", [("rank", [0, 10, 100]),
                                              ("mean", [0, 5, 95]),
                                              ("strict", [0, 0, 90]),
                                              ("weak", [0, 10, 100])])
    def test_inf(self, kind, result):
        a = [1, 2, 3, 4, 5, 6, 7, 8, 9, +np.inf]
        assert_equal(self.f(a, [-np.inf, 1, +np.inf], kind=kind), result)

    cases = [("propagate", [], 1, np.nan),
             ("propagate", [np.nan], 1, np.nan),
             ("propagate", [np.nan], [0, 1, 2], [np.nan, np.nan, np.nan]),
             ("propagate", [1, 2], [1, 2, np.nan], [50, 100, np.nan]),
             ("omit", [1, 2, np.nan], [0, 1, 2], [0, 50, 100]),
             ("omit", [1, 2], [0, 1, np.nan], [0, 50, np.nan]),
             ("omit", [np.nan, np.nan], [0, 1, 2], [np.nan, np.nan, np.nan])]

    @pytest.mark.parametrize("policy, a, score, result", cases)
    def test_nans_ok(self, policy, a, score, result):
        assert_equal(self.f(a, score, nan_policy=policy), result)

    cases = [
        ("raise", [1, 2, 3, np.nan], [1, 2, 3],
         "The input contains nan values"),
        ("raise", [1, 2, 3], [1, 2, 3, np.nan],
         "The input contains nan values"),
    ]

    @pytest.mark.parametrize("policy, a, score, message", cases)
    def test_nans_fail(self, policy, a, score, message):
        with assert_raises(ValueError, match=message):
            self.f(a, score, nan_policy=policy)

    @pytest.mark.parametrize("shape", [
        (6, ),
        (2, 3),
        (2, 1, 3),
        (2, 1, 1, 3),
    ])
    def test_nd(self, shape):
        a = np.array([0, 1, 2, 3, 4, 5])
        scores = a.reshape(shape)
        results = scores*10
        a = [1, 2, 3, 4, 5, 6, 7, 8, 9, 10]
        assert_equal(self.f(a, scores, kind="rank"), results)


PowerDivCase = namedtuple('Case',  # type: ignore[name-match]
                          ['f_obs', 'f_exp', 'ddof', 'axis',
                           'chi2',     # Pearson's
                           'log',      # G-test (log-likelihood)
                           'mod_log',  # Modified log-likelihood
                           'cr',       # Cressie-Read (lambda=2/3)
                           ])

# The details of the first two elements in power_div_1d_cases are used
# in a test in TestPowerDivergence.  Check that code before making
# any changes here.
power_div_1d_cases = [
    # Use the default f_exp.
    PowerDivCase(f_obs=[4, 8, 12, 8], f_exp=None, ddof=0, axis=None,
                 chi2=4,
                 log=2*(4*np.log(4/8) + 12*np.log(12/8)),
                 mod_log=2*(8*np.log(8/4) + 8*np.log(8/12)),
                 cr=(4*((4/8)**(2/3) - 1) + 12*((12/8)**(2/3) - 1))/(5/9)),
    # Give a non-uniform f_exp.
    PowerDivCase(f_obs=[4, 8, 12, 8], f_exp=[2, 16, 12, 2], ddof=0, axis=None,
                 chi2=24,
                 log=2*(4*np.log(4/2) + 8*np.log(8/16) + 8*np.log(8/2)),
                 mod_log=2*(2*np.log(2/4) + 16*np.log(16/8) + 2*np.log(2/8)),
                 cr=(4*((4/2)**(2/3) - 1) + 8*((8/16)**(2/3) - 1) +
                     8*((8/2)**(2/3) - 1))/(5/9)),
    # f_exp is a scalar.
    PowerDivCase(f_obs=[4, 8, 12, 8], f_exp=8, ddof=0, axis=None,
                 chi2=4,
                 log=2*(4*np.log(4/8) + 12*np.log(12/8)),
                 mod_log=2*(8*np.log(8/4) + 8*np.log(8/12)),
                 cr=(4*((4/8)**(2/3) - 1) + 12*((12/8)**(2/3) - 1))/(5/9)),
    # f_exp equal to f_obs.
    PowerDivCase(f_obs=[3, 5, 7, 9], f_exp=[3, 5, 7, 9], ddof=0, axis=0,
                 chi2=0, log=0, mod_log=0, cr=0),
]


power_div_empty_cases = [
    # Shape is (0,)--a data set with length 0.  The computed
    # test statistic should be 0.
    PowerDivCase(f_obs=[],
                 f_exp=None, ddof=0, axis=0,
                 chi2=0, log=0, mod_log=0, cr=0),
    # Shape is (0, 3).  This is 3 data sets, but each data set has
    # length 0, so the computed test statistic should be [0, 0, 0].
    PowerDivCase(f_obs=np.array([[],[],[]]).T,
                 f_exp=None, ddof=0, axis=0,
                 chi2=[0, 0, 0],
                 log=[0, 0, 0],
                 mod_log=[0, 0, 0],
                 cr=[0, 0, 0]),
    # Shape is (3, 0).  This represents an empty collection of
    # data sets in which each data set has length 3.  The test
    # statistic should be an empty array.
    PowerDivCase(f_obs=np.array([[],[],[]]),
                 f_exp=None, ddof=0, axis=0,
                 chi2=[],
                 log=[],
                 mod_log=[],
                 cr=[]),
]


@make_skip_xp_backends('power_divergence')
class TestPowerDivergence:

    def check_power_divergence(self, f_obs, f_exp, ddof, axis, lambda_,
                               expected_stat, xp):
        dtype = xp.asarray(1.).dtype

        f_obs = xp.asarray(f_obs, dtype=dtype)
        f_exp = xp.asarray(f_exp, dtype=dtype) if f_exp is not None else f_exp

        if axis is None:
            num_obs = xp_size(f_obs)
        else:
            arrays = (xp.broadcast_arrays(f_obs, f_exp) if f_exp is not None
                      else (f_obs,))
            num_obs = arrays[0].shape[axis]

        with suppress_warnings() as sup:
            sup.filter(RuntimeWarning, "Mean of empty slice")
            stat, p = stats.power_divergence(
                                f_obs, f_exp=f_exp, ddof=ddof,
                                axis=axis, lambda_=lambda_)
            xp_assert_close(stat, xp.asarray(expected_stat, dtype=dtype))

            if lambda_ == 1 or lambda_ == "pearson":
                # Also test stats.chisquare.
                stat, p = stats.chisquare(f_obs, f_exp=f_exp, ddof=ddof,
                                          axis=axis)
                xp_assert_close(stat, xp.asarray(expected_stat, dtype=dtype))

        ddof = np.asarray(ddof)
        expected_p = stats.distributions.chi2.sf(expected_stat,
                                                 num_obs - 1 - ddof)
        xp_assert_close(p, xp.asarray(expected_p, dtype=dtype))

    @pytest.mark.parametrize('case', power_div_1d_cases)
    @pytest.mark.parametrize('lambda_stat',
        [(None, 'chi2'), ('pearson', 'chi2'), (1, 'chi2'),
         ('log-likelihood', 'log'), ('mod-log-likelihood', 'mod_log'),
         ('cressie-read', 'cr'), (2/3, 'cr')])
    def test_basic(self, case, lambda_stat, xp):
        lambda_, attr = lambda_stat
        expected_stat = getattr(case, attr)
        self.check_power_divergence(case.f_obs, case.f_exp, case.ddof, case.axis,
                                    lambda_, expected_stat, xp)

    def test_axis(self, xp):
        case0 = power_div_1d_cases[0]
        case1 = power_div_1d_cases[1]
        f_obs = np.vstack((case0.f_obs, case1.f_obs))
        f_exp = np.vstack((np.ones_like(case0.f_obs)*np.mean(case0.f_obs),
                           case1.f_exp))
        # Check the four computational code paths in power_divergence
        # using a 2D array with axis=1.
        f_obs = xp.asarray(f_obs)
        f_exp = xp.asarray(f_exp) if f_exp is not None else f_exp
        self.check_power_divergence(
               f_obs, f_exp, 0, 1,
               "pearson", [case0.chi2, case1.chi2], xp=xp)
        self.check_power_divergence(
               f_obs, f_exp, 0, 1,
               "log-likelihood", [case0.log, case1.log], xp=xp)
        self.check_power_divergence(
               f_obs, f_exp, 0, 1,
               "mod-log-likelihood", [case0.mod_log, case1.mod_log], xp=xp)
        self.check_power_divergence(
               f_obs, f_exp, 0, 1,
               "cressie-read", [case0.cr, case1.cr], xp=xp)
        # Reshape case0.f_obs to shape (2,2), and use axis=None.
        # The result should be the same.
        f_obs_reshape = xp.reshape(xp.asarray(case0.f_obs), (2, 2))
        self.check_power_divergence(
               f_obs_reshape, None, 0, None,
               "pearson", case0.chi2, xp=xp)

    def test_ddof_broadcasting(self, xp):
        # Test that ddof broadcasts correctly.
        # ddof does not affect the test statistic.  It is broadcast
        # with the computed test statistic for the computation of
        # the p value.

        case0 = power_div_1d_cases[0]
        case1 = power_div_1d_cases[1]
        # Create 4x2 arrays of observed and expected frequencies.
        f_obs = np.vstack((case0.f_obs, case1.f_obs)).T
        f_exp = np.vstack((np.ones_like(case0.f_obs)*np.mean(case0.f_obs),
                           case1.f_exp)).T

        expected_chi2 = [case0.chi2, case1.chi2]

        dtype = xp.asarray(1.).dtype
        f_obs = xp.asarray(f_obs, dtype=dtype)
        f_exp = xp.asarray(f_exp, dtype=dtype)
        expected_chi2 = xp.asarray(expected_chi2, dtype=dtype)

        # ddof has shape (2, 1).  This is broadcast with the computed
        # statistic, so p will have shape (2,2).
        ddof = xp.asarray([[0], [1]])

        stat, p = stats.power_divergence(f_obs, f_exp, ddof=ddof)
        xp_assert_close(stat, expected_chi2)

        # Compute the p values separately, passing in scalars for ddof.
        _, p0 = stats.power_divergence(f_obs, f_exp, ddof=ddof[0, 0])
        _, p1 = stats.power_divergence(f_obs, f_exp, ddof=ddof[1, 0])

        expected_p = xp.concat((p0[xp.newaxis, :], p1[xp.newaxis, :]), axis=0)
        xp_assert_close(p, expected_p)

    @pytest.mark.parametrize('case', power_div_empty_cases)
    @pytest.mark.parametrize('lambda_stat',
        [('pearson', 'chi2'), ('log-likelihood', 'log'),
         ('mod-log-likelihood', 'mod_log'),
         ('cressie-read', 'cr'), (2/3, 'cr')])
    def test_empty_cases(self, case, lambda_stat, xp):
        lambda_, attr = lambda_stat
        expected_stat = getattr(case, attr)
        with warnings.catch_warnings():
            self.check_power_divergence(
                case.f_obs, case.f_exp, case.ddof, case.axis,
                lambda_, expected_stat, xp)

    def test_power_divergence_result_attributes(self, xp):
        f_obs = power_div_1d_cases[0].f_obs
        f_exp = power_div_1d_cases[0].f_exp
        ddof = power_div_1d_cases[0].ddof
        axis = power_div_1d_cases[0].axis
        dtype = xp.asarray(1.).dtype
        f_obs = xp.asarray(f_obs, dtype=dtype)
        # f_exp is None

        res = stats.power_divergence(f_obs, f_exp=f_exp, ddof=ddof,
                                     axis=axis, lambda_="pearson")
        attributes = ('statistic', 'pvalue')
        check_named_results(res, attributes, xp=xp)

    def test_power_divergence_gh_12282(self, xp):
        # The sums of observed and expected frequencies must match
        f_obs = xp.asarray([[10., 20.], [30., 20.]])
        f_exp = xp.asarray([[5., 15.], [35., 25.]])
        message = 'For each axis slice...'
        with pytest.raises(ValueError, match=message):
            stats.power_divergence(f_obs, f_exp=xp.asarray([30., 60.]))
        with pytest.raises(ValueError, match=message):
            stats.power_divergence(f_obs, f_exp=f_exp, axis=1)
        stat, pval = stats.power_divergence(f_obs, f_exp=f_exp)
        xp_assert_close(stat, xp.asarray([5.71428571, 2.66666667]))
        xp_assert_close(pval, xp.asarray([0.01682741, 0.10247043]))

    def test_power_divergence_against_cressie_read_data(self, xp):
        # Test stats.power_divergence against tables 4 and 5 from
        # Cressie and Read, "Multimonial Goodness-of-Fit Tests",
        # J. R. Statist. Soc. B (1984), Vol 46, No. 3, pp. 440-464.
        # This tests the calculation for several values of lambda.

        # Table 4 data recalculated for greater precision according to:
        # Shelby J. Haberman, Analysis of Qualitative Data: Volume 1
        # Introductory Topics, Academic Press, New York, USA (1978).
        obs = xp.asarray([15., 11., 14., 17., 5., 11., 10., 4., 8.,
                          10., 7., 9., 11., 3., 6., 1., 1., 4.])
        beta = -0.083769  # Haberman (1978), p. 15
        i = xp.arange(1., obs.shape[0] + 1.)
        alpha = xp.log(xp.sum(obs) / xp.sum(xp.exp(beta*i)))
        expected_counts = xp.exp(alpha + beta*i)

        # `table4` holds just the second and third columns from Table 4.
        table4 = xp.concat((obs[xp.newaxis, :],
                            expected_counts[xp.newaxis, :])).T

        table5 = xp.asarray([
            # lambda, statistic
            -10.0, 72.2e3,
            -5.0, 28.9e1,
            -3.0, 65.6,
            -2.0, 40.6,
            -1.5, 34.0,
            -1.0, 29.5,
            -0.5, 26.5,
            0.0, 24.6,
            0.5, 23.4,
            0.67, 23.1,
            1.0, 22.7,
            1.5, 22.6,
            2.0, 22.9,
            3.0, 24.8,
            5.0, 35.5,
            10.0, 21.4e1,
            ])
        table5 = xp.reshape(table5, (-1, 2))

        for i in range(table5.shape[0]):
            lambda_, expected_stat = table5[i, 0], table5[i, 1]
            stat, p = stats.power_divergence(table4[:,0], table4[:,1],
                                             lambda_=lambda_)
            xp_assert_close(stat, expected_stat, rtol=5e-3)


@make_skip_xp_backends('power_divergence')
class TestChisquare:
    def test_chisquare_12282a(self, xp):
        # Currently `chisquare` is implemented via power_divergence
        # in case that ever changes, perform a basic test like
        # test_power_divergence_gh_12282
        with assert_raises(ValueError, match='For each axis slice...'):
            f_obs = xp.asarray([10., 20.])
            f_exp = xp.asarray([30., 60.])
            stats.chisquare(f_obs, f_exp=f_exp)

    def test_chisquare_12282b(self, xp):
        # Check that users can now disable the sum check tested in
        # test_chisquare_12282a. Also, confirm that statistic and p-value
        # are as expected.
        rng = np.random.default_rng(3843874358728234)
        n = 10
        lam = rng.uniform(1000, 2000, size=n)
        x = rng.poisson(lam)
        lam = xp.asarray(lam)
        x = xp.asarray(x, dtype=lam.dtype)
        res = stats.chisquare(x, f_exp=lam, ddof=-1, sum_check=False)
        # Poisson is approximately normal with mean and variance lam
        z = (x - lam) / xp.sqrt(lam)
        statistic = xp.sum(z**2)
        xp_assert_close(res.statistic, statistic)
        # Sum of `n` squared standard normal variables follows chi2 with `n` DoF
        X2 = _SimpleChi2(xp.asarray(n, dtype=statistic.dtype))
        xp_assert_close(res.pvalue, X2.sf(statistic))

    @pytest.mark.parametrize("n, dtype", [(200, 'uint8'), (1000000, 'int32')])
    def test_chiquare_data_types_attributes(self, n, dtype, xp):
        # Regression test for gh-10159 and gh-18368
        dtype = getattr(xp, dtype)
        obs = xp.asarray([n, 0], dtype=dtype)
        exp = xp.asarray([n // 2, n // 2], dtype=dtype)
        res = stats.chisquare(obs, exp)
        stat, p = res
        xp_assert_close(stat, xp.asarray(n, dtype=xp.asarray(1.).dtype), rtol=1e-13)
        # check that attributes are identical to unpacked outputs - see gh-18368
        xp_assert_equal(res.statistic, stat)
        xp_assert_equal(res.pvalue, p)


def test_friedmanchisquare():
    # see ticket:113
    # verified with matlab and R
    # From Demsar "Statistical Comparisons of Classifiers over Multiple Data Sets"
    # 2006, Xf=9.28 (no tie handling, tie corrected Xf >=9.28)
    x1 = [array([0.763, 0.599, 0.954, 0.628, 0.882, 0.936, 0.661, 0.583,
                 0.775, 1.0, 0.94, 0.619, 0.972, 0.957]),
          array([0.768, 0.591, 0.971, 0.661, 0.888, 0.931, 0.668, 0.583,
                 0.838, 1.0, 0.962, 0.666, 0.981, 0.978]),
          array([0.771, 0.590, 0.968, 0.654, 0.886, 0.916, 0.609, 0.563,
                 0.866, 1.0, 0.965, 0.614, 0.9751, 0.946]),
          array([0.798, 0.569, 0.967, 0.657, 0.898, 0.931, 0.685, 0.625,
                 0.875, 1.0, 0.962, 0.669, 0.975, 0.970])]

    # From "Bioestadistica para las ciencias de la salud" Xf=18.95 p<0.001:
    x2 = [array([4,3,5,3,5,3,2,5,4,4,4,3]),
          array([2,2,1,2,3,1,2,3,2,1,1,3]),
          array([2,4,3,3,4,3,3,4,4,1,2,1]),
          array([3,5,4,3,4,4,3,3,3,4,4,4])]

    # From Jerrorl H. Zar, "Biostatistical Analysis"(example 12.6),
    # Xf=10.68, 0.005 < p < 0.01:
    # Probability from this example is inexact
    # using Chisquare approximation of Friedman Chisquare.
    x3 = [array([7.0,9.9,8.5,5.1,10.3]),
          array([5.3,5.7,4.7,3.5,7.7]),
          array([4.9,7.6,5.5,2.8,8.4]),
          array([8.8,8.9,8.1,3.3,9.1])]

    assert_array_almost_equal(stats.friedmanchisquare(x1[0],x1[1],x1[2],x1[3]),
                              (10.2283464566929, 0.0167215803284414))
    assert_array_almost_equal(stats.friedmanchisquare(x2[0],x2[1],x2[2],x2[3]),
                              (18.9428571428571, 0.000280938375189499))
    assert_array_almost_equal(stats.friedmanchisquare(x3[0],x3[1],x3[2],x3[3]),
                              (10.68, 0.0135882729582176))
    assert_raises(ValueError, stats.friedmanchisquare,x3[0],x3[1])

    # test for namedtuple attribute results
    attributes = ('statistic', 'pvalue')
    res = stats.friedmanchisquare(*x1)
    check_named_results(res, attributes)

    # test using mstats
    assert_array_almost_equal(mstats.friedmanchisquare(x1[0], x1[1],
                                                       x1[2], x1[3]),
                              (10.2283464566929, 0.0167215803284414))
    # the following fails
    # assert_array_almost_equal(mstats.friedmanchisquare(x2[0],x2[1],x2[2],x2[3]),
    #                           (18.9428571428571, 0.000280938375189499))
    assert_array_almost_equal(mstats.friedmanchisquare(x3[0], x3[1],
                                                       x3[2], x3[3]),
                              (10.68, 0.0135882729582176))
    assert_raises(ValueError, mstats.friedmanchisquare,x3[0],x3[1])


class TestKSTest:
    """Tests kstest and ks_1samp agree with K-S various sizes, alternatives, modes."""

    def _testOne(self, x, alternative, expected_statistic, expected_prob,
                 mode='auto', decimal=14):
        result = stats.kstest(x, 'norm', alternative=alternative, mode=mode)
        expected = np.array([expected_statistic, expected_prob])
        assert_array_almost_equal(np.array(result), expected, decimal=decimal)

    def _test_kstest_and_ks1samp(self, x, alternative, mode='auto', decimal=14):
        result = stats.kstest(x, 'norm', alternative=alternative, mode=mode)
        result_1samp = stats.ks_1samp(x, stats.norm.cdf,
                                      alternative=alternative, mode=mode)
        assert_array_almost_equal(np.array(result), result_1samp, decimal=decimal)

    def test_namedtuple_attributes(self):
        x = np.linspace(-1, 1, 9)
        # test for namedtuple attribute results
        attributes = ('statistic', 'pvalue')
        res = stats.kstest(x, 'norm')
        check_named_results(res, attributes)

    def test_agree_with_ks_1samp(self):
        x = np.linspace(-1, 1, 9)
        self._test_kstest_and_ks1samp(x, 'two-sided')

        x = np.linspace(-15, 15, 9)
        self._test_kstest_and_ks1samp(x, 'two-sided')

        x = [-1.23, 0.06, -0.60, 0.17, 0.66, -0.17, -0.08, 0.27, -0.98, -0.99]
        self._test_kstest_and_ks1samp(x, 'two-sided')
        self._test_kstest_and_ks1samp(x, 'greater', mode='exact')
        self._test_kstest_and_ks1samp(x, 'less', mode='exact')

    def test_pm_inf_gh20386(self):
        # Check that gh-20386 is resolved - `kstest` does not
        # return NaNs when both -inf and inf are in sample.
        vals = [-np.inf, 0, 1, np.inf]
        res = stats.kstest(vals, stats.cauchy.cdf)
        ref = stats.kstest(vals, stats.cauchy.cdf, _no_deco=True)
        assert np.all(np.isfinite(res))
        assert_equal(res, ref)
        assert not np.isnan(res.statistic)
        assert not np.isnan(res.pvalue)

    # missing: no test that uses *args


class TestKSOneSample:
    """
    Tests kstest and ks_samp 1-samples with K-S various sizes, alternatives, modes.
    """

    def _testOne(self, x, alternative, expected_statistic, expected_prob,
                 mode='auto', decimal=14):
        result = stats.ks_1samp(x, stats.norm.cdf, alternative=alternative, mode=mode)
        expected = np.array([expected_statistic, expected_prob])
        assert_array_almost_equal(np.array(result), expected, decimal=decimal)

    def test_namedtuple_attributes(self):
        x = np.linspace(-1, 1, 9)
        # test for namedtuple attribute results
        attributes = ('statistic', 'pvalue')
        res = stats.ks_1samp(x, stats.norm.cdf)
        check_named_results(res, attributes)

    def test_agree_with_r(self):
        # comparing with some values from R
        x = np.linspace(-1, 1, 9)
        self._testOne(x, 'two-sided', 0.15865525393145705, 0.95164069201518386)

        x = np.linspace(-15, 15, 9)
        self._testOne(x, 'two-sided', 0.44435602715924361, 0.038850140086788665)

        x = [-1.23, 0.06, -0.60, 0.17, 0.66, -0.17, -0.08, 0.27, -0.98, -0.99]
        self._testOne(x, 'two-sided', 0.293580126801961, 0.293408463684361)
        self._testOne(x, 'greater', 0.293580126801961, 0.146988835042376, mode='exact')
        self._testOne(x, 'less', 0.109348552425692, 0.732768892470675, mode='exact')

    def test_known_examples(self):
        # the following tests rely on deterministically replicated rvs
        x = stats.norm.rvs(loc=0.2, size=100, random_state=987654321)
        self._testOne(x, 'two-sided', 0.12464329735846891, 0.089444888711820769,
                      mode='asymp')
        self._testOne(x, 'less', 0.12464329735846891, 0.040989164077641749)
        self._testOne(x, 'greater', 0.0072115233216310994, 0.98531158590396228)

    def test_ks1samp_allpaths(self):
        # Check NaN input, output.
        assert_(np.isnan(kolmogn(np.nan, 1, True)))
        with assert_raises(ValueError, match='n is not integral: 1.5'):
            kolmogn(1.5, 1, True)
        assert_(np.isnan(kolmogn(-1, 1, True)))

        dataset = np.asarray([
            # Check x out of range
            (101, 1, True, 1.0),
            (101, 1.1, True, 1.0),
            (101, 0, True, 0.0),
            (101, -0.1, True, 0.0),

            (32, 1.0 / 64, True, 0.0),  # Ruben-Gambino
            (32, 1.0 / 64, False, 1.0),  # Ruben-Gambino

            # Miller
            (32, 0.5, True, 0.9999999363163307),
            # Miller 2 * special.smirnov(32, 0.5)
            (32, 0.5, False, 6.368366937916623e-08),

            # Check some other paths
            (32, 1.0 / 8, True, 0.34624229979775223),
            (32, 1.0 / 4, True, 0.9699508336558085),
            (1600, 0.49, False, 0.0),
            # 2 * special.smirnov(1600, 1/16.0)
            (1600, 1 / 16.0, False, 7.0837876229702195e-06),
            # _kolmogn_DMTW
            (1600, 14 / 1600, False, 0.99962357317602),
            # _kolmogn_PelzGood
            (1600, 1 / 32, False, 0.08603386296651416),
        ])
        FuncData(kolmogn, dataset, (0, 1, 2), 3).check(dtypes=[int, float, bool])

    @pytest.mark.parametrize("ksfunc", [stats.kstest, stats.ks_1samp])
    @pytest.mark.parametrize("alternative, x6val, ref_location, ref_sign",
                             [('greater', 6, 6, +1),
                              ('less', 7, 7, -1),
                              ('two-sided', 6, 6, +1),
                              ('two-sided', 7, 7, -1)])
    def test_location_sign(self, ksfunc, alternative,
                           x6val, ref_location, ref_sign):
        # Test that location and sign corresponding with statistic are as
        # expected. (Test is designed to be easy to predict.)
        x = np.arange(10) + 0.5
        x[6] = x6val
        cdf = stats.uniform(scale=10).cdf
        res = ksfunc(x, cdf, alternative=alternative)
        assert_allclose(res.statistic, 0.1, rtol=1e-15)
        assert res.statistic_location == ref_location
        assert res.statistic_sign == ref_sign

    # missing: no test that uses *args


class TestKSTwoSamples:
    """Tests 2-samples with K-S various sizes, alternatives, modes."""

    def _testOne(self, x1, x2, alternative, expected_statistic, expected_prob,
                 mode='auto'):
        result = stats.ks_2samp(x1, x2, alternative, mode=mode)
        expected = np.array([expected_statistic, expected_prob])
        assert_array_almost_equal(np.array(result), expected)

    def testSmall(self):
        self._testOne([0], [1], 'two-sided', 1.0/1, 1.0)
        self._testOne([0], [1], 'greater', 1.0/1, 0.5)
        self._testOne([0], [1], 'less', 0.0/1, 1.0)
        self._testOne([1], [0], 'two-sided', 1.0/1, 1.0)
        self._testOne([1], [0], 'greater', 0.0/1, 1.0)
        self._testOne([1], [0], 'less', 1.0/1, 0.5)

    def testTwoVsThree(self):
        data1 = np.array([1.0, 2.0])
        data1p = data1 + 0.01
        data1m = data1 - 0.01
        data2 = np.array([1.0, 2.0, 3.0])
        self._testOne(data1p, data2, 'two-sided', 1.0 / 3, 1.0)
        self._testOne(data1p, data2, 'greater', 1.0 / 3, 0.7)
        self._testOne(data1p, data2, 'less', 1.0 / 3, 0.7)
        self._testOne(data1m, data2, 'two-sided', 2.0 / 3, 0.6)
        self._testOne(data1m, data2, 'greater', 2.0 / 3, 0.3)
        self._testOne(data1m, data2, 'less', 0, 1.0)

    def testTwoVsFour(self):
        data1 = np.array([1.0, 2.0])
        data1p = data1 + 0.01
        data1m = data1 - 0.01
        data2 = np.array([1.0, 2.0, 3.0, 4.0])
        self._testOne(data1p, data2, 'two-sided', 2.0 / 4, 14.0/15)
        self._testOne(data1p, data2, 'greater', 2.0 / 4, 8.0/15)
        self._testOne(data1p, data2, 'less', 1.0 / 4, 12.0/15)

        self._testOne(data1m, data2, 'two-sided', 3.0 / 4, 6.0/15)
        self._testOne(data1m, data2, 'greater', 3.0 / 4, 3.0/15)
        self._testOne(data1m, data2, 'less', 0, 1.0)

    def test100_100(self):
        x100 = np.linspace(1, 100, 100)
        x100_2_p1 = x100 + 2 + 0.1
        x100_2_m1 = x100 + 2 - 0.1
        self._testOne(x100, x100_2_p1, 'two-sided', 3.0 / 100, 0.9999999999962055)
        self._testOne(x100, x100_2_p1, 'greater', 3.0 / 100, 0.9143290114276248)
        self._testOne(x100, x100_2_p1, 'less', 0, 1.0)
        self._testOne(x100, x100_2_m1, 'two-sided', 2.0 / 100, 1.0)
        self._testOne(x100, x100_2_m1, 'greater', 2.0 / 100, 0.960978450786184)
        self._testOne(x100, x100_2_m1, 'less', 0, 1.0)

    def test100_110(self):
        x100 = np.linspace(1, 100, 100)
        x110 = np.linspace(1, 100, 110)
        x110_20_p1 = x110 + 20 + 0.1
        x110_20_m1 = x110 + 20 - 0.1
        # 100, 110
        self._testOne(x100, x110_20_p1, 'two-sided', 232.0 / 1100, 0.015739183865607353)
        self._testOne(x100, x110_20_p1, 'greater', 232.0 / 1100, 0.007869594319053203)
        self._testOne(x100, x110_20_p1, 'less', 0, 1)
        self._testOne(x100, x110_20_m1, 'two-sided', 229.0 / 1100, 0.017803803861026313)
        self._testOne(x100, x110_20_m1, 'greater', 229.0 / 1100, 0.008901905958245056)
        self._testOne(x100, x110_20_m1, 'less', 0.0, 1.0)

    def testRepeatedValues(self):
        x2233 = np.array([2] * 3 + [3] * 4 + [5] * 5 + [6] * 4, dtype=int)
        x3344 = x2233 + 1
        x2356 = np.array([2] * 3 + [3] * 4 + [5] * 10 + [6] * 4, dtype=int)
        x3467 = np.array([3] * 10 + [4] * 2 + [6] * 10 + [7] * 4, dtype=int)
        self._testOne(x2233, x3344, 'two-sided', 5.0/16, 0.4262934613454952)
        self._testOne(x2233, x3344, 'greater', 5.0/16, 0.21465428276573786)
        self._testOne(x2233, x3344, 'less', 0.0/16, 1.0)
        self._testOne(x2356, x3467, 'two-sided', 190.0/21/26, 0.0919245790168125)
        self._testOne(x2356, x3467, 'greater', 190.0/21/26, 0.0459633806858544)
        self._testOne(x2356, x3467, 'less', 70.0/21/26, 0.6121593130022775)

    def testEqualSizes(self):
        data2 = np.array([1.0, 2.0, 3.0])
        self._testOne(data2, data2+1, 'two-sided', 1.0/3, 1.0)
        self._testOne(data2, data2+1, 'greater', 1.0/3, 0.75)
        self._testOne(data2, data2+1, 'less', 0.0/3, 1.)
        self._testOne(data2, data2+0.5, 'two-sided', 1.0/3, 1.0)
        self._testOne(data2, data2+0.5, 'greater', 1.0/3, 0.75)
        self._testOne(data2, data2+0.5, 'less', 0.0/3, 1.)
        self._testOne(data2, data2-0.5, 'two-sided', 1.0/3, 1.0)
        self._testOne(data2, data2-0.5, 'greater', 0.0/3, 1.0)
        self._testOne(data2, data2-0.5, 'less', 1.0/3, 0.75)

    @pytest.mark.slow
    def testMiddlingBoth(self):
        # 500, 600
        n1, n2 = 500, 600
        delta = 1.0/n1/n2/2/2
        x = np.linspace(1, 200, n1) - delta
        y = np.linspace(2, 200, n2)
        self._testOne(x, y, 'two-sided', 2000.0 / n1 / n2, 1.0,
                      mode='auto')
        self._testOne(x, y, 'two-sided', 2000.0 / n1 / n2, 1.0,
                      mode='asymp')
        self._testOne(x, y, 'greater', 2000.0 / n1 / n2, 0.9697596024683929,
                      mode='asymp')
        self._testOne(x, y, 'less', 500.0 / n1 / n2, 0.9968735843165021,
                      mode='asymp')
        with suppress_warnings() as sup:
            message = "ks_2samp: Exact calculation unsuccessful."
            sup.filter(RuntimeWarning, message)
            self._testOne(x, y, 'greater', 2000.0 / n1 / n2, 0.9697596024683929,
                          mode='exact')
            self._testOne(x, y, 'less', 500.0 / n1 / n2, 0.9968735843165021,
                          mode='exact')
        with warnings.catch_warnings(record=True) as w:
            warnings.simplefilter("always")
            self._testOne(x, y, 'less', 500.0 / n1 / n2, 0.9968735843165021,
                          mode='exact')
            _check_warnings(w, RuntimeWarning, 1)

    @pytest.mark.slow
    def testMediumBoth(self):
        # 1000, 1100
        n1, n2 = 1000, 1100
        delta = 1.0/n1/n2/2/2
        x = np.linspace(1, 200, n1) - delta
        y = np.linspace(2, 200, n2)
        self._testOne(x, y, 'two-sided', 6600.0 / n1 / n2, 1.0,
                      mode='asymp')
        self._testOne(x, y, 'two-sided', 6600.0 / n1 / n2, 1.0,
                      mode='auto')
        self._testOne(x, y, 'greater', 6600.0 / n1 / n2, 0.9573185808092622,
                      mode='asymp')
        self._testOne(x, y, 'less', 1000.0 / n1 / n2, 0.9982410869433984,
                      mode='asymp')

        with suppress_warnings() as sup:
            message = "ks_2samp: Exact calculation unsuccessful."
            sup.filter(RuntimeWarning, message)
            self._testOne(x, y, 'greater', 6600.0 / n1 / n2, 0.9573185808092622,
                          mode='exact')
            self._testOne(x, y, 'less', 1000.0 / n1 / n2, 0.9982410869433984,
                          mode='exact')
        with warnings.catch_warnings(record=True) as w:
            warnings.simplefilter("always")
            self._testOne(x, y, 'less', 1000.0 / n1 / n2, 0.9982410869433984,
                          mode='exact')
            _check_warnings(w, RuntimeWarning, 1)

    def testLarge(self):
        # 10000, 110
        n1, n2 = 10000, 110
        lcm = n1*11.0
        delta = 1.0/n1/n2/2/2
        x = np.linspace(1, 200, n1) - delta
        y = np.linspace(2, 100, n2)
        self._testOne(x, y, 'two-sided', 55275.0 / lcm, 4.2188474935755949e-15)
        self._testOne(x, y, 'greater', 561.0 / lcm, 0.99115454582047591)
        self._testOne(x, y, 'less', 55275.0 / lcm, 3.1317328311518713e-26)

    def test_gh11184(self):
        # 3000, 3001, exact two-sided
        rng = np.random.RandomState(123456)
        x = rng.normal(size=3000)
        y = rng.normal(size=3001) * 1.5
        self._testOne(x, y, 'two-sided', 0.11292880151060758, 2.7755575615628914e-15,
                      mode='asymp')
        self._testOne(x, y, 'two-sided', 0.11292880151060758, 2.7755575615628914e-15,
                      mode='exact')

    @pytest.mark.xslow
    def test_gh11184_bigger(self):
        # 10000, 10001, exact two-sided
        rng = np.random.RandomState(123456)
        x = rng.normal(size=10000)
        y = rng.normal(size=10001) * 1.5
        self._testOne(x, y, 'two-sided', 0.10597913208679133, 3.3149311398483503e-49,
                      mode='asymp')
        self._testOne(x, y, 'two-sided', 0.10597913208679133, 2.7755575615628914e-15,
                      mode='exact')
        self._testOne(x, y, 'greater', 0.10597913208679133, 2.7947433906389253e-41,
                      mode='asymp')
        self._testOne(x, y, 'less', 0.09658002199780022, 2.7947433906389253e-41,
                      mode='asymp')

    @pytest.mark.xslow
    def test_gh12999(self):
        rng = np.random.RandomState(123456)
        for x in range(1000, 12000, 1000):
            vals1 = rng.normal(size=(x))
            vals2 = rng.normal(size=(x + 10), loc=0.5)
            exact = stats.ks_2samp(vals1, vals2, mode='exact').pvalue
            asymp = stats.ks_2samp(vals1, vals2, mode='asymp').pvalue
            # these two p-values should be in line with each other
            assert_array_less(exact, 3 * asymp)
            assert_array_less(asymp, 3 * exact)

    @pytest.mark.slow
    def testLargeBoth(self):
        # 10000, 11000
        n1, n2 = 10000, 11000
        lcm = n1*11.0
        delta = 1.0/n1/n2/2/2
        x = np.linspace(1, 200, n1) - delta
        y = np.linspace(2, 200, n2)
        self._testOne(x, y, 'two-sided', 563.0 / lcm, 0.9990660108966576,
                      mode='asymp')
        self._testOne(x, y, 'two-sided', 563.0 / lcm, 0.9990456491488628,
                      mode='exact')
        self._testOne(x, y, 'two-sided', 563.0 / lcm, 0.9990660108966576,
                      mode='auto')
        self._testOne(x, y, 'greater', 563.0 / lcm, 0.7561851877420673)
        self._testOne(x, y, 'less', 10.0 / lcm, 0.9998239693191724)
        with suppress_warnings() as sup:
            message = "ks_2samp: Exact calculation unsuccessful."
            sup.filter(RuntimeWarning, message)
            self._testOne(x, y, 'greater', 563.0 / lcm, 0.7561851877420673,
                          mode='exact')
            self._testOne(x, y, 'less', 10.0 / lcm, 0.9998239693191724,
                          mode='exact')

    def testNamedAttributes(self):
        # test for namedtuple attribute results
        attributes = ('statistic', 'pvalue')
        res = stats.ks_2samp([1, 2], [3])
        check_named_results(res, attributes)

    @pytest.mark.slow
    def test_some_code_paths(self):
        # Check that some code paths are executed
        from scipy.stats._stats_py import (
            _count_paths_outside_method,
            _compute_outer_prob_inside_method
        )

        _compute_outer_prob_inside_method(1, 1, 1, 1)
        _count_paths_outside_method(1000, 1, 1, 1001)

        with np.errstate(invalid='raise'):
            assert_raises(FloatingPointError, _count_paths_outside_method,
                          1100, 1099, 1, 1)
            assert_raises(FloatingPointError, _count_paths_outside_method,
                          2000, 1000, 1, 1)

    @pytest.mark.parametrize('case', (([], [1]), ([1], []), ([], [])))
    def test_argument_checking(self, case):
        # Check that an empty array warns
        with pytest.warns(SmallSampleWarning, match=too_small_1d_not_omit):
            res = stats.ks_2samp(*case)
            assert_equal(res.statistic, np.nan)
            assert_equal(res.pvalue, np.nan)

    @pytest.mark.xslow
    def test_gh12218(self):
        """Ensure gh-12218 is fixed."""
        # gh-1228 triggered a TypeError calculating sqrt(n1*n2*(n1+n2)).
        # n1, n2 both large integers, the product exceeded 2^64
        np.random.seed(12345678)
        n1 = 2097152  # 2*^21
        rvs1 = stats.uniform.rvs(size=n1, loc=0., scale=1)
        rvs2 = rvs1 + 1  # Exact value of rvs2 doesn't matter.
        stats.ks_2samp(rvs1, rvs2, alternative='greater', mode='asymp')
        stats.ks_2samp(rvs1, rvs2, alternative='less', mode='asymp')
        stats.ks_2samp(rvs1, rvs2, alternative='two-sided', mode='asymp')

    def test_warnings_gh_14019(self):
        # Check that RuntimeWarning is raised when method='auto' and exact
        # p-value calculation fails. See gh-14019.
        rng = np.random.RandomState(seed=23493549)
        # random samples of the same size as in the issue
        data1 = rng.random(size=881) + 0.5
        data2 = rng.random(size=369)
        message = "ks_2samp: Exact calculation unsuccessful"
        with pytest.warns(RuntimeWarning, match=message):
            res = stats.ks_2samp(data1, data2, alternative='less')
            assert_allclose(res.pvalue, 0, atol=1e-14)

    @pytest.mark.parametrize("ksfunc", [stats.kstest, stats.ks_2samp])
    @pytest.mark.parametrize("alternative, x6val, ref_location, ref_sign",
                             [('greater', 5.9, 5.9, +1),
                              ('less', 6.1, 6.0, -1),
                              ('two-sided', 5.9, 5.9, +1),
                              ('two-sided', 6.1, 6.0, -1)])
    def test_location_sign(self, ksfunc, alternative,
                           x6val, ref_location, ref_sign):
        # Test that location and sign corresponding with statistic are as
        # expected. (Test is designed to be easy to predict.)
        x = np.arange(10, dtype=np.float64)
        y = x.copy()
        x[6] = x6val
        res = stats.ks_2samp(x, y, alternative=alternative)
        assert res.statistic == 0.1
        assert res.statistic_location == ref_location
        assert res.statistic_sign == ref_sign


def test_ttest_rel():
    # regression test
    tr,pr = 0.81248591389165692, 0.41846234511362157
    tpr = ([tr,-tr],[pr,pr])

    rvs1 = np.linspace(1,100,100)
    rvs2 = np.linspace(1.01,99.989,100)
    rvs1_2D = np.array([np.linspace(1,100,100), np.linspace(1.01,99.989,100)])
    rvs2_2D = np.array([np.linspace(1.01,99.989,100), np.linspace(1,100,100)])

    t,p = stats.ttest_rel(rvs1, rvs2, axis=0)
    assert_array_almost_equal([t,p],(tr,pr))
    t,p = stats.ttest_rel(rvs1_2D.T, rvs2_2D.T, axis=0)
    assert_array_almost_equal([t,p],tpr)
    t,p = stats.ttest_rel(rvs1_2D, rvs2_2D, axis=1)
    assert_array_almost_equal([t,p],tpr)

    # test scalars
    with suppress_warnings() as sup, \
            np.errstate(invalid="ignore", divide="ignore"):
        sup.filter(RuntimeWarning, "Degrees of freedom <= 0 for slice")
        t, p = stats.ttest_rel(4., 3.)
    assert_(np.isnan(t))
    assert_(np.isnan(p))

    # test for namedtuple attribute results
    attributes = ('statistic', 'pvalue')
    res = stats.ttest_rel(rvs1, rvs2, axis=0)
    check_named_results(res, attributes)

    # test on 3 dimensions
    rvs1_3D = np.dstack([rvs1_2D,rvs1_2D,rvs1_2D])
    rvs2_3D = np.dstack([rvs2_2D,rvs2_2D,rvs2_2D])
    t,p = stats.ttest_rel(rvs1_3D, rvs2_3D, axis=1)
    assert_array_almost_equal(np.abs(t), tr)
    assert_array_almost_equal(np.abs(p), pr)
    assert_equal(t.shape, (2, 3))

    t, p = stats.ttest_rel(np.moveaxis(rvs1_3D, 2, 0),
                           np.moveaxis(rvs2_3D, 2, 0),
                           axis=2)
    assert_array_almost_equal(np.abs(t), tr)
    assert_array_almost_equal(np.abs(p), pr)
    assert_equal(t.shape, (3, 2))

    # test alternative parameter
    assert_raises(ValueError, stats.ttest_rel, rvs1, rvs2, alternative="error")

    t, p = stats.ttest_rel(rvs1, rvs2, axis=0, alternative="less")
    assert_allclose(p, 1 - pr/2)
    assert_allclose(t, tr)

    t, p = stats.ttest_rel(rvs1, rvs2, axis=0, alternative="greater")
    assert_allclose(p, pr/2)
    assert_allclose(t, tr)

    # check nan policy
    rng = np.random.RandomState(12345678)
    x = stats.norm.rvs(loc=5, scale=10, size=501, random_state=rng)
    x[500] = np.nan
    y = (stats.norm.rvs(loc=5, scale=10, size=501, random_state=rng) +
         stats.norm.rvs(scale=0.2, size=501, random_state=rng))
    y[500] = np.nan

    with np.errstate(invalid="ignore"):
        assert_array_equal(stats.ttest_rel(x, x), (np.nan, np.nan))

    assert_array_almost_equal(stats.ttest_rel(x, y, nan_policy='omit'),
                              (0.25299925303978066, 0.8003729814201519))
    assert_raises(ValueError, stats.ttest_rel, x, y, nan_policy='raise')
    assert_raises(ValueError, stats.ttest_rel, x, y, nan_policy='foobar')

    # test zero division problem
    with pytest.warns(RuntimeWarning, match="Precision loss occurred"):
        t, p = stats.ttest_rel([0, 0, 0], [1, 1, 1])
    assert_equal((np.abs(t), p), (np.inf, 0))
    with np.errstate(invalid="ignore"):
        assert_equal(stats.ttest_rel([0, 0, 0], [0, 0, 0]), (np.nan, np.nan))

        # check that nan in input array result in nan output
        anan = np.array([[1, np.nan], [-1, 1]])
        assert_equal(stats.ttest_rel(anan, np.zeros((2, 2))),
                     ([0, np.nan], [1, np.nan]))

    # test incorrect input shape raise an error
    x = np.arange(24)
    assert_raises(ValueError, stats.ttest_rel, x.reshape((8, 3)),
                  x.reshape((2, 3, 4)))

    # Convert from two-sided p-values to one sided using T result data.
    def convert(t, p, alt):
        if (t < 0 and alt == "less") or (t > 0 and alt == "greater"):
            return p / 2
        return 1 - (p / 2)
    converter = np.vectorize(convert)

    rvs1_2D[:, 20:30] = np.nan
    rvs2_2D[:, 15:25] = np.nan

    with pytest.warns(SmallSampleWarning, match=too_small_nd_omit):
        tr, pr = stats.ttest_rel(rvs1_2D, rvs2_2D, 0, nan_policy='omit')

    with pytest.warns(SmallSampleWarning, match=too_small_nd_omit):
        t, p = stats.ttest_rel(rvs1_2D, rvs2_2D, 0,
                               nan_policy='omit', alternative='less')
    assert_allclose(t, tr, rtol=1e-14)
    with np.errstate(invalid='ignore'):
        assert_allclose(p, converter(tr, pr, 'less'), rtol=1e-14)

    with pytest.warns(SmallSampleWarning, match=too_small_nd_omit):
        t, p = stats.ttest_rel(rvs1_2D, rvs2_2D, 0,
                               nan_policy='omit', alternative='greater')
    assert_allclose(t, tr, rtol=1e-14)
    with np.errstate(invalid='ignore'):
        assert_allclose(p, converter(tr, pr, 'greater'), rtol=1e-14)


def test_ttest_rel_nan_2nd_arg():
    # regression test for gh-6134: nans in the second arg were not handled
    x = [np.nan, 2.0, 3.0, 4.0]
    y = [1.0, 2.0, 1.0, 2.0]

    r1 = stats.ttest_rel(x, y, nan_policy='omit')
    r2 = stats.ttest_rel(y, x, nan_policy='omit')
    assert_allclose(r2.statistic, -r1.statistic, atol=1e-15)
    assert_allclose(r2.pvalue, r1.pvalue, atol=1e-15)

    # NB: arguments are paired when NaNs are dropped
    r3 = stats.ttest_rel(y[1:], x[1:])
    assert_allclose(r2, r3, atol=1e-15)

    # .. and this is consistent with R. R code:
    # x = c(NA, 2.0, 3.0, 4.0)
    # y = c(1.0, 2.0, 1.0, 2.0)
    # t.test(x, y, paired=TRUE)
    assert_allclose(r2, (-2, 0.1835), atol=1e-4)


def test_ttest_rel_empty_1d_returns_nan():
    # Two empty inputs should return a TtestResult containing nan
    # for both values.
    with pytest.warns(SmallSampleWarning, match=too_small_1d_not_omit):
        result = stats.ttest_rel([], [])
    assert isinstance(result, stats._stats_py.TtestResult)
    assert_equal(result, (np.nan, np.nan))


@pytest.mark.parametrize('b, expected_shape',
                         [(np.empty((1, 5, 0)), (3, 5)),
                          (np.empty((1, 0, 0)), (3, 0))])
def test_ttest_rel_axis_size_zero(b, expected_shape):
    # In this test, the length of the axis dimension is zero.
    # The results should be arrays containing nan with shape
    # given by the broadcast nonaxis dimensions.
    a = np.empty((3, 1, 0))
    with np.testing.suppress_warnings() as sup:
        # first case should warn, second shouldn't?
        sup.filter(SmallSampleWarning, too_small_nd_not_omit)
        result = stats.ttest_rel(a, b, axis=-1)
    assert isinstance(result, stats._stats_py.TtestResult)
    expected_value = np.full(expected_shape, fill_value=np.nan)
    assert_equal(result.statistic, expected_value)
    assert_equal(result.pvalue, expected_value)


def test_ttest_rel_nonaxis_size_zero():
    # In this test, the length of the axis dimension is nonzero,
    # but one of the nonaxis dimensions has length 0.  Check that
    # we still get the correctly broadcast shape, which is (5, 0)
    # in this case.
    a = np.empty((1, 8, 0))
    b = np.empty((5, 8, 1))
    result = stats.ttest_rel(a, b, axis=1)
    assert isinstance(result, stats._stats_py.TtestResult)
    assert_equal(result.statistic.shape, (5, 0))
    assert_equal(result.pvalue.shape, (5, 0))


@pytest.mark.parametrize("alternative", ['two-sided', 'less', 'greater'])
def test_ttest_rel_ci_1d(alternative):
    # test confidence interval method against reference values
    rng = np.random.default_rng(3749065329432213059)
    n = 10
    x = rng.normal(size=n, loc=1.5, scale=2)
    y = rng.normal(size=n, loc=2, scale=2)
    # Reference values generated with R t.test:
    # options(digits=16)
    # x = c(1.22825792,  1.63950485,  4.39025641,  0.68609437,  2.03813481,
    #       -1.20040109,  1.81997937,  1.86854636,  2.94694282,  3.94291373)
    # y = c(3.49961496, 1.53192536, 5.53620083, 2.91687718, 0.04858043,
    #       3.78505943, 3.3077496 , 2.30468892, 3.42168074, 0.56797592)
    # t.test(x, y, paired=TRUE, conf.level=0.85, alternative='l')

    ref = {'two-sided': [-1.912194489914035, 0.400169725914035],
           'greater': [-1.563944820311475, np.inf],
           'less': [-np.inf, 0.05192005631147523]}
    res = stats.ttest_rel(x, y, alternative=alternative)
    ci = res.confidence_interval(confidence_level=0.85)
    assert_allclose(ci, ref[alternative])
    assert_equal(res.df, n-1)


@pytest.mark.parametrize("test_fun, args",
                         [(stats.ttest_1samp, (np.arange(10), 0)),
                          (stats.ttest_rel, (np.arange(10), np.arange(10)))])
def test_ttest_ci_iv(test_fun, args):
    # test `confidence_interval` method input validation
    res = test_fun(*args)
    message = '`confidence_level` must be a number between 0 and 1.'
    with pytest.raises(ValueError, match=message):
        res.confidence_interval(confidence_level=10)


def _desc_stats(x1, x2, axis=0, *, xp=None):
    xp = array_namespace(x1, x2) if xp is None else xp

    def _stats(x, axis=0):
        x = xp.asarray(x)
        mu = xp.mean(x, axis=axis)
        std = xp.std(x, axis=axis, correction=1)
        nobs = x.shape[axis]
        return mu, std, nobs

    return _stats(x1, axis) + _stats(x2, axis)


@make_skip_xp_backends('ttests')
def test_ttest_ind(xp):
    # regression test
    tr = xp.asarray(1.0912746897927283)
    pr = xp.asarray(0.27647818616351882)
    tr_2D = xp.asarray([tr, -tr])
    pr_2D = xp.asarray([pr, pr])

    rvs1 = xp.linspace(5, 105, 100)
    rvs2 = xp.linspace(1, 100, 100)
    rvs1_2D = xp.stack([rvs1, rvs2])
    rvs2_2D = xp.stack([rvs2, rvs1])

    res = stats.ttest_ind(rvs1, rvs2, axis=0)
    t, p = res  # check that result object can be unpacked
    xp_assert_close(t, tr)
    xp_assert_close(p, pr)

    res = stats.ttest_ind_from_stats(*_desc_stats(rvs1, rvs2))
    t, p = res  # check that result object can be unpacked
    xp_assert_close(t, tr)
    xp_assert_close(p, pr)

    res = stats.ttest_ind(rvs1_2D.T, rvs2_2D.T, axis=0)
    xp_assert_close(res.statistic, tr_2D)
    xp_assert_close(res.pvalue, pr_2D)

    res = stats.ttest_ind_from_stats(*_desc_stats(rvs1_2D.T, rvs2_2D.T))
    xp_assert_close(res.statistic, tr_2D)
    xp_assert_close(res.pvalue, pr_2D)

    res = stats.ttest_ind(rvs1_2D, rvs2_2D, axis=1)
    xp_assert_close(res.statistic, tr_2D)
    xp_assert_close(res.pvalue, pr_2D)

    res = stats.ttest_ind_from_stats(*_desc_stats(rvs1_2D, rvs2_2D, axis=1))
    xp_assert_close(res.statistic, tr_2D)
    xp_assert_close(res.pvalue, pr_2D)

    # test on 3 dimensions removed because generic tests in
    # test_axis_nan_policy are much stronger

    # test alternative parameter
    message = "`alternative` must be 'less', 'greater', or 'two-sided'."
    with pytest.raises(ValueError, match=message):
        stats.ttest_ind(rvs1, rvs2, alternative = "error")

    args = _desc_stats(rvs1_2D.T, rvs2_2D.T)
    with pytest.raises(ValueError, match=message):
        stats.ttest_ind_from_stats(*args, alternative = "error")

    t, p = stats.ttest_ind(rvs1, rvs2, alternative="less")
    xp_assert_close(p, 1 - (pr/2))
    xp_assert_close(t, tr)

    t, p = stats.ttest_ind(rvs1, rvs2, alternative="greater")
    xp_assert_close(p, pr/2)
    xp_assert_close(t, tr)

    # Check that ttest_ind_from_stats agrees with ttest_ind
    res1 = stats.ttest_ind(rvs1_2D.T, rvs2_2D.T, axis=0, alternative="less")
    args = _desc_stats(rvs1_2D.T, rvs2_2D.T)
    res2 = stats.ttest_ind_from_stats(*args, alternative="less")
    xp_assert_close(res1.statistic, res2.statistic)
    xp_assert_close(res1.pvalue, res2.pvalue)

    res1 = stats.ttest_ind(rvs1_2D.T, rvs2_2D.T, axis=0, alternative="less")
    args = _desc_stats(rvs1_2D.T, rvs2_2D.T)
    res2 = stats.ttest_ind_from_stats(*args, alternative="less")
    xp_assert_close(res1.statistic, res2.statistic)
    xp_assert_close(res1.pvalue, res2.pvalue)

    # test NaNs
    NaN = xp.asarray(xp.nan)
    rvs1 = xp.where(xp.arange(rvs1.shape[0]) == 0, NaN, rvs1)

    res = stats.ttest_ind(rvs1, rvs2, axis=0)
    xp_assert_equal(res.statistic, NaN)
    xp_assert_equal(res.pvalue, NaN)

    res = stats.ttest_ind_from_stats(*_desc_stats(rvs1, rvs2))
    xp_assert_equal(res.statistic, NaN)
    xp_assert_equal(res.pvalue, NaN)


def test_ttest_ind_nan_policy():
    rvs1 = np.linspace(5, 105, 100)
    rvs2 = np.linspace(1, 100, 100)
    rvs1_2D = np.array([rvs1, rvs2])
    rvs2_2D = np.array([rvs2, rvs1])
    rvs1_3D = np.dstack([rvs1_2D, rvs1_2D, rvs1_2D])
    rvs2_3D = np.dstack([rvs2_2D, rvs2_2D, rvs2_2D])

    # check nan policy
    rng = np.random.RandomState(12345678)
    x = stats.norm.rvs(loc=5, scale=10, size=501, random_state=rng)
    x[500] = np.nan
    y = stats.norm.rvs(loc=5, scale=10, size=500, random_state=rng)

    with np.errstate(invalid="ignore"):
        assert_array_equal(stats.ttest_ind(x, y), (np.nan, np.nan))

    assert_array_almost_equal(stats.ttest_ind(x, y, nan_policy='omit'),
                              (0.24779670949091914, 0.80434267337517906))
    assert_raises(ValueError, stats.ttest_ind, x, y, nan_policy='raise')
    assert_raises(ValueError, stats.ttest_ind, x, y, nan_policy='foobar')

    # test zero division problem
    with pytest.warns(RuntimeWarning, match="Precision loss occurred"):
        t, p = stats.ttest_ind([0, 0, 0], [1, 1, 1])
    assert_equal((np.abs(t), p), (np.inf, 0))

    with np.errstate(invalid="ignore"):
        assert_equal(stats.ttest_ind([0, 0, 0], [0, 0, 0]), (np.nan, np.nan))

        # check that nan in input array result in nan output
        anan = np.array([[1, np.nan], [-1, 1]])
        assert_equal(stats.ttest_ind(anan, np.zeros((2, 2))),
                     ([0, np.nan], [1, np.nan]))

    rvs1_3D[:, :, 10:15] = np.nan
    rvs2_3D[:, :, 6:12] = np.nan

    # Convert from two-sided p-values to one sided using T result data.
    def convert(t, p, alt):
        if (t < 0 and alt == "less") or (t > 0 and alt == "greater"):
            return p / 2
        return 1 - (p / 2)
    converter = np.vectorize(convert)

    tr, pr = stats.ttest_ind(rvs1_3D, rvs2_3D, axis=0, nan_policy='omit')

    t, p = stats.ttest_ind(rvs1_3D, rvs2_3D, axis=0, nan_policy='omit',
                           alternative='less')
    assert_allclose(t, tr, rtol=1e-14)
    assert_allclose(p, converter(tr, pr, 'less'), rtol=1e-14)

    t, p = stats.ttest_ind(rvs1_3D, rvs2_3D, axis=0, nan_policy='omit',
                           alternative='greater')
    assert_allclose(t, tr, rtol=1e-14)
    assert_allclose(p, converter(tr, pr, 'greater'), rtol=1e-14)


def test_ttest_ind_scalar():
    # test scalars
    with suppress_warnings() as sup, np.errstate(invalid="ignore"):
        sup.filter(RuntimeWarning, "Degrees of freedom <= 0 for slice")
        t, p = stats.ttest_ind(4., 3.)
    assert np.isnan(t)
    assert np.isnan(p)


@pytest.mark.filterwarnings("ignore:Arguments...:DeprecationWarning")
class Test_ttest_ind_permutations:
    N = 20

    # data for most tests
    np.random.seed(0)
    a = np.vstack((np.arange(3*N//4), np.random.random(3*N//4)))
    b = np.vstack((np.arange(N//4) + 100, np.random.random(N//4)))

    # data for equal variance tests
    a2 = np.arange(10)
    b2 = np.arange(10) + 100

    # data for exact test
    a3 = [1, 2]
    b3 = [3, 4]

    # data for bigger test
    np.random.seed(0)
    rvs1 = stats.norm.rvs(loc=5, scale=10,  # type: ignore
                          size=500).reshape(100, 5).T
    rvs2 = stats.norm.rvs(loc=8, scale=20, size=100)  # type: ignore

    p_d = [1/1001, (676+1)/1001]  # desired pvalues
    p_d_gen = [1/1001, (672 + 1)/1001]  # desired pvalues for Generator seed
    p_d_big = [(993+1)/1001, (685+1)/1001, (840+1)/1001,
               (955+1)/1001, (255+1)/1001]

    params = [
        (a, b, {"axis": 1}, p_d),                     # basic test
        (a.T, b.T, {'axis': 0}, p_d),                 # along axis 0
        (a[0, :], b[0, :], {'axis': None}, p_d[0]),   # 1d data
        (a[0, :].tolist(), b[0, :].tolist(), {'axis': None}, p_d[0]),
        # different seeds
        (a, b, {'random_state': 0, "axis": 1}, p_d),
        (a, b, {'random_state': np.random.RandomState(0), "axis": 1}, p_d),
        (a2, b2, {'equal_var': True}, 1/1001),  # equal variances
        (rvs1, rvs2, {'axis': -1, 'random_state': 0}, p_d_big),  # bigger test
        (a3, b3, {}, 1/3),  # exact test
        (a, b, {'random_state': np.random.default_rng(0), "axis": 1}, p_d_gen),
        ]

    @pytest.mark.thread_unsafe
    @pytest.mark.parametrize("a,b,update,p_d", params)
    def test_ttest_ind_permutations(self, a, b, update, p_d):
        options_a = {'axis': None, 'equal_var': False}
        options_p = {'axis': None, 'equal_var': False,
                     'permutations': 1000, 'random_state': 0}
        options_a.update(update)
        options_p.update(update)

        stat_a, _ = stats.ttest_ind(a, b, **options_a)
        stat_p, pvalue = stats.ttest_ind(a, b, **options_p)
        assert_array_almost_equal(stat_a, stat_p, 5)
        assert_array_almost_equal(pvalue, p_d)

    def test_ttest_ind_exact_alternative(self):
        rng = np.random.RandomState(0)
        N = 3
        a = rng.rand(2, N, 2)
        b = rng.rand(2, N, 2)

        options_p = {'axis': 1, 'permutations': 1000}

        options_p.update(alternative="greater")
        res_g_ab = stats.ttest_ind(a, b, **options_p)
        res_g_ba = stats.ttest_ind(b, a, **options_p)

        options_p.update(alternative="less")
        res_l_ab = stats.ttest_ind(a, b, **options_p)
        res_l_ba = stats.ttest_ind(b, a, **options_p)

        options_p.update(alternative="two-sided")
        res_2_ab = stats.ttest_ind(a, b, **options_p)
        res_2_ba = stats.ttest_ind(b, a, **options_p)

        # Alternative doesn't affect the statistic
        assert_equal(res_g_ab.statistic, res_l_ab.statistic)
        assert_equal(res_g_ab.statistic, res_2_ab.statistic)

        # Reversing order of inputs negates statistic
        assert_equal(res_g_ab.statistic, -res_g_ba.statistic)
        assert_equal(res_l_ab.statistic, -res_l_ba.statistic)
        assert_equal(res_2_ab.statistic, -res_2_ba.statistic)

        # Reversing order of inputs does not affect p-value of 2-sided test
        assert_equal(res_2_ab.pvalue, res_2_ba.pvalue)

        # In exact test, distribution is perfectly symmetric, so these
        # identities are exactly satisfied.
        assert_equal(res_g_ab.pvalue, res_l_ba.pvalue)
        assert_equal(res_l_ab.pvalue, res_g_ba.pvalue)
        mask = res_g_ab.pvalue <= 0.5
        assert_equal(res_g_ab.pvalue[mask] + res_l_ba.pvalue[mask],
                     res_2_ab.pvalue[mask])
        assert_equal(res_l_ab.pvalue[~mask] + res_g_ba.pvalue[~mask],
                     res_2_ab.pvalue[~mask])

    def test_ttest_ind_exact_selection(self):
        # test the various ways of activating the exact test
        rng = np.random.RandomState(0)
        N = 3
        a = rng.rand(N)
        b = rng.rand(N)
        res0 = stats.ttest_ind(a, b)
        res1 = stats.ttest_ind(a, b, permutations=1000)
        res2 = stats.ttest_ind(a, b, permutations=0)
        res3 = stats.ttest_ind(a, b, permutations=np.inf)
        assert res1.pvalue != res0.pvalue
        assert res2.pvalue == res0.pvalue
        assert res3.pvalue == res1.pvalue

    def test_ttest_ind_exact_distribution(self):
        # the exact distribution of the test statistic should have
        # binom(na + nb, na) elements, all unique. This was not always true
        # in gh-4824; fixed by gh-13661.
        rng = np.random.RandomState(0)
        a = rng.rand(3)
        b = rng.rand(4)

        data = np.concatenate((a, b))
        na, nb = len(a), len(b)

        permutations = 100000
        t_stat, _, _ = _permutation_distribution_t(data, permutations, na,
                                                   True)

        n_unique = len(set(t_stat))
        assert n_unique == binom(na + nb, na)
        assert len(t_stat) == n_unique

    def test_ttest_ind_randperm_alternative(self):
        rng = np.random.RandomState(0)
        N = 50
        a = rng.rand(2, 3, N)
        b = rng.rand(3, N)
        options_p = {'axis': -1, 'permutations': 1000, "random_state": 0}

        options_p.update(alternative="greater")
        res_g_ab = stats.ttest_ind(a, b, **options_p)
        res_g_ba = stats.ttest_ind(b, a, **options_p)

        options_p.update(alternative="less")
        res_l_ab = stats.ttest_ind(a, b, **options_p)
        res_l_ba = stats.ttest_ind(b, a, **options_p)

        # Alternative doesn't affect the statistic
        assert_equal(res_g_ab.statistic, res_l_ab.statistic)

        # Reversing order of inputs negates statistic
        assert_equal(res_g_ab.statistic, -res_g_ba.statistic)
        assert_equal(res_l_ab.statistic, -res_l_ba.statistic)

        # For random permutations, the chance of ties between the observed
        # test statistic and the population is small, so:
        assert_equal(res_g_ab.pvalue + res_l_ab.pvalue,
                     1 + 1/(options_p['permutations'] + 1))
        assert_equal(res_g_ba.pvalue + res_l_ba.pvalue,
                     1 + 1/(options_p['permutations'] + 1))

    @pytest.mark.slow()
    def test_ttest_ind_randperm_alternative2(self):
        rng = np.random.RandomState(0)
        N = 50
        a = rng.rand(N, 4)
        b = rng.rand(N, 4)
        options_p = {'permutations': 20000, "random_state": 0}

        options_p.update(alternative="greater")
        res_g_ab = stats.ttest_ind(a, b, **options_p)

        options_p.update(alternative="less")
        res_l_ab = stats.ttest_ind(a, b, **options_p)

        options_p.update(alternative="two-sided")
        res_2_ab = stats.ttest_ind(a, b, **options_p)

        # For random permutations, the chance of ties between the observed
        # test statistic and the population is small, so:
        assert_equal(res_g_ab.pvalue + res_l_ab.pvalue,
                     1 + 1/(options_p['permutations'] + 1))

        # For for large sample sizes, the distribution should be approximately
        # symmetric, so these identities should be approximately satisfied
        mask = res_g_ab.pvalue <= 0.5
        assert_allclose(2 * res_g_ab.pvalue[mask],
                        res_2_ab.pvalue[mask], atol=2e-2)
        assert_allclose(2 * (1-res_g_ab.pvalue[~mask]),
                        res_2_ab.pvalue[~mask], atol=2e-2)
        assert_allclose(2 * res_l_ab.pvalue[~mask],
                        res_2_ab.pvalue[~mask], atol=2e-2)
        assert_allclose(2 * (1-res_l_ab.pvalue[mask]),
                        res_2_ab.pvalue[mask], atol=2e-2)

    def test_ttest_ind_permutation_nanpolicy(self):
        rng = np.random.RandomState(0)
        N = 50
        a = rng.rand(N, 5)
        b = rng.rand(N, 5)
        a[5, 1] = np.nan
        b[8, 2] = np.nan
        a[9, 3] = np.nan
        b[9, 3] = np.nan
        options_p = {'permutations': 1000, "random_state": 0}

        # Raise
        options_p.update(nan_policy="raise")
        with assert_raises(ValueError, match="The input contains nan values"):
            res = stats.ttest_ind(a, b, **options_p)

        # Propagate
        with suppress_warnings() as sup:
            sup.record(RuntimeWarning, "invalid value*")
            options_p.update(nan_policy="propagate")
            res = stats.ttest_ind(a, b, **options_p)

            mask = np.isnan(a).any(axis=0) | np.isnan(b).any(axis=0)
            res2 = stats.ttest_ind(a[:, ~mask], b[:, ~mask], **options_p)

            assert_equal(res.pvalue[mask], np.nan)
            assert_equal(res.statistic[mask], np.nan)

            assert_allclose(res.pvalue[~mask], res2.pvalue)
            assert_allclose(res.statistic[~mask], res2.statistic)

            # Propagate 1d
            res = stats.ttest_ind(a.ravel(), b.ravel(), **options_p)
            assert np.isnan(res.pvalue)  # assert makes sure it's a scalar
            assert np.isnan(res.statistic)

    def test_ttest_ind_permutation_check_inputs(self):
        with assert_raises(ValueError, match="Permutations must be"):
            stats.ttest_ind(self.a2, self.b2, permutations=-3)
        with assert_raises(ValueError, match="Permutations must be"):
            stats.ttest_ind(self.a2, self.b2, permutations=1.5)
        with assert_raises(ValueError, match="'hello' cannot be used"):
            stats.ttest_ind(self.a, self.b, permutations=1,
                            random_state='hello', axis=1)

    def test_ttest_ind_permutation_check_p_values(self):
        # p-values should never be exactly zero
        N = 10
        a = np.random.rand(N, 20)
        b = np.random.rand(N, 20)
        p_values = stats.ttest_ind(a, b, permutations=1).pvalue
        print(0.0 not in p_values)
        assert 0.0 not in p_values

    @pytest.mark.parametrize("alternative", ['less', 'greater', 'two-sided'])
    @pytest.mark.parametrize("shape", [(12,), (2, 12)])
    def test_permutation_method(self, alternative, shape):
        rng = np.random.default_rng(2348934579834565)
        x = rng.random(size=shape)
        y = rng.random(size=13)

        kwargs = dict(n_resamples=999)

        # Use ttest_ind with `method`
        rng = np.random.default_rng(348934579834565)
        method = stats.PermutationMethod(rng=rng, **kwargs)
        res = stats.ttest_ind(x, y, axis=-1, alternative=alternative, method=method)

        # Use `permutation_test` directly
        def statistic(x, y, axis): return stats.ttest_ind(x, y, axis=axis).statistic
        rng =  np.random.default_rng(348934579834565)
        ref = stats.permutation_test((x, y), statistic, axis=-1, rng=rng,
                                     alternative=alternative, **kwargs)

        assert_equal(res.statistic, ref.statistic)
        assert_equal(res.pvalue, ref.pvalue)

        # Sanity check against theoretical t-test
        ref = stats.ttest_ind(x, y, axis=-1, alternative=alternative)
        assert_equal(res.statistic, ref.statistic)
        assert_allclose(res.pvalue, ref.pvalue, rtol=3e-2)

    @pytest.mark.parametrize("alternative", ['less', 'greater', 'two-sided'])
    @pytest.mark.parametrize("shape", [(12,), (2, 12)])
    def test_monte_carlo_method(self, alternative, shape):
        rng = np.random.default_rng(2348934579834565)
        x = rng.random(size=shape)
        y = rng.random(size=13)

        kwargs = dict(n_resamples=999)

        # Use `monte_carlo` directly
        def statistic(x, y, axis): return stats.ttest_ind(x, y, axis=axis).statistic
        rng = np.random.default_rng(348934579834565)
        rvs = [rng.standard_normal, rng.standard_normal]
        ref = stats.monte_carlo_test((x, y), rvs=rvs, statistic=statistic, axis=-1,
                                     alternative=alternative, **kwargs)

        # Use ttest_ind with `method`
        rng = np.random.default_rng(348934579834565)
        rvs = [rng.standard_normal, rng.standard_normal]
        method = stats.MonteCarloMethod(rvs=rvs, **kwargs)
        res = stats.ttest_ind(x, y, axis=-1, alternative=alternative, method=method)
        assert_equal(res.statistic, ref.statistic)
        assert_equal(res.pvalue, ref.pvalue)

        # Passing `rng` instead of `rvs`
        method = stats.MonteCarloMethod(rng=348934579834565, **kwargs)
        res = stats.ttest_ind(x, y, axis=-1, alternative=alternative, method=method)
        assert_equal(res.statistic, ref.statistic)
        assert_equal(res.pvalue, ref.pvalue)

        # Sanity check against theoretical t-test
        ref = stats.ttest_ind(x, y, axis=-1, alternative=alternative)
        assert_equal(res.statistic, ref.statistic)
        assert_allclose(res.pvalue, ref.pvalue, rtol=6e-2)

    def test_resampling_input_validation(self):
        message = "`method` must be an instance of `PermutationMethod`, an instance..."
        with pytest.raises(ValueError, match=message):
            stats.ttest_ind([1, 2, 3], [4, 5, 6], method='migratory')

    @pytest.mark.skip_xp_backends(cpu_only=True,
                                  reason='Uses NumPy for pvalue, CI')
    def test_permutation_not_implement_for_xp(self, xp):
        a2, b2 = xp.asarray(self.a2), xp.asarray(self.b2)

        message = "Use of `permutations` is compatible only with NumPy arrays."
        if is_numpy(xp):  # no error
            stats.ttest_ind(a2, b2, permutations=10)
        else:  # NotImplementedError
            with pytest.raises(NotImplementedError, match=message):
                stats.ttest_ind(a2, b2, permutations=10)

        message = "Use of resampling methods is compatible only with NumPy arrays."
        rng = np.random.default_rng(7457345872572348)
        method = stats.PermutationMethod(rng=rng)
        if is_numpy(xp):  # no error
            stats.ttest_ind(a2, b2, method=method)
        else:  # NotImplementedError
            with pytest.raises(NotImplementedError, match=message):
                stats.ttest_ind(a2, b2, method=method)


@pytest.mark.filterwarnings("ignore:Arguments...:DeprecationWarning")
class Test_ttest_ind_common:
    # for tests that are performed on variations of the t-test such as
    # permutations and trimming
    @pytest.mark.xslow()
    @pytest.mark.parametrize("kwds", [{'permutations': 200, 'random_state': 0},
                                      {'trim': .2}, {}],
                             ids=["permutations", "trim", "basic"])
    @pytest.mark.parametrize('equal_var', [True, False],
                             ids=['equal_var', 'unequal_var'])
    def test_ttest_many_dims(self, kwds, equal_var):
        # Test that test works on many-dimensional arrays
        np.random.seed(0)
        a = np.random.rand(5, 4, 4, 7, 1, 6)
        b = np.random.rand(4, 1, 8, 2, 6)
        res = stats.ttest_ind(a, b, axis=-3, **kwds)

        # compare fully-vectorized t-test against t-test on smaller slice
        i, j, k = 2, 3, 1
        a2 = a[i, :, j, :, 0, :]
        b2 = b[:, 0, :, k, :]
        res2 = stats.ttest_ind(a2, b2, axis=-2, **kwds)
        assert_equal(res.statistic[i, :, j, k, :],
                     res2.statistic)
        assert_equal(res.pvalue[i, :, j, k, :],
                     res2.pvalue)

        # compare against t-test on one axis-slice at a time

        # manually broadcast with tile; move axis to end to simplify
        x = np.moveaxis(np.tile(a, (1, 1, 1, 1, 2, 1)), -3, -1)
        y = np.moveaxis(np.tile(b, (5, 1, 4, 1, 1, 1)), -3, -1)
        shape = x.shape[:-1]
        statistics = np.zeros(shape)
        pvalues = np.zeros(shape)
        for indices in product(*(range(i) for i in shape)):
            xi = x[indices]  # use tuple to index single axis slice
            yi = y[indices]
            res3 = stats.ttest_ind(xi, yi, axis=-1, **kwds)
            statistics[indices] = res3.statistic
            pvalues[indices] = res3.pvalue

        assert_allclose(statistics, res.statistic)
        assert_allclose(pvalues, res.pvalue)

    @pytest.mark.parametrize("kwds", [{'permutations': 200, 'random_state': 0},
                                      {'trim': .2}, {}],
                             ids=["trim", "permutations", "basic"])
    @pytest.mark.parametrize("axis", [-1, 0])
    def test_nans_on_axis(self, kwds, axis):
        # confirm that with `nan_policy='propagate'`, NaN results are returned
        # on the correct location
        a = np.random.randint(10, size=(5, 3, 10)).astype('float')
        b = np.random.randint(10, size=(5, 3, 10)).astype('float')
        # set some indices in `a` and `b` to be `np.nan`.
        a[0][2][3] = np.nan
        b[2][0][6] = np.nan

        # arbitrarily use `np.sum` as a baseline for which indices should be
        # NaNs
        expected = np.isnan(np.sum(a + b, axis=axis))
        # multidimensional inputs to `t.sf(np.abs(t), df)` with NaNs on some
        # indices throws an warning. See issue gh-13844
        with suppress_warnings() as sup, np.errstate(invalid="ignore"):
            sup.filter(RuntimeWarning,
                       "invalid value encountered in less_equal")
            sup.filter(RuntimeWarning, "Precision loss occurred")
            res = stats.ttest_ind(a, b, axis=axis, **kwds)
        p_nans = np.isnan(res.pvalue)
        assert_array_equal(p_nans, expected)
        statistic_nans = np.isnan(res.statistic)
        assert_array_equal(statistic_nans, expected)


class Test_ttest_trim:
    params = [
        [[1, 2, 3], [1.1, 2.9, 4.2], 0.53619490753126731, -0.6864951273557258,
         .2],
        [[56, 128.6, 12, 123.8, 64.34, 78, 763.3], [1.1, 2.9, 4.2],
         0.00998909252078421, 4.591598691181999, .2],
        [[56, 128.6, 12, 123.8, 64.34, 78, 763.3], [1.1, 2.9, 4.2],
         0.10512380092302633, 2.832256715395378, .32],
        [[2.7, 2.7, 1.1, 3.0, 1.9, 3.0, 3.8, 3.8, 0.3, 1.9, 1.9],
         [6.5, 5.4, 8.1, 3.5, 0.5, 3.8, 6.8, 4.9, 9.5, 6.2, 4.1],
         0.002878909511344, -4.2461168970325, .2],
        [[-0.84504783, 0.13366078, 3.53601757, -0.62908581, 0.54119466,
          -1.16511574, -0.08836614, 1.18495416, 2.48028757, -1.58925028,
          -1.6706357, 0.3090472, -2.12258305, 0.3697304, -1.0415207,
          -0.57783497, -0.90997008, 1.09850192, 0.41270579, -1.4927376],
         [1.2725522, 1.1657899, 2.7509041, 1.2389013, -0.9490494, -1.0752459,
          1.1038576, 2.9912821, 3.5349111, 0.4171922, 1.0168959, -0.7625041,
          -0.4300008, 3.0431921, 1.6035947, 0.5285634, -0.7649405, 1.5575896,
          1.3670797, 1.1726023], 0.005293305834235, -3.0983317739483, .2]]

    @pytest.mark.parametrize("a,b,pr,tr,trim", params)
    def test_ttest_compare_r(self, a, b, pr, tr, trim):
        '''
        Using PairedData's yuen.t.test method. Something to note is that there
        are at least 3 R packages that come with a trimmed t-test method, and
        comparisons were made between them. It was found that PairedData's
        method's results match this method, SAS, and one of the other R
        methods. A notable discrepancy was the DescTools implementation of the
        function, which only sometimes agreed with SAS, WRS2, PairedData and
        this implementation. For this reason, most comparisons in R are made
        against PairedData's method.

        Rather than providing the input and output for all evaluations, here is
        a representative example:
        > library(PairedData)
        > a <- c(1, 2, 3)
        > b <- c(1.1, 2.9, 4.2)
        > options(digits=16)
        > yuen.t.test(a, b, tr=.2)

            Two-sample Yuen test, trim=0.2

        data:  x and y
        t = -0.68649512735573, df = 3.4104431643464, p-value = 0.5361949075313
        alternative hypothesis: true difference in trimmed means is not equal
        to 0
        95 percent confidence interval:
         -3.912777195645217  2.446110528978550
        sample estimates:
        trimmed mean of x trimmed mean of y
        2.000000000000000 2.73333333333333
        '''
        statistic, pvalue = stats.ttest_ind(a, b, trim=trim, equal_var=False)
        assert_allclose(statistic, tr, atol=1e-15)
        assert_allclose(pvalue, pr, atol=1e-15)

    def test_compare_SAS(self):
        # Source of the data used in this test:
        # https://support.sas.com/resources/papers/proceedings14/1660-2014.pdf
        a = [12, 14, 18, 25, 32, 44, 12, 14, 18, 25, 32, 44]
        b = [17, 22, 14, 12, 30, 29, 19, 17, 22, 14, 12, 30, 29, 19]
        # In this paper, a trimming percentage of 5% is used. However,
        # in their implementation, the number of values trimmed is rounded to
        # the nearest whole number. However, consistent with
        # `scipy.stats.trimmed_mean`, this test truncates to the lower
        # whole number. In this example, the paper notes that 1 value is
        # trimmed off of each side. 9% replicates this amount of trimming.
        statistic, pvalue = stats.ttest_ind(a, b, trim=.09, equal_var=False)
        assert_allclose(pvalue, 0.514522, atol=1e-6)
        assert_allclose(statistic, 0.669169, atol=1e-6)

    def test_equal_var(self):
        '''
        The PairedData library only supports unequal variances. To compare
        samples with equal variances, the multicon library is used.
        > library(multicon)
        > a <- c(2.7, 2.7, 1.1, 3.0, 1.9, 3.0, 3.8, 3.8, 0.3, 1.9, 1.9)
        > b <- c(6.5, 5.4, 8.1, 3.5, 0.5, 3.8, 6.8, 4.9, 9.5, 6.2, 4.1)
        > dv = c(a,b)
        > iv = c(rep('a', length(a)), rep('b', length(b)))
        > yuenContrast(dv~ iv, EQVAR = TRUE)
        $Ms
           N                 M wgt
        a 11 2.442857142857143   1
        b 11 5.385714285714286  -1

        $test
                              stat df              crit                   p
        results -4.246116897032513 12 2.178812829667228 0.00113508833897713
        '''
        a = [2.7, 2.7, 1.1, 3.0, 1.9, 3.0, 3.8, 3.8, 0.3, 1.9, 1.9]
        b = [6.5, 5.4, 8.1, 3.5, 0.5, 3.8, 6.8, 4.9, 9.5, 6.2, 4.1]
        # `equal_var=True` is default
        statistic, pvalue = stats.ttest_ind(a, b, trim=.2)
        assert_allclose(pvalue, 0.00113508833897713, atol=1e-10)
        assert_allclose(statistic, -4.246116897032513, atol=1e-10)

    @pytest.mark.parametrize('alt,pr,tr',
                             (('greater', 0.9985605452443, -4.2461168970325),
                              ('less', 0.001439454755672, -4.2461168970325),),
                             )
    def test_alternatives(self, alt, pr, tr):
        '''
        > library(PairedData)
        > a <- c(2.7,2.7,1.1,3.0,1.9,3.0,3.8,3.8,0.3,1.9,1.9)
        > b <- c(6.5,5.4,8.1,3.5,0.5,3.8,6.8,4.9,9.5,6.2,4.1)
        > options(digits=16)
        > yuen.t.test(a, b, alternative = 'greater')
        '''
        a = [2.7, 2.7, 1.1, 3.0, 1.9, 3.0, 3.8, 3.8, 0.3, 1.9, 1.9]
        b = [6.5, 5.4, 8.1, 3.5, 0.5, 3.8, 6.8, 4.9, 9.5, 6.2, 4.1]

        statistic, pvalue = stats.ttest_ind(a, b, trim=.2, equal_var=False,
                                            alternative=alt)
        assert_allclose(pvalue, pr, atol=1e-10)
        assert_allclose(statistic, tr, atol=1e-10)

    def test_errors_unsupported(self):
        # confirm that attempting to trim with permutations raises an error
        match = "Use of `permutations` is incompatible with with use of `trim`."
        with assert_raises(NotImplementedError, match=match):
            message = "Arguments {'permutations'} are deprecated, whether..."
            with pytest.warns(DeprecationWarning, match=message):
                stats.ttest_ind([1, 2], [2, 3], trim=.2, permutations=2)

        with assert_raises(NotImplementedError, match=match):
            message = "Arguments {.*'random_state'.*} are deprecated, whether..."
            with pytest.warns(DeprecationWarning, match=message):
                stats.ttest_ind([1, 2], [2, 3], trim=.2, permutations=2,
                                random_state=2)

    @pytest.mark.skip_xp_backends(cpu_only=True,
                                  reason='Uses NumPy for pvalue, CI')
    def test_permutation_not_implement_for_xp(self, xp):
        message = "Use of `trim` is compatible only with NumPy arrays."
        a, b = xp.arange(10), xp.arange(10)+1
        if is_numpy(xp):  # no error
            stats.ttest_ind(a, b, trim=0.1)
        else:  # NotImplementedError
            with pytest.raises(NotImplementedError, match=message):
                stats.ttest_ind(a, b, trim=0.1)

    @pytest.mark.parametrize("trim", [-.2, .5, 1])
    def test_trim_bounds_error(self, trim):
        match = "Trimming percentage should be 0 <= `trim` < .5."
        with assert_raises(ValueError, match=match):
            stats.ttest_ind([1, 2], [2, 1], trim=trim)


@make_skip_xp_backends('ttests')
class Test_ttest_CI:
    # indices in order [alternative={two-sided, less, greater},
    #                   equal_var={False, True}, trim={0, 0.2}]
    # reference values in order `statistic, df, pvalue, low, high`
    # equal_var=False reference values computed with R PairedData yuen.t.test:
    #
    # library(PairedData)
    # options(digits=16)
    # a < - c(0.88236329, 0.97318744, 0.4549262, 0.97893335, 0.0606677,
    #         0.44013366, 0.55806018, 0.40151434, 0.14453315, 0.25860601,
    #         0.20202162)
    # b < - c(0.93455277, 0.42680603, 0.49751939, 0.14152846, 0.711435,
    #         0.77669667, 0.20507578, 0.78702772, 0.94691855, 0.32464958,
    #         0.3873582, 0.35187468, 0.21731811)
    # yuen.t.test(a, b, tr=0, conf.level = 0.9, alternative = 'l')
    #
    # equal_var=True reference values computed with R multicon yuenContrast:
    #
    # library(multicon)
    # options(digits=16)
    # a < - c(0.88236329, 0.97318744, 0.4549262, 0.97893335, 0.0606677,
    #         0.44013366, 0.55806018, 0.40151434, 0.14453315, 0.25860601,
    #         0.20202162)
    # b < - c(0.93455277, 0.42680603, 0.49751939, 0.14152846, 0.711435,
    #         0.77669667, 0.20507578, 0.78702772, 0.94691855, 0.32464958,
    #         0.3873582, 0.35187468, 0.21731811)
    # dv = c(a, b)
    # iv = c(rep('a', length(a)), rep('b', length(b)))
    # yuenContrast(dv~iv, EQVAR = FALSE, alternative = 'unequal', tr = 0.2)
    r = np.empty(shape=(3, 2, 2, 5))
    r[0, 0, 0] = [-0.2314607, 19.894435, 0.8193209, -0.247220294, 0.188729943]
    r[1, 0, 0] = [-0.2314607, 19.894435, 0.40966045, -np.inf, 0.1382426469]
    r[2, 0, 0] = [-0.2314607, 19.894435, 0.5903395, -0.1967329982, np.inf]
    r[0, 0, 1] = [-0.2452886, 11.427896, 0.8105823, -0.34057446, 0.25847383]
    r[1, 0, 1] = [-0.2452886, 11.427896, 0.40529115, -np.inf, 0.1865829074]
    r[2, 0, 1] = [-0.2452886, 11.427896, 0.5947089, -0.268683541, np.inf]
    # confidence interval not available for equal_var=True
    r[0, 1, 0] = [-0.2345625322555006, 22, 0.8167175905643815, np.nan, np.nan]
    r[1, 1, 0] = [-0.2345625322555006, 22, 0.4083587952821908, np.nan, np.nan]
    r[2, 1, 0] = [-0.2345625322555006, 22, 0.5916412047178092, np.nan, np.nan]
    r[0, 1, 1] = [-0.2505369406507428, 14, 0.8058115135702835, np.nan, np.nan]
    r[1, 1, 1] = [-0.2505369406507428, 14, 0.4029057567851417, np.nan, np.nan]
    r[2, 1, 1] = [-0.2505369406507428, 14, 0.5970942432148583, np.nan, np.nan]
    @pytest.mark.parametrize('alternative', ['two-sided', 'less', 'greater'])
    @pytest.mark.parametrize('equal_var', [False, True])
    @pytest.mark.parametrize('trim', [0, 0.2])
    @pytest.mark.skip_xp_backends('jax.numpy', reason='Generic stdtrit mutates array.')
    def test_confidence_interval(self, alternative, equal_var, trim, xp):
        if equal_var and trim:
            pytest.xfail('Discrepancy in `main`; needs further investigation.')

        if trim and not is_numpy(xp):
            pytest.skip('`trim` is only compatible with NumPy input')

        rng = np.random.default_rng(3810954496107292580)
        x = xp.asarray(rng.random(11))
        y = xp.asarray(rng.random(13))

        res = stats.ttest_ind(x, y, alternative=alternative,
                              equal_var=equal_var, trim=trim)

        alternatives = {'two-sided': 0, 'less': 1, 'greater': 2}
        ref = self.r[alternatives[alternative], int(equal_var), int(np.ceil(trim))]
        statistic, df, pvalue, low, high = ref

        rtol = 1e-7  # only 7 digits in reference
        xp_assert_close(res.statistic, xp.asarray(statistic), rtol=rtol)
        xp_assert_close(res.df, xp.asarray(df), rtol=rtol)
        xp_assert_close(res.pvalue, xp.asarray(pvalue), rtol=rtol)

        if not equal_var:  # CI not available when `equal_var is True`
            ci = res.confidence_interval(0.9)
            xp_assert_close(ci.low, xp.asarray(low), rtol=rtol)
            xp_assert_close(ci.high, xp.asarray(high), rtol=rtol)


def test__broadcast_concatenate():
    # test that _broadcast_concatenate properly broadcasts arrays along all
    # axes except `axis`, then concatenates along axis
    np.random.seed(0)
    a = np.random.rand(5, 4, 4, 3, 1, 6)
    b = np.random.rand(4, 1, 8, 2, 6)
    c = _broadcast_concatenate((a, b), axis=-3)
    # broadcast manually as an independent check
    a = np.tile(a, (1, 1, 1, 1, 2, 1))
    b = np.tile(b[None, ...], (5, 1, 4, 1, 1, 1))
    for index in product(*(range(i) for i in c.shape)):
        i, j, k, l, m, n = index
        if l < a.shape[-3]:
            assert a[i, j, k, l, m, n] == c[i, j, k, l, m, n]
        else:
            assert b[i, j, k, l - a.shape[-3], m, n] == c[i, j, k, l, m, n]


@make_skip_xp_backends('ttests')
def test_ttest_ind_with_uneq_var(xp):
    # check vs. R `t.test`, e.g.
    # options(digits=20)
    # a = c(1., 2., 3.)
    # b = c(1.1, 2.9, 4.2)
    # t.test(a, b, equal.var=FALSE)

    a = xp.asarray([1., 2., 3.])
    b = xp.asarray([1.1, 2.9, 4.2])
    pr = xp.asarray(0.53619490753126686)
    tr = xp.asarray(-0.686495127355726265)

    t, p = stats.ttest_ind(a, b, equal_var=False)
    xp_assert_close(t, tr)
    xp_assert_close(p, pr)

    t, p = stats.ttest_ind_from_stats(*_desc_stats(a, b), equal_var=False)
    xp_assert_close(t, tr)
    xp_assert_close(p, pr)

    a = xp.asarray([1., 2., 3., 4.])
    pr = xp.asarray(0.84354139131608252)
    tr = xp.asarray(-0.210866331595072315)

    t, p = stats.ttest_ind(a, b, equal_var=False)
    xp_assert_close(t, tr)
    xp_assert_close(p, pr)

    t, p = stats.ttest_ind_from_stats(*_desc_stats(a, b), equal_var=False)
    xp_assert_close(t, tr)
    xp_assert_close(p, pr)

    # regression test
    tr = xp.asarray(1.0912746897927283)
    tr_uneq_n = xp.asarray(0.66745638708050492)
    pr = xp.asarray(0.27647831993021388)
    pr_uneq_n = xp.asarray(0.50873585065616544)
    tr_2D = xp.asarray([tr, -tr])
    pr_2D = xp.asarray([pr, pr])

    rvs3 = xp.linspace(1, 100, 25)
    rvs2 = xp.linspace(1, 100, 100)
    rvs1 = xp.linspace(5, 105, 100)
    rvs1_2D = xp.stack([rvs1, rvs2])
    rvs2_2D = xp.stack([rvs2, rvs1])

    t, p = stats.ttest_ind(rvs1, rvs2, axis=0, equal_var=False)
    xp_assert_close(t, tr)
    xp_assert_close(p, pr)

    t, p = stats.ttest_ind_from_stats(*_desc_stats(rvs1, rvs2), equal_var=False)
    xp_assert_close(t, tr)
    xp_assert_close(p, pr)

    t, p = stats.ttest_ind(rvs1, rvs3, axis=0, equal_var=False)
    xp_assert_close(t, tr_uneq_n)
    xp_assert_close(p, pr_uneq_n)

    t, p = stats.ttest_ind_from_stats(*_desc_stats(rvs1, rvs3), equal_var=False)
    xp_assert_close(t, tr_uneq_n)
    xp_assert_close(p, pr_uneq_n)

    res = stats.ttest_ind(rvs1_2D.T, rvs2_2D.T, axis=0, equal_var=False)
    xp_assert_close(res.statistic, tr_2D)
    xp_assert_close(res.pvalue, pr_2D)

    args = _desc_stats(rvs1_2D.T, rvs2_2D.T)
    res = stats.ttest_ind_from_stats(*args, equal_var=False)
    xp_assert_close(res.statistic, tr_2D)
    xp_assert_close(res.pvalue, pr_2D)

    res = stats.ttest_ind(rvs1_2D, rvs2_2D, axis=1, equal_var=False)
    xp_assert_close(res.statistic, tr_2D)
    xp_assert_close(res.pvalue, pr_2D)

    args = _desc_stats(rvs1_2D, rvs2_2D, axis=1)
    res = stats.ttest_ind_from_stats(*args, equal_var=False)
    xp_assert_close(res.statistic, tr_2D)
    xp_assert_close(res.pvalue, pr_2D)


@pytest.mark.filterwarnings(
    "ignore:divide by zero encountered:RuntimeWarning"
) # for dask
@pytest.mark.filterwarnings(
    "ignore:invalid value encountered:RuntimeWarning"
) # for dask
@make_skip_xp_backends('ttests')
def test_ttest_ind_zero_division(xp):
    # test zero division problem
    x = xp.zeros(3)
    y = xp.ones(3)
    with pytest.warns(RuntimeWarning, match="Precision loss occurred"):
        t, p = stats.ttest_ind(x, y, equal_var=False)
    xp_assert_equal(t, xp.asarray(-xp.inf))
    xp_assert_equal(p, xp.asarray(0.))

    with np.errstate(all='ignore'):
        t, p = stats.ttest_ind(x, x, equal_var=False)
        xp_assert_equal(t, xp.asarray(xp.nan))
        xp_assert_equal(p, xp.asarray(xp.nan))

        # check that nan in input array result in nan output
        anan = xp.asarray([[1, xp.nan], [-1, 1]])
        t, p = stats.ttest_ind(anan, xp.zeros((2, 2)), equal_var=False)
        xp_assert_equal(t, xp.asarray([0., np.nan]))
        xp_assert_equal(p, xp.asarray([1., np.nan]))


def test_ttest_ind_nan_2nd_arg():
    # regression test for gh-6134: nans in the second arg were not handled
    x = [np.nan, 2.0, 3.0, 4.0]
    y = [1.0, 2.0, 1.0, 2.0]

    r1 = stats.ttest_ind(x, y, nan_policy='omit')
    r2 = stats.ttest_ind(y, x, nan_policy='omit')
    assert_allclose(r2.statistic, -r1.statistic, atol=1e-15)
    assert_allclose(r2.pvalue, r1.pvalue, atol=1e-15)

    # NB: arguments are not paired when NaNs are dropped
    r3 = stats.ttest_ind(y, x[1:])
    assert_allclose(r2, r3, atol=1e-15)

    # .. and this is consistent with R. R code:
    # x = c(NA, 2.0, 3.0, 4.0)
    # y = c(1.0, 2.0, 1.0, 2.0)
    # t.test(x, y, var.equal=TRUE)
    assert_allclose(r2, (-2.5354627641855498, 0.052181400457057901),
                    atol=1e-15)

# internal dask warning we can't do anything about
@pytest.mark.filterwarnings(
    "ignore:The `numpy.copyto` function is not implemented:FutureWarning:dask"
)
def test_ttest_ind_empty_1d_returns_nan(xp):
    # Two empty inputs should return a TtestResult containing nan
    # for both values.
    if is_numpy(xp):
        with pytest.warns(SmallSampleWarning, match=too_small_1d_not_omit):
            res = stats.ttest_ind(xp.asarray([]), xp.asarray([]))
    else:
        res = stats.ttest_ind(xp.asarray([]), xp.asarray([]))
    assert isinstance(res, stats._stats_py.TtestResult)
    NaN = xp.asarray(xp.nan)[()]
    xp_assert_equal(res.statistic, NaN)
    xp_assert_equal(res.pvalue, NaN)


@skip_xp_backends('cupy', reason='cupy/cupy#8391')
# internal dask warning we can't do anything about
@pytest.mark.filterwarnings(
    "ignore:The `numpy.copyto` function is not implemented:FutureWarning:dask"
)
@pytest.mark.parametrize('b, expected_shape',
                         [(np.empty((1, 5, 0)), (3, 5)),
                          (np.empty((1, 0, 0)), (3, 0))])
def test_ttest_ind_axis_size_zero(b, expected_shape, xp):
    # In this test, the length of the axis dimension is zero.
    # The results should be arrays containing nan with shape
    # given by the broadcast nonaxis dimensions.
    a = xp.empty((3, 1, 0))
    b = xp.asarray(b)
    with np.testing.suppress_warnings() as sup:
        # first case should warn, second shouldn't?
        sup.filter(SmallSampleWarning, too_small_nd_not_omit)
        res = stats.ttest_ind(a, b, axis=-1)
    assert isinstance(res, stats._stats_py.TtestResult)
    expected_value = xp.full(expected_shape, fill_value=xp.nan)
    xp_assert_equal(res.statistic, expected_value)
    xp_assert_equal(res.pvalue, expected_value)


def test_ttest_ind_nonaxis_size_zero(xp):
    # In this test, the length of the axis dimension is nonzero,
    # but one of the nonaxis dimensions has length 0.  Check that
    # we still get the correctly broadcast shape, which is (5, 0)
    # in this case.
    a = xp.empty((1, 8, 0))
    b = xp.empty((5, 8, 1))
    res = stats.ttest_ind(a, b, axis=1)
    assert isinstance(res, stats._stats_py.TtestResult)
    assert res.statistic.shape ==(5, 0)
    assert res.pvalue.shape == (5, 0)


def test_ttest_ind_nonaxis_size_zero_different_lengths(xp):
    # In this test, the length of the axis dimension is nonzero,
    # and that size is different in the two inputs,
    # and one of the nonaxis dimensions has length 0.  Check that
    # we still get the correctly broadcast shape, which is (5, 0)
    # in this case.
    a = xp.empty((1, 7, 0))
    b = xp.empty((5, 8, 1))
    res = stats.ttest_ind(a, b, axis=1)
    assert isinstance(res, stats._stats_py.TtestResult)
    assert res.statistic.shape ==(5, 0)
    assert res.pvalue.shape == (5, 0)


@pytest.mark.skip_xp_backends(np_only=True,
                              reason="Other backends don't like integers")
def test_gh5686(xp):
    mean1, mean2 = xp.asarray([1, 2]), xp.asarray([3, 4])
    std1, std2 = xp.asarray([5, 3]), xp.asarray([4, 5])
    nobs1, nobs2 = xp.asarray([130, 140]), xp.asarray([100, 150])
    # This will raise a TypeError unless gh-5686 is fixed.
    stats.ttest_ind_from_stats(mean1, std1, nobs1, mean2, std2, nobs2)


@pytest.mark.filterwarnings("ignore:invalid value encountered:RuntimeWarning")
@make_skip_xp_backends('ttests')
def test_ttest_ind_from_stats_inputs_zero(xp):
    # Regression test for gh-6409.
    zero = xp.asarray(0.)
    six = xp.asarray(6.)
    NaN = xp.asarray(xp.nan)
    res = stats.ttest_ind_from_stats(zero, zero, six, zero, zero, six, equal_var=False)
    xp_assert_equal(res.statistic, NaN)
    xp_assert_equal(res.pvalue, NaN)


@pytest.mark.skip_xp_backends(cpu_only=True, reason='Test uses ks_1samp')
@pytest.mark.filterwarnings("ignore:invalid value encountered:RuntimeWarning")
def test_ttest_uniform_pvalues(xp):
    # test that p-values are uniformly distributed under the null hypothesis
    rng = np.random.default_rng(246834602926842)
    x = xp.asarray(rng.normal(size=(10000, 2)))
    y = xp.asarray(rng.normal(size=(10000, 1)))
    q = rng.uniform(size=100)

    res = stats.ttest_ind(x, y, equal_var=True, axis=-1)
    pvalue = np.asarray(res.pvalue)
    assert stats.ks_1samp(pvalue, stats.uniform().cdf).pvalue > 0.1
    assert_allclose(np.quantile(pvalue, q), q, atol=1e-2)

    res = stats.ttest_ind(y, x, equal_var=True, axis=-1)
    pvalue = np.asarray(res.pvalue)
    assert stats.ks_1samp(pvalue, stats.uniform().cdf).pvalue > 0.1
    assert_allclose(np.quantile(pvalue, q), q, atol=1e-2)

    # reference values from R:
    # options(digits=16)
    # t.test(c(2, 3, 5), c(1.5), var.equal=TRUE)
    x, y = xp.asarray([2, 3, 5]), xp.asarray([1.5])

    res = stats.ttest_ind(x, y, equal_var=True)
    rtol = 1e-6 if xp_default_dtype(xp) == xp.float32 else 1e-10
    xp_assert_close(res.statistic, xp.asarray(1.0394023007754), rtol=rtol)
    xp_assert_close(res.pvalue, xp.asarray(0.407779907736), rtol=rtol)


def _convert_pvalue_alternative(t, p, alt, xp):
    # test alternative parameter
    # Convert from two-sided p-values to one sided using T result data.
    less = xp.asarray(alt == "less")
    greater = xp.asarray(alt == "greater")
    i = ((t < 0) & less) | ((t > 0) & greater)
    return xp.where(i, p/2, 1 - p/2)


@pytest.mark.slow
@pytest.mark.filterwarnings("ignore:divide by zero encountered:RuntimeWarning:dask")
@pytest.mark.filterwarnings("ignore:invalid value encountered:RuntimeWarning:dask")
def test_ttest_1samp_new(xp):
    n1, n2, n3 = (10, 15, 20)
    rvn1 = stats.norm.rvs(loc=5, scale=10, size=(n1, n2, n3))
    rvn1 = xp.asarray(rvn1)

    # check multidimensional array and correct axis handling
    # deterministic rvn1 and rvn2 would be better as in test_ttest_rel
    popmean = xp.ones((1, n2, n3))
    t1, p1 = stats.ttest_1samp(rvn1, popmean, axis=0)
    t2, p2 = stats.ttest_1samp(rvn1, 1., axis=0)
    t3, p3 = stats.ttest_1samp(rvn1[:, 0, 0], 1.)
    xp_assert_close(t1, t2, rtol=1e-14)
    xp_assert_close(t1[0, 0], t3, rtol=1e-14)
    assert_equal(t1.shape, (n2, n3))

    popmean = xp.ones((n1, 1, n3))
    t1, p1 = stats.ttest_1samp(rvn1, popmean, axis=1)
    t2, p2 = stats.ttest_1samp(rvn1, 1., axis=1)
    t3, p3 = stats.ttest_1samp(rvn1[0, :, 0], 1.)
    xp_assert_close(t1, t2, rtol=1e-14)
    xp_assert_close(t1[0, 0], t3, rtol=1e-14)
    assert_equal(t1.shape, (n1, n3))

    popmean = xp.ones((n1, n2, 1))
    t1, p1 = stats.ttest_1samp(rvn1, popmean, axis=2)
    t2, p2 = stats.ttest_1samp(rvn1, 1., axis=2)
    t3, p3 = stats.ttest_1samp(rvn1[0, 0, :], 1.)
    xp_assert_close(t1, t2, rtol=1e-14)
    xp_assert_close(t1[0, 0], t3, rtol=1e-14)
    assert_equal(t1.shape, (n1, n2))

    # test zero division problem
    t, p = stats.ttest_1samp(xp.asarray([0., 0., 0.]), 1.)
    xp_assert_equal(xp.abs(t), xp.asarray(xp.inf))
    xp_assert_equal(p, xp.asarray(0.))

    tr, pr = stats.ttest_1samp(rvn1[:, :, :], 1.)

    t, p = stats.ttest_1samp(rvn1[:, :, :], 1., alternative="greater")
    pc = _convert_pvalue_alternative(tr, pr, "greater", xp)
    xp_assert_close(p, pc)
    xp_assert_close(t, tr)

    t, p = stats.ttest_1samp(rvn1[:, :, :], 1., alternative="less")
    pc = _convert_pvalue_alternative(tr, pr, "less", xp)
    xp_assert_close(p, pc)
    xp_assert_close(t, tr)

    with np.errstate(all='ignore'):
        res = stats.ttest_1samp(xp.asarray([0., 0., 0.]), 0.)
        xp_assert_equal(res.statistic, xp.asarray(xp.nan))
        xp_assert_equal(res.pvalue, xp.asarray(xp.nan))

        # check that nan in input array result in nan output
        anan = xp.asarray([[1., np.nan], [-1., 1.]])
        res = stats.ttest_1samp(anan, 0.)
        xp_assert_equal(res.statistic, xp.asarray([0., xp.nan]))
        xp_assert_equal(res.pvalue, xp.asarray([1., xp.nan]))


@pytest.mark.skip_xp_backends(np_only=True,
                              reason="Only NumPy has nan_policy='omit' for now")
def test_ttest_1samp_new_omit(xp):
    n1, n2, n3 = (5, 10, 15)
    rvn1 = stats.norm.rvs(loc=5, scale=10, size=(n1, n2, n3))
    rvn1 = xp.asarray(rvn1)

    rvn1[0:2, 1:3, 4:8] = xp.nan

    tr, pr = stats.ttest_1samp(rvn1[:, :, :], 1., nan_policy='omit')

    t, p = stats.ttest_1samp(rvn1[:, :, :], 1., nan_policy='omit',
                             alternative="greater")
    pc = _convert_pvalue_alternative(tr, pr, "greater", xp)
    xp_assert_close(p, pc)
    xp_assert_close(t, tr)

    t, p = stats.ttest_1samp(rvn1[:, :, :], 1., nan_policy='omit',
                             alternative="less")
    pc = _convert_pvalue_alternative(tr, pr, "less", xp)
    xp_assert_close(p, pc)
    xp_assert_close(t, tr)


<<<<<<< HEAD
@make_skip_xp_backends('ttests')
@pytest.mark.skip_xp_backends('jax.numpy', reason='Generic impl mutates array.')
=======
@pytest.mark.skip_xp_backends(cpu_only=True, exceptions=["cupy", "jax.numpy"])
@pytest.mark.skip_xp_backends('jax.numpy', reason='Generic stdtrit mutates array.')
>>>>>>> 9394d2df
def test_ttest_1samp_popmean_array(xp):
    # when popmean.shape[axis] != 1, raise an error
    # if the user wants to test multiple null hypotheses simultaneously,
    # use standard broadcasting rules
    rng = np.random.default_rng(2913300596553337193)
    x = rng.random(size=(1, 15, 20))
    x = xp.asarray(x)

    message = r"`popmean.shape\[axis\]` must equal 1."
    popmean = xp.asarray(rng.random(size=(5, 2, 20)))
    with pytest.raises(ValueError, match=message):
        stats.ttest_1samp(x, popmean=popmean, axis=-2)

    popmean = xp.asarray(rng.random(size=(5, 1, 20)))
    res = stats.ttest_1samp(x, popmean=popmean, axis=-2)
    assert res.statistic.shape == (5, 20)

    l, u = res.confidence_interval()
    l = xp.expand_dims(l, axis=-2)
    u = xp.expand_dims(u, axis=-2)

    res = stats.ttest_1samp(x, popmean=l, axis=-2)
    ref = xp.broadcast_to(xp.asarray(0.05, dtype=xp.float64), res.pvalue.shape)
    xp_assert_close(res.pvalue, ref)

    res = stats.ttest_1samp(x, popmean=u, axis=-2)
    xp_assert_close(res.pvalue, ref)


@make_skip_xp_backends('describe')
class TestDescribe:
    @pytest.mark.filterwarnings("ignore:invalid value encountered:RuntimeWarning:dask")
    def test_describe_scalar(self, xp):
        with suppress_warnings() as sup, \
              np.errstate(invalid="ignore", divide="ignore"):
            sup.filter(RuntimeWarning, "Degrees of freedom <= 0 for slice")
            n, mm, m, v, sk, kurt = stats.describe(xp.asarray(4.)[()])
        assert n == 1
        xp_assert_equal(mm[0], xp.asarray(4.0))
        xp_assert_equal(mm[1], xp.asarray(4.0))
        xp_assert_equal(m, xp.asarray(4.0))
        xp_assert_equal(v ,xp.asarray(xp.nan))
        xp_assert_equal(sk, xp.asarray(xp.nan))
        xp_assert_equal(kurt, xp.asarray(xp.nan))

    @skip_xp_backends('cupy', reason='cupy/cupy#8391')
    def test_describe_numbers(self, xp):
        x = xp.concat((xp.ones((3, 4)), xp.full((2, 4), 2.)))
        nc = 5
        mmc = (xp.asarray([1., 1., 1., 1.]), xp.asarray([2., 2., 2., 2.]))
        mc = xp.asarray([1.4, 1.4, 1.4, 1.4])
        vc = xp.asarray([0.3, 0.3, 0.3, 0.3])
        skc = xp.asarray([0.40824829046386357] * 4)
        kurtc = xp.asarray([-1.833333333333333] * 4)
        n, mm, m, v, sk, kurt = stats.describe(x)
        assert n == nc
        xp_assert_equal(mm[0], mmc[0])
        xp_assert_equal(mm[1], mmc[1])
        xp_assert_close(m, mc, rtol=4 * xp.finfo(m.dtype).eps)
        xp_assert_close(v, vc, rtol=4 * xp.finfo(m.dtype).eps)
        xp_assert_close(sk, skc)
        xp_assert_close(kurt, kurtc)

        n, mm, m, v, sk, kurt = stats.describe(x.T, axis=1)
        assert n == nc
        xp_assert_equal(mm[0], mmc[0])
        xp_assert_equal(mm[1], mmc[1])
        xp_assert_close(m, mc, rtol=4 * xp.finfo(m.dtype).eps)
        xp_assert_close(v, vc, rtol=4 * xp.finfo(m.dtype).eps)
        xp_assert_close(sk, skc)
        xp_assert_close(kurt, kurtc)

    def describe_nan_policy_omit_test(self):
        x = np.arange(10.)
        x[9] = np.nan

        nc, mmc = (9, (0.0, 8.0))
        mc = 4.0
        vc = 7.5
        skc = 0.0
        kurtc = -1.2300000000000002
        n, mm, m, v, sk, kurt = stats.describe(x, nan_policy='omit')
        assert_equal(n, nc)
        assert_equal(mm, mmc)
        assert_equal(m, mc)
        assert_equal(v, vc)
        assert_array_almost_equal(sk, skc)
        assert_array_almost_equal(kurt, kurtc, decimal=13)

    def test_describe_nan_policy_other(self, xp):
        x = xp.arange(10.)
        x = xp.where(x==9, xp.asarray(xp.nan), x)

        if is_lazy_array(x):
            with pytest.raises(TypeError, match='not supported for lazy arrays'):
                stats.describe(x, nan_policy='raise')
        else:
            with pytest.raises(ValueError, match='The input contains nan values'):
                stats.describe(x, nan_policy='raise')

        n, mm, m, v, sk, kurt = stats.describe(x, nan_policy='propagate')
        ref = xp.asarray(xp.nan)[()]
        assert n == 10
        xp_assert_equal(mm[0], ref)
        xp_assert_equal(mm[1], ref)
        xp_assert_equal(m, ref)
        xp_assert_equal(v, ref)
        xp_assert_equal(sk, ref)
        xp_assert_equal(kurt, ref)

        if is_numpy(xp):
            self.describe_nan_policy_omit_test()
        elif is_lazy_array(x):
            with pytest.raises(TypeError, match='not supported for lazy arrays'):
                stats.describe(x, nan_policy='omit')
        else:
            message = "nan_policy='omit' is incompatible with non-NumPy arrays."
            with pytest.raises(ValueError, match=message):
                stats.describe(x, nan_policy='omit')

        message = 'nan_policy must be one of...'
        with pytest.raises(ValueError, match=message):
            stats.describe(x, nan_policy='foobar')

    def test_describe_result_attributes(self):
        # some result attributes are tuples, which aren't meant to be compared
        # with `xp_assert_close`
        actual = stats.describe(np.arange(5.))
        attributes = ('nobs', 'minmax', 'mean', 'variance', 'skewness', 'kurtosis')
        check_named_results(actual, attributes)

    @skip_xp_backends('cupy', reason='cupy/cupy#8391')
    def test_describe_ddof(self, xp):
        x = xp.concat((xp.ones((3, 4)), xp.full((2, 4), 2.)))
        nc = 5
        mmc = (xp.asarray([1., 1., 1., 1.]), xp.asarray([2., 2., 2., 2.]))
        mc = xp.asarray([1.4, 1.4, 1.4, 1.4])
        vc = xp.asarray([0.24, 0.24, 0.24, 0.24])
        skc = xp.asarray([0.40824829046386357] * 4)
        kurtc = xp.asarray([-1.833333333333333] * 4)
        n, mm, m, v, sk, kurt = stats.describe(x, ddof=0)
        assert n == nc
        xp_assert_equal(mm[0], mmc[0])
        xp_assert_equal(mm[1], mmc[1])
        xp_assert_close(m, mc)
        xp_assert_close(v, vc)
        xp_assert_close(sk, skc)
        xp_assert_close(kurt, kurtc)

    @skip_xp_backends('cupy', reason='cupy/cupy#8391')
    def test_describe_axis_none(self, xp):
        x = xp.concat((xp.ones((3, 4)), xp.full((2, 4), 2.)))

        # expected values
        nc = 20
        mmc = (xp.asarray(1.0), xp.asarray(2.0))
        mc = xp.asarray(1.3999999999999999)
        vc = xp.asarray(0.25263157894736848)
        skc = xp.asarray(0.4082482904638634)
        kurtc = xp.asarray(-1.8333333333333333)

        # actual values
        n, mm, m, v, sk, kurt = stats.describe(x, axis=None)

        assert n == nc
        xp_assert_equal(mm[0], mmc[0])
        xp_assert_equal(mm[1], mmc[1])
        xp_assert_close(m, mc)
        xp_assert_close(v, vc)
        xp_assert_close(sk, skc)
        xp_assert_close(kurt, kurtc)

    def test_describe_empty(self, xp):
        message = "The input must not be empty."
        with pytest.raises(ValueError, match=message):
            stats.describe(xp.asarray([]))


class NormalityTests:

    @skip_xp_backends('cupy', reason='cupy/cupy#8391')
    @pytest.mark.parametrize("alternative", ['two-sided', 'less', 'greater'])
    def test_against_R(self, alternative, xp):
        # testa against R `dagoTest` from package `fBasics`
        # library(fBasics)
        # options(digits=16)
        # x = c(-2, -1, 0, 1, 2, 3)**2
        # x = rep(x, times=4)
        # test_result <- dagoTest(x)
        # test_result@test$statistic
        # test_result@test$p.value
        test_name = self.test_name
        test_fun = getattr(stats, test_name)
        ref_statistic= xp.asarray(self.case_ref[0])
        ref_pvalue = xp.asarray(self.case_ref[1])

        kwargs = {}
        if alternative in {'less', 'greater'}:
            if test_name in {'skewtest', 'kurtosistest'}:
                ref_pvalue = ref_pvalue/2 if alternative == "less" else 1-ref_pvalue/2
                ref_pvalue = 1-ref_pvalue if test_name == 'skewtest' else ref_pvalue
                kwargs['alternative'] = alternative
            else:
                pytest.skip('`alternative` not available for `normaltest`')

        x = xp.asarray((-2, -1, 0, 1, 2, 3.)*4)**2
        res = test_fun(x, **kwargs)
        res_statistic, res_pvalue = res
        xp_assert_close(res_statistic, ref_statistic)
        xp_assert_close(res_pvalue, ref_pvalue)
        check_named_results(res, ('statistic', 'pvalue'), xp=xp)

    @skip_xp_backends('cupy', reason='cupy/cupy#8391')
    def test_nan(self, xp):
        # nan in input -> nan output (default nan_policy='propagate')
        test_fun = getattr(stats, self.test_name)
        x = xp.arange(30.)
        NaN = xp.asarray(xp.nan, dtype=x.dtype)
        x = xp.where(x == 29, NaN, x)
        with np.errstate(invalid="ignore"):
            res = test_fun(x)
            xp_assert_equal(res.statistic, NaN)
            xp_assert_equal(res.pvalue, NaN)


@make_skip_xp_backends('skewtest')
class TestSkewTest(NormalityTests):
    test_name = 'skewtest'
    case_ref = (1.98078826090875881, 0.04761502382843208)  # statistic, pvalue

    def test_intuitive(self, xp):
        # intuitive tests; see gh-13549. skewnorm with parameter 1 has skew > 0
        a1 = stats.skewnorm.rvs(a=1, size=10000, random_state=123)
        a1_xp = xp.asarray(a1)
        pval = stats.skewtest(a1_xp, alternative='greater').pvalue
        xp_assert_close(pval, xp.asarray(0.0, dtype=a1_xp.dtype), atol=9e-6)

    def test_skewtest_too_few_observations(self, xp):
        # Regression test for ticket #1492.
        # skewtest requires at least 8 observations; 7 should warn and return NaN.
        stats.skewtest(xp.arange(8.0))

        x = xp.arange(7.0)

        message = (too_small_1d_not_omit if is_numpy(xp)
                   else "`skewtest` requires at least 8 valid observations")
        with pytest.warns(SmallSampleWarning, match=message):
            res = stats.skewtest(x)
            NaN = xp.asarray(xp.nan)
            xp_assert_equal(res.statistic, NaN)
            xp_assert_equal(res.pvalue, NaN)


@make_skip_xp_backends('kurtosistest')
class TestKurtosisTest(NormalityTests):
    test_name = 'kurtosistest'
    case_ref = (-0.01403734404759738, 0.98880018772590561)  # statistic, pvalue

    @skip_xp_backends('cupy', reason='cupy/cupy#8391')
    def test_intuitive(self, xp):
        # intuitive tests; see gh-13549. excess kurtosis of laplace is 3 > 0
        a2 = stats.laplace.rvs(size=10000, random_state=123)
        a2_xp = xp.asarray(a2)
        pval = stats.kurtosistest(a2_xp, alternative='greater').pvalue
        xp_assert_close(pval, xp.asarray(0.0, dtype=a2_xp.dtype), atol=1e-15)

    @skip_xp_backends('cupy', reason='cupy/cupy#8391')
    def test_gh9033_regression(self, xp):
        # regression test for issue gh-9033: x clearly non-normal but power of
        # negative denom needs to be handled correctly to reject normality
        counts = [128, 0, 58, 7, 0, 41, 16, 0, 0, 167]
        x = np.hstack([np.full(c, i) for i, c in enumerate(counts)])
        x = xp.asarray(x, dtype=xp.float64)
        assert stats.kurtosistest(x)[1] < 0.01

    @skip_xp_backends('cupy', reason='cupy/cupy#8391')
    def test_kurtosistest_too_few_observations(self, xp):
        # kurtosistest requires at least 5 observations; 4 should warn and return NaN.
        # Regression test for ticket #1425.
        stats.kurtosistest(xp.arange(5.0))

        message = (too_small_1d_not_omit if is_numpy(xp)
                   else "`kurtosistest` requires at least 5 valid")
        with pytest.warns(SmallSampleWarning, match=message):
            res = stats.kurtosistest(xp.arange(4.))
            NaN = xp.asarray(xp.nan)
            xp_assert_equal(res.statistic, NaN)
            xp_assert_equal(res.pvalue, NaN)


@make_skip_xp_backends('normaltest')
class TestNormalTest(NormalityTests):
    test_name = 'normaltest'
    case_ref = (3.92371918158185551, 0.14059672529747502)  # statistic, pvalue

    def test_too_few_observations(self, xp):
        stats.normaltest(xp.arange(8.))

        # 1D sample has too few observations -> warning / NaN output
        # specific warning messages tested for `skewtest`/`kurtosistest`
        with pytest.warns(SmallSampleWarning):
            res = stats.normaltest(xp.arange(7.))
            NaN = xp.asarray(xp.nan)
            xp_assert_equal(res.statistic, NaN)
            xp_assert_equal(res.pvalue, NaN)


class TestRankSums:

    np.random.seed(0)
    x, y = np.random.rand(2, 10)

    @pytest.mark.parametrize('alternative', ['less', 'greater', 'two-sided'])
    def test_ranksums_result_attributes(self, alternative):
        # ranksums pval = mannwhitneyu pval w/out continuity or tie correction
        res1 = stats.ranksums(self.x, self.y,
                              alternative=alternative).pvalue
        res2 = stats.mannwhitneyu(self.x, self.y, use_continuity=False,
                                  alternative=alternative).pvalue
        assert_allclose(res1, res2)

    def test_ranksums_named_results(self):
        res = stats.ranksums(self.x, self.y)
        check_named_results(res, ('statistic', 'pvalue'))

    def test_input_validation(self):
        with assert_raises(ValueError, match="`alternative` must be 'less'"):
            stats.ranksums(self.x, self.y, alternative='foobar')


@make_skip_xp_backends('jarque_bera')
class TestJarqueBera:
    def test_jarque_bera_against_R(self, xp):
        # library(tseries)
        # options(digits=16)
        # x < - rnorm(5)
        # jarque.bera.test(x)
        x = [-0.160104223201523288,  1.131262000934478040, -0.001235254523709458,
             -0.776440091309490987, -2.072959999533182884]
        x = xp.asarray(x)
        ref = xp.asarray([0.17651605223752, 0.9155246169805])
        res = stats.jarque_bera(x)
        xp_assert_close(res.statistic, ref[0])
        xp_assert_close(res.pvalue, ref[1])

    @skip_xp_backends(np_only=True)
    def test_jarque_bera_array_like(self, xp):
        # array-like only relevant for NumPy
        np.random.seed(987654321)
        x = np.random.normal(0, 1, 100000)

        jb_test1 = JB1, p1 = stats.jarque_bera(list(x))
        jb_test2 = JB2, p2 = stats.jarque_bera(tuple(x))
        jb_test3 = JB3, p3 = stats.jarque_bera(x.reshape(2, 50000))

        assert JB1 == JB2 == JB3 == jb_test1.statistic == jb_test2.statistic == jb_test3.statistic  # noqa: E501
        assert p1 == p2 == p3 == jb_test1.pvalue == jb_test2.pvalue == jb_test3.pvalue

    @skip_xp_backends('array_api_strict', reason='Noisy; see TestSkew')
    def test_jarque_bera_too_few_observations(self, xp):
        x = xp.asarray([])

        with pytest.warns(SmallSampleWarning, match=too_small_1d_not_omit):
            res = stats.jarque_bera(x)
            NaN = xp.asarray(xp.nan)
            xp_assert_equal(res.statistic, NaN)
            xp_assert_equal(res.pvalue, NaN)

    def test_axis(self, xp):
        rng = np.random.RandomState(seed=122398129)
        x = xp.asarray(rng.random(size=(2, 45)))

        res = stats.jarque_bera(x, axis=None)
        ref = stats.jarque_bera(xp.reshape(x, (-1,)))
        xp_assert_equal(res.statistic, ref.statistic)
        xp_assert_equal(res.pvalue, ref.pvalue)

        res = stats.jarque_bera(x, axis=1)
        s0, p0 = stats.jarque_bera(x[0, :])
        s1, p1 = stats.jarque_bera(x[1, :])
        xp_assert_close(res.statistic, xp.asarray([s0, s1]))
        xp_assert_close(res.pvalue, xp.asarray([p0, p1]))

        resT = stats.jarque_bera(x.T, axis=0)
        xp_assert_close(res.statistic, resT.statistic)
        xp_assert_close(res.pvalue, resT.pvalue)


class TestMannWhitneyU:
    X = [19.8958398126694, 19.5452691647182, 19.0577309166425, 21.716543054589,
         20.3269502208702, 20.0009273294025, 19.3440043632957, 20.4216806548105,
         19.0649894736528, 18.7808043120398, 19.3680942943298, 19.4848044069953,
         20.7514611265663, 19.0894948874598, 19.4975522356628, 18.9971170734274,
         20.3239606288208, 20.6921298083835, 19.0724259532507, 18.9825187935021,
         19.5144462609601, 19.8256857844223, 20.5174677102032, 21.1122407995892,
         17.9490854922535, 18.2847521114727, 20.1072217648826, 18.6439891962179,
         20.4970638083542, 19.5567594734914]

    Y = [19.2790668029091, 16.993808441865, 18.5416338448258, 17.2634018833575,
         19.1577183624616, 18.5119655377495, 18.6068455037221, 18.8358343362655,
         19.0366413269742, 18.1135025515417, 19.2201873866958, 17.8344909022841,
         18.2894380745856, 18.6661374133922, 19.9688601693252, 16.0672254617636,
         19.00596360572, 19.201561539032, 19.0487501090183, 19.0847908674356]

    significant = 14

    def test_mannwhitneyu_one_sided(self):
        u1, p1 = stats.mannwhitneyu(self.X, self.Y, alternative='less')
        u2, p2 = stats.mannwhitneyu(self.Y, self.X, alternative='greater')
        u3, p3 = stats.mannwhitneyu(self.X, self.Y, alternative='greater')
        u4, p4 = stats.mannwhitneyu(self.Y, self.X, alternative='less')

        assert_equal(p1, p2)
        assert_equal(p3, p4)
        assert_(p1 != p3)
        assert_equal(u1, 498)
        assert_equal(u2, 102)
        assert_equal(u3, 498)
        assert_equal(u4, 102)
        assert_approx_equal(p1, 0.999957683256589, significant=self.significant)
        assert_approx_equal(p3, 4.5941632666275e-05, significant=self.significant)

    def test_mannwhitneyu_two_sided(self):
        u1, p1 = stats.mannwhitneyu(self.X, self.Y, alternative='two-sided')
        u2, p2 = stats.mannwhitneyu(self.Y, self.X, alternative='two-sided')

        assert_equal(p1, p2)
        assert_equal(u1, 498)
        assert_equal(u2, 102)
        assert_approx_equal(p1, 9.188326533255e-05,
                            significant=self.significant)

    def test_mannwhitneyu_no_correct_one_sided(self):
        u1, p1 = stats.mannwhitneyu(self.X, self.Y, False,
                                    alternative='less')
        u2, p2 = stats.mannwhitneyu(self.Y, self.X, False,
                                    alternative='greater')
        u3, p3 = stats.mannwhitneyu(self.X, self.Y, False,
                                    alternative='greater')
        u4, p4 = stats.mannwhitneyu(self.Y, self.X, False,
                                    alternative='less')

        assert_equal(p1, p2)
        assert_equal(p3, p4)
        assert_(p1 != p3)
        assert_equal(u1, 498)
        assert_equal(u2, 102)
        assert_equal(u3, 498)
        assert_equal(u4, 102)
        assert_approx_equal(p1, 0.999955905990004, significant=self.significant)
        assert_approx_equal(p3, 4.40940099958089e-05, significant=self.significant)

    def test_mannwhitneyu_no_correct_two_sided(self):
        u1, p1 = stats.mannwhitneyu(self.X, self.Y, False,
                                    alternative='two-sided')
        u2, p2 = stats.mannwhitneyu(self.Y, self.X, False,
                                    alternative='two-sided')

        assert_equal(p1, p2)
        assert_equal(u1, 498)
        assert_equal(u2, 102)
        assert_approx_equal(p1, 8.81880199916178e-05,
                            significant=self.significant)

    def test_mannwhitneyu_ones(self):
        # test for gh-1428
        x = np.array([1., 1., 1., 1., 1., 1., 1., 1., 1., 1., 1., 1., 1., 1.,
                      1., 1., 1., 1., 1., 1., 1., 2., 1., 1., 1., 1., 1., 1.,
                      1., 1., 1., 1., 1., 1., 1., 1., 1., 1., 1., 1., 1., 1.,
                      1., 1., 1., 1., 1., 1., 1., 1., 1., 1., 1., 1., 1., 1.,
                      1., 1., 1., 1., 1., 1., 1., 2., 1., 1., 1., 1., 1., 1.,
                      1., 1., 1., 1., 1., 1., 1., 1., 1., 1., 1., 1., 1., 1.,
                      1., 1., 1., 1., 1., 1., 1., 1., 1., 1., 1., 1., 1., 2.,
                      1., 1., 1., 1., 1., 1., 1., 1., 1., 1., 1., 1., 1., 1.,
                      1., 1., 2., 1., 1., 1., 1., 2., 1., 1., 2., 1., 1., 2.,
                      1., 1., 1., 1., 1., 1., 1., 1., 1., 1., 1., 1., 1., 1.,
                      1., 1., 1., 1., 1., 1., 1., 1., 1., 1., 1., 1., 2., 1.,
                      1., 1., 1., 1., 1., 1., 1., 1., 1., 1., 1., 1., 1., 1.,
                      1., 1., 1., 1., 1., 1., 1., 1., 1., 1., 1., 1., 1., 1.,
                      1., 1., 1., 1., 1., 1., 1., 2., 1., 1., 1., 1., 1., 1.,
                      1., 1., 1., 2., 1., 1., 1., 1., 1., 1., 1., 1., 1., 1.,
                      1., 1., 1., 1., 1., 1., 1., 1., 3., 1., 1., 1., 1., 1.,
                      1., 1., 1., 1., 1., 1., 1., 1., 1., 1., 1., 1., 1., 1.,
                      1., 1., 1., 1., 1., 1.])

        y = np.array([1., 1., 1., 1., 1., 1., 1., 2., 1., 2., 1., 1., 1., 1.,
                      2., 1., 1., 1., 2., 1., 1., 1., 1., 1., 2., 1., 1., 3.,
                      1., 1., 1., 1., 1., 1., 1., 1., 1., 1., 2., 1., 2., 1.,
                      1., 1., 1., 1., 1., 2., 1., 1., 1., 1., 1., 1., 1., 1.,
                      1., 1., 1., 1., 1., 1., 1., 2., 1., 1., 1., 1., 1., 2.,
                      2., 1., 1., 2., 1., 1., 2., 1., 2., 1., 1., 1., 1., 2.,
                      2., 1., 1., 1., 1., 1., 1., 1., 1., 1., 1., 1., 1., 1.,
                      1., 2., 1., 1., 1., 1., 1., 2., 2., 2., 1., 1., 1., 1.,
                      1., 1., 1., 1., 1., 1., 1., 1., 1., 1., 1., 1., 1., 1.,
                      2., 1., 1., 2., 1., 1., 1., 1., 2., 1., 1., 1., 1., 1.,
                      1., 1., 1., 1., 1., 1., 1., 2., 1., 1., 1., 2., 1., 1.,
                      1., 1., 1., 1.])

        # checked against R wilcox.test
        assert_allclose(stats.mannwhitneyu(x, y, alternative='less'),
                        (16980.5, 2.8214327656317373e-005))
        # p-value from R, e.g. wilcox.test(x, y, alternative="g")
        assert_allclose(stats.mannwhitneyu(x, y, alternative='greater'),
                        (16980.5, 0.9999719954296))
        assert_allclose(stats.mannwhitneyu(x, y, alternative='two-sided'),
                        (16980.5, 5.642865531266e-05))

    def test_mannwhitneyu_result_attributes(self):
        # test for namedtuple attribute results
        attributes = ('statistic', 'pvalue')
        res = stats.mannwhitneyu(self.X, self.Y, alternative="less")
        check_named_results(res, attributes)


def test_pointbiserial():
    # same as mstats test except for the nan
    # Test data: https://web.archive.org/web/20060504220742/https://support.sas.com/ctx/samples/index.jsp?sid=490&tab=output
    x = [1,0,1,1,1,1,0,1,0,0,0,1,1,0,0,0,1,1,1,0,0,0,0,0,0,0,0,1,0,
         0,0,0,0,1]
    y = [14.8,13.8,12.4,10.1,7.1,6.1,5.8,4.6,4.3,3.5,3.3,3.2,3.0,
         2.8,2.8,2.5,2.4,2.3,2.1,1.7,1.7,1.5,1.3,1.3,1.2,1.2,1.1,
         0.8,0.7,0.6,0.5,0.2,0.2,0.1]
    assert_almost_equal(stats.pointbiserialr(x, y)[0], 0.36149, 5)

    # test for namedtuple attribute results
    attributes = ('correlation', 'pvalue')
    res = stats.pointbiserialr(x, y)
    check_named_results(res, attributes)
    assert_equal(res.correlation, res.statistic)


def test_obrientransform():
    # A couple tests calculated by hand.
    x1 = np.array([0, 2, 4])
    t1 = stats.obrientransform(x1)
    expected = [7, -2, 7]
    assert_allclose(t1[0], expected)

    x2 = np.array([0, 3, 6, 9])
    t2 = stats.obrientransform(x2)
    expected = np.array([30, 0, 0, 30])
    assert_allclose(t2[0], expected)

    # Test two arguments.
    a, b = stats.obrientransform(x1, x2)
    assert_equal(a, t1[0])
    assert_equal(b, t2[0])

    # Test three arguments.
    a, b, c = stats.obrientransform(x1, x2, x1)
    assert_equal(a, t1[0])
    assert_equal(b, t2[0])
    assert_equal(c, t1[0])

    # This is a regression test to check np.var replacement.
    # The author of this test didn't separately verify the numbers.
    x1 = np.arange(5)
    result = np.array(
      [[5.41666667, 1.04166667, -0.41666667, 1.04166667, 5.41666667],
       [21.66666667, 4.16666667, -1.66666667, 4.16666667, 21.66666667]])
    assert_array_almost_equal(stats.obrientransform(x1, 2*x1), result, decimal=8)

    # Example from "O'Brien Test for Homogeneity of Variance"
    # by Herve Abdi.
    values = range(5, 11)
    reps = np.array([5, 11, 9, 3, 2, 2])
    data = np.repeat(values, reps)
    transformed_values = np.array([3.1828, 0.5591, 0.0344,
                                   1.6086, 5.2817, 11.0538])
    expected = np.repeat(transformed_values, reps)
    result = stats.obrientransform(data)
    assert_array_almost_equal(result[0], expected, decimal=4)


def check_equal_xmean(*args, xp, mean_fun, axis=None, dtype=None,
                      rtol=1e-7, weights=None):
    # Note this doesn't test when axis is not specified
    dtype = dtype or xp.float64
    if len(args) == 2:
        array_like, desired = args
    else:
        array_like, p, desired = args
    array_like = xp.asarray(array_like, dtype=dtype)
    desired = xp.asarray(desired, dtype=dtype)
    weights = xp.asarray(weights, dtype=dtype) if weights is not None else weights
    args = (array_like,) if len(args) == 2 else (array_like, p)
    x = mean_fun(*args, axis=axis, dtype=dtype, weights=weights)
    xp_assert_close(x, desired, rtol=rtol)


def check_equal_gmean(*args, **kwargs):
    return check_equal_xmean(*args, mean_fun=stats.gmean, **kwargs)


def check_equal_hmean(*args, **kwargs):
    return check_equal_xmean(*args, mean_fun=stats.hmean, **kwargs)


def check_equal_pmean(*args, **kwargs):
    return check_equal_xmean(*args, mean_fun=stats.pmean, **kwargs)


@make_skip_xp_backends('hmean')
class TestHMean:
    @pytest.mark.filterwarnings("ignore:divide by zero encountered:RuntimeWarning:dask")
    def test_0(self, xp):
        a = [1, 0, 2]
        desired = 0
        check_equal_hmean(a, desired, xp=xp)

    def test_1d(self, xp):
        #  Test a 1d case
        a = [10, 20, 30, 40, 50, 60, 70, 80, 90, 100]
        desired = 34.1417152147
        check_equal_hmean(a, desired, xp=xp)

        a = [1, 2, 3, 4]
        desired = 4. / (1. / 1 + 1. / 2 + 1. / 3 + 1. / 4)
        check_equal_hmean(a, desired, xp=xp)

    @pytest.mark.filterwarnings("ignore:divide by zero encountered:RuntimeWarning:dask")
    @pytest.mark.filterwarnings("ignore:invalid value encountered:RuntimeWarning:dask")
    def test_1d_with_zero(self, xp):
        a = np.array([1, 0])
        desired = 0.0
        check_equal_hmean(a, desired, xp=xp, rtol=0.0)

    @pytest.mark.filterwarnings(
        "ignore:divide by zero encountered:RuntimeWarning"
    ) # for dask
    def test_1d_with_negative_value(self, xp):
        a = np.array([1, 0, -1])
        message = "The harmonic mean is only defined..."
        with pytest.warns(RuntimeWarning, match=message):
            check_equal_hmean(a, xp.nan, xp=xp, rtol=0.0)

    # Note the next tests use axis=None as default, not axis=0
    def test_2d(self, xp):
        #  Test a 2d case
        a = [[10, 20, 30, 40], [50, 60, 70, 80], [90, 100, 110, 120]]
        desired = 38.6696271841
        check_equal_hmean(np.array(a), desired, xp=xp)

    def test_2d_axis0(self, xp):
        #  Test a 2d case with axis=0
        a = [[10, 20, 30, 40], [50, 60, 70, 80], [90, 100, 110, 120]]
        desired = np.array([22.88135593, 39.13043478, 52.90076336, 65.45454545])
        check_equal_hmean(a, desired, axis=0, xp=xp)

    @pytest.mark.filterwarnings("ignore:divide by zero encountered:RuntimeWarning:dask")
    def test_2d_axis0_with_zero(self, xp):
        a = [[10, 0, 30, 40], [50, 60, 70, 80], [90, 100, 110, 120]]
        desired = np.array([22.88135593, 0.0, 52.90076336, 65.45454545])
        check_equal_hmean(a, desired, axis=0, xp=xp)

    def test_2d_axis1(self, xp):
        #  Test a 2d case with axis=1
        a = [[10, 20, 30, 40], [50, 60, 70, 80], [90, 100, 110, 120]]
        desired = np.array([19.2, 63.03939962, 103.80078637])
        check_equal_hmean(a, desired, axis=1, xp=xp)

    @pytest.mark.filterwarnings("ignore:divide by zero encountered:RuntimeWarning:dask")
    def test_2d_axis1_with_zero(self, xp):
        a = [[10, 0, 30, 40], [50, 60, 70, 80], [90, 100, 110, 120]]
        desired = np.array([0.0, 63.03939962, 103.80078637])
        check_equal_hmean(a, desired, axis=1, xp=xp)

    @pytest.mark.skip_xp_backends(
        np_only=True,
        reason='array-likes only supported for NumPy backend',
    )
    def test_weights_1d_list(self, xp):
        # Desired result from:
        # https://www.hackmath.net/en/math-problem/35871
        a = [2, 10, 6]
        weights = [10, 5, 3]
        desired = 3.
        # all the other tests use `check_equal_hmean`, which now converts
        # the input to an xp-array before calling `hmean`. This time, check
        # that the function still accepts the lists of ints.
        res = stats.hmean(a, weights=weights)
        xp_assert_close(res, np.asarray(desired), rtol=1e-5)

    def test_weights_1d(self, xp):
        # Desired result from:
        # https://www.hackmath.net/en/math-problem/35871
        a = np.asarray([2, 10, 6])
        weights = np.asarray([10, 5, 3])
        desired = 3
        check_equal_hmean(a, desired, weights=weights, rtol=1e-5, xp=xp)

    def test_weights_2d_axis0(self, xp):
        # Desired result from:
        # https://www.hackmath.net/en/math-problem/35871
        a = np.array([[2, 5], [10, 5], [6, 5]])
        weights = np.array([[10, 1], [5, 1], [3, 1]])
        desired = np.array([3, 5])
        check_equal_hmean(a, desired, axis=0, weights=weights, rtol=1e-5, xp=xp)

    def test_weights_2d_axis1(self, xp):
        # Desired result from:
        # https://www.hackmath.net/en/math-problem/35871
        a = np.array([[2, 10, 6], [7, 7, 7]])
        weights = np.array([[10, 5, 3], [1, 1, 1]])
        desired = np.array([3, 7])
        check_equal_hmean(a, desired, axis=1, weights=weights, rtol=1e-5, xp=xp)

    @skip_xp_invalid_arg
    def test_weights_masked_1d_array(self, xp):
        # Desired result from:
        # https://www.hackmath.net/en/math-problem/35871
        a = np.array([2, 10, 6, 42])
        weights = np.ma.array([10, 5, 3, 42], mask=[0, 0, 0, 1])
        desired = 3
        xp = np.ma  # check_equal_hmean uses xp.asarray; this will preserve the mask
        check_equal_hmean(a, desired, weights=weights, rtol=1e-5,
                          dtype=np.float64, xp=xp)


@make_skip_xp_backends('gmean')
class TestGMean:
    @pytest.mark.filterwarnings(
        "ignore:divide by zero encountered in log:RuntimeWarning:dask"
    )
    def test_0(self, xp):
        a = [1, 0, 2]
        desired = 0
        check_equal_gmean(a, desired, xp=xp)

    def test_1d(self, xp):
        #  Test a 1d case
        a = [10, 20, 30, 40, 50, 60, 70, 80, 90, 100]
        desired = 45.2872868812
        check_equal_gmean(a, desired, xp=xp)

        a = [1, 2, 3, 4]
        desired = power(1 * 2 * 3 * 4, 1. / 4.)
        check_equal_gmean(a, desired, rtol=1e-14, xp=xp)

        a = array([1, 2, 3, 4], float32)
        desired = power(1 * 2 * 3 * 4, 1. / 4.)
        check_equal_gmean(a, desired, dtype=xp.float32, xp=xp)

    # Note the next tests use axis=None as default, not axis=0
    def test_2d(self, xp):
        #  Test a 2d case
        a = [[10, 20, 30, 40], [50, 60, 70, 80], [90, 100, 110, 120]]
        desired = 52.8885199
        check_equal_gmean(a, desired, xp=xp)

    def test_2d_axis0(self, xp):
        #  Test a 2d case with axis=0
        a = [[10, 20, 30, 40], [50, 60, 70, 80], [90, 100, 110, 120]]
        desired = np.array([35.56893304, 49.32424149, 61.3579244, 72.68482371])
        check_equal_gmean(a, desired, axis=0, xp=xp)

        a = array([[1, 2, 3, 4], [1, 2, 3, 4], [1, 2, 3, 4]])
        desired = array([1, 2, 3, 4])
        check_equal_gmean(a, desired, axis=0, rtol=1e-14, xp=xp)

    def test_2d_axis1(self, xp):
        #  Test a 2d case with axis=1
        a = [[10, 20, 30, 40], [50, 60, 70, 80], [90, 100, 110, 120]]
        desired = np.array([22.13363839, 64.02171746, 104.40086817])
        check_equal_gmean(a, desired, axis=1, xp=xp)

        a = array([[1, 2, 3, 4], [1, 2, 3, 4], [1, 2, 3, 4]])
        v = power(1 * 2 * 3 * 4, 1. / 4.)
        desired = array([v, v, v])
        check_equal_gmean(a, desired, axis=1, rtol=1e-14, xp=xp)

    def test_large_values(self, xp):
        a = array([1e100, 1e200, 1e300])
        desired = 1e200
        check_equal_gmean(a, desired, rtol=1e-13, xp=xp)

    @pytest.mark.filterwarnings(
        "ignore:divide by zero encountered in log:RuntimeWarning:dask"
    )
    def test_1d_with_0(self, xp):
        #  Test a 1d case with zero element
        a = [10, 20, 30, 40, 50, 60, 70, 80, 90, 0]
        desired = 0.0  # due to exp(-inf)=0
        with np.errstate(all='ignore'):
            check_equal_gmean(a, desired, xp=xp)

    @pytest.mark.filterwarnings(
        "ignore:invalid value encountered in log:RuntimeWarning:dask"
    )
    def test_1d_neg(self, xp):
        #  Test a 1d case with negative element
        a = [10, 20, 30, 40, 50, 60, 70, 80, 90, -1]
        desired = np.nan  # due to log(-1) = nan
        with np.errstate(invalid='ignore'):
            check_equal_gmean(a, desired, xp=xp)

    @pytest.mark.skip_xp_backends(
        np_only=True,
        reason='array-likes only supported for NumPy backend',
    )
    def test_weights_1d_list(self, xp):
        # Desired result from:
        # https://www.dummies.com/education/math/business-statistics/how-to-find-the-weighted-geometric-mean-of-a-data-set/
        a = [1, 2, 3, 4, 5]
        weights = [2, 5, 6, 4, 3]
        desired = 2.77748

        # all the other tests use `check_equal_gmean`, which now converts
        # the input to an xp-array before calling `gmean`. This time, check
        # that the function still accepts the lists of ints.
        res = stats.gmean(a, weights=weights)
        xp_assert_close(res, np.asarray(desired), rtol=1e-5)

    def test_weights_1d(self, xp):
        # Desired result from:
        # https://www.dummies.com/education/math/business-statistics/how-to-find-the-weighted-geometric-mean-of-a-data-set/
        a = np.array([1, 2, 3, 4, 5])
        weights = np.array([2, 5, 6, 4, 3])
        desired = 2.77748
        check_equal_gmean(a, desired, weights=weights, rtol=1e-5, xp=xp)

    @skip_xp_invalid_arg
    def test_weights_masked_1d_array(self, xp):
        # Desired result from:
        # https://www.dummies.com/education/math/business-statistics/how-to-find-the-weighted-geometric-mean-of-a-data-set/
        a = np.array([1, 2, 3, 4, 5, 6])
        weights = np.ma.array([2, 5, 6, 4, 3, 5], mask=[0, 0, 0, 0, 0, 1])
        desired = 2.77748
        xp = np.ma  # check_equal_gmean uses xp.asarray; this will preserve the mask
        check_equal_gmean(a, desired, weights=weights, rtol=1e-5,
                          dtype=np.float64, xp=xp)


@make_skip_xp_backends('pmean')
class TestPMean:

    def pmean_reference(a, p):
        return (np.sum(a**p) / a.size)**(1/p)

    def wpmean_reference(a, p, weights):
        return (np.sum(weights * a**p) / np.sum(weights))**(1/p)

    def test_bad_exponent(self, xp):
        with pytest.raises(ValueError, match='Power mean only defined for'):
            stats.pmean(xp.asarray([1, 2, 3]), xp.asarray([0]))
        with pytest.raises(ValueError, match='Power mean only defined for'):
            stats.pmean(xp.asarray([1, 2, 3]), xp.asarray([0]))

    def test_1d(self, xp):
        a, p = [10, 20, 30, 40, 50, 60, 70, 80, 90, 100], 3.5
        desired = TestPMean.pmean_reference(np.array(a), p)
        check_equal_pmean(a, p, desired, xp=xp)

        a, p = [10, 20, 30, 40, 50, 60, 70, 80, 90, 100], -2.5
        desired = TestPMean.pmean_reference(np.array(a), p)
        check_equal_pmean(a, p, desired, xp=xp)

        a, p = [1, 2, 3, 4], 2
        desired = np.sqrt((1**2 + 2**2 + 3**2 + 4**2) / 4)
        check_equal_pmean(a, p, desired, xp=xp)

    @pytest.mark.filterwarnings("ignore:invalid value encountered:RuntimeWarning:dask")
    @pytest.mark.filterwarnings("ignore:divide by zero encountered:RuntimeWarning:dask")
    def test_1d_with_zero(self, xp):
        a, p = np.array([1, 0]), -1
        desired = 0.0
        check_equal_pmean(a, p, desired, rtol=0.0, xp=xp)

    def test_1d_with_negative_value(self, xp):
        a, p = np.array([1, 0, -1]), 1.23
        message = "The power mean is only defined..."
        with pytest.warns(RuntimeWarning, match=message):
            check_equal_pmean(a, p, xp.nan, xp=xp)

    @pytest.mark.parametrize(
        ("a", "p"),
        [([[10, 20], [50, 60], [90, 100]], -0.5),
         (np.array([[10, 20], [50, 60], [90, 100]]), 0.5)]
    )
    def test_2d_axisnone(self, a, p, xp):
        desired = TestPMean.pmean_reference(np.array(a), p)
        check_equal_pmean(a, p, desired, xp=xp)

    @pytest.mark.parametrize(
        ("a", "p"),
        [([[10, 20, 30, 40], [50, 60, 70, 80], [90, 100, 110, 120]], -0.5),
         ([[10, 0, 30, 40], [50, 60, 70, 80], [90, 100, 110, 120]], 0.5)]
    )
    def test_2d_axis0(self, a, p, xp):
        desired = [
            TestPMean.pmean_reference(
                np.array([a[i][j] for i in range(len(a))]), p
            )
            for j in range(len(a[0]))
        ]
        check_equal_pmean(a, p, desired, axis=0, xp=xp)

    @pytest.mark.parametrize(
        ("a", "p"),
        [([[10, 20, 30, 40], [50, 60, 70, 80], [90, 100, 110, 120]], -0.5),
         ([[10, 0, 30, 40], [50, 60, 70, 80], [90, 100, 110, 120]], 0.5)]
    )
    def test_2d_axis1(self, a, p, xp):
        desired = [TestPMean.pmean_reference(np.array(a_), p) for a_ in a]
        check_equal_pmean(a, p, desired, axis=1, xp=xp)

    def test_weights_1d(self, xp):
        a, p = [2, 10, 6], -1.23456789
        weights = [10, 5, 3]
        desired = TestPMean.wpmean_reference(np.array(a), p, weights)
        check_equal_pmean(a, p, desired, weights=weights, rtol=1e-5, xp=xp)

    @pytest.mark.skip_xp_backends(
        np_only=True,
        reason='array-likes only supported for NumPy backend',
    )
    def test_weights_1d_list(self, xp):
        a, p = [2, 10, 6], -1.23456789
        weights = [10, 5, 3]
        desired = TestPMean.wpmean_reference(np.array(a), p, weights)
        # all the other tests use `check_equal_pmean`, which now converts
        # the input to an xp-array before calling `pmean`. This time, check
        # that the function still accepts the lists of ints.
        res = stats.pmean(a, p, weights=weights)
        xp_assert_close(res, np.asarray(desired), rtol=1e-5)

    @skip_xp_invalid_arg
    def test_weights_masked_1d_array(self, xp):
        a, p = np.array([2, 10, 6, 42]), 1
        weights = np.ma.array([10, 5, 3, 42], mask=[0, 0, 0, 1])
        desired = np.average(a, weights=weights)
        xp = np.ma  # check_equal_pmean uses xp.asarray; this will preserve the mask
        check_equal_pmean(a, p, desired, weights=weights, rtol=1e-5,
                          dtype=np.float64, xp=xp)

    @pytest.mark.parametrize(
        ("axis", "fun_name", "p"),
        [(None, "wpmean_reference", 9.87654321),
         (0, "gmean", 0),
         (1, "hmean", -1)]
    )
    def test_weights_2d(self, axis, fun_name, p, xp):
        if fun_name == 'wpmean_reference':
            def fun(a, axis, weights):
                return TestPMean.wpmean_reference(a, p, weights)
        else:
            fun = getattr(stats, fun_name)
        a = np.array([[2, 5], [10, 5], [6, 5]])
        weights = np.array([[10, 1], [5, 1], [3, 1]])
        desired = fun(a, axis=axis, weights=weights)
        check_equal_pmean(a, p, desired, axis=axis, weights=weights, rtol=1e-5, xp=xp)


@make_skip_xp_backends('gstd')
class TestGSTD:
    # must add 1 as `gstd` is only defined for positive values
    array_1d = (np.arange(2 * 3 * 4) + 1).tolist()
    gstd_array_1d = 2.294407613602
    array_3d = np.reshape(array_1d, (2, 3, 4)).tolist()

    def test_1d_array(self, xp):
        gstd_actual = stats.gstd(xp.asarray(self.array_1d))
        xp_assert_close(gstd_actual, xp.asarray(self.gstd_array_1d))

    @skip_xp_backends(np_only=True, reason="Only NumPy supports array-like input")
    def test_1d_numeric_array_like_input(self, xp):
        gstd_actual = stats.gstd(tuple(self.array_1d))
        assert_allclose(gstd_actual, self.gstd_array_1d)

    @skip_xp_invalid_arg
    def test_raises_value_error_non_numeric_input(self, xp):
        # this is raised by NumPy, but it's quite interpretable
        with pytest.raises(TypeError, match="ufunc 'log' not supported"):
            stats.gstd('You cannot take the logarithm of a string.')

    @pytest.mark.parametrize('bad_value', (0, -1, np.inf, np.nan))
    def test_returns_nan_invalid_value(self, bad_value, xp):
        x = xp.asarray(self.array_1d + [bad_value])
        if np.isfinite(bad_value):
            message = "The geometric standard deviation is only defined..."
            with pytest.warns(RuntimeWarning, match=message):
                res = stats.gstd(x)
        else:
            res = stats.gstd(x)
        xp_assert_equal(res, xp.asarray(np.nan))

    def test_propagates_nan_values(self, xp):
        a = xp.asarray([[1, 1, 1, 16], [xp.nan, 1, 2, 3]])
        gstd_actual = stats.gstd(a, axis=1)
        xp_assert_close(gstd_actual, xp.asarray([4, np.nan]))

    def test_ddof_equal_to_number_of_observations(self, xp):
        x = xp.asarray(self.array_1d)
        res = stats.gstd(x, ddof=x.shape[0])
        xp_assert_equal(res, xp.asarray(xp.nan))

    def test_3d_array(self, xp):
        x = xp.asarray(self.array_3d)
        gstd_actual = stats.gstd(x, axis=None)
        ref = xp.asarray(self.gstd_array_1d)
        xp_assert_close(gstd_actual, ref)

    def test_3d_array_axis_type_tuple(self, xp):
        x = xp.asarray(self.array_3d)
        gstd_actual = stats.gstd(x, axis=(1, 2))
        ref = xp.asarray([2.12939215, 1.22120169])
        xp_assert_close(gstd_actual, ref)

    def test_3d_array_axis_0(self, xp):
        x = xp.asarray(self.array_3d)
        gstd_actual = stats.gstd(x, axis=0)
        gstd_desired = xp.asarray([
            [6.1330555493918, 3.958900210120, 3.1206598248344, 2.6651441426902],
            [2.3758135028411, 2.174581428192, 2.0260062829505, 1.9115518327308],
            [1.8205343606803, 1.746342404566, 1.6846557065742, 1.6325269194382]
        ])
        xp_assert_close(gstd_actual, gstd_desired)

    def test_3d_array_axis_1(self, xp):
        x = xp.asarray(self.array_3d)
        gstd_actual = stats.gstd(x, axis=1)
        gstd_desired = xp.asarray([
            [3.118993630946, 2.275985934063, 1.933995977619, 1.742896469724],
            [1.271693593916, 1.254158641801, 1.238774141609, 1.225164057869]
        ])
        xp_assert_close(gstd_actual, gstd_desired)

    def test_3d_array_axis_2(self, xp):
        x = xp.asarray(self.array_3d)
        gstd_actual = stats.gstd(x, axis=2)
        gstd_desired = xp.asarray([
            [1.8242475707664, 1.2243686572447, 1.1318311657788],
            [1.0934830582351, 1.0724479791887, 1.0591498540749]
        ])
        xp_assert_close(gstd_actual, gstd_desired)


def test_binomtest():
    # precision tests compared to R for ticket:986
    pp = np.concatenate((np.linspace(0.1, 0.2, 5),
                         np.linspace(0.45, 0.65, 5),
                         np.linspace(0.85, 0.95, 5)))
    n = 501
    x = 450
    results = [0.0, 0.0, 1.0159969301994141e-304,
               2.9752418572150531e-275, 7.7668382922535275e-250,
               2.3381250925167094e-099, 7.8284591587323951e-081,
               9.9155947819961383e-065, 2.8729390725176308e-050,
               1.7175066298388421e-037, 0.0021070691951093692,
               0.12044570587262322, 0.88154763174802508, 0.027120993063129286,
               2.6102587134694721e-006]

    for p, res in zip(pp, results):
        assert_approx_equal(stats.binomtest(x, n, p).pvalue, res,
                            significant=12, err_msg=f'fail forp={p}')
    assert_approx_equal(stats.binomtest(50, 100, 0.1).pvalue,
                        5.8320387857343647e-024,
                        significant=12)


def test_binomtest2():
    # test added for issue #2384
    res2 = [
        [1.0, 1.0],
        [0.5, 1.0, 0.5],
        [0.25, 1.00, 1.00, 0.25],
        [0.125, 0.625, 1.000, 0.625, 0.125],
        [0.0625, 0.3750, 1.0000, 1.0000, 0.3750, 0.0625],
        [0.03125, 0.21875, 0.68750, 1.00000, 0.68750, 0.21875, 0.03125],
        [0.015625, 0.125000, 0.453125, 1.000000, 1.000000, 0.453125, 0.125000,
         0.015625],
        [0.0078125, 0.0703125, 0.2890625, 0.7265625, 1.0000000, 0.7265625,
         0.2890625, 0.0703125, 0.0078125],
        [0.00390625, 0.03906250, 0.17968750, 0.50781250, 1.00000000,
         1.00000000, 0.50781250, 0.17968750, 0.03906250, 0.00390625],
        [0.001953125, 0.021484375, 0.109375000, 0.343750000, 0.753906250,
         1.000000000, 0.753906250, 0.343750000, 0.109375000, 0.021484375,
         0.001953125]
    ]
    for k in range(1, 11):
        res1 = [stats.binomtest(v, k, 0.5).pvalue for v in range(k + 1)]
        assert_almost_equal(res1, res2[k-1], decimal=10)


def test_binomtest3():
    # test added for issue #2384
    # test when x == n*p and neighbors
    res3 = [stats.binomtest(v, v*k, 1./k).pvalue
            for v in range(1, 11) for k in range(2, 11)]
    assert_equal(res3, np.ones(len(res3), int))

    # > bt=c()
    # > for(i in as.single(1:10)) {
    # +     for(k in as.single(2:10)) {
    # +         bt = c(bt, binom.test(i-1, k*i,(1/k))$p.value);
    # +         print(c(i+1, k*i,(1/k)))
    # +     }
    # + }
    binom_testm1 = np.array([
         0.5, 0.5555555555555556, 0.578125, 0.5904000000000003,
         0.5981224279835393, 0.603430543396034, 0.607304096221924,
         0.610255656871054, 0.612579511000001, 0.625, 0.670781893004115,
         0.68853759765625, 0.6980101120000006, 0.703906431368616,
         0.70793209416498, 0.7108561134173507, 0.713076544331419,
         0.714820192935702, 0.6875, 0.7268709038256367, 0.7418963909149174,
         0.74986110468096, 0.7548015520398076, 0.7581671424768577,
         0.760607984787832, 0.762459425024199, 0.7639120677676575, 0.7265625,
         0.761553963657302, 0.774800934828818, 0.7818005980538996,
         0.78613491480358, 0.789084353140195, 0.7912217659828884,
         0.79284214559524, 0.794112956558801, 0.75390625, 0.7856929451142176,
         0.7976688481430754, 0.8039848974727624, 0.807891868948366,
         0.8105487660137676, 0.812473307174702, 0.8139318233591120,
         0.815075399104785, 0.7744140625, 0.8037322594985427,
         0.814742863657656, 0.8205425178645808, 0.8241275984172285,
         0.8265645374416, 0.8283292196088257, 0.829666291102775,
         0.8307144686362666, 0.7905273437499996, 0.8178712053954738,
         0.828116983756619, 0.833508948940494, 0.8368403871552892,
         0.839104213210105, 0.840743186196171, 0.84198481438049,
         0.8429580531563676, 0.803619384765625, 0.829338573944648,
         0.8389591907548646, 0.84401876783902, 0.84714369697889,
         0.8492667010581667, 0.850803474598719, 0.851967542858308,
         0.8528799045949524, 0.8145294189453126, 0.838881732845347,
         0.847979024541911, 0.852760894015685, 0.8557134656773457,
         0.8577190131799202, 0.85917058278431, 0.860270010472127,
         0.861131648404582, 0.823802947998047, 0.846984756807511,
         0.855635653643743, 0.860180994825685, 0.86298688573253,
         0.864892525675245, 0.866271647085603, 0.867316125625004,
         0.8681346531755114
        ])

    # > bt=c()
    # > for(i in as.single(1:10)) {
    # +     for(k in as.single(2:10)) {
    # +         bt = c(bt, binom.test(i+1, k*i,(1/k))$p.value);
    # +         print(c(i+1, k*i,(1/k)))
    # +     }
    # + }

    binom_testp1 = np.array([
         0.5, 0.259259259259259, 0.26171875, 0.26272, 0.2632244513031551,
         0.2635138663069203, 0.2636951804161073, 0.2638162407564354,
         0.2639010709000002, 0.625, 0.4074074074074074, 0.42156982421875,
         0.4295746560000003, 0.43473045988554, 0.4383309503172684,
         0.4409884859402103, 0.4430309389962837, 0.444649849401104, 0.6875,
         0.4927602499618962, 0.5096031427383425, 0.5189636628480,
         0.5249280070771274, 0.5290623300865124, 0.5320974248125793,
         0.5344204730474308, 0.536255847400756, 0.7265625, 0.5496019313526808,
         0.5669248746708034, 0.576436455045805, 0.5824538812831795,
         0.5866053321547824, 0.589642781414643, 0.5919618019300193,
         0.593790427805202, 0.75390625, 0.590868349763505, 0.607983393277209,
         0.617303847446822, 0.623172512167948, 0.627208862156123,
         0.6301556891501057, 0.632401894928977, 0.6341708982290303,
         0.7744140625, 0.622562037497196, 0.639236102912278, 0.648263335014579,
         0.65392850011132, 0.657816519817211, 0.660650782947676,
         0.662808780346311, 0.6645068560246006, 0.7905273437499996,
         0.6478843304312477, 0.6640468318879372, 0.6727589686071775,
         0.6782129857784873, 0.681950188903695, 0.684671508668418,
         0.686741824999918, 0.688369886732168, 0.803619384765625,
         0.668716055304315, 0.684360013879534, 0.6927642396829181,
         0.6980155964704895, 0.701609591890657, 0.7042244320992127,
         0.7062125081341817, 0.707775152962577, 0.8145294189453126,
         0.686243374488305, 0.7013873696358975, 0.709501223328243,
         0.714563595144314, 0.718024953392931, 0.7205416252126137,
         0.722454130389843, 0.723956813292035, 0.823802947998047,
         0.701255953767043, 0.715928221686075, 0.723772209289768,
         0.7286603031173616, 0.7319999279787631, 0.7344267920995765,
         0.736270323773157, 0.737718376096348
        ])

    res4_p1 = [stats.binomtest(v+1, v*k, 1./k).pvalue
               for v in range(1, 11) for k in range(2, 11)]
    res4_m1 = [stats.binomtest(v-1, v*k, 1./k).pvalue
               for v in range(1, 11) for k in range(2, 11)]

    assert_almost_equal(res4_p1, binom_testp1, decimal=13)
    assert_almost_equal(res4_m1, binom_testm1, decimal=13)


class TestTrim:
    # test trim functions
    def test_trim1(self):
        a = np.arange(11)
        assert_equal(np.sort(stats.trim1(a, 0.1)), np.arange(10))
        assert_equal(np.sort(stats.trim1(a, 0.2)), np.arange(9))
        assert_equal(np.sort(stats.trim1(a, 0.2, tail='left')),
                     np.arange(2, 11))
        assert_equal(np.sort(stats.trim1(a, 3/11., tail='left')),
                     np.arange(3, 11))
        assert_equal(stats.trim1(a, 1.0), [])
        assert_equal(stats.trim1(a, 1.0, tail='left'), [])

        # empty input
        assert_equal(stats.trim1([], 0.1), [])
        assert_equal(stats.trim1([], 3/11., tail='left'), [])
        assert_equal(stats.trim1([], 4/6.), [])

        # test axis
        a = np.arange(24).reshape(6, 4)
        ref = np.arange(4, 24).reshape(5, 4)  # first row trimmed

        axis = 0
        trimmed = stats.trim1(a, 0.2, tail='left', axis=axis)
        assert_equal(np.sort(trimmed, axis=axis), ref)

        axis = 1
        trimmed = stats.trim1(a.T, 0.2, tail='left', axis=axis)
        assert_equal(np.sort(trimmed, axis=axis), ref.T)

    def test_trimboth(self):
        a = np.arange(11)
        assert_equal(np.sort(stats.trimboth(a, 3/11.)), np.arange(3, 8))
        assert_equal(np.sort(stats.trimboth(a, 0.2)),
                     np.array([2, 3, 4, 5, 6, 7, 8]))
        assert_equal(np.sort(stats.trimboth(np.arange(24).reshape(6, 4), 0.2)),
                     np.arange(4, 20).reshape(4, 4))
        assert_equal(np.sort(stats.trimboth(np.arange(24).reshape(4, 6).T,
                                            2/6.)),
                     np.array([[2, 8, 14, 20], [3, 9, 15, 21]]))
        assert_raises(ValueError, stats.trimboth,
                      np.arange(24).reshape(4, 6).T, 4/6.)

        # empty input
        assert_equal(stats.trimboth([], 0.1), [])
        assert_equal(stats.trimboth([], 3/11.), [])
        assert_equal(stats.trimboth([], 4/6.), [])

    def test_trim_mean(self):
        # don't use pre-sorted arrays
        a = np.array([4, 8, 2, 0, 9, 5, 10, 1, 7, 3, 6])
        idx = np.array([3, 5, 0, 1, 2, 4])
        a2 = np.arange(24).reshape(6, 4)[idx, :]
        a3 = np.arange(24).reshape(6, 4, order='F')[idx, :]
        assert_equal(stats.trim_mean(a3, 2/6.),
                     np.array([2.5, 8.5, 14.5, 20.5]))
        assert_equal(stats.trim_mean(a2, 2/6.),
                     np.array([10., 11., 12., 13.]))
        idx4 = np.array([1, 0, 3, 2])
        a4 = np.arange(24).reshape(4, 6)[idx4, :]
        assert_equal(stats.trim_mean(a4, 2/6.),
                     np.array([9., 10., 11., 12., 13., 14.]))
        # shuffled arange(24) as array_like
        a = [7, 11, 12, 21, 16, 6, 22, 1, 5, 0, 18, 10, 17, 9, 19, 15, 23,
             20, 2, 14, 4, 13, 8, 3]
        assert_equal(stats.trim_mean(a, 2/6.), 11.5)
        assert_equal(stats.trim_mean([5,4,3,1,2,0], 2/6.), 2.5)

        # check axis argument
        np.random.seed(1234)
        a = np.random.randint(20, size=(5, 6, 4, 7))
        for axis in [0, 1, 2, 3, -1]:
            res1 = stats.trim_mean(a, 2/6., axis=axis)
            res2 = stats.trim_mean(np.moveaxis(a, axis, 0), 2/6.)
            assert_equal(res1, res2)

        res1 = stats.trim_mean(a, 2/6., axis=None)
        res2 = stats.trim_mean(a.ravel(), 2/6.)
        assert_equal(res1, res2)

        assert_raises(ValueError, stats.trim_mean, a, 0.6)

        # empty input
        assert_equal(stats.trim_mean([], 0.0), np.nan)
        assert_equal(stats.trim_mean([], 0.6), np.nan)


class TestSigmaClip:
    def test_sigmaclip1(self):
        a = np.concatenate((np.linspace(9.5, 10.5, 31), np.linspace(0, 20, 5)))
        fact = 4  # default
        c, low, upp = stats.sigmaclip(a)
        assert_(c.min() > low)
        assert_(c.max() < upp)
        assert_equal(low, c.mean() - fact*c.std())
        assert_equal(upp, c.mean() + fact*c.std())
        assert_equal(c.size, a.size)

    def test_sigmaclip2(self):
        a = np.concatenate((np.linspace(9.5, 10.5, 31), np.linspace(0, 20, 5)))
        fact = 1.5
        c, low, upp = stats.sigmaclip(a, fact, fact)
        assert_(c.min() > low)
        assert_(c.max() < upp)
        assert_equal(low, c.mean() - fact*c.std())
        assert_equal(upp, c.mean() + fact*c.std())
        assert_equal(c.size, 4)
        assert_equal(a.size, 36)  # check original array unchanged

    def test_sigmaclip3(self):
        a = np.concatenate((np.linspace(9.5, 10.5, 11),
                            np.linspace(-100, -50, 3)))
        fact = 1.8
        c, low, upp = stats.sigmaclip(a, fact, fact)
        assert_(c.min() > low)
        assert_(c.max() < upp)
        assert_equal(low, c.mean() - fact*c.std())
        assert_equal(upp, c.mean() + fact*c.std())
        assert_equal(c, np.linspace(9.5, 10.5, 11))

    def test_sigmaclip_result_attributes(self):
        a = np.concatenate((np.linspace(9.5, 10.5, 11),
                            np.linspace(-100, -50, 3)))
        fact = 1.8
        res = stats.sigmaclip(a, fact, fact)
        attributes = ('clipped', 'lower', 'upper')
        check_named_results(res, attributes)

    def test_std_zero(self):
        # regression test #8632
        x = np.ones(10)
        assert_equal(stats.sigmaclip(x)[0], x)


class TestAlexanderGovern:
    def test_compare_dtypes(self):
        args = [[13, 13, 13, 13, 13, 13, 13, 12, 12],
                [14, 13, 12, 12, 12, 12, 12, 11, 11],
                [14, 14, 13, 13, 13, 13, 13, 12, 12],
                [15, 14, 13, 13, 13, 12, 12, 12, 11]]
        args_int16 = [np.asarray(arg, dtype=np.int16) for arg in args]
        args_int32 = [np.asarray(arg, dtype=np.int32) for arg in args]
        args_uint8 = [np.asarray(arg, dtype=np.uint8) for arg in args]
        args_float64 = [np.asarray(arg, dtype=np.float64) for arg in args]

        res_int16 = stats.alexandergovern(*args_int16)
        res_int32 = stats.alexandergovern(*args_int32)
        res_uint8 = stats.alexandergovern(*args_uint8)
        res_float64 = stats.alexandergovern(*args_float64)

        assert (res_int16.pvalue == res_int32.pvalue ==
                res_uint8.pvalue == res_float64.pvalue)
        assert (res_int16.statistic == res_int32.statistic ==
                res_uint8.statistic == res_float64.statistic)

    @pytest.mark.parametrize('case',[([1, 2], []), ([1, 2], 2), ([1, 2], [2])])
    def test_too_small_inputs(self, case):
        # input array is of size zero or too small
        with pytest.warns(SmallSampleWarning, match=too_small_1d_not_omit):
            res = stats.alexandergovern(*case)
            assert_equal(res.statistic, np.nan)
            assert_equal(res.pvalue, np.nan)

    def test_bad_inputs(self):
        # inputs are not finite (infinity)
        with np.errstate(invalid='ignore'):
            res = stats.alexandergovern([1, 2], [np.inf, np.inf])
        assert_equal(res.statistic, np.nan)
        assert_equal(res.pvalue, np.nan)

    def test_compare_r(self):
        '''
        Data generated in R with
        > set.seed(1)
        > library("onewaytests")
        > library("tibble")
        > y <- c(rnorm(40, sd=10),
        +        rnorm(30, sd=15),
        +        rnorm(20, sd=20))
        > x <- c(rep("one", times=40),
        +        rep("two", times=30),
        +        rep("eight", times=20))
        > x <- factor(x)
        > ag.test(y ~ x, tibble(y,x))

        Alexander-Govern Test (alpha = 0.05)
        -------------------------------------------------------------
        data : y and x

        statistic  : 1.359941
        parameter  : 2
        p.value    : 0.5066321

        Result     : Difference is not statistically significant.
        -------------------------------------------------------------
        Example adapted from:
        https://eval-serv2.metpsy.uni-jena.de/wiki-metheval-hp/index.php/R_FUN_Alexander-Govern

        '''
        one = [-6.264538107423324, 1.8364332422208225, -8.356286124100471,
               15.952808021377916, 3.295077718153605, -8.204683841180152,
               4.874290524284853, 7.383247051292173, 5.757813516534923,
               -3.0538838715635603, 15.11781168450848, 3.898432364114311,
               -6.2124058054180376, -22.146998871774997, 11.249309181431082,
               -0.4493360901523085, -0.16190263098946087, 9.438362106852992,
               8.212211950980885, 5.939013212175088, 9.189773716082183,
               7.821363007310671, 0.745649833651906, -19.89351695863373,
               6.198257478947102, -0.5612873952900078, -1.557955067053293,
               -14.707523838992744, -4.781500551086204, 4.179415601997024,
               13.58679551529044, -1.0278772734299553, 3.876716115593691,
               -0.5380504058290512, -13.770595568286065, -4.149945632996798,
               -3.942899537103493, -0.5931339671118566, 11.000253719838831,
               7.631757484575442]

        two = [-2.4678539438038034, -3.8004252020476135, 10.454450631071062,
               8.34994798010486, -10.331335418242798, -10.612427354431794,
               5.468729432052455, 11.527993867731237, -1.6851931822534207,
               13.216615896813222, 5.971588205506021, -9.180395898761569,
               5.116795371366372, -16.94044644121189, 21.495355525515556,
               29.7059984775879, -5.508322146997636, -15.662019394747961,
               8.545794411636193, -2.0258190582123654, 36.024266407571645,
               -0.5886000409975387, 10.346090436761651, 0.4200323817099909,
               -11.14909813323608, 2.8318844927151434, -27.074379433365568,
               21.98332292344329, 2.2988000731784655, 32.58917505543229]

        eight = [9.510190577993251, -14.198928618436291, 12.214527069781099,
                 -18.68195263288503, -25.07266800478204, 5.828924710349257,
                 -8.86583746436866, 0.02210703263248262, 1.4868264830332811,
                 -11.79041892376144, -11.37337465637004, -2.7035723024766414,
                 23.56173993146409, -30.47133600859524, 11.878923752568431,
                 6.659007424270365, 21.261996745527256, -6.083678472686013,
                 7.400376198325763, 5.341975815444621]

        one, two, eight = np.asarray(one), np.asarray(two), np.asarray(eight)
        soln = stats.alexandergovern(one, two, eight)
        assert_allclose(soln.statistic, 1.3599405447999450836)
        assert_allclose(soln.pvalue, 0.50663205309676440091)

    def test_compare_scholar(self):
        '''
        Data taken from 'The Modification and Evaluation of the
        Alexander-Govern Test in Terms of Power' by Kingsley Ochuko, T.,
        Abdullah, S., Binti Zain, Z., & Soaad Syed Yahaya, S. (2015).
        '''
        young = [482.43, 484.36, 488.84, 495.15, 495.24, 502.69, 504.62,
                 518.29, 519.1, 524.1, 524.12, 531.18, 548.42, 572.1, 584.68,
                 609.09, 609.53, 666.63, 676.4]
        middle = [335.59, 338.43, 353.54, 404.27, 437.5, 469.01, 485.85,
                  487.3, 493.08, 494.31, 499.1, 886.41]
        old = [519.01, 528.5, 530.23, 536.03, 538.56, 538.83, 557.24, 558.61,
               558.95, 565.43, 586.39, 594.69, 629.22, 645.69, 691.84]
        young, middle, old = np.asarray(young), np.asarray(middle), np.asarray(old)
        soln = stats.alexandergovern(young, middle, old)
        assert_allclose(soln.statistic, 5.3237, atol=1e-3)
        assert_allclose(soln.pvalue, 0.06982, atol=1e-4)

        # verify with ag.test in r
        '''
        > library("onewaytests")
        > library("tibble")
        > young <- c(482.43, 484.36, 488.84, 495.15, 495.24, 502.69, 504.62,
        +                  518.29, 519.1, 524.1, 524.12, 531.18, 548.42, 572.1,
        +                  584.68, 609.09, 609.53, 666.63, 676.4)
        > middle <- c(335.59, 338.43, 353.54, 404.27, 437.5, 469.01, 485.85,
        +                   487.3, 493.08, 494.31, 499.1, 886.41)
        > old <- c(519.01, 528.5, 530.23, 536.03, 538.56, 538.83, 557.24,
        +                   558.61, 558.95, 565.43, 586.39, 594.69, 629.22,
        +                   645.69, 691.84)
        > young_fct <- c(rep("young", times=19))
        > middle_fct <-c(rep("middle", times=12))
        > old_fct <- c(rep("old", times=15))
        > ag.test(a ~ b, tibble(a=c(young, middle, old), b=factor(c(young_fct,
        +                                              middle_fct, old_fct))))

        Alexander-Govern Test (alpha = 0.05)
        -------------------------------------------------------------
        data : a and b

        statistic  : 5.324629
        parameter  : 2
        p.value    : 0.06978651

        Result     : Difference is not statistically significant.
        -------------------------------------------------------------

        '''
        assert_allclose(soln.statistic, 5.324629)
        assert_allclose(soln.pvalue, 0.06978651)

    def test_compare_scholar3(self):
        '''
        Data taken from 'Robustness And Comparative Power Of WelchAspin,
        Alexander-Govern And Yuen Tests Under Non-Normality And Variance
        Heteroscedasticity', by Ayed A. Almoied. 2017. Page 34-37.
        https://digitalcommons.wayne.edu/cgi/viewcontent.cgi?article=2775&context=oa_dissertations
        '''
        x1 = [-1.77559, -1.4113, -0.69457, -0.54148, -0.18808, -0.07152,
              0.04696, 0.051183, 0.148695, 0.168052, 0.422561, 0.458555,
              0.616123, 0.709968, 0.839956, 0.857226, 0.929159, 0.981442,
              0.999554, 1.642958]
        x2 = [-1.47973, -1.2722, -0.91914, -0.80916, -0.75977, -0.72253,
              -0.3601, -0.33273, -0.28859, -0.09637, -0.08969, -0.01824,
              0.260131, 0.289278, 0.518254, 0.683003, 0.877618, 1.172475,
              1.33964, 1.576766]
        x1, x2 = np.asarray(x1), np.asarray(x2)
        soln = stats.alexandergovern(x1, x2)
        assert_allclose(soln.statistic, 0.713526, atol=1e-5)
        assert_allclose(soln.pvalue, 0.398276, atol=1e-5)

        '''
        tested in ag.test in R:
        > library("onewaytests")
        > library("tibble")
        > x1 <- c(-1.77559, -1.4113, -0.69457, -0.54148, -0.18808, -0.07152,
        +          0.04696, 0.051183, 0.148695, 0.168052, 0.422561, 0.458555,
        +          0.616123, 0.709968, 0.839956, 0.857226, 0.929159, 0.981442,
        +          0.999554, 1.642958)
        > x2 <- c(-1.47973, -1.2722, -0.91914, -0.80916, -0.75977, -0.72253,
        +         -0.3601, -0.33273, -0.28859, -0.09637, -0.08969, -0.01824,
        +         0.260131, 0.289278, 0.518254, 0.683003, 0.877618, 1.172475,
        +         1.33964, 1.576766)
        > x1_fact <- c(rep("x1", times=20))
        > x2_fact <- c(rep("x2", times=20))
        > a <- c(x1, x2)
        > b <- factor(c(x1_fact, x2_fact))
        > ag.test(a ~ b, tibble(a, b))
        Alexander-Govern Test (alpha = 0.05)
        -------------------------------------------------------------
        data : a and b

        statistic  : 0.7135182
        parameter  : 1
        p.value    : 0.3982783

        Result     : Difference is not statistically significant.
        -------------------------------------------------------------
        '''
        assert_allclose(soln.statistic, 0.7135182)
        assert_allclose(soln.pvalue, 0.3982783)

    def test_nan_policy_propagate(self):
        args = np.asarray([1, 2, 3, 4]), np.asarray([1, np.nan])
        # default nan_policy is 'propagate'
        res = stats.alexandergovern(*args)
        assert_equal(res.pvalue, np.nan)
        assert_equal(res.statistic, np.nan)

    def test_nan_policy_raise(self):
        args = np.asarray([1, 2, 3, 4]), np.asarray([1, np.nan])
        with assert_raises(ValueError, match="The input contains nan values"):
            stats.alexandergovern(*args, nan_policy='raise')

    def test_nan_policy_omit(self):
        args_nan = np.asarray([1, 2, 3, np.nan, 4]), np.asarray([1, np.nan, 19, 25])
        args_no_nan = np.asarray([1, 2, 3, 4]), np.asarray([1, 19, 25])
        res_nan = stats.alexandergovern(*args_nan, nan_policy='omit')
        res_no_nan = stats.alexandergovern(*args_no_nan)
        assert_equal(res_nan.pvalue, res_no_nan.pvalue)
        assert_equal(res_nan.statistic, res_no_nan.statistic)

    def test_constant_input(self):
        # Zero variance input, consistent with `stats.pearsonr`
        x1 = np.asarray([0.667, 0.667, 0.667])
        x2 = np.asarray([0.123, 0.456, 0.789])
        with pytest.warns(RuntimeWarning, match="Precision loss occurred..."):
            res = stats.alexandergovern(x1, x2)
        assert_equal(res.statistic, np.nan)
        assert_equal(res.pvalue, np.nan)


class TestFOneWay:

    def test_trivial(self):
        # A trivial test of stats.f_oneway, with F=0.
        F, p = stats.f_oneway([0, 2], [0, 2])
        assert_equal(F, 0.0)
        assert_equal(p, 1.0)

    def test_basic(self):
        # Despite being a floating point calculation, this data should
        # result in F being exactly 2.0.
        F, p = stats.f_oneway([0, 2], [2, 4])
        assert_equal(F, 2.0)
        assert_allclose(p, 1 - np.sqrt(0.5), rtol=1e-14)

    def test_unequal_var(self):
        # toy samples with unequal variances and different observations
        samples = [[-50.42, 40.31, -18.09, 35.58, -6.8, 0.22],
                   [23.44, 4.5, 15.1, 9.66],
                   [11.94, 11.1 , 9.87, 9.09, 3.33]]

        F, p = stats.f_oneway(*samples, equal_var=False)

        # R language as benchmark
        # group1 <- c(-50.42, 40.31, -18.09, 35.58, -6.8, 0.22)
        # group2 <- c(23.44, 4.5, 15.1, 9.66)
        # group3 <- c(11.94, 11.1 , 9.87, 9.09, 3.33)
        #
        # data <- data.frame(
        #     value = c(group1, group2, group3),
        #     group = factor(c(rep("G1", length(group1)),
        #                      rep("G2", length(group2)),
        #                      rep("G3", length(group3))))
        # )
        # welch_anova <- oneway.test(value ~ group, data = data, var.equal = FALSE)
        # welch_anova$statistic
        ## F: 0.609740409019517
        # welch_anova$p.value
        ## 0.574838941286302

        assert_allclose(F, 0.609740409019517, rtol=1e-14)
        assert_allclose(p, 0.574838941286302, rtol=1e-14)

    def test_equal_var_input_validation(self):
        samples = [[-50.42, 40.31, -18.09, 35.58, -6.8, 0.22],
                   [23.44, 4.5, 15.1, 9.66],
                   [11.94, 11.1 , 9.87, 9.09, 3.33]]

        message = "Expected a boolean value for 'equal_var'"
        with pytest.raises(TypeError, match=message):
            stats.f_oneway(*samples, equal_var="False")

    def test_known_exact(self):
        # Another trivial dataset for which the exact F and p can be
        # calculated on most platforms
        F, p = stats.f_oneway([2], [2], [2, 3, 4])
        assert_allclose(F, 3/5, rtol=1e-15)  # assert_equal fails on some CI platforms
        assert_allclose(p, 5/8, rtol=1e-15)

    def test_large_integer_array(self):
        a = np.array([655, 788], dtype=np.uint16)
        b = np.array([789, 772], dtype=np.uint16)
        F, p = stats.f_oneway(a, b)
        # The expected value was verified by computing it with mpmath with
        # 40 digits of precision.
        assert_allclose(F, 0.77450216931805540, rtol=1e-14)

    def test_result_attributes(self):
        a = np.array([655, 788], dtype=np.uint16)
        b = np.array([789, 772], dtype=np.uint16)
        res = stats.f_oneway(a, b)
        attributes = ('statistic', 'pvalue')
        check_named_results(res, attributes)

    def test_nist(self):
        # These are the nist ANOVA files. They can be found at:
        # https://www.itl.nist.gov/div898/strd/anova/anova.html
        filenames = ['SiRstv.dat', 'SmLs01.dat', 'SmLs02.dat', 'SmLs03.dat',
                     'AtmWtAg.dat', 'SmLs04.dat', 'SmLs05.dat', 'SmLs06.dat',
                     'SmLs07.dat', 'SmLs08.dat', 'SmLs09.dat']

        for test_case in filenames:
            rtol = 1e-7
            fname = os.path.abspath(os.path.join(os.path.dirname(__file__),
                                                 'data/nist_anova', test_case))
            with open(fname) as f:
                content = f.read().split('\n')
            certified = [line.split() for line in content[40:48]
                         if line.strip()]
            dataf = np.loadtxt(fname, skiprows=60)
            y, x = dataf.T
            y = y.astype(int)
            caty = np.unique(y)
            f = float(certified[0][-1])

            xlist = [x[y == i] for i in caty]
            res = stats.f_oneway(*xlist)

            # With the hard test cases we relax the tolerance a bit.
            hard_tc = ('SmLs07.dat', 'SmLs08.dat', 'SmLs09.dat')
            if test_case in hard_tc:
                rtol = 1e-4

            assert_allclose(res[0], f, rtol=rtol,
                            err_msg=f'Failing testcase: {test_case}')

    @pytest.mark.parametrize("a, b, expected", [
        (np.array([42, 42, 42]), np.array([7, 7, 7]), (np.inf, 0)),
        (np.array([42, 42, 42]), np.array([42, 42, 42]), (np.nan, np.nan))
        ])
    def test_constant_input(self, a, b, expected):
        # For more details, look on https://github.com/scipy/scipy/issues/11669
        msg = "Each of the input arrays is constant;"
        with pytest.warns(stats.ConstantInputWarning, match=msg):
            f, p = stats.f_oneway(a, b)
            assert f, p == expected

    @pytest.mark.parametrize('axis', [-2, -1, 0, 1])
    def test_2d_inputs(self, axis):
        a = np.array([[1, 4, 3, 3],
                      [2, 5, 3, 3],
                      [3, 6, 3, 3],
                      [2, 3, 3, 3],
                      [1, 4, 3, 3]])
        b = np.array([[3, 1, 5, 3],
                      [4, 6, 5, 3],
                      [4, 3, 5, 3],
                      [1, 5, 5, 3],
                      [5, 5, 5, 3],
                      [2, 3, 5, 3],
                      [8, 2, 5, 3],
                      [2, 2, 5, 3]])
        c = np.array([[4, 3, 4, 3],
                      [4, 2, 4, 3],
                      [5, 4, 4, 3],
                      [5, 4, 4, 3]])

        if axis in [-1, 1]:
            a = a.T
            b = b.T
            c = c.T
            take_axis = 0
        else:
            take_axis = 1

        warn_msg = "Each of the input arrays is constant;"
        with pytest.warns(stats.ConstantInputWarning, match=warn_msg):
            f, p = stats.f_oneway(a, b, c, axis=axis)

        # Verify that the result computed with the 2d arrays matches
        # the result of calling f_oneway individually on each slice.
        for j in [0, 1]:
            fj, pj = stats.f_oneway(np.take(a, j, take_axis),
                                    np.take(b, j, take_axis),
                                    np.take(c, j, take_axis))
            assert_allclose(f[j], fj, rtol=1e-14)
            assert_allclose(p[j], pj, rtol=1e-14)
        for j in [2, 3]:
            with pytest.warns(stats.ConstantInputWarning, match=warn_msg):
                fj, pj = stats.f_oneway(np.take(a, j, take_axis),
                                        np.take(b, j, take_axis),
                                        np.take(c, j, take_axis))
                assert_equal(f[j], fj)
                assert_equal(p[j], pj)

    def test_3d_inputs(self):
        # Some 3-d arrays. (There is nothing special about the values.)
        a = 1/np.arange(1.0, 4*5*7 + 1).reshape(4, 5, 7)
        b = 2/np.arange(1.0, 4*8*7 + 1).reshape(4, 8, 7)
        c = np.cos(1/np.arange(1.0, 4*4*7 + 1).reshape(4, 4, 7))

        f, p = stats.f_oneway(a, b, c, axis=1)

        assert f.shape == (4, 7)
        assert p.shape == (4, 7)

        for i in range(a.shape[0]):
            for j in range(a.shape[2]):
                fij, pij = stats.f_oneway(a[i, :, j], b[i, :, j], c[i, :, j])
                assert_allclose(fij, f[i, j])
                assert_allclose(pij, p[i, j])

    def test_length0_1d_error(self):
        # Require at least one value in each group.
        with pytest.warns(SmallSampleWarning, match=too_small_1d_not_omit):
            result = stats.f_oneway([1, 2, 3], [], [4, 5, 6, 7])
            assert_equal(result, (np.nan, np.nan))

    def test_length0_2d_error(self):
        with pytest.warns(SmallSampleWarning, match=too_small_nd_not_omit):
            ncols = 3
            a = np.ones((4, ncols))
            b = np.ones((0, ncols))
            c = np.ones((5, ncols))
            f, p = stats.f_oneway(a, b, c)
            nans = np.full((ncols,), fill_value=np.nan)
            assert_equal(f, nans)
            assert_equal(p, nans)

    def test_all_length_one(self):
        with pytest.warns(SmallSampleWarning):
            result = stats.f_oneway([10], [11], [12], [13])
            assert_equal(result, (np.nan, np.nan))

    @pytest.mark.parametrize('args', [(), ([1, 2, 3],)])
    def test_too_few_inputs(self, args):
        message = "At least two samples are required..."
        with assert_raises(TypeError, match=message):
            stats.f_oneway(*args)

    def test_axis_error(self):
        a = np.ones((3, 4))
        b = np.ones((5, 4))
        with assert_raises(AxisError):
            stats.f_oneway(a, b, axis=2)

    def test_bad_shapes(self):
        a = np.ones((3, 4))
        b = np.ones((5, 4))
        with assert_raises(ValueError):
            stats.f_oneway(a, b, axis=1)


class TestKruskal:
    def test_simple(self):
        x = [1]
        y = [2]
        h, p = stats.kruskal(x, y)
        assert_equal(h, 1.0)
        assert_approx_equal(p, stats.distributions.chi2.sf(h, 1))
        h, p = stats.kruskal(np.array(x), np.array(y))
        assert_equal(h, 1.0)
        assert_approx_equal(p, stats.distributions.chi2.sf(h, 1))

    def test_basic(self):
        x = [1, 3, 5, 7, 9]
        y = [2, 4, 6, 8, 10]
        h, p = stats.kruskal(x, y)
        assert_approx_equal(h, 3./11, significant=10)
        assert_approx_equal(p, stats.distributions.chi2.sf(3./11, 1))
        h, p = stats.kruskal(np.array(x), np.array(y))
        assert_approx_equal(h, 3./11, significant=10)
        assert_approx_equal(p, stats.distributions.chi2.sf(3./11, 1))

    def test_simple_tie(self):
        x = [1]
        y = [1, 2]
        h_uncorr = 1.5**2 + 2*2.25**2 - 12
        corr = 0.75
        expected = h_uncorr / corr   # 0.5
        h, p = stats.kruskal(x, y)
        # Since the expression is simple and the exact answer is 0.5, it
        # should be safe to use assert_equal().
        assert_equal(h, expected)

    def test_another_tie(self):
        x = [1, 1, 1, 2]
        y = [2, 2, 2, 2]
        h_uncorr = (12. / 8. / 9.) * 4 * (3**2 + 6**2) - 3 * 9
        corr = 1 - float(3**3 - 3 + 5**3 - 5) / (8**3 - 8)
        expected = h_uncorr / corr
        h, p = stats.kruskal(x, y)
        assert_approx_equal(h, expected)

    def test_three_groups(self):
        # A test of stats.kruskal with three groups, with ties.
        x = [1, 1, 1]
        y = [2, 2, 2]
        z = [2, 2]
        h_uncorr = (12. / 8. / 9.) * (3*2**2 + 3*6**2 + 2*6**2) - 3 * 9  # 5.0
        corr = 1 - float(3**3 - 3 + 5**3 - 5) / (8**3 - 8)
        expected = h_uncorr / corr  # 7.0
        h, p = stats.kruskal(x, y, z)
        assert_approx_equal(h, expected)
        assert_approx_equal(p, stats.distributions.chi2.sf(h, 2))

    def test_empty(self):
        # A test of stats.kruskal with three groups, with ties.
        x = [1, 1, 1]
        y = [2, 2, 2]
        z = []
        with pytest.warns(SmallSampleWarning, match=too_small_1d_not_omit):
            assert_equal(stats.kruskal(x, y, z), (np.nan, np.nan))

    def test_kruskal_result_attributes(self):
        x = [1, 3, 5, 7, 9]
        y = [2, 4, 6, 8, 10]
        res = stats.kruskal(x, y)
        attributes = ('statistic', 'pvalue')
        check_named_results(res, attributes)

    def test_nan_policy(self):
        x = np.arange(10.)
        x[9] = np.nan
        assert_equal(stats.kruskal(x, x), (np.nan, np.nan))
        assert_almost_equal(stats.kruskal(x, x, nan_policy='omit'), (0.0, 1.0))
        assert_raises(ValueError, stats.kruskal, x, x, nan_policy='raise')
        assert_raises(ValueError, stats.kruskal, x, x, nan_policy='foobar')

    def test_large_no_samples(self):
        # Test to see if large samples are handled correctly.
        n = 50000
        x = np.random.randn(n)
        y = np.random.randn(n) + 50
        h, p = stats.kruskal(x, y)
        expected = 0
        assert_approx_equal(p, expected)

    def test_no_args_gh20661(self):
        message = r"Need at least two groups in stats.kruskal\(\)"
        with pytest.raises(ValueError, match=message):
            stats.kruskal()



@make_skip_xp_backends('combine_pvalues')
class TestCombinePvalues:
    # Reference values computed using the following R code:
    # options(digits=16)
    # library(metap)
    # x = c(0.01, 0.2, 0.3)
    # sumlog(x)  # fisher
    # sumz(x)  # stouffer
    # sumlog(1-x)  # pearson (negative statistic and complement of p-value)
    # minimump(x)  # tippett
    @pytest.mark.parametrize(
        "method, expected_statistic, expected_pvalue",
        [("fisher", 14.83716180549625 , 0.02156175132483465),
         ("stouffer", 2.131790594240385, 0.01651203260896294),
         ("pearson", -1.179737662212887, 1-0.9778736999143087),
         ("tippett", 0.01, 0.02970100000000002),
         # mudholkar_george: library(transite); p_combine(x, method="MG")
         ("mudholkar_george", 6.828712071641684, 0.01654551838539527)])
    def test_reference_values(self, xp, method, expected_statistic, expected_pvalue):
        x = [.01, .2, .3]
        res = stats.combine_pvalues(xp.asarray(x), method=method)
        xp_assert_close(res.statistic, xp.asarray(expected_statistic))
        xp_assert_close(res.pvalue, xp.asarray(expected_pvalue))

    @pytest.mark.parametrize(
        # Reference values computed using R `metap` `sumz`:
        # options(digits=16)
        # library(metap)
        # x = c(0.01, 0.2, 0.3)
        # sumz(x, weights=c(1., 1., 1.))
        # sumz(x, weights=c(1., 4., 9.))
        "weights, expected_statistic, expected_pvalue",
        [([1., 1., 1.], 2.131790594240385, 0.01651203260896294),
         ([1., 4., 9.], 1.051815015753598, 0.1464422142261314)])
    def test_weighted_stouffer(self, xp, weights, expected_statistic, expected_pvalue):
        x = xp.asarray([.01, .2, .3])
        res = stats.combine_pvalues(x, method='stouffer', weights=xp.asarray(weights))
        xp_assert_close(res.statistic, xp.asarray(expected_statistic))
        xp_assert_close(res.pvalue, xp.asarray(expected_pvalue))

    methods = ["fisher", "pearson", "tippett", "stouffer", "mudholkar_george"]

    @pytest.mark.parametrize("variant", ["single", "all", "random"])
    @pytest.mark.parametrize("method", methods)
    def test_monotonicity(self, variant, method, xp):
        # Test that result increases monotonically with respect to input.
        m, n = 10, 7
        rng = np.random.default_rng(278448169958891062669391462690811630763)

        # `pvaluess` is an m × n array of p values. Each row corresponds to
        # a set of p values to be combined with p values increasing
        # monotonically down one column (single), simultaneously down each
        # column (all), or independently down each column (random).
        if variant == "single":
            pvaluess = xp.broadcast_to(xp.asarray(rng.random(n)), (m, n))
            pvaluess = xp.concat([xp.reshape(xp.linspace(0.1, 0.9, m), (-1, 1)),
                                  pvaluess[:, 1:]], axis=1)
        elif variant == "all":
            pvaluess = xp.broadcast_to(xp.linspace(0.1, 0.9, m), (n, m)).T
        elif variant == "random":
            pvaluess = xp.sort(xp.asarray(rng.uniform(0, 1, size=(m, n))), axis=0)

        combined_pvalues = xp.asarray([
            stats.combine_pvalues(pvaluess[i, :], method=method)[1]
            for i in range(pvaluess.shape[0])
        ])
        assert xp.all(combined_pvalues[1:] - combined_pvalues[:-1] >= 0)

    @pytest.mark.parametrize("method", methods)
    def test_result(self, method, xp):
        res = stats.combine_pvalues(xp.asarray([.01, .2, .3]), method=method)
        xp_assert_equal(res.statistic, res[0])
        xp_assert_equal(res.pvalue, res[1])

    @pytest.mark.parametrize("method", methods)
    # axis=None is currently broken for array API; will be handled when
    # axis_nan_policy decorator is updated
    @pytest.mark.parametrize("axis", [0, 1])
    def test_axis(self, method, axis, xp):
        rng = np.random.default_rng(234892349810482)
        x = xp.asarray(rng.random(size=(2, 10)))
        x = x.T if (axis == 0) else x
        res = stats.combine_pvalues(x, axis=axis, method=method)

        if axis is None:
            x = xp.reshape(x, (-1,))
            ref = stats.combine_pvalues(x, method=method)
            xp_assert_close(res.statistic, ref.statistic)
            xp_assert_close(res.pvalue, ref.pvalue)
            return

        x = x.T if (axis == 0) else x
        x0, x1 = x[0, :], x[1, :]
        ref0 = stats.combine_pvalues(x0, method=method)
        ref1 = stats.combine_pvalues(x1, method=method)

        xp_assert_close(res.statistic[0], ref0.statistic)
        xp_assert_close(res.statistic[1], ref1.statistic)
        xp_assert_close(res.pvalue[0], ref0.pvalue)
        xp_assert_close(res.pvalue[1], ref1.pvalue)


class TestCdfDistanceValidation:
    """
    Test that _cdf_distance() (via wasserstein_distance()) raises ValueErrors
    for bad inputs.
    """

    def test_distinct_value_and_weight_lengths(self):
        # When the number of weights does not match the number of values,
        # a ValueError should be raised.
        assert_raises(ValueError, stats.wasserstein_distance,
                      [1], [2], [4], [3, 1])
        assert_raises(ValueError, stats.wasserstein_distance, [1], [2], [1, 0])

    def test_zero_weight(self):
        # When a distribution is given zero weight, a ValueError should be
        # raised.
        assert_raises(ValueError, stats.wasserstein_distance,
                      [0, 1], [2], [0, 0])
        assert_raises(ValueError, stats.wasserstein_distance,
                      [0, 1], [2], [3, 1], [0])

    def test_negative_weights(self):
        # A ValueError should be raised if there are any negative weights.
        assert_raises(ValueError, stats.wasserstein_distance,
                      [0, 1], [2, 2], [1, 1], [3, -1])

    def test_empty_distribution(self):
        # A ValueError should be raised when trying to measure the distance
        # between something and nothing.
        assert_raises(ValueError, stats.wasserstein_distance, [], [2, 2])
        assert_raises(ValueError, stats.wasserstein_distance, [1], [])

    def test_inf_weight(self):
        # An inf weight is not valid.
        assert_raises(ValueError, stats.wasserstein_distance,
                      [1, 2, 1], [1, 1], [1, np.inf, 1], [1, 1])


class TestWassersteinDistanceND:
    """ Tests for wasserstein_distance_nd() output values.
    """

    def test_published_values(self):
        # Compare against published values and manually computed results.
        # The values and computed result are posted at James D. McCaffrey's blog,
        # https://jamesmccaffrey.wordpress.com/2018/03/05/earth-mover-distance
        # -wasserstein-metric-example-calculation/
        u = [(1,1), (1,1), (1,1), (1,1), (1,1), (1,1), (1,1), (1,1), (1,1), (1,1),
             (4,2), (6,1), (6,1)]
        v = [(2,1), (2,1), (3,2), (3,2), (3,2), (5,1), (5,1), (5,1), (5,1), (5,1),
             (5,1), (5,1), (7,1)]

        res = stats.wasserstein_distance_nd(u, v)
        # In original post, the author kept two decimal places for ease of calculation.
        # This test uses the more precise value of distance to get the precise results.
        # For comparison, please see the table and figure in the original blog post.
        flow = np.array([2., 3., 5., 1., 1., 1.])
        dist = np.array([1.00, 5**0.5, 4.00, 2**0.5, 1.00, 1.00])
        ref = np.sum(flow * dist)/np.sum(flow)
        assert_allclose(res, ref)

    @pytest.mark.parametrize('n_value', (4, 15, 35))
    @pytest.mark.parametrize('ndim', (3, 4, 7))
    @pytest.mark.parametrize('max_repeats', (5, 10))
    def test_same_distribution_nD(self, ndim, n_value, max_repeats):
        # Any distribution moved to itself should have a Wasserstein distance
        # of zero.
        rng = np.random.default_rng(363836384995579937222333)
        repeats = rng.integers(1, max_repeats, size=n_value, dtype=int)

        u_values = rng.random(size=(n_value, ndim))
        v_values = np.repeat(u_values, repeats, axis=0)
        v_weights = rng.random(np.sum(repeats))
        range_repeat = np.repeat(np.arange(len(repeats)), repeats)
        u_weights = np.bincount(range_repeat, weights=v_weights)
        index = rng.permutation(len(v_weights))
        v_values, v_weights = v_values[index], v_weights[index]

        res = stats.wasserstein_distance_nd(u_values, v_values, u_weights, v_weights)
        assert_allclose(res, 0, atol=1e-15)

    @pytest.mark.parametrize('nu', (8, 9, 38))
    @pytest.mark.parametrize('nv', (8, 12, 17))
    @pytest.mark.parametrize('ndim', (3, 5, 23))
    def test_collapse_nD(self, nu, nv, ndim):
        # test collapse for n dimensional values
        # Collapsing a n-D distribution to a point distribution at zero
        # is equivalent to taking the average of the norm of data.
        rng = np.random.default_rng(38573488467338826109)
        u_values = rng.random(size=(nu, ndim))
        v_values = np.zeros((nv, ndim))
        u_weights = rng.random(size=nu)
        v_weights = rng.random(size=nv)
        ref = np.average(np.linalg.norm(u_values, axis=1), weights=u_weights)
        res = stats.wasserstein_distance_nd(u_values, v_values, u_weights, v_weights)
        assert_allclose(res, ref)

    @pytest.mark.parametrize('nu', (8, 16, 32))
    @pytest.mark.parametrize('nv', (8, 16, 32))
    @pytest.mark.parametrize('ndim', (1, 2, 6))
    def test_zero_weight_nD(self, nu, nv, ndim):
        # Values with zero weight have no impact on the Wasserstein distance.
        rng = np.random.default_rng(38573488467338826109)
        u_values = rng.random(size=(nu, ndim))
        v_values = rng.random(size=(nv, ndim))
        u_weights = rng.random(size=nu)
        v_weights = rng.random(size=nv)
        ref = stats.wasserstein_distance_nd(u_values, v_values, u_weights, v_weights)

        add_row, nrows = rng.integers(0, nu, size=2)
        add_value = rng.random(size=(nrows, ndim))
        u_values = np.insert(u_values, add_row, add_value, axis=0)
        u_weights = np.insert(u_weights, add_row, np.zeros(nrows), axis=0)
        res = stats.wasserstein_distance_nd(u_values, v_values, u_weights, v_weights)
        assert_allclose(res, ref)

    def test_inf_values(self):
        # Inf values can lead to an inf distance or trigger a RuntimeWarning
        # (and return NaN) if the distance is undefined.
        uv, vv, uw = [[1, 1], [2, 1]], [[np.inf, -np.inf]], [1, 1]
        distance = stats.wasserstein_distance_nd(uv, vv, uw)
        assert_equal(distance, np.inf)
        with np.errstate(invalid='ignore'):
            uv, vv = [[np.inf, np.inf]], [[np.inf, -np.inf]]
            distance = stats.wasserstein_distance_nd(uv, vv)
            assert_equal(distance, np.nan)

    @pytest.mark.parametrize('nu', (10, 15, 20))
    @pytest.mark.parametrize('nv', (10, 15, 20))
    @pytest.mark.parametrize('ndim', (1, 3, 5))
    def test_multi_dim_nD(self, nu, nv, ndim):
        # Adding dimension on distributions do not affect the result
        rng = np.random.default_rng(2736495738494849509)
        u_values = rng.random(size=(nu, ndim))
        v_values = rng.random(size=(nv, ndim))
        u_weights = rng.random(size=nu)
        v_weights = rng.random(size=nv)
        ref = stats.wasserstein_distance_nd(u_values, v_values, u_weights, v_weights)

        add_dim = rng.integers(0, ndim)
        add_value = rng.random()

        u_values = np.insert(u_values, add_dim, add_value, axis=1)
        v_values = np.insert(v_values, add_dim, add_value, axis=1)
        res = stats.wasserstein_distance_nd(u_values, v_values, u_weights, v_weights)
        assert_allclose(res, ref)

    @pytest.mark.parametrize('nu', (7, 13, 19))
    @pytest.mark.parametrize('nv', (7, 13, 19))
    @pytest.mark.parametrize('ndim', (2, 4, 7))
    def test_orthogonal_nD(self, nu, nv, ndim):
        # orthogonal transformations do not affect the result of the
        # wasserstein_distance
        rng = np.random.default_rng(34746837464536)
        u_values = rng.random(size=(nu, ndim))
        v_values = rng.random(size=(nv, ndim))
        u_weights = rng.random(size=nu)
        v_weights = rng.random(size=nv)
        ref = stats.wasserstein_distance_nd(u_values, v_values, u_weights, v_weights)

        dist = stats.ortho_group(ndim)
        transform = dist.rvs(random_state=rng)
        shift = rng.random(size=ndim)
        res = stats.wasserstein_distance_nd(u_values @ transform + shift,
                                         v_values @ transform + shift,
                                         u_weights, v_weights)
        assert_allclose(res, ref)

    def test_error_code(self):
        rng = np.random.default_rng(52473644737485644836320101)
        with pytest.raises(ValueError, match='Invalid input values. The inputs'):
            u_values = rng.random(size=(4, 10, 15))
            v_values = rng.random(size=(6, 2, 7))
            _ = stats.wasserstein_distance_nd(u_values, v_values)
        with pytest.raises(ValueError, match='Invalid input values. Dimensions'):
            u_values = rng.random(size=(15,))
            v_values = rng.random(size=(3, 15))
            _ = stats.wasserstein_distance_nd(u_values, v_values)
        with pytest.raises(ValueError,
            match='Invalid input values. If two-dimensional'):
            u_values = rng.random(size=(2, 10))
            v_values = rng.random(size=(2, 2))
            _ = stats.wasserstein_distance_nd(u_values, v_values)

    @pytest.mark.parametrize('u_size', [1, 10, 50])
    @pytest.mark.parametrize('v_size', [1, 10, 50])
    def test_optimization_vs_analytical(self, u_size, v_size):
        rng = np.random.default_rng(45634745675)
        # Test when u_weights = None, v_weights = None
        u_values = rng.random(size=(u_size, 1))
        v_values = rng.random(size=(v_size, 1))
        u_values_flat = u_values.ravel()
        v_values_flat = v_values.ravel()
        # These three calculations are done using different backends
        # but they must be equal
        d1 = stats.wasserstein_distance(u_values_flat, v_values_flat)
        d2 = stats.wasserstein_distance_nd(u_values, v_values)
        d3 = stats.wasserstein_distance_nd(u_values_flat, v_values_flat)
        assert_allclose(d2, d1)
        assert_allclose(d3, d1)
        # Test with u_weights and v_weights specified.
        u_weights = rng.random(size=u_size)
        v_weights = rng.random(size=v_size)
        d1 = stats.wasserstein_distance(u_values_flat, v_values_flat,
                                        u_weights, v_weights)
        d2 = stats.wasserstein_distance_nd(u_values, v_values,
                                        u_weights, v_weights)
        d3 = stats.wasserstein_distance_nd(u_values_flat, v_values_flat,
                                        u_weights, v_weights)
        assert_allclose(d2, d1)
        assert_allclose(d3, d1)


class TestWassersteinDistance:
    """ Tests for wasserstein_distance() output values.
    """

    def test_simple(self):
        # For basic distributions, the value of the Wasserstein distance is
        # straightforward.
        assert_allclose(
            stats.wasserstein_distance([0, 1], [0], [1, 1], [1]),
            .5)
        assert_allclose(stats.wasserstein_distance(
            [0, 1], [0], [3, 1], [1]),
            .25)
        assert_allclose(stats.wasserstein_distance(
            [0, 2], [0], [1, 1], [1]),
            1)
        assert_allclose(stats.wasserstein_distance(
            [0, 1, 2], [1, 2, 3]),
            1)

    def test_same_distribution(self):
        # Any distribution moved to itself should have a Wasserstein distance
        # of zero.
        assert_equal(stats.wasserstein_distance([1, 2, 3], [2, 1, 3]), 0)
        assert_equal(
            stats.wasserstein_distance([1, 1, 1, 4], [4, 1],
                                       [1, 1, 1, 1], [1, 3]),
            0)

    def test_shift(self):
        # If the whole distribution is shifted by x, then the Wasserstein
        # distance should be the norm of x.
        assert_allclose(stats.wasserstein_distance([0], [1]), 1)
        assert_allclose(stats.wasserstein_distance([-5], [5]), 10)
        assert_allclose(
            stats.wasserstein_distance([1, 2, 3, 4, 5], [11, 12, 13, 14, 15]),
            10)
        assert_allclose(
            stats.wasserstein_distance([4.5, 6.7, 2.1], [4.6, 7, 9.2],
                                       [3, 1, 1], [1, 3, 1]),
            2.5)

    def test_combine_weights(self):
        # Assigning a weight w to a value is equivalent to including that value
        # w times in the value array with weight of 1.
        assert_allclose(
            stats.wasserstein_distance(
                [0, 0, 1, 1, 1, 1, 5], [0, 3, 3, 3, 3, 4, 4],
                [1, 1, 1, 1, 1, 1, 1], [1, 1, 1, 1, 1, 1, 1]),
            stats.wasserstein_distance([5, 0, 1], [0, 4, 3],
                                       [1, 2, 4], [1, 2, 4]))

    def test_collapse(self):
        # Collapsing a distribution to a point distribution at zero is
        # equivalent to taking the average of the absolute values of the
        # values.
        u = np.arange(-10, 30, 0.3)
        v = np.zeros_like(u)
        assert_allclose(
            stats.wasserstein_distance(u, v),
            np.mean(np.abs(u)))

        u_weights = np.arange(len(u))
        v_weights = u_weights[::-1]
        assert_allclose(
            stats.wasserstein_distance(u, v, u_weights, v_weights),
            np.average(np.abs(u), weights=u_weights))

    def test_zero_weight(self):
        # Values with zero weight have no impact on the Wasserstein distance.
        assert_allclose(
            stats.wasserstein_distance([1, 2, 100000], [1, 1],
                                       [1, 1, 0], [1, 1]),
            stats.wasserstein_distance([1, 2], [1, 1], [1, 1], [1, 1]))

    def test_inf_values(self):
        # Inf values can lead to an inf distance or trigger a RuntimeWarning
        # (and return NaN) if the distance is undefined.
        assert_equal(
            stats.wasserstein_distance([1, 2, np.inf], [1, 1]),
            np.inf)
        assert_equal(
            stats.wasserstein_distance([1, 2, np.inf], [-np.inf, 1]),
            np.inf)
        assert_equal(
            stats.wasserstein_distance([1, -np.inf, np.inf], [1, 1]),
            np.inf)
        with suppress_warnings() as sup:
            sup.record(RuntimeWarning, "invalid value*")
            assert_equal(
                stats.wasserstein_distance([1, 2, np.inf], [np.inf, 1]),
                np.nan)


class TestEnergyDistance:
    """ Tests for energy_distance() output values.
    """

    def test_simple(self):
        # For basic distributions, the value of the energy distance is
        # straightforward.
        assert_almost_equal(
            stats.energy_distance([0, 1], [0], [1, 1], [1]),
            np.sqrt(2) * .5)
        assert_almost_equal(stats.energy_distance(
            [0, 1], [0], [3, 1], [1]),
            np.sqrt(2) * .25)
        assert_almost_equal(stats.energy_distance(
            [0, 2], [0], [1, 1], [1]),
            2 * .5)
        assert_almost_equal(
            stats.energy_distance([0, 1, 2], [1, 2, 3]),
            np.sqrt(2) * (3*(1./3**2))**.5)

    def test_same_distribution(self):
        # Any distribution moved to itself should have a energy distance of
        # zero.
        assert_equal(stats.energy_distance([1, 2, 3], [2, 1, 3]), 0)
        assert_equal(
            stats.energy_distance([1, 1, 1, 4], [4, 1], [1, 1, 1, 1], [1, 3]),
            0)

    def test_shift(self):
        # If a single-point distribution is shifted by x, then the energy
        # distance should be sqrt(2) * sqrt(x).
        assert_almost_equal(stats.energy_distance([0], [1]), np.sqrt(2))
        assert_almost_equal(
            stats.energy_distance([-5], [5]),
            np.sqrt(2) * 10**.5)

    def test_combine_weights(self):
        # Assigning a weight w to a value is equivalent to including that value
        # w times in the value array with weight of 1.
        assert_almost_equal(
            stats.energy_distance([0, 0, 1, 1, 1, 1, 5], [0, 3, 3, 3, 3, 4, 4],
                                  [1, 1, 1, 1, 1, 1, 1], [1, 1, 1, 1, 1, 1, 1]),
            stats.energy_distance([5, 0, 1], [0, 4, 3], [1, 2, 4], [1, 2, 4]))

    def test_zero_weight(self):
        # Values with zero weight have no impact on the energy distance.
        assert_almost_equal(
            stats.energy_distance([1, 2, 100000], [1, 1], [1, 1, 0], [1, 1]),
            stats.energy_distance([1, 2], [1, 1], [1, 1], [1, 1]))

    def test_inf_values(self):
        # Inf values can lead to an inf distance or trigger a RuntimeWarning
        # (and return NaN) if the distance is undefined.
        assert_equal(stats.energy_distance([1, 2, np.inf], [1, 1]), np.inf)
        assert_equal(
            stats.energy_distance([1, 2, np.inf], [-np.inf, 1]),
            np.inf)
        assert_equal(
            stats.energy_distance([1, -np.inf, np.inf], [1, 1]),
            np.inf)
        with suppress_warnings() as sup:
            sup.record(RuntimeWarning, "invalid value*")
            assert_equal(
                stats.energy_distance([1, 2, np.inf], [np.inf, 1]),
                np.nan)


class TestBrunnerMunzel:
    # Data from (Lumley, 1996)
    X = [1, 2, 1, 1, 1, 1, 1, 1, 1, 1, 2, 4, 1, 1]
    Y = [3, 3, 4, 3, 1, 2, 3, 1, 1, 5, 4]
    significant = 13

    def test_brunnermunzel_one_sided(self):
        # Results are compared with R's lawstat package.
        u1, p1 = stats.brunnermunzel(self.X, self.Y, alternative='less')
        u2, p2 = stats.brunnermunzel(self.Y, self.X, alternative='greater')
        u3, p3 = stats.brunnermunzel(self.X, self.Y, alternative='greater')
        u4, p4 = stats.brunnermunzel(self.Y, self.X, alternative='less')

        assert_approx_equal(p1, p2, significant=self.significant)
        assert_approx_equal(p3, p4, significant=self.significant)
        assert_(p1 != p3)
        assert_approx_equal(u1, 3.1374674823029505,
                            significant=self.significant)
        assert_approx_equal(u2, -3.1374674823029505,
                            significant=self.significant)
        assert_approx_equal(u3, 3.1374674823029505,
                            significant=self.significant)
        assert_approx_equal(u4, -3.1374674823029505,
                            significant=self.significant)
        assert_approx_equal(p1, 0.0028931043330757342,
                            significant=self.significant)
        assert_approx_equal(p3, 0.99710689566692423,
                            significant=self.significant)

    def test_brunnermunzel_two_sided(self):
        # Results are compared with R's lawstat package.
        u1, p1 = stats.brunnermunzel(self.X, self.Y, alternative='two-sided')
        u2, p2 = stats.brunnermunzel(self.Y, self.X, alternative='two-sided')

        assert_approx_equal(p1, p2, significant=self.significant)
        assert_approx_equal(u1, 3.1374674823029505,
                            significant=self.significant)
        assert_approx_equal(u2, -3.1374674823029505,
                            significant=self.significant)
        assert_approx_equal(p1, 0.0057862086661515377,
                            significant=self.significant)

    def test_brunnermunzel_default(self):
        # The default value for alternative is two-sided
        u1, p1 = stats.brunnermunzel(self.X, self.Y)
        u2, p2 = stats.brunnermunzel(self.Y, self.X)

        assert_approx_equal(p1, p2, significant=self.significant)
        assert_approx_equal(u1, 3.1374674823029505,
                            significant=self.significant)
        assert_approx_equal(u2, -3.1374674823029505,
                            significant=self.significant)
        assert_approx_equal(p1, 0.0057862086661515377,
                            significant=self.significant)

    def test_brunnermunzel_alternative_error(self):
        alternative = "error"
        distribution = "t"
        nan_policy = "propagate"
        assert_(alternative not in ["two-sided", "greater", "less"])
        assert_raises(ValueError,
                      stats.brunnermunzel,
                      self.X,
                      self.Y,
                      alternative,
                      distribution,
                      nan_policy)

    def test_brunnermunzel_distribution_norm(self):
        u1, p1 = stats.brunnermunzel(self.X, self.Y, distribution="normal")
        u2, p2 = stats.brunnermunzel(self.Y, self.X, distribution="normal")
        assert_approx_equal(p1, p2, significant=self.significant)
        assert_approx_equal(u1, 3.1374674823029505,
                            significant=self.significant)
        assert_approx_equal(u2, -3.1374674823029505,
                            significant=self.significant)
        assert_approx_equal(p1, 0.0017041417600383024,
                            significant=self.significant)

    def test_brunnermunzel_distribution_error(self):
        alternative = "two-sided"
        distribution = "error"
        nan_policy = "propagate"
        assert_(alternative not in ["t", "normal"])
        assert_raises(ValueError,
                      stats.brunnermunzel,
                      self.X,
                      self.Y,
                      alternative,
                      distribution,
                      nan_policy)

    @pytest.mark.parametrize("kwarg_update", [{'y': []}, {'x': []},
                                              {'x': [], 'y': []}])
    def test_brunnermunzel_empty_imput(self, kwarg_update):
        kwargs = {'x': self.X, 'y': self.Y}
        kwargs.update(kwarg_update)
        with pytest.warns(SmallSampleWarning, match=too_small_1d_not_omit):
            statistic, pvalue = stats.brunnermunzel(**kwargs)
        assert_equal(statistic, np.nan)
        assert_equal(pvalue, np.nan)

    def test_brunnermunzel_nan_input_propagate(self):
        X = [1, 2, 1, 1, 1, 1, 1, 1, 1, 1, 2, 4, 1, 1, np.nan]
        Y = [3, 3, 4, 3, 1, 2, 3, 1, 1, 5, 4]
        u1, p1 = stats.brunnermunzel(X, Y, nan_policy="propagate")
        u2, p2 = stats.brunnermunzel(Y, X, nan_policy="propagate")

        assert_equal(u1, np.nan)
        assert_equal(p1, np.nan)
        assert_equal(u2, np.nan)
        assert_equal(p2, np.nan)

    def test_brunnermunzel_nan_input_raise(self):
        X = [1, 2, 1, 1, 1, 1, 1, 1, 1, 1, 2, 4, 1, 1, np.nan]
        Y = [3, 3, 4, 3, 1, 2, 3, 1, 1, 5, 4]
        alternative = "two-sided"
        distribution = "t"
        nan_policy = "raise"

        assert_raises(ValueError,
                      stats.brunnermunzel,
                      X,
                      Y,
                      alternative,
                      distribution,
                      nan_policy)
        assert_raises(ValueError,
                      stats.brunnermunzel,
                      Y,
                      X,
                      alternative,
                      distribution,
                      nan_policy)

    def test_brunnermunzel_nan_input_omit(self):
        X = [1, 2, 1, 1, 1, 1, 1, 1, 1, 1, 2, 4, 1, 1, np.nan]
        Y = [3, 3, 4, 3, 1, 2, 3, 1, 1, 5, 4]
        u1, p1 = stats.brunnermunzel(X, Y, nan_policy="omit")
        u2, p2 = stats.brunnermunzel(Y, X, nan_policy="omit")

        assert_approx_equal(p1, p2, significant=self.significant)
        assert_approx_equal(u1, 3.1374674823029505,
                            significant=self.significant)
        assert_approx_equal(u2, -3.1374674823029505,
                            significant=self.significant)
        assert_approx_equal(p1, 0.0057862086661515377,
                            significant=self.significant)

    def test_brunnermunzel_return_nan(self):
        """ tests that a warning is emitted when p is nan
        p-value with t-distributions can be nan (0/0) (see gh-15843)
        """
        x = [1, 2, 3]
        y = [5, 6, 7, 8, 9]

        msg = "p-value cannot be estimated|divide by zero|invalid value encountered"
        with pytest.warns(RuntimeWarning, match=msg):
            stats.brunnermunzel(x, y, distribution="t")

    def test_brunnermunzel_normal_dist(self):
        """ tests that a p is 0 for datasets that cause p->nan
        when t-distribution is used (see gh-15843)
        """
        x = [1, 2, 3]
        y = [5, 6, 7, 8, 9]

        with pytest.warns(RuntimeWarning, match='divide by zero'):
            _, p = stats.brunnermunzel(x, y, distribution="normal")
        assert_equal(p, 0)


class TestQuantileTest:
    r""" Test the non-parametric quantile test,
    including the computation of confidence intervals
    """

    def test_quantile_test_iv(self):
        x = [1, 2, 3]

        message = "`x` must be a one-dimensional array of numbers."
        with pytest.raises(ValueError, match=message):
            stats.quantile_test([x])

        message = "`q` must be a scalar."
        with pytest.raises(ValueError, match=message):
            stats.quantile_test(x, q=[1, 2])

        message = "`p` must be a float strictly between 0 and 1."
        with pytest.raises(ValueError, match=message):
            stats.quantile_test(x, p=[0.5, 0.75])
        with pytest.raises(ValueError, match=message):
            stats.quantile_test(x, p=2)
        with pytest.raises(ValueError, match=message):
            stats.quantile_test(x, p=-0.5)

        message = "`alternative` must be one of..."
        with pytest.raises(ValueError, match=message):
            stats.quantile_test(x, alternative='one-sided')

        message = "`confidence_level` must be a number between 0 and 1."
        with pytest.raises(ValueError, match=message):
            stats.quantile_test(x).confidence_interval(1)

    @pytest.mark.parametrize(
        'p, alpha, lb, ub, alternative',
        [[0.3, 0.95, 1.221402758160170, 1.476980793882643, 'two-sided'],
         [0.5, 0.9, 1.506817785112854, 1.803988415397857, 'two-sided'],
         [0.25, 0.95, -np.inf, 1.39096812846378, 'less'],
         [0.8, 0.9, 2.117000016612675, np.inf, 'greater']]
    )
    def test_R_ci_quantile(self, p, alpha, lb, ub, alternative):
        # Test against R library `confintr` function `ci_quantile`, e.g.
        # library(confintr)
        # options(digits=16)
        # x <- exp(seq(0, 1, by = 0.01))
        # ci_quantile(x, q = 0.3)$interval
        # ci_quantile(x, q = 0.5, probs = c(0.05, 0.95))$interval
        # ci_quantile(x, q = 0.25, probs = c(0, 0.95))$interval
        # ci_quantile(x, q = 0.8, probs = c(0.1, 1))$interval
        x = np.exp(np.arange(0, 1.01, 0.01))
        res = stats.quantile_test(x, p=p, alternative=alternative)
        assert_allclose(res.confidence_interval(alpha), [lb, ub], rtol=1e-15)

    @pytest.mark.parametrize(
        'q, p, alternative, ref',
        [[1.2, 0.3, 'two-sided', 0.01515567517648],
         [1.8, 0.5, 'two-sided', 0.1109183496606]]
    )
    def test_R_pvalue(self, q, p, alternative, ref):
        # Test against R library `snpar` function `quant.test`, e.g.
        # library(snpar)
        # options(digits=16)
        # x < - exp(seq(0, 1, by=0.01))
        # quant.test(x, q=1.2, p=0.3, exact=TRUE, alternative='t')
        x = np.exp(np.arange(0, 1.01, 0.01))
        res = stats.quantile_test(x, q=q, p=p, alternative=alternative)
        assert_allclose(res.pvalue, ref, rtol=1e-12)

    @pytest.mark.parametrize('case', ['continuous', 'discrete'])
    @pytest.mark.parametrize('alternative', ['less', 'greater'])
    @pytest.mark.parametrize('alpha', [0.9, 0.95])
    def test_pval_ci_match(self, case, alternative, alpha):
        # Verify that the following statement holds:

        # The 95% confidence interval corresponding with alternative='less'
        # has -inf as its lower bound, and the upper bound `xu` is the greatest
        # element from the sample `x` such that:
        # `stats.quantile_test(x, q=xu, p=p, alternative='less').pvalue``
        # will be greater than 5%.

        # And the corresponding statement for the alternative='greater' case.

        seed = int((7**len(case) + len(alternative))*alpha)
        rng = np.random.default_rng(seed)
        if case == 'continuous':
            p, q = rng.random(size=2)
            rvs = rng.random(size=100)
        else:
            rvs = rng.integers(1, 11, size=100)
            p = rng.random()
            q = rng.integers(1, 11)

        res = stats.quantile_test(rvs, q=q, p=p, alternative=alternative)
        ci = res.confidence_interval(confidence_level=alpha)

        # select elements inside the confidence interval based on alternative
        if alternative == 'less':
            i_inside = rvs <= ci.high
        else:
            i_inside = rvs >= ci.low

        for x in rvs[i_inside]:
            res = stats.quantile_test(rvs, q=x, p=p, alternative=alternative)
            assert res.pvalue > 1 - alpha

        for x in rvs[~i_inside]:
            res = stats.quantile_test(rvs, q=x, p=p, alternative=alternative)
            assert res.pvalue < 1 - alpha

    def test_match_conover_examples(self):
        # Test against the examples in [1] (Conover Practical Nonparametric
        # Statistics Third Edition) pg 139

        # Example 1
        # Data is [189, 233, 195, 160, 212, 176, 231, 185, 199, 213, 202, 193,
        # 174, 166, 248]
        # Two-sided test of whether the upper quartile (p=0.75) equals 193
        # (q=193). Conover shows that 7 of the observations are less than or
        # equal to 193, and "for the binomial random variable Y, P(Y<=7) =
        # 0.0173", so the two-sided p-value is twice that, 0.0346.
        x = [189, 233, 195, 160, 212, 176, 231, 185, 199, 213, 202, 193,
             174, 166, 248]
        pvalue_expected = 0.0346
        res = stats.quantile_test(x, q=193, p=0.75, alternative='two-sided')
        assert_allclose(res.pvalue, pvalue_expected, rtol=1e-5)

        # Example 2
        # Conover doesn't give explicit data, just that 8 out of 112
        # observations are 60 or less. The test is whether the median time is
        # equal to 60 against the alternative that the median is greater than
        # 60. The p-value is calculated as P(Y<=8), where Y is again a binomial
        # distributed random variable, now with p=0.5 and n=112. Conover uses a
        # normal approximation, but we can easily calculate the CDF of the
        # binomial distribution.
        x = [59]*8 + [61]*(112-8)
        pvalue_expected = stats.binom(p=0.5, n=112).pmf(k=8)
        res = stats.quantile_test(x, q=60, p=0.5, alternative='greater')
        assert_allclose(res.pvalue, pvalue_expected, atol=1e-10)


class TestPageTrendTest:
    # expected statistic and p-values generated using R at
    # https://rdrr.io/cran/cultevo/, e.g.
    # library(cultevo)
    # data = rbind(c(72, 47, 73, 35, 47, 96, 30, 59, 41, 36, 56, 49, 81, 43,
    #                   70, 47, 28, 28, 62, 20, 61, 20, 80, 24, 50),
    #              c(68, 52, 60, 34, 44, 20, 65, 88, 21, 81, 48, 31, 31, 67,
    #                69, 94, 30, 24, 40, 87, 70, 43, 50, 96, 43),
    #              c(81, 13, 85, 35, 79, 12, 92, 86, 21, 64, 16, 64, 68, 17,
    #                16, 89, 71, 43, 43, 36, 54, 13, 66, 51, 55))
    # result = page.test(data, verbose=FALSE)
    # Most test cases generated to achieve common critical p-values so that
    # results could be checked (to limited precision) against tables in
    # scipy.stats.page_trend_test reference [1]

    np.random.seed(0)
    data_3_25 = np.random.rand(3, 25)
    data_10_26 = np.random.rand(10, 26)

    ts = [
          (12805, 0.3886487053947608, False, 'asymptotic', data_3_25),
          (49140, 0.02888978556179862, False, 'asymptotic', data_10_26),
          (12332, 0.7722477197436702, False, 'asymptotic',
           [[72, 47, 73, 35, 47, 96, 30, 59, 41, 36, 56, 49, 81,
             43, 70, 47, 28, 28, 62, 20, 61, 20, 80, 24, 50],
            [68, 52, 60, 34, 44, 20, 65, 88, 21, 81, 48, 31, 31,
             67, 69, 94, 30, 24, 40, 87, 70, 43, 50, 96, 43],
            [81, 13, 85, 35, 79, 12, 92, 86, 21, 64, 16, 64, 68,
             17, 16, 89, 71, 43, 43, 36, 54, 13, 66, 51, 55]]),
          (266, 4.121656378600823e-05, False, 'exact',
           [[1.5, 4., 8.3, 5, 19, 11],
            [5, 4, 3.5, 10, 20, 21],
            [8.4, 3.2, 10, 12, 14, 15]]),
          (332, 0.9566400920502488, True, 'exact',
           [[4, 3, 2, 1], [4, 3, 2, 1], [4, 3, 2, 1], [4, 3, 2, 1],
            [4, 3, 2, 1], [4, 3, 2, 1], [4, 3, 2, 1], [4, 3, 2, 1],
            [3, 4, 1, 2], [1, 2, 3, 4], [1, 2, 3, 4], [1, 2, 3, 4],
            [1, 2, 3, 4], [1, 2, 3, 4]]),
          (241, 0.9622210164861476, True, 'exact',
           [[3, 2, 1], [3, 2, 1], [3, 2, 1], [3, 2, 1], [3, 2, 1], [3, 2, 1],
            [3, 2, 1], [3, 2, 1], [3, 2, 1], [3, 2, 1], [3, 2, 1], [3, 2, 1],
            [3, 2, 1], [2, 1, 3], [1, 2, 3], [1, 2, 3], [1, 2, 3], [1, 2, 3],
            [1, 2, 3], [1, 2, 3], [1, 2, 3]]),
          (197, 0.9619432897162209, True, 'exact',
           [[6, 5, 4, 3, 2, 1], [6, 5, 4, 3, 2, 1], [1, 3, 4, 5, 2, 6]]),
          (423, 0.9590458306880073, True, 'exact',
           [[5, 4, 3, 2, 1], [5, 4, 3, 2, 1], [5, 4, 3, 2, 1],
            [5, 4, 3, 2, 1], [5, 4, 3, 2, 1], [5, 4, 3, 2, 1],
            [4, 1, 3, 2, 5], [1, 2, 3, 4, 5], [1, 2, 3, 4, 5],
            [1, 2, 3, 4, 5]]),
          (217, 0.9693058575034678, True, 'exact',
           [[3, 2, 1], [3, 2, 1], [3, 2, 1], [3, 2, 1], [3, 2, 1], [3, 2, 1],
            [3, 2, 1], [3, 2, 1], [3, 2, 1], [3, 2, 1], [3, 2, 1], [3, 2, 1],
            [2, 1, 3], [1, 2, 3], [1, 2, 3], [1, 2, 3], [1, 2, 3], [1, 2, 3],
            [1, 2, 3]]),
          (395, 0.991530289351305, True, 'exact',
           [[7, 6, 5, 4, 3, 2, 1], [7, 6, 5, 4, 3, 2, 1],
            [6, 5, 7, 4, 3, 2, 1], [1, 2, 3, 4, 5, 6, 7]]),
          (117, 0.9997817843373017, True, 'exact',
           [[3, 2, 1], [3, 2, 1], [3, 2, 1], [3, 2, 1], [3, 2, 1], [3, 2, 1],
            [3, 2, 1], [3, 2, 1], [3, 2, 1], [2, 1, 3], [1, 2, 3]]),
         ]

    @pytest.mark.parametrize("L, p, ranked, method, data", ts)
    def test_accuracy(self, L, p, ranked, method, data):
        np.random.seed(42)
        res = stats.page_trend_test(data, ranked=ranked, method=method)
        assert_equal(L, res.statistic)
        assert_allclose(p, res.pvalue)
        assert_equal(method, res.method)

    ts2 = [
           (542, 0.9481266260876332, True, 'exact',
            [[10, 9, 8, 7, 6, 5, 4, 3, 2, 1],
             [1, 8, 4, 7, 6, 5, 9, 3, 2, 10]]),
           (1322, 0.9993113928199309, True, 'exact',
            [[10, 9, 8, 7, 6, 5, 4, 3, 2, 1], [10, 9, 8, 7, 6, 5, 4, 3, 2, 1],
             [10, 9, 8, 7, 6, 5, 4, 3, 2, 1], [9, 2, 8, 7, 6, 5, 4, 3, 10, 1],
             [1, 2, 3, 4, 5, 6, 7, 8, 9, 10]]),
           (2286, 0.9908688345484833, True, 'exact',
            [[8, 7, 6, 5, 4, 3, 2, 1], [8, 7, 6, 5, 4, 3, 2, 1],
             [8, 7, 6, 5, 4, 3, 2, 1], [8, 7, 6, 5, 4, 3, 2, 1],
             [8, 7, 6, 5, 4, 3, 2, 1], [8, 7, 6, 5, 4, 3, 2, 1],
             [8, 7, 6, 5, 4, 3, 2, 1], [8, 7, 6, 5, 4, 3, 2, 1],
             [8, 7, 6, 5, 4, 3, 2, 1], [1, 3, 5, 6, 4, 7, 2, 8],
             [1, 2, 3, 4, 5, 6, 7, 8], [1, 2, 3, 4, 5, 6, 7, 8],
             [1, 2, 3, 4, 5, 6, 7, 8], [1, 2, 3, 4, 5, 6, 7, 8],
             [1, 2, 3, 4, 5, 6, 7, 8]]),
          ]

    # only the first of these appears slow because intermediate data are
    # cached and used on the rest
    @pytest.mark.parametrize("L, p, ranked, method, data", ts)
    @pytest.mark.slow()
    def test_accuracy2(self, L, p, ranked, method, data):
        np.random.seed(42)
        res = stats.page_trend_test(data, ranked=ranked, method=method)
        assert_equal(L, res.statistic)
        assert_allclose(p, res.pvalue)
        assert_equal(method, res.method)

    def test_options(self):
        np.random.seed(42)
        m, n = 10, 20
        predicted_ranks = np.arange(1, n+1)
        perm = np.random.permutation(np.arange(n))
        data = np.random.rand(m, n)
        ranks = stats.rankdata(data, axis=1)
        res1 = stats.page_trend_test(ranks)
        res2 = stats.page_trend_test(ranks, ranked=True)
        res3 = stats.page_trend_test(data, ranked=False)
        res4 = stats.page_trend_test(ranks, predicted_ranks=predicted_ranks)
        res5 = stats.page_trend_test(ranks[:, perm],
                                     predicted_ranks=predicted_ranks[perm])
        assert_equal(res1.statistic, res2.statistic)
        assert_equal(res1.statistic, res3.statistic)
        assert_equal(res1.statistic, res4.statistic)
        assert_equal(res1.statistic, res5.statistic)

    def test_Ames_assay(self):
        # test from _page_trend_test.py [2] page 151; data on page 144
        np.random.seed(42)

        data = [[101, 117, 111], [91, 90, 107], [103, 133, 121],
                [136, 140, 144], [190, 161, 201], [146, 120, 116]]
        data = np.array(data).T
        predicted_ranks = np.arange(1, 7)

        res = stats.page_trend_test(data, ranked=False,
                                    predicted_ranks=predicted_ranks,
                                    method="asymptotic")
        assert_equal(res.statistic, 257)
        assert_almost_equal(res.pvalue, 0.0035, decimal=4)

        res = stats.page_trend_test(data, ranked=False,
                                    predicted_ranks=predicted_ranks,
                                    method="exact")
        assert_equal(res.statistic, 257)
        assert_almost_equal(res.pvalue, 0.0023, decimal=4)

    def test_input_validation(self):
        # test data not a 2d array
        with assert_raises(ValueError, match="`data` must be a 2d array."):
            stats.page_trend_test(None)
        with assert_raises(ValueError, match="`data` must be a 2d array."):
            stats.page_trend_test([])
        with assert_raises(ValueError, match="`data` must be a 2d array."):
            stats.page_trend_test([1, 2])
        with assert_raises(ValueError, match="`data` must be a 2d array."):
            stats.page_trend_test([[[1]]])

        # test invalid dimensions
        with assert_raises(ValueError, match="Page's L is only appropriate"):
            stats.page_trend_test(np.random.rand(1, 3))
        with assert_raises(ValueError, match="Page's L is only appropriate"):
            stats.page_trend_test(np.random.rand(2, 2))

        # predicted ranks must include each integer [1, 2, 3] exactly once
        message = "`predicted_ranks` must include each integer"
        with assert_raises(ValueError, match=message):
            stats.page_trend_test(data=[[1, 2, 3], [1, 2, 3]],
                                  predicted_ranks=[0, 1, 2])
        with assert_raises(ValueError, match=message):
            stats.page_trend_test(data=[[1, 2, 3], [1, 2, 3]],
                                  predicted_ranks=[1.1, 2, 3])
        with assert_raises(ValueError, match=message):
            stats.page_trend_test(data=[[1, 2, 3], [1, 2, 3]],
                                  predicted_ranks=[1, 2, 3, 3])
        with assert_raises(ValueError, match=message):
            stats.page_trend_test(data=[[1, 2, 3], [1, 2, 3]],
                                  predicted_ranks="invalid")

        # test improperly ranked data
        with assert_raises(ValueError, match="`data` is not properly ranked"):
            stats.page_trend_test([[0, 2, 3], [1, 2, 3]], True)
        with assert_raises(ValueError, match="`data` is not properly ranked"):
            stats.page_trend_test([[1, 2, 3], [1, 2, 4]], True)

        # various
        with assert_raises(ValueError, match="`data` contains NaNs"):
            stats.page_trend_test([[1, 2, 3], [1, 2, np.nan]],
                                  ranked=False)
        with assert_raises(ValueError, match="`method` must be in"):
            stats.page_trend_test(data=[[1, 2, 3], [1, 2, 3]],
                                  method="ekki")
        with assert_raises(TypeError, match="`ranked` must be boolean."):
            stats.page_trend_test(data=[[1, 2, 3], [1, 2, 3]],
                                  ranked="ekki")


rng = np.random.default_rng(902340982)
x = rng.random(10)
y = rng.random(10)


@pytest.mark.parametrize("fun, args",
                         [(stats.wilcoxon, (x,)),
                          (stats.ks_1samp, (x, stats.norm.cdf)),  # type: ignore[attr-defined]  # noqa: E501
                          (stats.ks_2samp, (x, y)),
                          (stats.kstest, (x, y)),
                          ])
def test_rename_mode_method(fun, args):

    res = fun(*args, method='exact')
    res2 = fun(*args, mode='exact')
    assert_equal(res, res2)

    err = rf"{fun.__name__}() got multiple values for argument"
    with pytest.raises(TypeError, match=re.escape(err)):
        fun(*args, method='exact', mode='exact')


class TestExpectile:
    def test_same_as_mean(self):
        rng = np.random.default_rng(42)
        x = rng.random(size=20)
        assert_allclose(stats.expectile(x, alpha=0.5), np.mean(x))

    def test_minimum(self):
        rng = np.random.default_rng(42)
        x = rng.random(size=20)
        assert_allclose(stats.expectile(x, alpha=0), np.amin(x))

    def test_maximum(self):
        rng = np.random.default_rng(42)
        x = rng.random(size=20)
        assert_allclose(stats.expectile(x, alpha=1), np.amax(x))

    def test_weights(self):
        # expectile should minimize `fun` defined below; see
        # F. Sobotka and T. Kneib, "Geoadditive expectile regression",
        # Computational Statistics and Data Analysis 56 (2012) 755-767
        # :doi:`10.1016/j.csda.2010.11.015`
        rng = np.random.default_rng(1856392524598679138)

        def fun(u, a, alpha, weights):
            w = np.full_like(a, fill_value=alpha)
            w[a <= u] = 1 - alpha
            return np.sum(w * weights * (a - u)**2)

        def expectile2(a, alpha, weights):
            bracket = np.min(a), np.max(a)
            return optimize.minimize_scalar(fun, bracket=bracket,
                                            args=(a, alpha, weights)).x

        n = 10
        a = rng.random(n)
        alpha = rng.random()
        weights = rng.random(n)

        res = stats.expectile(a, alpha, weights=weights)
        ref = expectile2(a, alpha, weights)
        assert_allclose(res, ref)

    @pytest.mark.parametrize(
        "alpha", [0.2, 0.5 - 1e-12, 0.5, 0.5 + 1e-12, 0.8]
    )
    @pytest.mark.parametrize("n", [20, 2000])
    def test_expectile_properties(self, alpha, n):
        """
        See Section 6 of
        I. Steinwart, C. Pasin, R.C. Williamson & S. Zhang (2014).
        "Elicitation and Identification of Properties". COLT.
        http://proceedings.mlr.press/v35/steinwart14.html

        and

        Propositions 5, 6, 7 of
        F. Bellini, B. Klar, and A. Müller and E. Rosazza Gianin (2013).
        "Generalized Quantiles as Risk Measures"
        http://doi.org/10.2139/ssrn.2225751
        """
        rng = np.random.default_rng(42)
        x = rng.normal(size=n)

        # 0. definite / constancy
        # Let T(X) denote the expectile of rv X ~ F.
        # T(c) = c for constant c
        for c in [-5, 0, 0.5]:
            assert_allclose(
                stats.expectile(np.full(shape=n, fill_value=c), alpha=alpha),
                c
            )

        # 1. translation equivariance
        # T(X + c) = T(X) + c
        c = rng.exponential()
        assert_allclose(
            stats.expectile(x + c, alpha=alpha),
            stats.expectile(x, alpha=alpha) + c,
        )
        assert_allclose(
            stats.expectile(x - c, alpha=alpha),
            stats.expectile(x, alpha=alpha) - c,
        )

        # 2. positively homogeneity
        # T(cX) = c * T(X) for c > 0
        assert_allclose(
            stats.expectile(c * x, alpha=alpha),
            c * stats.expectile(x, alpha=alpha),
        )

        # 3. subadditivity
        # Note that subadditivity holds for alpha >= 0.5.
        # T(X + Y) <= T(X) + T(Y)
        # For alpha = 0.5, i.e. the mean, strict equality holds.
        # For alpha < 0.5, one can use property 6. to show
        # T(X + Y) >= T(X) + T(Y)
        y = rng.logistic(size=n, loc=10)  # different distribution than x
        if alpha == 0.5:
            def assert_op(a, b):
                assert_allclose(a, b)

        elif alpha > 0.5:
            def assert_op(a, b):
                assert a < b

        else:
            def assert_op(a, b):
                assert a > b

        assert_op(
            stats.expectile(np.r_[x + y], alpha=alpha),
            stats.expectile(x, alpha=alpha)
            + stats.expectile(y, alpha=alpha)
        )

        # 4. monotonicity
        # This holds for first order stochastic dominance X:
        # X >= Y whenever P(X <= x) < P(Y <= x)
        # T(X) <= T(Y) whenever X <= Y
        y = rng.normal(size=n, loc=5)
        assert (
            stats.expectile(x, alpha=alpha) <= stats.expectile(y, alpha=alpha)
        )

        # 5. convexity for alpha > 0.5, concavity for alpha < 0.5
        # convexity is
        # T((1 - c) X + c Y) <= (1 - c) T(X) + c T(Y) for 0 <= c <= 1
        y = rng.logistic(size=n, loc=10)
        for c in [0.1, 0.5, 0.8]:
            assert_op(
                stats.expectile((1-c)*x + c*y, alpha=alpha),
                (1-c) * stats.expectile(x, alpha=alpha) +
                c * stats.expectile(y, alpha=alpha)
            )

        # 6. negative argument
        # T_{alpha}(-X) = -T_{1-alpha}(X)
        assert_allclose(
            stats.expectile(-x, alpha=alpha),
            -stats.expectile(x, alpha=1-alpha),
        )

    @pytest.mark.parametrize("n", [20, 2000])
    def test_monotonicity_in_alpha(self, n):
        rng = np.random.default_rng(42)
        x = rng.pareto(a=2, size=n)
        e_list = []
        alpha_seq = np.logspace(-15, np.log10(0.5), 100)
        # sorted list of unique alpha values in interval (0, 1)
        for alpha in np.r_[0, alpha_seq, 1 - alpha_seq[:-1:-1], 1]:
            e_list.append(stats.expectile(x, alpha=alpha))
        assert np.all(np.diff(e_list) > 0)


class TestLMoment:
    # data from https://github.com/scipy/scipy/issues/19460
    data = [0.87, 0.87, 1.29, 1.5, 1.7, 0.66, 1.5, 0.5, 1., 1.25, 2.3,
            1.03, 2.85, 0.68, 1.74, 1.94, 0.63, 2.04, 1.2, 0.64, 2.05, 0.97,
            2.81, 1.02, 2.76, 0.86, 1.36, 1.29, 1.68, 0.72, 1.67, 1.15, 3.26,
            0.93, 0.83, 0.91, 0.92, 2.32, 1.12, 3.21, 1.23, 1.22, 1.29, 2.08,
            0.64, 2.83, 2.68, 1.77, 0.69, 1.69, 0.7, 1.83, 2.25, 1.23, 1.17,
            0.94, 1.22, 0.76, 0.69, 0.48, 1.04, 2.49, 1.38, 1.57, 1.79, 1.59,
            1.3, 1.54, 1.07, 1.03, 0.76, 2.35, 2.05, 2.02, 2.36, 1.59, 0.97,
            1.63, 1.66, 0.94, 1.45, 1.26, 1.25, 0.68, 2.96, 0.8, 1.16, 0.82,
            0.64, 0.87, 1.33, 1.28, 1.26, 1.19, 1.24, 1.12, 1.45, 1.03, 1.37,
            1.4, 1.35, 1.28, 1.04, 1.31, 0.87, 0.96, 2.55, 1.72, 1.05, 1.15,
            1.73, 1.03, 1.53, 2.41, 1.36, 2.08, 0.92, 0.73, 1.56, 1.94, 0.78]

    not_integers = [1.5, [1, 2, 3.5], np.nan, np.inf, 'a duck']

    def test_dtype_iv(self):
        message = '`sample` must be an array of real numbers.'
        with pytest.raises(ValueError, match=message):
            stats.lmoment(np.array(self.data, dtype=np.complex128))

    @skip_xp_invalid_arg
    def test_dtype_iv_non_numeric(self):
        message = '`sample` must be an array of real numbers.'
        with pytest.raises(ValueError, match=message):
            stats.lmoment(np.array(self.data, dtype=object))

    @pytest.mark.parametrize('order', not_integers + [0, -1, [], [[1, 2, 3]]])
    def test_order_iv(self, order):
        message = '`order` must be a scalar or a non-empty...'
        with pytest.raises(ValueError, match=message):
            stats.lmoment(self.data, order=order)

    @pytest.mark.parametrize('axis', not_integers)
    def test_axis_iv(self, axis):
        message = '`axis` must be an integer, a tuple'
        with pytest.raises(ValueError, match=message):
            stats.lmoment(self.data, axis=axis)

    @pytest.mark.parametrize('sorted', not_integers)
    def test_sorted_iv(self, sorted):
        message = '`sorted` must be True or False.'
        with pytest.raises(ValueError, match=message):
            stats.lmoment(self.data, sorted=sorted)

    @pytest.mark.parametrize('standardize', not_integers)
    def test_standardize_iv(self, standardize):
        message = '`standardize` must be True or False.'
        with pytest.raises(ValueError, match=message):
            stats.lmoment(self.data, standardize=standardize)

    @pytest.mark.parametrize('order', [1, 4, [1, 2, 3, 4]])
    @pytest.mark.parametrize('standardize', [False, True])
    @pytest.mark.parametrize('sorted', [False, True])
    def test_lmoment(self, order, standardize, sorted):
        # Reference values from R package `lmom`
        # options(digits=16)
        # library(lmom)
        # data= c(0.87, 0.87,..., 1.94, 0.78)
        # samlmu(data)
        ref = np.asarray([1.4087603305785130, 0.3415936639118458,
                          0.2189964482831403, 0.1328186463415905])

        if not standardize:
            ref[2:] *= ref[1]

        data = np.sort(self.data) if sorted else self.data

        res = stats.lmoment(data, order, standardize=standardize, sorted=sorted)
        assert_allclose(res, ref[np.asarray(order)-1])

    def test_dtype(self):
        dtype = np.float32
        sample = np.asarray(self.data)
        res = stats.lmoment(sample.astype(dtype))
        ref = stats.lmoment(sample)
        assert res.dtype.type == dtype
        assert_allclose(res, ref, rtol=1e-4)

        dtype = np.int64
        sample = np.asarray([1, 2, 3, 4, 5])
        res = stats.lmoment(sample.astype(dtype))
        ref = stats.lmoment(sample.astype(np.float64))
        assert res.dtype.type == np.float64
        assert_allclose(res, ref, rtol=1e-15)


class TestXP_Mean:
    @pytest.mark.parametrize('axis', [None, 1, -1, (-2, 2)])
    @pytest.mark.parametrize('weights', [None, True])
    @pytest.mark.parametrize('keepdims', [False, True])
    def test_xp_mean_basic(self, xp, axis, weights, keepdims):
        rng = np.random.default_rng(90359458245906)
        x = rng.random((3, 4, 5))
        x_xp = xp.asarray(x)
        w = w_xp = None

        if weights:
            w = rng.random((1, 5))
            w_xp = xp.asarray(w)
            x, w = np.broadcast_arrays(x, w)

        res = _xp_mean(x_xp, weights=w_xp, axis=axis, keepdims=keepdims)
        ref = np.average(x, weights=w, axis=axis, keepdims=keepdims)

        xp_assert_close(res, xp.asarray(ref))

    def test_non_broadcastable(self, xp):
        # non-broadcastable x and weights
        x, w = xp.arange(10.), xp.zeros(5)
        message = "Array shapes are incompatible for broadcasting."
        with pytest.raises(ValueError, match=message):
            _xp_mean(x, weights=w)

    @pytest.mark.filterwarnings("ignore:divide by zero encountered:RuntimeWarning:dask")
    @pytest.mark.filterwarnings("ignore:invalid value encountered:RuntimeWarning:dask")
    def test_special_cases(self, xp):
        # weights sum to zero
        weights = xp.asarray([-1., 0., 1.])

        res = _xp_mean(xp.asarray([1., 1., 1.]), weights=weights)
        xp_assert_close(res, xp.asarray(xp.nan))

        res = _xp_mean(xp.asarray([2., 1., 1.]), weights=weights)
        xp_assert_close(res, xp.asarray(-np.inf))

        res = _xp_mean(xp.asarray([1., 1., 2.]), weights=weights)
        xp_assert_close(res, xp.asarray(np.inf))

    @pytest.mark.filterwarnings(
        "ignore:invalid value encountered:RuntimeWarning"
    ) # for dask
    def test_nan_policy(self, xp):
        x = xp.arange(10.)
        mask = (x == 3)
        x = xp.where(mask, xp.asarray(xp.nan), x)

        # nan_policy='raise' raises an error
        if is_lazy_array(x):
            with pytest.raises(TypeError, match='not supported for lazy arrays'):
                _xp_mean(x, nan_policy='raise')
        else:
            with pytest.raises(ValueError, match='The input contains nan values'):
                _xp_mean(x, nan_policy='raise')

        # `nan_policy='propagate'` is the default, and the result is NaN
        res1 = _xp_mean(x)
        res2 = _xp_mean(x, nan_policy='propagate')
        ref = xp.asarray(xp.nan)
        xp_assert_equal(res1, ref)
        xp_assert_equal(res2, ref)

        # `nan_policy='omit'` omits NaNs in `x`
        res = _xp_mean(x, nan_policy='omit')
        ref = xp.mean(x[~mask])
        xp_assert_close(res, ref)

        # `nan_policy='omit'` omits NaNs in `weights`, too
        weights = xp.ones(10)
        weights = xp.where(mask, xp.asarray(xp.nan), weights)
        res = _xp_mean(xp.arange(10.), weights=weights, nan_policy='omit')
        ref = xp.mean(x[~mask])
        xp_assert_close(res, ref)

        # Check for warning if omitting NaNs causes empty slice
        message = 'After omitting NaNs...'
        with pytest.warns(RuntimeWarning, match=message):
            res = _xp_mean(x * np.nan, nan_policy='omit')
            ref = xp.asarray(xp.nan)
            xp_assert_equal(res, ref)

    def test_empty(self, xp):
        message = 'One or more sample arguments is too small...'
        with pytest.warns(SmallSampleWarning, match=message):
            res = _xp_mean(xp.asarray([]))
            ref = xp.asarray(xp.nan)
            xp_assert_equal(res, ref)

        message = "All axis-slices of one or more sample arguments..."
        with pytest.warns(SmallSampleWarning, match=message):
            res = _xp_mean(xp.asarray([[]]), axis=1)
            ref = xp.asarray([xp.nan])
            xp_assert_equal(res, ref)

        res = _xp_mean(xp.asarray([[]]), axis=0)
        ref = xp.asarray([])
        xp_assert_equal(res, ref)

    @pytest.mark.filterwarnings(
        "ignore:overflow encountered in reduce:RuntimeWarning"
    ) # for dask
    def test_dtype(self, xp):
        max = xp.finfo(xp.float32).max
        x_np = np.asarray([max, max], dtype=np.float32)
        x_xp = xp.asarray(x_np)

        # Overflow occurs for float32 input
        with np.errstate(over='ignore'):
            res = _xp_mean(x_xp)
            ref = np.mean(x_np)
            np.testing.assert_equal(ref, np.inf)
            xp_assert_close(res, xp.asarray(ref))

        # correct result is returned if `float64` is used
        res = _xp_mean(x_xp, dtype=xp.float64)
        ref = xp.asarray(np.mean(np.asarray(x_np, dtype=np.float64)))
        xp_assert_close(res, ref)

    def test_integer(self, xp):
        # integer inputs are converted to the appropriate float
        x = xp.arange(10)
        y = xp.arange(10.)
        xp_assert_equal(_xp_mean(x), _xp_mean(y))
        xp_assert_equal(_xp_mean(y, weights=x), _xp_mean(y, weights=y))

    def test_complex_gh22404(self, xp):
        rng = np.random.default_rng(90359458245906)
        x, y, wx, wy = rng.random((4, 20))
        res = _xp_mean(xp.asarray(x + y*1j), weights=xp.asarray(wx + wy*1j))
        ref = np.average(x + y*1j, weights=wx + wy*1j)
        xp_assert_close(res, xp.asarray(ref))


@pytest.mark.skip_xp_backends('dask.array', reason=boolean_index_skip_reason)
class TestXP_Var:
    @pytest.mark.parametrize('axis', [None, 1, -1, (-2, 2)])
    @pytest.mark.parametrize('keepdims', [False, True])
    @pytest.mark.parametrize('correction', [0, 1])
    @pytest.mark.parametrize('nan_policy', ['propagate', 'omit'])
    def test_xp_var_basic(self, xp, axis, keepdims, correction, nan_policy):
        rng = np.random.default_rng(90359458245906)
        x = rng.random((3, 4, 5))
        var_ref = np.var

        if nan_policy == 'omit':
            nan_mask = rng.random(size=x.shape) > 0.5
            x[nan_mask] = np.nan
            var_ref = np.nanvar

        x_xp = xp.asarray(x)

        res = _xp_var(x_xp, axis=axis, keepdims=keepdims, correction=correction,
                      nan_policy=nan_policy)

        with suppress_warnings() as sup:
            sup.filter(RuntimeWarning, "Degrees of freedom <= 0 for slice")
            ref = var_ref(x, axis=axis, keepdims=keepdims, ddof=correction)

        xp_assert_close(res, xp.asarray(ref))

    def test_special_cases(self, xp):
        # correction too big
        res = _xp_var(xp.asarray([1., 2.]), correction=3)
        xp_assert_close(res, xp.asarray(xp.nan))

    def test_nan_policy(self, xp):
        x = xp.arange(10.)
        mask = (x == 3)
        x = xp.where(mask, xp.asarray(xp.nan), x)

        # `nan_policy='propagate'` is the default, and the result is NaN
        res1 = _xp_var(x)
        res2 = _xp_var(x, nan_policy='propagate')
        ref = xp.asarray(xp.nan)
        xp_assert_equal(res1, ref)
        xp_assert_equal(res2, ref)

        # `nan_policy='omit'` omits NaNs in `x`
        res = _xp_var(x, nan_policy='omit')
        ref = xp.var(x[~mask])
        xp_assert_close(res, ref)

        # Check for warning if omitting NaNs causes empty slice
        message = 'After omitting NaNs...'
        with pytest.warns(RuntimeWarning, match=message):
            res = _xp_var(x * np.nan, nan_policy='omit')
            ref = xp.asarray(xp.nan)
            xp_assert_equal(res, ref)

    @skip_xp_backends(eager_only=True)
    def test_nan_policy_raise(self, xp):
        # nan_policy='raise' raises an error when NaNs are present
        message = 'The input contains nan values'
        with pytest.raises(ValueError, match=message):
            _xp_var(xp.asarray([1, 2, xp.nan]), nan_policy='raise')

    def test_empty(self, xp):
        message = 'One or more sample arguments is too small...'
        with pytest.warns(SmallSampleWarning, match=message):
            res = _xp_var(xp.asarray([]))
            ref = xp.asarray(xp.nan)
            xp_assert_equal(res, ref)

        message = "All axis-slices of one or more sample arguments..."
        with pytest.warns(SmallSampleWarning, match=message):
            res = _xp_var(xp.asarray([[]]), axis=1)
            ref = xp.asarray([xp.nan])
            xp_assert_equal(res, ref)

        res = _xp_var(xp.asarray([[]]), axis=0)
        ref = xp.asarray([])
        xp_assert_equal(res, ref)

    def test_dtype(self, xp):
        max = xp.finfo(xp.float32).max
        x_np = np.asarray([max, max/2], dtype=np.float32)
        x_xp = xp.asarray(x_np)

        # Overflow occurs for float32 input
        with np.errstate(over='ignore'):
            res = _xp_var(x_xp)
            ref = np.var(x_np)
            np.testing.assert_equal(ref, np.inf)
            xp_assert_close(res, xp.asarray(ref))

        # correct result is returned if `float64` is used
        res = _xp_var(x_xp, dtype=xp.float64)
        ref = xp.asarray(np.var(np.asarray(x_np, dtype=np.float64)))
        xp_assert_close(res, ref)

    def test_integer(self, xp):
        # integer inputs are converted to the appropriate float
        x = xp.arange(10)
        y = xp.arange(10.)
        xp_assert_equal(_xp_var(x), _xp_var(y))

    def test_complex_gh22404(self, xp):
        rng = np.random.default_rng(90359458245906)
        x, y = rng.random((2, 20))
        res = _xp_var(xp.asarray(x + y*1j))
        ref = np.var(x + y*1j)
        xp_assert_close(res, xp.asarray(ref), check_dtype=False)


def test_chk_asarray(xp):
    rng = np.random.default_rng(2348923425434)
    x0 = rng.random(size=(2, 3, 4))
    x = xp.asarray(x0)

    axis = 1
    x_out, axis_out = _chk_asarray(x, axis=axis, xp=xp)
    xp_assert_equal(x_out, xp.asarray(x0))
    assert_equal(axis_out, axis)

    axis = None
    x_out, axis_out = _chk_asarray(x, axis=axis, xp=xp)
    xp_assert_equal(x_out, xp.asarray(x0.ravel()))
    assert_equal(axis_out, 0)

    axis = 2
    x_out, axis_out = _chk_asarray(x[0, 0, 0], axis=axis, xp=xp)
    xp_assert_equal(x_out, xp.asarray(np.atleast_1d(x0[0, 0, 0])))
    assert_equal(axis_out, axis)


@pytest.mark.skip_xp_backends('numpy',
                              reason='These parameters *are* compatible with NumPy')
def test_axis_nan_policy_keepdims_nanpolicy(xp):
    # this test does not need to be repeated for every function
    # using the _axis_nan_policy decorator. The test is here
    # rather than in `test_axis_nanpolicy.py` because there is
    # no reason to run those tests on an array API CI job.
    x = xp.asarray([1, 2, 3, 4])
    message = "Use of `nan_policy` and `keepdims`..."
    with pytest.raises(NotImplementedError, match=message):
        stats.skew(x, nan_policy='omit')
    with pytest.raises(NotImplementedError, match=message):
        stats.skew(x, keepdims=True)<|MERGE_RESOLUTION|>--- conflicted
+++ resolved
@@ -40,14 +40,9 @@
                                    LinregressResult, _xp_mean, _xp_var, _SimpleChi2)
 from scipy._lib._util import AxisError
 from scipy.conftest import skip_xp_invalid_arg
-<<<<<<< HEAD
-from scipy._lib._array_api import (array_namespace, xp_copy, is_lazy_array, is_numpy,
+from scipy._lib._array_api import (array_namespace, is_lazy_array, is_numpy,
                                    is_torch, xp_default_dtype, xp_size, SCIPY_ARRAY_API,
                                    make_skip_xp_backends)
-=======
-from scipy._lib._array_api import (array_namespace, is_lazy_array, is_numpy,
-                                   is_torch, xp_default_dtype, xp_size, SCIPY_ARRAY_API)
->>>>>>> 9394d2df
 from scipy._lib._array_api_no_0d import xp_assert_close, xp_assert_equal
 from scipy._lib import array_api_extra as xpx
 
@@ -80,12 +75,6 @@
 ROUND = array([0.5,1.5,2.5,3.5,4.5,5.5,6.5,7.5,8.5], float)
 
 
-<<<<<<< HEAD
-@make_skip_xp_backends("trimmed statistics")
-=======
-# TODO: re-check whether this works after lazywhere moved to array-api-extra
-@skip_xp_backends("dask.array", reason="lazywhere doesn't work with dask")
->>>>>>> 9394d2df
 class TestTrimmedStats:
     # TODO: write these tests to handle missing values properly
     dprec = np.finfo(np.float64).precision
@@ -2865,11 +2854,7 @@
         assert_raises(ValueError, stats.sem, x, nan_policy='foobar')
 
 
-<<<<<<< HEAD
 @make_skip_xp_backends("zmap_zscore")
-=======
-@skip_xp_backends("dask.array", reason="lazywhere doesn't work for dask.array")
->>>>>>> 9394d2df
 class TestZmapZscore:
 
     @pytest.mark.parametrize(
@@ -3979,12 +3964,7 @@
         xp_assert_close(p, xp.asarray(self.P1_1_g))
         xp_assert_close(t, xp.asarray(self.T1_1))
 
-<<<<<<< HEAD
-    @pytest.mark.skip_xp_backends('jax.numpy', reason='Generic impl mutates array.')
-=======
-    @skip_xp_backends(cpu_only=True, exceptions=["cupy", "jax.numpy"])
     @pytest.mark.skip_xp_backends('jax.numpy', reason='Generic stdtrit mutates array.')
->>>>>>> 9394d2df
     @pytest.mark.parametrize("alternative", ['two-sided', 'less', 'greater'])
     def test_1samp_ci_1d(self, xp, alternative):
         # test confidence interval method against reference values
@@ -6332,13 +6312,7 @@
     xp_assert_close(t, tr)
 
 
-<<<<<<< HEAD
-@make_skip_xp_backends('ttests')
-@pytest.mark.skip_xp_backends('jax.numpy', reason='Generic impl mutates array.')
-=======
-@pytest.mark.skip_xp_backends(cpu_only=True, exceptions=["cupy", "jax.numpy"])
 @pytest.mark.skip_xp_backends('jax.numpy', reason='Generic stdtrit mutates array.')
->>>>>>> 9394d2df
 def test_ttest_1samp_popmean_array(xp):
     # when popmean.shape[axis] != 1, raise an error
     # if the user wants to test multiple null hypotheses simultaneously,
