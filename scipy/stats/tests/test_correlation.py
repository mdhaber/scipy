import pytest
import numpy as np

from scipy._lib._array_api import make_xp_test_case, xp_default_dtype, is_jax
from scipy._lib._array_api_no_0d import xp_assert_close
from scipy import stats
from scipy.stats._axis_nan_policy import SmallSampleWarning


@make_xp_test_case(stats.chatterjeexi)
class TestChatterjeeXi:
    @pytest.mark.parametrize('case', [
        dict(y_cont=True, statistic=-0.303030303030303, pvalue=0.9351329808526656),
        dict(y_cont=False, statistic=0.07407407407407396, pvalue=0.3709859367123997)])
    @pytest.mark.parametrize('dtype', ['float32', 'float64', None])
    def test_against_R_XICOR(self, case, dtype, xp):
        # Test against R package XICOR, e.g.
        # library(XICOR)
        # options(digits=16)
        # x = c(0.11027287231363914, 0.8154770102474279, 0.7073943466920335,
        #       0.6651317324378386, 0.6905752850115503, 0.06115250587536558,
        #       0.5209906494474178, 0.3155763519785274, 0.18405731803625924,
        #       0.8613557911541495)
        # y = c(0.8402081904493103, 0.5946972833914318, 0.23481606164114155,
        #       0.49754786197715384, 0.9146460831206026, 0.5848057749217579,
        #       0.7620801065573549, 0.31410063302647495, 0.7935620302236199,
        #       0.5423085761365468)
        # xicor(x, y, ties=FALSE, pvalue=TRUE)
        if dtype == 'float32' and np.__version__ < "2":
            pytest.skip("Scalar dtypes only respected after NEP 50.")
        dtype = xp_default_dtype(xp) if dtype is None else getattr(xp, dtype)
        rng = np.random.default_rng(25982435982346983)
        x = rng.random(size=10)
        y = (rng.random(size=10) if case['y_cont']
             else rng.integers(0, 5, size=10))

        x, y = xp.asarray(x, dtype=dtype), xp.asarray(y, dtype=dtype)
        res = stats.chatterjeexi(x, y, y_continuous=case['y_cont'])

        xp_assert_close(res.statistic, xp.asarray(case['statistic'], dtype=dtype))
        xp_assert_close(res.pvalue, xp.asarray(case['pvalue'], dtype=dtype))

    @pytest.mark.parametrize('y_continuous', (False, True))
    def test_permutation_asymptotic(self, y_continuous):
        # XICOR doesn't seem to perform the permutation test as advertised, so
        # compare the result of a permutation test against an asymptotic test.
        rng = np.random.default_rng(2524579827426)
        n = np.floor(rng.uniform(100, 150)).astype(int)
        shape = (2, n)
        x = rng.random(size=shape)
        y = (rng.random(size=shape) if y_continuous
             else rng.integers(0, 10, size=shape))
        method = stats.PermutationMethod(rng=rng)
        res = stats.chatterjeexi(x, y, method=method,
                                 y_continuous=y_continuous, axis=-1)
        ref = stats.chatterjeexi(x, y, y_continuous=y_continuous, axis=-1)
        np.testing.assert_allclose(res.statistic, ref.statistic, rtol=1e-15)
        np.testing.assert_allclose(res.pvalue, ref.pvalue, rtol=2e-2)

    def test_input_validation(self, xp):
        rng = np.random.default_rng(25932435798274926)
        x, y = rng.random(size=(2, 10))
        x, y = xp.asarray(x), xp.asarray(y)

        message = 'Array shapes are incompatible for broadcasting.|Incompatible shapes'
        with pytest.raises((ValueError, TypeError), match=message):
            stats.chatterjeexi(x, y[:-1])

        if not is_jax(xp):
            # jax misses out on some input validation from _axis_nan_policy decorator
            message = '...axis 10 is out of bounds for array...|out of range'
            with pytest.raises((ValueError, IndexError), match=message):
                stats.chatterjeexi(x, y, axis=10)

        message = '`y_continuous` must be boolean.'
        with pytest.raises(ValueError, match=message):
            stats.chatterjeexi(x, y, y_continuous='a herring')

        message = "`method` must be 'asymptotic' or"
        with pytest.raises(ValueError, match=message):
            stats.chatterjeexi(x, y, method='ekki ekii')

    @pytest.mark.skip_xp_backends('jax.numpy', reason='no SmallSampleWarning (lazy)')
    def test_special_cases(self, xp):
        message = 'One or more sample arguments is too small...'
        with pytest.warns(SmallSampleWarning, match=message):
            res = stats.chatterjeexi(xp.asarray([1]), xp.asarray([2]))

<<<<<<< HEAD
        assert np.isnan(res.statistic)
        assert np.isnan(res.pvalue)


@make_xp_test_case(stats.spearmanrho)
class TestSpearmanRho:
    @pytest.mark.parametrize('alternative, statistic, pvalue', [
        ('two-sided', -0.2727272727272727, 0.4458383415428),
        ('greater', -0.2727272727272727, 0.7770808292286),
        ('less', -0.2727272727272727, 0.2229191707714),
    ])
    @pytest.mark.parametrize('dtype', ['float32', 'float64', None])
    def test_against_R_cor_test(self, alternative, statistic, pvalue, dtype, xp):
        # Test against R cor.test, e.g.
        # options(digits=16)
        # x = c(0.11027287231363914, 0.8154770102474279, 0.7073943466920335,
        #       0.6651317324378386, 0.6905752850115503, 0.06115250587536558,
        #       0.5209906494474178, 0.3155763519785274, 0.18405731803625924,
        #       0.8613557911541495)
        # y = c(0.8402081904493103, 0.5946972833914318, 0.23481606164114155,
        #       0.49754786197715384, 0.9146460831206026, 0.5848057749217579,
        #       0.7620801065573549, 0.31410063302647495, 0.7935620302236199,
        #       0.5423085761365468)
        # cor.test(x, y, method='spearman', alternative='t', exact=FALSE)
        if dtype == 'float32' and np.__version__ < "2":
            pytest.skip("Scalar dtypes only respected after NEP 50.")
        dtype = xp_default_dtype(xp) if dtype is None else getattr(xp, dtype)
        rng = np.random.default_rng(25982435982346983)
        x = rng.random(size=10)
        y = rng.random(size=10)

        x, y = xp.asarray(x, dtype=dtype), xp.asarray(y, dtype=dtype)
        res = stats.spearmanrho(x, y, alternative=alternative)

        xp_assert_close(res.statistic, xp.asarray(statistic, dtype=dtype))
        xp_assert_close(res.pvalue, xp.asarray(pvalue, dtype=dtype))


    @pytest.mark.parametrize('alternative, statistic, pvalue', [
        ('two-sided', -0.4857142857142857, 0.3555555555556),
        ('greater', -0.4857142857142857, 0.8513888888889),
        ('less', -0.4857142857142857, 0.1777777777778),
    ])
    def test_against_R_cor_test_exact(self, alternative, statistic, pvalue):
        xp = np  # will test for multiple backends when gh-23772 merges
        # Test against R cor.test exact=TRUE, e.g.
        # options(digits=16)
        # x = c(0.11027287231363914, 0.8154770102474279, 0.7073943466920335,
        #       0.6651317324378386, 0.6905752850115503, 0.06115250587536558)
        # y = c(0.5209906494474178, 0.3155763519785274, 0.18405731803625924,
        #       0.8613557911541495, 0.8402081904493103, 0.5946972833914318)
        # cor.test(x, y, method='spearman', alternative='t', exact=TRUE)
        rng = np.random.default_rng(25982435982346983)
        x = rng.random(size=6)
        y = rng.random(size=6)
        x, y = xp.asarray(x), xp.asarray(y)

        method = stats.PermutationMethod()
        res = stats.spearmanrho(x, y, method=method, alternative=alternative)

        xp_assert_close(res.statistic, xp.asarray(statistic))
        xp_assert_close(res.pvalue, xp.asarray(pvalue))


    @pytest.mark.parametrize('alternative', ('two-sided', 'greater', 'less'))
    @pytest.mark.parametrize('n', [9, 99, 999])
    def test_against_scipy_spearmanr(self, alternative, n, xp):
        rng = np.random.default_rng(5982435982346983)
        x = rng.integers(n//2, size=n)
        y = rng.integers(n//2, size=n)
        dtype = xp_default_dtype(xp)

        ref = stats.spearmanr(x, y, alternative=alternative)
        ref_statistic = xp.asarray(ref.statistic, dtype=dtype)
        ref_pvalue = xp.asarray(ref.pvalue, dtype=dtype)

        x = xp.asarray(x, dtype=dtype)
        y = xp.asarray(y, dtype=dtype)
        res = stats.spearmanrho(x, y, alternative=alternative)

        xp_assert_close(res.statistic, ref_statistic)
        xp_assert_close(res.pvalue, ref_pvalue)


    @pytest.mark.parametrize('axis', [-1, 0, 1])
    def test_other_backends_nd(self, axis, xp):
        # NumPy n-d behavior is tested by `test_axis_nan_policy`;
        # check other backends against it.
        rng = np.random.default_rng(8243598346983259)
        shape = (8, 9, 10)
        x = rng.standard_normal(size=shape)
        y = rng.standard_normal(size=shape)
        res = stats.spearmanrho(xp.asarray(x), xp.asarray(y), axis=axis)
        ref = stats.spearmanrho(x, y, axis=axis)
        xp_assert_close(res.statistic, xp.asarray(ref.statistic), atol=1e-16)
        xp_assert_close(res.pvalue, xp.asarray(ref.pvalue), atol=1e-16)


    def test_input_validation(self, xp):
        rng = np.random.default_rng(25932435798274926)
        x, y = rng.random(size=(2, 10))
        x, y = xp.asarray(x), xp.asarray(y)

        msg = 'incompatible for broadcasting|Incompatible shapes|must be broadcastable'
        with pytest.raises((ValueError, TypeError), match=msg):
            stats.spearmanrho(x, y[:-1])

        if not is_jax(xp):
            # jax misses out on some input validation from _axis_nan_policy decorator
            message = '...axis 10 is out of bounds for array...|out of range'
            with pytest.raises((ValueError, IndexError), match=message):
                stats.spearmanrho(x, y, axis=10)

        message = "`alternative` must be 'less', 'greater', or 'two-sided'."
        with pytest.raises(ValueError, match=message):
            stats.spearmanrho(x, y, alternative='alternative')

        message = ("`method` must be...")
        with pytest.raises(ValueError, match=message):
            stats.spearmanrho(x, y, method='method')


    @pytest.mark.skip_xp_backends('jax.numpy', reason='no SmallSampleWarning (lazy)')
    def test_special_cases(self, xp):
        def check_nan(res):
            assert xp.isnan(res.statistic)
            assert xp.isnan(res.pvalue)

        message = 'One or more sample arguments is too small...'
        with pytest.warns(SmallSampleWarning, match=message):
            res = stats.spearmanrho(xp.asarray([1]), xp.asarray([2]))
            check_nan(res)

        x = xp.asarray([1, 1, 1, 1, 1])
        y = xp.asarray([1, 2, 3, 4, 5])
        message = 'An input array is constant; the correlation coefficient...'
        with pytest.warns(stats.ConstantInputWarning, match=message):
            res = stats.spearmanrho(x, y)
            check_nan(res)
        with pytest.warns(stats.ConstantInputWarning, match=message):
            res = stats.spearmanrho(y, x)
            check_nan(res)
=======
        assert xp.isnan(res.statistic)
        assert xp.isnan(res.pvalue)
>>>>>>> 67853c83
<|MERGE_RESOLUTION|>--- conflicted
+++ resolved
@@ -86,9 +86,8 @@
         with pytest.warns(SmallSampleWarning, match=message):
             res = stats.chatterjeexi(xp.asarray([1]), xp.asarray([2]))
 
-<<<<<<< HEAD
-        assert np.isnan(res.statistic)
-        assert np.isnan(res.pvalue)
+        assert xp.isnan(res.statistic)
+        assert xp.isnan(res.pvalue)
 
 
 @make_xp_test_case(stats.spearmanrho)
@@ -228,8 +227,4 @@
             check_nan(res)
         with pytest.warns(stats.ConstantInputWarning, match=message):
             res = stats.spearmanrho(y, x)
-            check_nan(res)
-=======
-        assert xp.isnan(res.statistic)
-        assert xp.isnan(res.pvalue)
->>>>>>> 67853c83
+            check_nan(res)