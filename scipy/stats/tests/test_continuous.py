--- conflicted
+++ resolved
@@ -897,7 +897,25 @@
         with pytest.raises(ValueError, match=message):
             X.validation_policy = "invalid"
 
-<<<<<<< HEAD
+    def test_shapes(self):
+        X = stats.Normal(mu=1, sigma=2)
+        Y = stats.Normal(mu=[2], sigma=3)
+
+        # Check that attributes are available as expected
+        assert X.mu == 1
+        assert X.sigma == 2
+        assert Y.mu[0] == 2
+        assert Y.sigma[0] == 3
+
+        # Trying to set an attribute raises
+        # message depends on Python version
+        with pytest.raises(AttributeError):
+            X.mu = 2
+
+        # Trying to mutate an attribute really mutates a copy
+        Y.mu[0] = 10
+        assert Y.mu[0] == 2
+
     @pytest.mark.parametrize('i, distdata', enumerate(distcont))
     def test_from_rv_continuous(self, i, distdata):
         distname = distdata[0]
@@ -970,26 +988,6 @@
                 if distname not in skip_standardized:
                     assert_allclose(X.moment(order, kind='standardized'),
                                     Y.stats('mvsk'[order-1]), atol=atol)
-=======
-    def test_shapes(self):
-        X = stats.Normal(mu=1, sigma=2)
-        Y = stats.Normal(mu=[2], sigma=3)
-
-        # Check that attributes are available as expected
-        assert X.mu == 1
-        assert X.sigma == 2
-        assert Y.mu[0] == 2
-        assert Y.sigma[0] == 3
-
-        # Trying to set an attribute raises
-        # message depends on Python version
-        with pytest.raises(AttributeError):
-            X.mu = 2
-
-        # Trying to mutate an attribute really mutates a copy
-        Y.mu[0] = 10
-        assert Y.mu[0] == 2
->>>>>>> 8db86729
 
 
 class TestTransforms:
