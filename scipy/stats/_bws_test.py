--- conflicted
+++ resolved
@@ -32,16 +32,10 @@
 
 def _bws_statistic(x, y, alternative):
     '''Compute the BWS test statistic for two independent samples'''
-<<<<<<< HEAD
-    Ri, Hj = np.sort(x, axis=-1), np.sort(y, axis=-1)
-    n, m = Ri.shape[-1], Hj.shape[-1]
-    i, j = np.arange(1, n+1), np.arange(1, m+1)
-=======
     xy = np.argsort(np.argsort(np.concatenate((x, y)), kind='stable'))
     n, m = len(x), len(y)
     Ri, Hj = xy[:n]+1, xy[n:]+1
     i, j = np.arange(1,n+1), np.arange(1,m+1)
->>>>>>> 1b2bb8e0
 
     Bx_num = (Ri - (m + n)/n * i)
     Bx_num *= Bx_num if alternative == 'two-sided' else np.abs(Bx_num)
@@ -58,11 +52,7 @@
     return B
 
 
-<<<<<<< HEAD
-def bws_test(x, y, *, alternative="two-sided", method=None):
-=======
 def bws_test(x, y, *, alternative='two-sided', variant=2, n_resamples=9999, random_state=None):
->>>>>>> 1b2bb8e0
     r'''Perform the Baumgartner-Weiss-Schindler test on two independent samples.
 
     The Baumgartner-Weiss-Schindler (BWS) test is a nonparametric test of 
