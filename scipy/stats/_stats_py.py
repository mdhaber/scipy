--- conflicted
+++ resolved
@@ -71,12 +71,6 @@
 from scipy import stats
 from scipy.optimize import root_scalar
 from scipy._lib._util import normalize_axis_index
-<<<<<<< HEAD
-from scipy._lib._array_api import (array_namespace, is_numpy, atleast_nd,
-                                   xp_clip, xp_moveaxis_to_end, xp_sign,
-                                   xp_minimum, _asarray as xp_asarray)
-from scipy._lib.array_api_compat import size as xp_size
-=======
 from scipy._lib._array_api import (
     _asarray,
     array_namespace,
@@ -89,7 +83,6 @@
 )
 from scipy._lib import array_api_extra as xpx
 from scipy._lib.deprecation import _deprecated
->>>>>>> 36291dcf
 
 
 # Functions/classes in other files should be added in `__init__.py`, not here
@@ -3007,7 +3000,7 @@
 
     """
     xp = array_namespace(a)
-    a = xp_asarray(a, subok=True)
+    a = _asarray(a, subok=True)
 
     if isinstance(a, ma.MaskedArray):
         message = ("`gstd` support for masked array input was deprecated in "
