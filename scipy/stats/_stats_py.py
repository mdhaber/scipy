# Copyright 2002 Gary Strangman.  All rights reserved
# Copyright 2002-2016 The SciPy Developers
#
# The original code from Gary Strangman was heavily adapted for
# use in SciPy by Travis Oliphant.  The original code came with the
# following disclaimer:
#
# This software is provided "as-is".  There are no expressed or implied
# warranties of any kind, including, but not limited to, the warranties
# of merchantability and fitness for a given application.  In no event
# shall Gary Strangman be liable for any direct, indirect, incidental,
# special, exemplary or consequential damages (including, but not limited
# to, loss of use, data or profits, or business interruption) however
# caused and on any theory of liability, whether in contract, strict
# liability or tort (including negligence or otherwise) arising in any way
# out of the use of this software, even if advised of the possibility of
# such damage.

"""
A collection of basic statistical functions for Python.

References
----------
.. [CRCProbStat2000] Zwillinger, D. and Kokoska, S. (2000). CRC Standard
   Probability and Statistics Tables and Formulae. Chapman & Hall: New
   York. 2000.

"""
import warnings
import math
from math import gcd
from collections import namedtuple, Counter

import numpy as np
from numpy import array, asarray, ma
from numpy.lib import NumpyVersion
from numpy.testing import suppress_warnings

from scipy.spatial.distance import cdist
from scipy.ndimage import _measurements
from scipy._lib._util import (check_random_state, MapWrapper,
                              rng_integers, _rename_parameter, _contains_nan)

import scipy.special as special
from scipy import linalg
from . import distributions
from . import _mstats_basic as mstats_basic
from ._stats_mstats_common import (_find_repeats, linregress, theilslopes,
                                   siegelslopes)
from ._stats import (_kendall_dis, _toint64, _weightedrankedtau,
                     _local_correlations)
from dataclasses import make_dataclass
from ._hypotests import _all_partitions
from ._hypotests_pythran import _compute_outer_prob_inside_method
from ._resampling import _batch_generator
from ._axis_nan_policy import (_axis_nan_policy_factory,
                               _broadcast_concatenate)
from ._binomtest import _binary_search_for_binom_tst as _binary_search
from scipy._lib._bunch import _make_tuple_bunch
from scipy import stats


# Functions/classes in other files should be added in `__init__.py`, not here
__all__ = ['find_repeats', 'gmean', 'hmean', 'pmean', 'mode', 'tmean', 'tvar',
           'tmin', 'tmax', 'tstd', 'tsem', 'moment',
           'skew', 'kurtosis', 'describe', 'skewtest', 'kurtosistest',
           'normaltest', 'jarque_bera',
           'scoreatpercentile', 'percentileofscore',
           'cumfreq', 'relfreq', 'obrientransform',
           'sem', 'zmap', 'zscore', 'gzscore', 'iqr', 'gstd',
           'median_abs_deviation',
           'sigmaclip', 'trimboth', 'trim1', 'trim_mean',
           'f_oneway', 'pearsonr', 'fisher_exact',
           'spearmanr', 'pointbiserialr',
           'kendalltau', 'weightedtau', 'multiscale_graphcorr',
           'linregress', 'siegelslopes', 'theilslopes', 'ttest_1samp',
           'ttest_ind', 'ttest_ind_from_stats', 'ttest_rel',
           'kstest', 'ks_1samp', 'ks_2samp',
           'chisquare', 'power_divergence',
           'tiecorrect', 'ranksums', 'kruskal', 'friedmanchisquare',
           'rankdata',
           'combine_pvalues', 'wasserstein_distance', 'energy_distance',
           'brunnermunzel', 'alexandergovern']


def _chk_asarray(a, axis):
    if axis is None:
        a = np.ravel(a)
        outaxis = 0
    else:
        a = np.asarray(a)
        outaxis = axis

    if a.ndim == 0:
        a = np.atleast_1d(a)

    return a, outaxis


def _chk2_asarray(a, b, axis):
    if axis is None:
        a = np.ravel(a)
        b = np.ravel(b)
        outaxis = 0
    else:
        a = np.asarray(a)
        b = np.asarray(b)
        outaxis = axis

    if a.ndim == 0:
        a = np.atleast_1d(a)
    if b.ndim == 0:
        b = np.atleast_1d(b)

    return a, b, outaxis


def _shape_with_dropped_axis(a, axis):
    """
    Given an array `a` and an integer `axis`, return the shape
    of `a` with the `axis` dimension removed.

    Examples
    --------
    >>> a = np.zeros((3, 5, 2))
    >>> _shape_with_dropped_axis(a, 1)
    (3, 2)

    """
    shp = list(a.shape)
    try:
        del shp[axis]
    except IndexError:
        raise np.AxisError(axis, a.ndim) from None
    return tuple(shp)


def _broadcast_shapes(shape1, shape2):
    """
    Given two shapes (i.e. tuples of integers), return the shape
    that would result from broadcasting two arrays with the given
    shapes.

    Examples
    --------
    >>> _broadcast_shapes((2, 1), (4, 1, 3))
    (4, 2, 3)
    """
    d = len(shape1) - len(shape2)
    if d <= 0:
        shp1 = (1,)*(-d) + shape1
        shp2 = shape2
    else:
        shp1 = shape1
        shp2 = (1,)*d + shape2
    shape = []
    for n1, n2 in zip(shp1, shp2):
        if n1 == 1:
            n = n2
        elif n2 == 1 or n1 == n2:
            n = n1
        else:
            raise ValueError(f'shapes {shape1} and {shape2} could not be '
                             'broadcast together')
        shape.append(n)
    return tuple(shape)


def _broadcast_shapes_with_dropped_axis(a, b, axis):
    """
    Given two arrays `a` and `b` and an integer `axis`, find the
    shape of the broadcast result after dropping `axis` from the
    shapes of `a` and `b`.

    Examples
    --------
    >>> a = np.zeros((5, 2, 1))
    >>> b = np.zeros((1, 9, 3))
    >>> _broadcast_shapes_with_dropped_axis(a, b, 1)
    (5, 3)
    """
    shp1 = _shape_with_dropped_axis(a, axis)
    shp2 = _shape_with_dropped_axis(b, axis)
    try:
        shp = _broadcast_shapes(shp1, shp2)
    except ValueError:
        raise ValueError(f'non-axis shapes {shp1} and {shp2} could not be '
                         'broadcast together') from None
    return shp


SignificanceResult = _make_tuple_bunch('SignificanceResult',
                                       ['statistic', 'pvalue'], [])


# note that `weights` are paired with `x`
@_axis_nan_policy_factory(
        lambda x: x, n_samples=1, n_outputs=1, too_small=0, paired=True,
        result_to_tuple=lambda x: (x,), kwd_samples=['weights'])
def gmean(a, axis=0, dtype=None, weights=None):
    r"""Compute the weighted geometric mean along the specified axis.

    The weighted geometric mean of the array :math:`a_i` associated to weights
    :math:`w_i` is:

    .. math::

        \exp \left( \frac{ \sum_{i=1}^n w_i \ln a_i }{ \sum_{i=1}^n w_i }
                   \right) \, ,

    and, with equal weights, it gives:

    .. math::

        \sqrt[n]{ \prod_{i=1}^n a_i } \, .

    Parameters
    ----------
    a : array_like
        Input array or object that can be converted to an array.
    axis : int or None, optional
        Axis along which the geometric mean is computed. Default is 0.
        If None, compute over the whole array `a`.
    dtype : dtype, optional
        Type to which the input arrays are cast before the calculation is
        performed.
    weights : array_like, optional
        The `weights` array must be broadcastable to the same shape as `a`.
        Default is None, which gives each value a weight of 1.0.

    Returns
    -------
    gmean : ndarray
        See `dtype` parameter above.

    See Also
    --------
    numpy.mean : Arithmetic average
    numpy.average : Weighted average
    hmean : Harmonic mean

    References
    ----------
    .. [1] "Weighted Geometric Mean", *Wikipedia*,
           https://en.wikipedia.org/wiki/Weighted_geometric_mean.

    Examples
    --------
    >>> from scipy.stats import gmean
    >>> gmean([1, 4])
    2.0
    >>> gmean([1, 2, 3, 4, 5, 6, 7])
    3.3800151591412964
    >>> gmean([1, 4, 7], weights=[3, 1, 3])
    2.80668351922014

    """

    a = np.asarray(a, dtype=dtype)

    if weights is not None:
        weights = np.asarray(weights, dtype=dtype)

    with np.errstate(divide='ignore'):
        log_a = np.log(a)

    return np.exp(np.average(log_a, axis=axis, weights=weights))


@_axis_nan_policy_factory(
        lambda x: x, n_samples=1, n_outputs=1, too_small=0, paired=True,
        result_to_tuple=lambda x: (x,), kwd_samples=['weights'])
def hmean(a, axis=0, dtype=None, *, weights=None):
    r"""Calculate the weighted harmonic mean along the specified axis.

    The weighted harmonic mean of the array :math:`a_i` associated to weights
    :math:`w_i` is:

    .. math::

        \frac{ \sum_{i=1}^n w_i }{ \sum_{i=1}^n \frac{w_i}{a_i} } \, ,

    and, with equal weights, it gives:

    .. math::

        \frac{ n }{ \sum_{i=1}^n \frac{1}{a_i} } \, .

    Parameters
    ----------
    a : array_like
        Input array, masked array or object that can be converted to an array.
    axis : int or None, optional
        Axis along which the harmonic mean is computed. Default is 0.
        If None, compute over the whole array `a`.
    dtype : dtype, optional
        Type of the returned array and of the accumulator in which the
        elements are summed. If `dtype` is not specified, it defaults to the
        dtype of `a`, unless `a` has an integer `dtype` with a precision less
        than that of the default platform integer. In that case, the default
        platform integer is used.
    weights : array_like, optional
        The weights array can either be 1-D (in which case its length must be
        the size of `a` along the given `axis`) or of the same shape as `a`.
        Default is None, which gives each value a weight of 1.0.

        .. versionadded:: 1.9

    Returns
    -------
    hmean : ndarray
        See `dtype` parameter above.

    See Also
    --------
    numpy.mean : Arithmetic average
    numpy.average : Weighted average
    gmean : Geometric mean

    Notes
    -----
    The harmonic mean is computed over a single dimension of the input
    array, axis=0 by default, or all values in the array if axis=None.
    float64 intermediate and return values are used for integer inputs.

    References
    ----------
    .. [1] "Weighted Harmonic Mean", *Wikipedia*,
           https://en.wikipedia.org/wiki/Harmonic_mean#Weighted_harmonic_mean
    .. [2] Ferger, F., "The nature and use of the harmonic mean", Journal of
           the American Statistical Association, vol. 26, pp. 36-40, 1931

    Examples
    --------
    >>> from scipy.stats import hmean
    >>> hmean([1, 4])
    1.6000000000000001
    >>> hmean([1, 2, 3, 4, 5, 6, 7])
    2.6997245179063363
    >>> hmean([1, 4, 7], weights=[3, 1, 3])
    1.9029126213592233

    """
    if not isinstance(a, np.ndarray):
        a = np.array(a, dtype=dtype)
    elif dtype:
        # Must change the default dtype allowing array type
        if isinstance(a, np.ma.MaskedArray):
            a = np.ma.asarray(a, dtype=dtype)
        else:
            a = np.asarray(a, dtype=dtype)

    if np.all(a >= 0):
        # Harmonic mean only defined if greater than or equal to zero.
        if weights is not None:
            weights = np.asanyarray(weights, dtype=dtype)

        with np.errstate(divide='ignore'):
            return 1.0 / np.average(1.0 / a, axis=axis, weights=weights)
    else:
        raise ValueError("Harmonic mean only defined if all elements greater "
                         "than or equal to zero")


@_axis_nan_policy_factory(
        lambda x: x, n_samples=1, n_outputs=1, too_small=0, paired=True,
        result_to_tuple=lambda x: (x,), kwd_samples=['weights'])
def pmean(a, p, *, axis=0, dtype=None, weights=None):
    r"""Calculate the weighted power mean along the specified axis.

    The weighted power mean of the array :math:`a_i` associated to weights
    :math:`w_i` is:

    .. math::

        \left( \frac{ \sum_{i=1}^n w_i a_i^p }{ \sum_{i=1}^n w_i }
              \right)^{ 1 / p } \, ,

    and, with equal weights, it gives:

    .. math::

        \left( \frac{ 1 }{ n } \sum_{i=1}^n a_i^p \right)^{ 1 / p }  \, .

    This mean is also called generalized mean or Hölder mean, and must not be
    confused with the Kolmogorov generalized mean, also called
    quasi-arithmetic mean or generalized f-mean [3]_.

    Parameters
    ----------
    a : array_like
        Input array, masked array or object that can be converted to an array.
    p : int or float
        Exponent.
    axis : int or None, optional
        Axis along which the power mean is computed. Default is 0.
        If None, compute over the whole array `a`.
    dtype : dtype, optional
        Type of the returned array and of the accumulator in which the
        elements are summed. If `dtype` is not specified, it defaults to the
        dtype of `a`, unless `a` has an integer `dtype` with a precision less
        than that of the default platform integer. In that case, the default
        platform integer is used.
    weights : array_like, optional
        The weights array can either be 1-D (in which case its length must be
        the size of `a` along the given `axis`) or of the same shape as `a`.
        Default is None, which gives each value a weight of 1.0.

    Returns
    -------
    pmean : ndarray, see `dtype` parameter above.
        Output array containing the power mean values.

    See Also
    --------
    numpy.average : Weighted average
    gmean : Geometric mean
    hmean : Harmonic mean

    Notes
    -----
    The power mean is computed over a single dimension of the input
    array, ``axis=0`` by default, or all values in the array if ``axis=None``.
    float64 intermediate and return values are used for integer inputs.

    .. versionadded:: 1.9

    References
    ----------
    .. [1] "Generalized Mean", *Wikipedia*,
           https://en.wikipedia.org/wiki/Generalized_mean
    .. [2] Norris, N., "Convexity properties of generalized mean value
           functions", The Annals of Mathematical Statistics, vol. 8,
           pp. 118-120, 1937
    .. [3] Bullen, P.S., Handbook of Means and Their Inequalities, 2003

    Examples
    --------
    >>> from scipy.stats import pmean, hmean, gmean
    >>> pmean([1, 4], 1.3)
    2.639372938300652
    >>> pmean([1, 2, 3, 4, 5, 6, 7], 1.3)
    4.157111214492084
    >>> pmean([1, 4, 7], -2, weights=[3, 1, 3])
    1.4969684896631954

    For p=-1, power mean is equal to harmonic mean:

    >>> pmean([1, 4, 7], -1, weights=[3, 1, 3])
    1.9029126213592233
    >>> hmean([1, 4, 7], weights=[3, 1, 3])
    1.9029126213592233

    For p=0, power mean is defined as the geometric mean:

    >>> pmean([1, 4, 7], 0, weights=[3, 1, 3])
    2.80668351922014
    >>> gmean([1, 4, 7], weights=[3, 1, 3])
    2.80668351922014

    """
    if not isinstance(p, (int, float)):
        raise ValueError("Power mean only defined for exponent of type int or "
                         "float.")
    if p == 0:
        return gmean(a, axis=axis, dtype=dtype, weights=weights)

    if not isinstance(a, np.ndarray):
        a = np.array(a, dtype=dtype)
    elif dtype:
        # Must change the default dtype allowing array type
        if isinstance(a, np.ma.MaskedArray):
            a = np.ma.asarray(a, dtype=dtype)
        else:
            a = np.asarray(a, dtype=dtype)

    if np.all(a >= 0):
        # Power mean only defined if greater than or equal to zero
        if weights is not None:
            weights = np.asanyarray(weights, dtype=dtype)

        with np.errstate(divide='ignore'):
            return np.float_power(
                np.average(np.float_power(a, p), axis=axis, weights=weights),
                1/p)
    else:
        raise ValueError("Power mean only defined if all elements greater "
                         "than or equal to zero")


ModeResult = namedtuple('ModeResult', ('mode', 'count'))


def mode(a, axis=0, nan_policy='propagate', keepdims=None):
    r"""Return an array of the modal (most common) value in the passed array.

    If there is more than one such value, only one is returned.
    The bin-count for the modal bins is also returned.

    Parameters
    ----------
    a : array_like
        n-dimensional array of which to find mode(s).
    axis : int or None, optional
        Axis along which to operate. Default is 0. If None, compute over
        the whole array `a`.
    keepdims : bool, optional
        If set to ``False``, the `axis` over which the statistic is taken
        is consumed (eliminated from the output array) like other reduction
        functions (e.g. `skew`, `kurtosis`). If set to ``True``, the `axis` is
        retained with size one, and the result will broadcast correctly
        against the input array. The default, ``None``, is undefined legacy
        behavior retained for backward compatibility.

        .. warning::
            Unlike other reduction functions (e.g. `skew`, `kurtosis`), the
            default behavior of `mode` usually retains the axis it acts
            along. In SciPy 1.11.0, this behavior will change: the default
            value of `keepdims` will become ``False``, the `axis` over which
            the statistic is taken will be eliminated, and the value ``None``
            will no longer be accepted.

    nan_policy : {'propagate', 'raise', 'omit'}, optional
        Defines how to handle when input contains nan.
        The following options are available (default is 'propagate'):

          * 'propagate': treats nan as it would treat any other value
          * 'raise': throws an error
          * 'omit': performs the calculations ignoring nan values

    Returns
    -------
    mode : ndarray
        Array of modal values.
    count : ndarray
        Array of counts for each mode.

    Notes
    -----
    The mode of object arrays is calculated using `collections.Counter`, which
    treats NaNs with different binary representations as distinct.

    .. deprecated:: 1.9.0
        Support for non-numeric arrays has been deprecated as of SciPy 1.9.0
        and will be removed in 1.11.0. `pandas.DataFrame.mode`_ can
        be used instead.

        .. _pandas.DataFrame.mode: https://pandas.pydata.org/docs/reference/api/pandas.DataFrame.mode.html

    The mode of arrays with other dtypes is calculated using `numpy.unique`.
    In NumPy versions 1.21 and after, all NaNs - even those with different
    binary representations - are treated as equivalent and counted as separate
    instances of the same value.

    Examples
    --------
    >>> import numpy as np
    >>> a = np.array([[3, 0, 3, 7],
    ...               [3, 2, 6, 2],
    ...               [1, 7, 2, 8],
    ...               [3, 0, 6, 1],
    ...               [3, 2, 5, 5]])
    >>> from scipy import stats
    >>> stats.mode(a, keepdims=True)
    ModeResult(mode=array([[3, 0, 6, 1]]), count=array([[4, 2, 2, 1]]))

    To get mode of whole array, specify ``axis=None``:

    >>> stats.mode(a, axis=None, keepdims=True)
    ModeResult(mode=[3], count=[5])
    >>> stats.mode(a, axis=None, keepdims=False)
    ModeResult(mode=3, count=5)

    """  # noqa: E501

    if keepdims is None:
        message = ("Unlike other reduction functions (e.g. `skew`, "
                   "`kurtosis`), the default behavior of `mode` typically "
                   "preserves the axis it acts along. In SciPy 1.11.0, "
                   "this behavior will change: the default value of "
                   "`keepdims` will become False, the `axis` over which "
                   "the statistic is taken will be eliminated, and the value "
                   "None will no longer be accepted. "
                   "Set `keepdims` to True or False to avoid this warning.")
        warnings.warn(message, FutureWarning, stacklevel=2)

    a = np.asarray(a)
    if a.size == 0:
        if keepdims is None:
            return ModeResult(np.array([]), np.array([]))
        else:
            # this is tricky to get right; let np.mean do it
            out = np.mean(a, axis=axis, keepdims=keepdims)
            return ModeResult(out, out.copy())

    a, axis = _chk_asarray(a, axis)

    contains_nan, nan_policy = _contains_nan(a, nan_policy)

    if contains_nan and nan_policy == 'omit':
        a = ma.masked_invalid(a)
        return mstats_basic._mode(a, axis, keepdims=keepdims)

    if not np.issubdtype(a.dtype, np.number):
        warnings.warn("Support for non-numeric arrays has been deprecated "
                      "as of SciPy 1.9.0 and will be removed in "
                      "1.11.0. `pandas.DataFrame.mode` can be used instead, "
                      "see https://pandas.pydata.org/docs/reference/api/pandas.DataFrame.mode.html.",  # noqa: E501
                      DeprecationWarning, stacklevel=2)

    if a.dtype == object:
        def _mode1D(a):
            cntr = Counter(a)
            mode = max(cntr, key=lambda x: cntr[x])
            return mode, cntr[mode]
    else:
        def _mode1D(a):
            vals, cnts = np.unique(a, return_counts=True)
            return vals[cnts.argmax()], cnts.max()

    # np.apply_along_axis will convert the _mode1D tuples to a numpy array,
    # casting types in the process.
    # This recreates the results without that issue
    # View of a, rotated so the requested axis is last
    a_view = np.moveaxis(a, axis, -1)

    inds = np.ndindex(a_view.shape[:-1])
    modes = np.empty(a_view.shape[:-1], dtype=a.dtype)
    counts = np.empty(a_view.shape[:-1], dtype=np.int_)
    for ind in inds:
        modes[ind], counts[ind] = _mode1D(a_view[ind])

    if keepdims is None or keepdims:
        newshape = list(a.shape)
        newshape[axis] = 1
        return ModeResult(modes.reshape(newshape), counts.reshape(newshape))
    else:
        return ModeResult(modes[()], counts[()])


def _mask_to_limits(a, limits, inclusive):
    """Mask an array for values outside of given limits.

    This is primarily a utility function.

    Parameters
    ----------
    a : array
    limits : (float or None, float or None)
        A tuple consisting of the (lower limit, upper limit).  Values in the
        input array less than the lower limit or greater than the upper limit
        will be masked out. None implies no limit.
    inclusive : (bool, bool)
        A tuple consisting of the (lower flag, upper flag).  These flags
        determine whether values exactly equal to lower or upper are allowed.

    Returns
    -------
    A MaskedArray.

    Raises
    ------
    A ValueError if there are no values within the given limits.

    """
    lower_limit, upper_limit = limits
    lower_include, upper_include = inclusive
    am = ma.MaskedArray(a)
    if lower_limit is not None:
        if lower_include:
            am = ma.masked_less(am, lower_limit)
        else:
            am = ma.masked_less_equal(am, lower_limit)

    if upper_limit is not None:
        if upper_include:
            am = ma.masked_greater(am, upper_limit)
        else:
            am = ma.masked_greater_equal(am, upper_limit)

    if am.count() == 0:
        raise ValueError("No array values within given limits")

    return am


def tmean(a, limits=None, inclusive=(True, True), axis=None):
    """Compute the trimmed mean.

    This function finds the arithmetic mean of given values, ignoring values
    outside the given `limits`.

    Parameters
    ----------
    a : array_like
        Array of values.
    limits : None or (lower limit, upper limit), optional
        Values in the input array less than the lower limit or greater than the
        upper limit will be ignored.  When limits is None (default), then all
        values are used.  Either of the limit values in the tuple can also be
        None representing a half-open interval.
    inclusive : (bool, bool), optional
        A tuple consisting of the (lower flag, upper flag).  These flags
        determine whether values exactly equal to the lower or upper limits
        are included.  The default value is (True, True).
    axis : int or None, optional
        Axis along which to compute test. Default is None.

    Returns
    -------
    tmean : ndarray
        Trimmed mean.

    See Also
    --------
    trim_mean : Returns mean after trimming a proportion from both tails.

    Examples
    --------
    >>> import numpy as np
    >>> from scipy import stats
    >>> x = np.arange(20)
    >>> stats.tmean(x)
    9.5
    >>> stats.tmean(x, (3,17))
    10.0

    """
    a = asarray(a)
    if limits is None:
        return np.mean(a, axis)
    am = _mask_to_limits(a, limits, inclusive)
    mean = np.ma.filled(am.mean(axis=axis), fill_value=np.nan)
    return mean if mean.ndim > 0 else mean.item()


def tvar(a, limits=None, inclusive=(True, True), axis=0, ddof=1):
    """Compute the trimmed variance.

    This function computes the sample variance of an array of values,
    while ignoring values which are outside of given `limits`.

    Parameters
    ----------
    a : array_like
        Array of values.
    limits : None or (lower limit, upper limit), optional
        Values in the input array less than the lower limit or greater than the
        upper limit will be ignored. When limits is None, then all values are
        used. Either of the limit values in the tuple can also be None
        representing a half-open interval.  The default value is None.
    inclusive : (bool, bool), optional
        A tuple consisting of the (lower flag, upper flag).  These flags
        determine whether values exactly equal to the lower or upper limits
        are included.  The default value is (True, True).
    axis : int or None, optional
        Axis along which to operate. Default is 0. If None, compute over the
        whole array `a`.
    ddof : int, optional
        Delta degrees of freedom.  Default is 1.

    Returns
    -------
    tvar : float
        Trimmed variance.

    Notes
    -----
    `tvar` computes the unbiased sample variance, i.e. it uses a correction
    factor ``n / (n - 1)``.

    Examples
    --------
    >>> import numpy as np
    >>> from scipy import stats
    >>> x = np.arange(20)
    >>> stats.tvar(x)
    35.0
    >>> stats.tvar(x, (3,17))
    20.0

    """
    a = asarray(a)
    a = a.astype(float)
    if limits is None:
        return a.var(ddof=ddof, axis=axis)
    am = _mask_to_limits(a, limits, inclusive)
    amnan = am.filled(fill_value=np.nan)
    return np.nanvar(amnan, ddof=ddof, axis=axis)


def tmin(a, lowerlimit=None, axis=0, inclusive=True, nan_policy='propagate'):
    """Compute the trimmed minimum.

    This function finds the miminum value of an array `a` along the
    specified axis, but only considering values greater than a specified
    lower limit.

    Parameters
    ----------
    a : array_like
        Array of values.
    lowerlimit : None or float, optional
        Values in the input array less than the given limit will be ignored.
        When lowerlimit is None, then all values are used. The default value
        is None.
    axis : int or None, optional
        Axis along which to operate. Default is 0. If None, compute over the
        whole array `a`.
    inclusive : {True, False}, optional
        This flag determines whether values exactly equal to the lower limit
        are included.  The default value is True.
    nan_policy : {'propagate', 'raise', 'omit'}, optional
        Defines how to handle when input contains nan.
        The following options are available (default is 'propagate'):

          * 'propagate': returns nan
          * 'raise': throws an error
          * 'omit': performs the calculations ignoring nan values

    Returns
    -------
    tmin : float, int or ndarray
        Trimmed minimum.

    Examples
    --------
    >>> import numpy as np
    >>> from scipy import stats
    >>> x = np.arange(20)
    >>> stats.tmin(x)
    0

    >>> stats.tmin(x, 13)
    13

    >>> stats.tmin(x, 13, inclusive=False)
    14

    """
    a, axis = _chk_asarray(a, axis)
    am = _mask_to_limits(a, (lowerlimit, None), (inclusive, False))

    contains_nan, nan_policy = _contains_nan(am, nan_policy)

    if contains_nan and nan_policy == 'omit':
        am = ma.masked_invalid(am)

    res = ma.minimum.reduce(am, axis).data
    if res.ndim == 0:
        return res[()]
    return res


def tmax(a, upperlimit=None, axis=0, inclusive=True, nan_policy='propagate'):
    """Compute the trimmed maximum.

    This function computes the maximum value of an array along a given axis,
    while ignoring values larger than a specified upper limit.

    Parameters
    ----------
    a : array_like
        Array of values.
    upperlimit : None or float, optional
        Values in the input array greater than the given limit will be ignored.
        When upperlimit is None, then all values are used. The default value
        is None.
    axis : int or None, optional
        Axis along which to operate. Default is 0. If None, compute over the
        whole array `a`.
    inclusive : {True, False}, optional
        This flag determines whether values exactly equal to the upper limit
        are included.  The default value is True.
    nan_policy : {'propagate', 'raise', 'omit'}, optional
        Defines how to handle when input contains nan.
        The following options are available (default is 'propagate'):

          * 'propagate': returns nan
          * 'raise': throws an error
          * 'omit': performs the calculations ignoring nan values

    Returns
    -------
    tmax : float, int or ndarray
        Trimmed maximum.

    Examples
    --------
    >>> import numpy as np
    >>> from scipy import stats
    >>> x = np.arange(20)
    >>> stats.tmax(x)
    19

    >>> stats.tmax(x, 13)
    13

    >>> stats.tmax(x, 13, inclusive=False)
    12

    """
    a, axis = _chk_asarray(a, axis)
    am = _mask_to_limits(a, (None, upperlimit), (False, inclusive))

    contains_nan, nan_policy = _contains_nan(am, nan_policy)

    if contains_nan and nan_policy == 'omit':
        am = ma.masked_invalid(am)

    res = ma.maximum.reduce(am, axis).data
    if res.ndim == 0:
        return res[()]
    return res


def tstd(a, limits=None, inclusive=(True, True), axis=0, ddof=1):
    """Compute the trimmed sample standard deviation.

    This function finds the sample standard deviation of given values,
    ignoring values outside the given `limits`.

    Parameters
    ----------
    a : array_like
        Array of values.
    limits : None or (lower limit, upper limit), optional
        Values in the input array less than the lower limit or greater than the
        upper limit will be ignored. When limits is None, then all values are
        used. Either of the limit values in the tuple can also be None
        representing a half-open interval.  The default value is None.
    inclusive : (bool, bool), optional
        A tuple consisting of the (lower flag, upper flag).  These flags
        determine whether values exactly equal to the lower or upper limits
        are included.  The default value is (True, True).
    axis : int or None, optional
        Axis along which to operate. Default is 0. If None, compute over the
        whole array `a`.
    ddof : int, optional
        Delta degrees of freedom.  Default is 1.

    Returns
    -------
    tstd : float
        Trimmed sample standard deviation.

    Notes
    -----
    `tstd` computes the unbiased sample standard deviation, i.e. it uses a
    correction factor ``n / (n - 1)``.

    Examples
    --------
    >>> import numpy as np
    >>> from scipy import stats
    >>> x = np.arange(20)
    >>> stats.tstd(x)
    5.9160797830996161
    >>> stats.tstd(x, (3,17))
    4.4721359549995796

    """
    return np.sqrt(tvar(a, limits, inclusive, axis, ddof))


def tsem(a, limits=None, inclusive=(True, True), axis=0, ddof=1):
    """Compute the trimmed standard error of the mean.

    This function finds the standard error of the mean for given
    values, ignoring values outside the given `limits`.

    Parameters
    ----------
    a : array_like
        Array of values.
    limits : None or (lower limit, upper limit), optional
        Values in the input array less than the lower limit or greater than the
        upper limit will be ignored. When limits is None, then all values are
        used. Either of the limit values in the tuple can also be None
        representing a half-open interval.  The default value is None.
    inclusive : (bool, bool), optional
        A tuple consisting of the (lower flag, upper flag).  These flags
        determine whether values exactly equal to the lower or upper limits
        are included.  The default value is (True, True).
    axis : int or None, optional
        Axis along which to operate. Default is 0. If None, compute over the
        whole array `a`.
    ddof : int, optional
        Delta degrees of freedom.  Default is 1.

    Returns
    -------
    tsem : float
        Trimmed standard error of the mean.

    Notes
    -----
    `tsem` uses unbiased sample standard deviation, i.e. it uses a
    correction factor ``n / (n - 1)``.

    Examples
    --------
    >>> import numpy as np
    >>> from scipy import stats
    >>> x = np.arange(20)
    >>> stats.tsem(x)
    1.3228756555322954
    >>> stats.tsem(x, (3,17))
    1.1547005383792515

    """
    a = np.asarray(a).ravel()
    if limits is None:
        return a.std(ddof=ddof) / np.sqrt(a.size)

    am = _mask_to_limits(a, limits, inclusive)
    sd = np.sqrt(np.ma.var(am, ddof=ddof, axis=axis))
    return sd / np.sqrt(am.count())


#####################################
#              MOMENTS              #
#####################################


def _moment_outputs(kwds):
    moment = np.atleast_1d(kwds.get('moment', 1))
    if moment.size == 0:
        raise ValueError("'moment' must be a scalar or a non-empty 1D "
                         "list/array.")
    return len(moment)


def _moment_result_object(*args):
    if len(args) == 1:
        return args[0]
    return np.asarray(args)

# `moment` fits into the `_axis_nan_policy` pattern, but it is a bit unusual
# because the number of outputs is variable. Specifically,
# `result_to_tuple=lambda x: (x,)` may be surprising for a function that
# can produce more than one output, but it is intended here.
# When `moment is called to produce the output:
# - `result_to_tuple` packs the returned array into a single-element tuple,
# - `_moment_result_object` extracts and returns that single element.
# However, when the input array is empty, `moment` is never called. Instead,
# - `_check_empty_inputs` is used to produce an empty array with the
#   appropriate dimensions.
# - A list comprehension creates the appropriate number of copies of this
#   array, depending on `n_outputs`.
# - This list - which may have multiple elements - is passed into
#   `_moment_result_object`.
# - If there is a single output, `_moment_result_object` extracts and returns
#   the single output from the list.
# - If there are multiple outputs, and therefore multiple elements in the list,
#   `_moment_result_object` converts the list of arrays to a single array and
#   returns it.
# Currently this leads to a slight inconsistency: when the input array is
# empty, there is no distinction between the `moment` function being called
# with parameter `moments=1` and `moments=[1]`; the latter *should* produce
# the same as the former but with a singleton zeroth dimension.
@_axis_nan_policy_factory(  # noqa: E302
    _moment_result_object, n_samples=1, result_to_tuple=lambda x: (x,),
    n_outputs=_moment_outputs
)
def moment(a, moment=1, axis=0, nan_policy='propagate'):
    r"""Calculate the nth moment about the mean for a sample.

    A moment is a specific quantitative measure of the shape of a set of
    points. It is often used to calculate coefficients of skewness and kurtosis
    due to its close relationship with them.

    Parameters
    ----------
    a : array_like
       Input array.
    moment : int or array_like of ints, optional
       Order of central moment that is returned. Default is 1.
    axis : int or None, optional
       Axis along which the central moment is computed. Default is 0.
       If None, compute over the whole array `a`.
    nan_policy : {'propagate', 'raise', 'omit'}, optional
        Defines how to handle when input contains nan.
        The following options are available (default is 'propagate'):

          * 'propagate': returns nan
          * 'raise': throws an error
          * 'omit': performs the calculations ignoring nan values

    Returns
    -------
    n-th central moment : ndarray or float
       The appropriate moment along the given axis or over all values if axis
       is None. The denominator for the moment calculation is the number of
       observations, no degrees of freedom correction is done.

    See Also
    --------
    kurtosis, skew, describe

    Notes
    -----
    The k-th central moment of a data sample is:

    .. math::

        m_k = \frac{1}{n} \sum_{i = 1}^n (x_i - \bar{x})^k

    Where n is the number of samples and x-bar is the mean. This function uses
    exponentiation by squares [1]_ for efficiency.

    Note that, if `a` is an empty array (``a.size == 0``), array `moment` with
    one element (`moment.size == 1`) is treated the same as scalar `moment`
    (``np.isscalar(moment)``). This might produce arrays of unexpected shape.

    References
    ----------
    .. [1] https://eli.thegreenplace.net/2009/03/21/efficient-integer-exponentiation-algorithms

    Examples
    --------
    >>> from scipy.stats import moment
    >>> moment([1, 2, 3, 4, 5], moment=1)
    0.0
    >>> moment([1, 2, 3, 4, 5], moment=2)
    2.0

    """
    a, axis = _chk_asarray(a, axis)

    contains_nan, nan_policy = _contains_nan(a, nan_policy)

    if contains_nan and nan_policy == 'omit':
        a = ma.masked_invalid(a)
        return mstats_basic.moment(a, moment, axis)

    # for array_like moment input, return a value for each.
    if not np.isscalar(moment):
        mean = a.mean(axis, keepdims=True)
        mmnt = [_moment(a, i, axis, mean=mean) for i in moment]
        return np.array(mmnt)
    else:
        return _moment(a, moment, axis)


# Moment with optional pre-computed mean, equal to a.mean(axis, keepdims=True)
def _moment(a, moment, axis, *, mean=None):
    if np.abs(moment - np.round(moment)) > 0:
        raise ValueError("All moment parameters must be integers")

    # moment of empty array is the same regardless of order
    if a.size == 0:
        return np.mean(a, axis=axis)

    if moment == 0 or moment == 1:
        # By definition the zeroth moment about the mean is 1, and the first
        # moment is 0.
        shape = list(a.shape)
        del shape[axis]
        dtype = a.dtype.type if a.dtype.kind in 'fc' else np.float64

        if len(shape) == 0:
            return dtype(1.0 if moment == 0 else 0.0)
        else:
            return (np.ones(shape, dtype=dtype) if moment == 0
                    else np.zeros(shape, dtype=dtype))
    else:
        # Exponentiation by squares: form exponent sequence
        n_list = [moment]
        current_n = moment
        while current_n > 2:
            if current_n % 2:
                current_n = (current_n - 1) / 2
            else:
                current_n /= 2
            n_list.append(current_n)

        # Starting point for exponentiation by squares
        mean = a.mean(axis, keepdims=True) if mean is None else mean
        a_zero_mean = a - mean

        eps = np.finfo(a_zero_mean.dtype).resolution * 10
        with np.errstate(divide='ignore', invalid='ignore'):
            rel_diff = np.max(np.abs(a_zero_mean), axis=axis,
                              keepdims=True) / np.abs(mean)
        with np.errstate(invalid='ignore'):
            precision_loss = np.any(rel_diff < eps)
        if precision_loss:
            message = ("Precision loss occurred in moment calculation due to "
                       "catastrophic cancellation. This occurs when the data "
                       "are nearly identical. Results may be unreliable.")
            warnings.warn(message, RuntimeWarning, stacklevel=4)

        if n_list[-1] == 1:
            s = a_zero_mean.copy()
        else:
            s = a_zero_mean**2

        # Perform multiplications
        for n in n_list[-2::-1]:
            s = s**2
            if n % 2:
                s *= a_zero_mean
        return np.mean(s, axis)


def _var(x, axis=0, ddof=0, mean=None):
    # Calculate variance of sample, warning if precision is lost
    var = _moment(x, 2, axis, mean=mean)
    if ddof != 0:
        n = x.shape[axis] if axis is not None else x.size
        var *= np.divide(n, n-ddof)  # to avoid error on division by zero
    return var


@_axis_nan_policy_factory(
    lambda x: x, result_to_tuple=lambda x: (x,), n_outputs=1
)
def skew(a, axis=0, bias=True, nan_policy='propagate'):
    r"""Compute the sample skewness of a data set.

    For normally distributed data, the skewness should be about zero. For
    unimodal continuous distributions, a skewness value greater than zero means
    that there is more weight in the right tail of the distribution. The
    function `skewtest` can be used to determine if the skewness value
    is close enough to zero, statistically speaking.

    Parameters
    ----------
    a : ndarray
        Input array.
    axis : int or None, optional
        Axis along which skewness is calculated. Default is 0.
        If None, compute over the whole array `a`.
    bias : bool, optional
        If False, then the calculations are corrected for statistical bias.
    nan_policy : {'propagate', 'raise', 'omit'}, optional
        Defines how to handle when input contains nan.
        The following options are available (default is 'propagate'):

          * 'propagate': returns nan
          * 'raise': throws an error
          * 'omit': performs the calculations ignoring nan values

    Returns
    -------
    skewness : ndarray
        The skewness of values along an axis, returning NaN where all values
        are equal.

    Notes
    -----
    The sample skewness is computed as the Fisher-Pearson coefficient
    of skewness, i.e.

    .. math::

        g_1=\frac{m_3}{m_2^{3/2}}

    where

    .. math::

        m_i=\frac{1}{N}\sum_{n=1}^N(x[n]-\bar{x})^i

    is the biased sample :math:`i\texttt{th}` central moment, and
    :math:`\bar{x}` is
    the sample mean.  If ``bias`` is False, the calculations are
    corrected for bias and the value computed is the adjusted
    Fisher-Pearson standardized moment coefficient, i.e.

    .. math::

        G_1=\frac{k_3}{k_2^{3/2}}=
            \frac{\sqrt{N(N-1)}}{N-2}\frac{m_3}{m_2^{3/2}}.

    References
    ----------
    .. [1] Zwillinger, D. and Kokoska, S. (2000). CRC Standard
       Probability and Statistics Tables and Formulae. Chapman & Hall: New
       York. 2000.
       Section 2.2.24.1

    Examples
    --------
    >>> from scipy.stats import skew
    >>> skew([1, 2, 3, 4, 5])
    0.0
    >>> skew([2, 8, 0, 4, 1, 9, 9, 0])
    0.2650554122698573

    """
    a, axis = _chk_asarray(a, axis)
    n = a.shape[axis]

    contains_nan, nan_policy = _contains_nan(a, nan_policy)

    if contains_nan and nan_policy == 'omit':
        a = ma.masked_invalid(a)
        return mstats_basic.skew(a, axis, bias)

    mean = a.mean(axis, keepdims=True)
    m2 = _moment(a, 2, axis, mean=mean)
    m3 = _moment(a, 3, axis, mean=mean)
    with np.errstate(all='ignore'):
        zero = (m2 <= (np.finfo(m2.dtype).resolution * mean.squeeze(axis))**2)
        vals = np.where(zero, np.nan, m3 / m2**1.5)
    if not bias:
        can_correct = ~zero & (n > 2)
        if can_correct.any():
            m2 = np.extract(can_correct, m2)
            m3 = np.extract(can_correct, m3)
            nval = np.sqrt((n - 1.0) * n) / (n - 2.0) * m3 / m2**1.5
            np.place(vals, can_correct, nval)

    if vals.ndim == 0:
        return vals.item()

    return vals


@_axis_nan_policy_factory(
    lambda x: x, result_to_tuple=lambda x: (x,), n_outputs=1
)
def kurtosis(a, axis=0, fisher=True, bias=True, nan_policy='propagate'):
    """Compute the kurtosis (Fisher or Pearson) of a dataset.

    Kurtosis is the fourth central moment divided by the square of the
    variance. If Fisher's definition is used, then 3.0 is subtracted from
    the result to give 0.0 for a normal distribution.

    If bias is False then the kurtosis is calculated using k statistics to
    eliminate bias coming from biased moment estimators

    Use `kurtosistest` to see if result is close enough to normal.

    Parameters
    ----------
    a : array
        Data for which the kurtosis is calculated.
    axis : int or None, optional
        Axis along which the kurtosis is calculated. Default is 0.
        If None, compute over the whole array `a`.
    fisher : bool, optional
        If True, Fisher's definition is used (normal ==> 0.0). If False,
        Pearson's definition is used (normal ==> 3.0).
    bias : bool, optional
        If False, then the calculations are corrected for statistical bias.
    nan_policy : {'propagate', 'raise', 'omit'}, optional
        Defines how to handle when input contains nan. 'propagate' returns nan,
        'raise' throws an error, 'omit' performs the calculations ignoring nan
        values. Default is 'propagate'.

    Returns
    -------
    kurtosis : array
        The kurtosis of values along an axis, returning NaN where all values
        are equal.

    References
    ----------
    .. [1] Zwillinger, D. and Kokoska, S. (2000). CRC Standard
       Probability and Statistics Tables and Formulae. Chapman & Hall: New
       York. 2000.

    Examples
    --------
    In Fisher's definiton, the kurtosis of the normal distribution is zero.
    In the following example, the kurtosis is close to zero, because it was
    calculated from the dataset, not from the continuous distribution.

    >>> import numpy as np
    >>> from scipy.stats import norm, kurtosis
    >>> data = norm.rvs(size=1000, random_state=3)
    >>> kurtosis(data)
    -0.06928694200380558

    The distribution with a higher kurtosis has a heavier tail.
    The zero valued kurtosis of the normal distribution in Fisher's definition
    can serve as a reference point.

    >>> import matplotlib.pyplot as plt
    >>> import scipy.stats as stats
    >>> from scipy.stats import kurtosis

    >>> x = np.linspace(-5, 5, 100)
    >>> ax = plt.subplot()
    >>> distnames = ['laplace', 'norm', 'uniform']

    >>> for distname in distnames:
    ...     if distname == 'uniform':
    ...         dist = getattr(stats, distname)(loc=-2, scale=4)
    ...     else:
    ...         dist = getattr(stats, distname)
    ...     data = dist.rvs(size=1000)
    ...     kur = kurtosis(data, fisher=True)
    ...     y = dist.pdf(x)
    ...     ax.plot(x, y, label="{}, {}".format(distname, round(kur, 3)))
    ...     ax.legend()

    The Laplace distribution has a heavier tail than the normal distribution.
    The uniform distribution (which has negative kurtosis) has the thinnest
    tail.

    """
    a, axis = _chk_asarray(a, axis)

    contains_nan, nan_policy = _contains_nan(a, nan_policy)

    if contains_nan and nan_policy == 'omit':
        a = ma.masked_invalid(a)
        return mstats_basic.kurtosis(a, axis, fisher, bias)

    n = a.shape[axis]
    mean = a.mean(axis, keepdims=True)
    m2 = _moment(a, 2, axis, mean=mean)
    m4 = _moment(a, 4, axis, mean=mean)
    with np.errstate(all='ignore'):
        zero = (m2 <= (np.finfo(m2.dtype).resolution * mean.squeeze(axis))**2)
        vals = np.where(zero, np.nan, m4 / m2**2.0)

    if not bias:
        can_correct = ~zero & (n > 3)
        if can_correct.any():
            m2 = np.extract(can_correct, m2)
            m4 = np.extract(can_correct, m4)
            nval = 1.0/(n-2)/(n-3) * ((n**2-1.0)*m4/m2**2.0 - 3*(n-1)**2.0)
            np.place(vals, can_correct, nval + 3.0)

    if vals.ndim == 0:
        vals = vals.item()  # array scalar

    return vals - 3 if fisher else vals


DescribeResult = namedtuple('DescribeResult',
                            ('nobs', 'minmax', 'mean', 'variance', 'skewness',
                             'kurtosis'))


def describe(a, axis=0, ddof=1, bias=True, nan_policy='propagate'):
    """Compute several descriptive statistics of the passed array.

    Parameters
    ----------
    a : array_like
        Input data.
    axis : int or None, optional
        Axis along which statistics are calculated. Default is 0.
        If None, compute over the whole array `a`.
    ddof : int, optional
        Delta degrees of freedom (only for variance).  Default is 1.
    bias : bool, optional
        If False, then the skewness and kurtosis calculations are corrected
        for statistical bias.
    nan_policy : {'propagate', 'raise', 'omit'}, optional
        Defines how to handle when input contains nan.
        The following options are available (default is 'propagate'):

        * 'propagate': returns nan
        * 'raise': throws an error
        * 'omit': performs the calculations ignoring nan values

    Returns
    -------
    nobs : int or ndarray of ints
        Number of observations (length of data along `axis`).
        When 'omit' is chosen as nan_policy, the length along each axis
        slice is counted separately.
    minmax: tuple of ndarrays or floats
        Minimum and maximum value of `a` along the given axis.
    mean : ndarray or float
        Arithmetic mean of `a` along the given axis.
    variance : ndarray or float
        Unbiased variance of `a` along the given axis; denominator is number
        of observations minus one.
    skewness : ndarray or float
        Skewness of `a` along the given axis, based on moment calculations
        with denominator equal to the number of observations, i.e. no degrees
        of freedom correction.
    kurtosis : ndarray or float
        Kurtosis (Fisher) of `a` along the given axis.  The kurtosis is
        normalized so that it is zero for the normal distribution.  No
        degrees of freedom are used.

    See Also
    --------
    skew, kurtosis

    Examples
    --------
    >>> import numpy as np
    >>> from scipy import stats
    >>> a = np.arange(10)
    >>> stats.describe(a)
    DescribeResult(nobs=10, minmax=(0, 9), mean=4.5,
                   variance=9.166666666666666, skewness=0.0,
                   kurtosis=-1.2242424242424244)
    >>> b = [[1, 2], [3, 4]]
    >>> stats.describe(b)
    DescribeResult(nobs=2, minmax=(array([1, 2]), array([3, 4])),
                   mean=array([2., 3.]), variance=array([2., 2.]),
                   skewness=array([0., 0.]), kurtosis=array([-2., -2.]))

    """
    a, axis = _chk_asarray(a, axis)

    contains_nan, nan_policy = _contains_nan(a, nan_policy)

    if contains_nan and nan_policy == 'omit':
        a = ma.masked_invalid(a)
        return mstats_basic.describe(a, axis, ddof, bias)

    if a.size == 0:
        raise ValueError("The input must not be empty.")
    n = a.shape[axis]
    mm = (np.min(a, axis=axis), np.max(a, axis=axis))
    m = np.mean(a, axis=axis)
    v = _var(a, axis=axis, ddof=ddof)
    sk = skew(a, axis, bias=bias)
    kurt = kurtosis(a, axis, bias=bias)

    return DescribeResult(n, mm, m, v, sk, kurt)

#####################################
#         NORMALITY TESTS           #
#####################################


def _normtest_finish(z, alternative):
    """Common code between all the normality-test functions."""
    if alternative == 'less':
        prob = distributions.norm.cdf(z)
    elif alternative == 'greater':
        prob = distributions.norm.sf(z)
    elif alternative == 'two-sided':
        prob = 2 * distributions.norm.sf(np.abs(z))
    else:
        raise ValueError("alternative must be "
                         "'less', 'greater' or 'two-sided'")

    if z.ndim == 0:
        z = z[()]

    return z, prob


SkewtestResult = namedtuple('SkewtestResult', ('statistic', 'pvalue'))


def skewtest(a, axis=0, nan_policy='propagate', alternative='two-sided'):
    """Test whether the skew is different from the normal distribution.

    This function tests the null hypothesis that the skewness of
    the population that the sample was drawn from is the same
    as that of a corresponding normal distribution.

    Parameters
    ----------
    a : array
        The data to be tested.
    axis : int or None, optional
       Axis along which statistics are calculated. Default is 0.
       If None, compute over the whole array `a`.
    nan_policy : {'propagate', 'raise', 'omit'}, optional
        Defines how to handle when input contains nan.
        The following options are available (default is 'propagate'):

        * 'propagate': returns nan
        * 'raise': throws an error
        * 'omit': performs the calculations ignoring nan values

    alternative : {'two-sided', 'less', 'greater'}, optional
        Defines the alternative hypothesis. Default is 'two-sided'.
        The following options are available:

        * 'two-sided': the skewness of the distribution underlying the sample
          is different from that of the normal distribution (i.e. 0)
        * 'less': the skewness of the distribution underlying the sample
          is less than that of the normal distribution
        * 'greater': the skewness of the distribution underlying the sample
          is greater than that of the normal distribution

        .. versionadded:: 1.7.0

    Returns
    -------
    statistic : float
        The computed z-score for this test.
    pvalue : float
        The p-value for the hypothesis test.

    Notes
    -----
    The sample size must be at least 8.

    References
    ----------
    .. [1] R. B. D'Agostino, A. J. Belanger and R. B. D'Agostino Jr.,
            "A suggestion for using powerful and informative tests of
            normality", American Statistician 44, pp. 316-321, 1990.

    Examples
    --------
    >>> from scipy.stats import skewtest
    >>> skewtest([1, 2, 3, 4, 5, 6, 7, 8])
    SkewtestResult(statistic=1.0108048609177787, pvalue=0.3121098361421897)
    >>> skewtest([2, 8, 0, 4, 1, 9, 9, 0])
    SkewtestResult(statistic=0.44626385374196975, pvalue=0.6554066631275459)
    >>> skewtest([1, 2, 3, 4, 5, 6, 7, 8000])
    SkewtestResult(statistic=3.571773510360407, pvalue=0.0003545719905823133)
    >>> skewtest([100, 100, 100, 100, 100, 100, 100, 101])
    SkewtestResult(statistic=3.5717766638478072, pvalue=0.000354567720281634)
    >>> skewtest([1, 2, 3, 4, 5, 6, 7, 8], alternative='less')
    SkewtestResult(statistic=1.0108048609177787, pvalue=0.8439450819289052)
    >>> skewtest([1, 2, 3, 4, 5, 6, 7, 8], alternative='greater')
    SkewtestResult(statistic=1.0108048609177787, pvalue=0.15605491807109484)

    """
    a, axis = _chk_asarray(a, axis)

    contains_nan, nan_policy = _contains_nan(a, nan_policy)

    if contains_nan and nan_policy == 'omit':
        a = ma.masked_invalid(a)
        return mstats_basic.skewtest(a, axis, alternative)

    if axis is None:
        a = np.ravel(a)
        axis = 0
    b2 = skew(a, axis)
    n = a.shape[axis]
    if n < 8:
        raise ValueError(
            "skewtest is not valid with less than 8 samples; %i samples"
            " were given." % int(n))
    y = b2 * math.sqrt(((n + 1) * (n + 3)) / (6.0 * (n - 2)))
    beta2 = (3.0 * (n**2 + 27*n - 70) * (n+1) * (n+3) /
             ((n-2.0) * (n+5) * (n+7) * (n+9)))
    W2 = -1 + math.sqrt(2 * (beta2 - 1))
    delta = 1 / math.sqrt(0.5 * math.log(W2))
    alpha = math.sqrt(2.0 / (W2 - 1))
    y = np.where(y == 0, 1, y)
    Z = delta * np.log(y / alpha + np.sqrt((y / alpha)**2 + 1))

    return SkewtestResult(*_normtest_finish(Z, alternative))


KurtosistestResult = namedtuple('KurtosistestResult', ('statistic', 'pvalue'))


def kurtosistest(a, axis=0, nan_policy='propagate', alternative='two-sided'):
    """Test whether a dataset has normal kurtosis.

    This function tests the null hypothesis that the kurtosis
    of the population from which the sample was drawn is that
    of the normal distribution.

    Parameters
    ----------
    a : array
        Array of the sample data.
    axis : int or None, optional
       Axis along which to compute test. Default is 0. If None,
       compute over the whole array `a`.
    nan_policy : {'propagate', 'raise', 'omit'}, optional
        Defines how to handle when input contains nan.
        The following options are available (default is 'propagate'):

        * 'propagate': returns nan
        * 'raise': throws an error
        * 'omit': performs the calculations ignoring nan values

    alternative : {'two-sided', 'less', 'greater'}, optional
        Defines the alternative hypothesis.
        The following options are available (default is 'two-sided'):

        * 'two-sided': the kurtosis of the distribution underlying the sample
          is different from that of the normal distribution
        * 'less': the kurtosis of the distribution underlying the sample
          is less than that of the normal distribution
        * 'greater': the kurtosis of the distribution underlying the sample
          is greater than that of the normal distribution

        .. versionadded:: 1.7.0

    Returns
    -------
    statistic : float
        The computed z-score for this test.
    pvalue : float
        The p-value for the hypothesis test.

    Notes
    -----
    Valid only for n>20. This function uses the method described in [1]_.

    References
    ----------
    .. [1] see e.g. F. J. Anscombe, W. J. Glynn, "Distribution of the kurtosis
       statistic b2 for normal samples", Biometrika, vol. 70, pp. 227-234, 1983.

    Examples
    --------
    >>> import numpy as np
    >>> from scipy.stats import kurtosistest
    >>> kurtosistest(list(range(20)))
    KurtosistestResult(statistic=-1.7058104152122062, pvalue=0.08804338332528348)
    >>> kurtosistest(list(range(20)), alternative='less')
    KurtosistestResult(statistic=-1.7058104152122062, pvalue=0.04402169166264174)
    >>> kurtosistest(list(range(20)), alternative='greater')
    KurtosistestResult(statistic=-1.7058104152122062, pvalue=0.9559783083373583)

    >>> rng = np.random.default_rng()
    >>> s = rng.normal(0, 1, 1000)
    >>> kurtosistest(s)
    KurtosistestResult(statistic=-1.475047944490622, pvalue=0.14019965402996987)

    """
    a, axis = _chk_asarray(a, axis)

    contains_nan, nan_policy = _contains_nan(a, nan_policy)

    if contains_nan and nan_policy == 'omit':
        a = ma.masked_invalid(a)
        return mstats_basic.kurtosistest(a, axis, alternative)

    n = a.shape[axis]
    if n < 5:
        raise ValueError(
            "kurtosistest requires at least 5 observations; %i observations"
            " were given." % int(n))
    if n < 20:
        warnings.warn("kurtosistest only valid for n>=20 ... continuing "
                      "anyway, n=%i" % int(n))
    b2 = kurtosis(a, axis, fisher=False)

    E = 3.0*(n-1) / (n+1)
    varb2 = 24.0*n*(n-2)*(n-3) / ((n+1)*(n+1.)*(n+3)*(n+5))  # [1]_ Eq. 1
    x = (b2-E) / np.sqrt(varb2)  # [1]_ Eq. 4
    # [1]_ Eq. 2:
    sqrtbeta1 = 6.0*(n*n-5*n+2)/((n+7)*(n+9)) * np.sqrt((6.0*(n+3)*(n+5)) /
                                                        (n*(n-2)*(n-3)))
    # [1]_ Eq. 3:
    A = 6.0 + 8.0/sqrtbeta1 * (2.0/sqrtbeta1 + np.sqrt(1+4.0/(sqrtbeta1**2)))
    term1 = 1 - 2/(9.0*A)
    denom = 1 + x*np.sqrt(2/(A-4.0))
    term2 = np.sign(denom) * np.where(denom == 0.0, np.nan,
                                      np.power((1-2.0/A)/np.abs(denom), 1/3.0))
    if np.any(denom == 0):
        msg = "Test statistic not defined in some cases due to division by " \
              "zero. Return nan in that case..."
        warnings.warn(msg, RuntimeWarning)

    Z = (term1 - term2) / np.sqrt(2/(9.0*A))  # [1]_ Eq. 5

    # zprob uses upper tail, so Z needs to be positive
    return KurtosistestResult(*_normtest_finish(Z, alternative))


NormaltestResult = namedtuple('NormaltestResult', ('statistic', 'pvalue'))


def normaltest(a, axis=0, nan_policy='propagate'):
    """Test whether a sample differs from a normal distribution.

    This function tests the null hypothesis that a sample comes
    from a normal distribution.  It is based on D'Agostino and
    Pearson's [1]_, [2]_ test that combines skew and kurtosis to
    produce an omnibus test of normality.

    Parameters
    ----------
    a : array_like
        The array containing the sample to be tested.
    axis : int or None, optional
        Axis along which to compute test. Default is 0. If None,
        compute over the whole array `a`.
    nan_policy : {'propagate', 'raise', 'omit'}, optional
        Defines how to handle when input contains nan.
        The following options are available (default is 'propagate'):

          * 'propagate': returns nan
          * 'raise': throws an error
          * 'omit': performs the calculations ignoring nan values

    Returns
    -------
    statistic : float or array
        ``s^2 + k^2``, where ``s`` is the z-score returned by `skewtest` and
        ``k`` is the z-score returned by `kurtosistest`.
    pvalue : float or array
       A 2-sided chi squared probability for the hypothesis test.

    References
    ----------
    .. [1] D'Agostino, R. B. (1971), "An omnibus test of normality for
           moderate and large sample size", Biometrika, 58, 341-348

    .. [2] D'Agostino, R. and Pearson, E. S. (1973), "Tests for departure from
           normality", Biometrika, 60, 613-622

    Examples
    --------
    >>> import numpy as np
    >>> from scipy import stats
    >>> rng = np.random.default_rng()
    >>> pts = 1000
    >>> a = rng.normal(0, 1, size=pts)
    >>> b = rng.normal(2, 1, size=pts)
    >>> x = np.concatenate((a, b))
    >>> k2, p = stats.normaltest(x)
    >>> alpha = 1e-3
    >>> print("p = {:g}".format(p))
    p = 8.4713e-19
    >>> if p < alpha:  # null hypothesis: x comes from a normal distribution
    ...     print("The null hypothesis can be rejected")
    ... else:
    ...     print("The null hypothesis cannot be rejected")
    The null hypothesis can be rejected

    """
    a, axis = _chk_asarray(a, axis)

    contains_nan, nan_policy = _contains_nan(a, nan_policy)

    if contains_nan and nan_policy == 'omit':
        a = ma.masked_invalid(a)
        return mstats_basic.normaltest(a, axis)

    s, _ = skewtest(a, axis)
    k, _ = kurtosistest(a, axis)
    k2 = s*s + k*k

    return NormaltestResult(k2, distributions.chi2.sf(k2, 2))


@_axis_nan_policy_factory(SignificanceResult, default_axis=None)
def jarque_bera(x, *, axis=None):
    """Perform the Jarque-Bera goodness of fit test on sample data.

    The Jarque-Bera test tests whether the sample data has the skewness and
    kurtosis matching a normal distribution.

    Note that this test only works for a large enough number of data samples
    (>2000) as the test statistic asymptotically has a Chi-squared distribution
    with 2 degrees of freedom.

    Parameters
    ----------
    x : array_like
        Observations of a random variable.
    axis : int or None, default: 0
        If an int, the axis of the input along which to compute the statistic.
        The statistic of each axis-slice (e.g. row) of the input will appear in
        a corresponding element of the output.
        If ``None``, the input will be raveled before computing the statistic.

    Returns
    -------
    result : SignificanceResult
        An object with the following attributes:

        statistic : float
            The test statistic.
        pvalue : float
            The p-value for the hypothesis test.

    References
    ----------
    .. [1] Jarque, C. and Bera, A. (1980) "Efficient tests for normality,
           homoscedasticity and serial independence of regression residuals",
           6 Econometric Letters 255-259.

    Examples
    --------
    >>> import numpy as np
    >>> from scipy import stats
    >>> rng = np.random.default_rng()
    >>> x = rng.normal(0, 1, 100000)
    >>> jarque_bera_test = stats.jarque_bera(x)
    >>> jarque_bera_test
    Jarque_beraResult(statistic=3.3415184718131554, pvalue=0.18810419594996775)
    >>> jarque_bera_test.statistic
    3.3415184718131554
    >>> jarque_bera_test.pvalue
    0.18810419594996775

    """
    x = np.asarray(x)
    if axis is None:
        x = x.ravel()
        axis = 0

    n = x.shape[axis]
    if n == 0:
        raise ValueError('At least one observation is required.')

    mu = x.mean(axis=axis, keepdims=True)
    diffx = x - mu
    s = skew(diffx, axis=axis, _no_deco=True)
    k = kurtosis(diffx, axis=axis, _no_deco=True)
    statistic = n / 6 * (s**2 + k**2 / 4)
    pvalue = distributions.chi2.sf(statistic, df=2)

    return SignificanceResult(statistic, pvalue)


#####################################
#        FREQUENCY FUNCTIONS        #
#####################################


def scoreatpercentile(a, per, limit=(), interpolation_method='fraction',
                      axis=None):
    """Calculate the score at a given percentile of the input sequence.

    For example, the score at `per=50` is the median. If the desired quantile
    lies between two data points, we interpolate between them, according to
    the value of `interpolation`. If the parameter `limit` is provided, it
    should be a tuple (lower, upper) of two values.

    Parameters
    ----------
    a : array_like
        A 1-D array of values from which to extract score.
    per : array_like
        Percentile(s) at which to extract score.  Values should be in range
        [0,100].
    limit : tuple, optional
        Tuple of two scalars, the lower and upper limits within which to
        compute the percentile. Values of `a` outside
        this (closed) interval will be ignored.
    interpolation_method : {'fraction', 'lower', 'higher'}, optional
        Specifies the interpolation method to use,
        when the desired quantile lies between two data points `i` and `j`
        The following options are available (default is 'fraction'):

          * 'fraction': ``i + (j - i) * fraction`` where ``fraction`` is the
            fractional part of the index surrounded by ``i`` and ``j``
          * 'lower': ``i``
          * 'higher': ``j``

    axis : int, optional
        Axis along which the percentiles are computed. Default is None. If
        None, compute over the whole array `a`.

    Returns
    -------
    score : float or ndarray
        Score at percentile(s).

    See Also
    --------
    percentileofscore, numpy.percentile

    Notes
    -----
    This function will become obsolete in the future.
    For NumPy 1.9 and higher, `numpy.percentile` provides all the functionality
    that `scoreatpercentile` provides.  And it's significantly faster.
    Therefore it's recommended to use `numpy.percentile` for users that have
    numpy >= 1.9.

    Examples
    --------
    >>> import numpy as np
    >>> from scipy import stats
    >>> a = np.arange(100)
    >>> stats.scoreatpercentile(a, 50)
    49.5

    """
    # adapted from NumPy's percentile function.  When we require numpy >= 1.8,
    # the implementation of this function can be replaced by np.percentile.
    a = np.asarray(a)
    if a.size == 0:
        # empty array, return nan(s) with shape matching `per`
        if np.isscalar(per):
            return np.nan
        else:
            return np.full(np.asarray(per).shape, np.nan, dtype=np.float64)

    if limit:
        a = a[(limit[0] <= a) & (a <= limit[1])]

    sorted_ = np.sort(a, axis=axis)
    if axis is None:
        axis = 0

    return _compute_qth_percentile(sorted_, per, interpolation_method, axis)


# handle sequence of per's without calling sort multiple times
def _compute_qth_percentile(sorted_, per, interpolation_method, axis):
    if not np.isscalar(per):
        score = [_compute_qth_percentile(sorted_, i,
                                         interpolation_method, axis)
                 for i in per]
        return np.array(score)

    if not (0 <= per <= 100):
        raise ValueError("percentile must be in the range [0, 100]")

    indexer = [slice(None)] * sorted_.ndim
    idx = per / 100. * (sorted_.shape[axis] - 1)

    if int(idx) != idx:
        # round fractional indices according to interpolation method
        if interpolation_method == 'lower':
            idx = int(np.floor(idx))
        elif interpolation_method == 'higher':
            idx = int(np.ceil(idx))
        elif interpolation_method == 'fraction':
            pass  # keep idx as fraction and interpolate
        else:
            raise ValueError("interpolation_method can only be 'fraction', "
                             "'lower' or 'higher'")

    i = int(idx)
    if i == idx:
        indexer[axis] = slice(i, i + 1)
        weights = array(1)
        sumval = 1.0
    else:
        indexer[axis] = slice(i, i + 2)
        j = i + 1
        weights = array([(j - idx), (idx - i)], float)
        wshape = [1] * sorted_.ndim
        wshape[axis] = 2
        weights.shape = wshape
        sumval = weights.sum()

    # Use np.add.reduce (== np.sum but a little faster) to coerce data type
    return np.add.reduce(sorted_[tuple(indexer)] * weights, axis=axis) / sumval


def percentileofscore(a, score, kind='rank', nan_policy='propagate'):
    """Compute the percentile rank of a score relative to a list of scores.

    A `percentileofscore` of, for example, 80% means that 80% of the
    scores in `a` are below the given score. In the case of gaps or
    ties, the exact definition depends on the optional keyword, `kind`.

    Parameters
    ----------
    a : array_like
        Array to which `score` is compared.
    score : array_like
        Scores to compute percentiles for.
    kind : {'rank', 'weak', 'strict', 'mean'}, optional
        Specifies the interpretation of the resulting score.
        The following options are available (default is 'rank'):

          * 'rank': Average percentage ranking of score.  In case of multiple
            matches, average the percentage rankings of all matching scores.
          * 'weak': This kind corresponds to the definition of a cumulative
            distribution function.  A percentileofscore of 80% means that 80%
            of values are less than or equal to the provided score.
          * 'strict': Similar to "weak", except that only values that are
            strictly less than the given score are counted.
          * 'mean': The average of the "weak" and "strict" scores, often used
            in testing.  See https://en.wikipedia.org/wiki/Percentile_rank
    nan_policy : {'propagate', 'raise', 'omit'}, optional
        Specifies how to treat `nan` values in `a`.
        The following options are available (default is 'propagate'):

          * 'propagate': returns nan (for each value in `score`).
          * 'raise': throws an error
          * 'omit': performs the calculations ignoring nan values

    Returns
    -------
    pcos : float
        Percentile-position of score (0-100) relative to `a`.

    See Also
    --------
    numpy.percentile
    scipy.stats.scoreatpercentile, scipy.stats.rankdata

    Examples
    --------
    Three-quarters of the given values lie below a given score:

    >>> import numpy as np
    >>> from scipy import stats
    >>> stats.percentileofscore([1, 2, 3, 4], 3)
    75.0

    With multiple matches, note how the scores of the two matches, 0.6
    and 0.8 respectively, are averaged:

    >>> stats.percentileofscore([1, 2, 3, 3, 4], 3)
    70.0

    Only 2/5 values are strictly less than 3:

    >>> stats.percentileofscore([1, 2, 3, 3, 4], 3, kind='strict')
    40.0

    But 4/5 values are less than or equal to 3:

    >>> stats.percentileofscore([1, 2, 3, 3, 4], 3, kind='weak')
    80.0

    The average between the weak and the strict scores is:

    >>> stats.percentileofscore([1, 2, 3, 3, 4], 3, kind='mean')
    60.0

    Score arrays (of any dimensionality) are supported:

    >>> stats.percentileofscore([1, 2, 3, 3, 4], [2, 3])
    array([40., 70.])

    The inputs can be infinite:

    >>> stats.percentileofscore([-np.inf, 0, 1, np.inf], [1, 2, np.inf])
    array([75., 75., 100.])

    If `a` is empty, then the resulting percentiles are all `nan`:

    >>> stats.percentileofscore([], [1, 2])
    array([nan, nan])
    """

    a = np.asarray(a)
    n = len(a)
    score = np.asarray(score)

    # Nan treatment
    cna, npa = _contains_nan(a, nan_policy, use_summation=False)
    cns, nps = _contains_nan(score, nan_policy, use_summation=False)

    if (cna or cns) and nan_policy == 'raise':
        raise ValueError("The input contains nan values")

    if cns:
        # If a score is nan, then the output should be nan
        # (also if nan_policy is "omit", because it only applies to `a`)
        score = ma.masked_where(np.isnan(score), score)

    if cna:
        if nan_policy == "omit":
            # Don't count nans
            a = ma.masked_where(np.isnan(a), a)
            n = a.count()

        if nan_policy == "propagate":
            # All outputs should be nans
            n = 0

    # Cannot compare to empty list ==> nan
    if n == 0:
        perct = np.full_like(score, np.nan, dtype=np.float64)

    else:
        # Prepare broadcasting
        score = score[..., None]

        def count(x):
            return np.count_nonzero(x, -1)

        # Despite using masked_array to omit nan values from processing,
        # the CI tests on "Azure pipelines" (but not on the other CI servers)
        # emits warnings when there are nan values, contrarily to the purpose
        # of masked_arrays. As a fix, we simply suppress the warnings.
        with suppress_warnings() as sup:
            sup.filter(RuntimeWarning,
                       "invalid value encountered in less")
            sup.filter(RuntimeWarning,
                       "invalid value encountered in greater")

            # Main computations/logic
            if kind == 'rank':
                left = count(a < score)
                right = count(a <= score)
                plus1 = left < right
                perct = (left + right + plus1) * (50.0 / n)
            elif kind == 'strict':
                perct = count(a < score) * (100.0 / n)
            elif kind == 'weak':
                perct = count(a <= score) * (100.0 / n)
            elif kind == 'mean':
                left = count(a < score)
                right = count(a <= score)
                perct = (left + right) * (50.0 / n)
            else:
                raise ValueError(
                    "kind can only be 'rank', 'strict', 'weak' or 'mean'")

    # Re-insert nan values
    perct = ma.filled(perct, np.nan)

    if perct.ndim == 0:
        return perct[()]
    return perct


HistogramResult = namedtuple('HistogramResult',
                             ('count', 'lowerlimit', 'binsize', 'extrapoints'))


def _histogram(a, numbins=10, defaultlimits=None, weights=None,
               printextras=False):
    """Create a histogram.

    Separate the range into several bins and return the number of instances
    in each bin.

    Parameters
    ----------
    a : array_like
        Array of scores which will be put into bins.
    numbins : int, optional
        The number of bins to use for the histogram. Default is 10.
    defaultlimits : tuple (lower, upper), optional
        The lower and upper values for the range of the histogram.
        If no value is given, a range slightly larger than the range of the
        values in a is used. Specifically ``(a.min() - s, a.max() + s)``,
        where ``s = (1/2)(a.max() - a.min()) / (numbins - 1)``.
    weights : array_like, optional
        The weights for each value in `a`. Default is None, which gives each
        value a weight of 1.0
    printextras : bool, optional
        If True, if there are extra points (i.e. the points that fall outside
        the bin limits) a warning is raised saying how many of those points
        there are.  Default is False.

    Returns
    -------
    count : ndarray
        Number of points (or sum of weights) in each bin.
    lowerlimit : float
        Lowest value of histogram, the lower limit of the first bin.
    binsize : float
        The size of the bins (all bins have the same size).
    extrapoints : int
        The number of points outside the range of the histogram.

    See Also
    --------
    numpy.histogram

    Notes
    -----
    This histogram is based on numpy's histogram but has a larger range by
    default if default limits is not set.

    """
    a = np.ravel(a)
    if defaultlimits is None:
        if a.size == 0:
            # handle empty arrays. Undetermined range, so use 0-1.
            defaultlimits = (0, 1)
        else:
            # no range given, so use values in `a`
            data_min = a.min()
            data_max = a.max()
            # Have bins extend past min and max values slightly
            s = (data_max - data_min) / (2. * (numbins - 1.))
            defaultlimits = (data_min - s, data_max + s)

    # use numpy's histogram method to compute bins
    hist, bin_edges = np.histogram(a, bins=numbins, range=defaultlimits,
                                   weights=weights)
    # hist are not always floats, convert to keep with old output
    hist = np.array(hist, dtype=float)
    # fixed width for bins is assumed, as numpy's histogram gives
    # fixed width bins for int values for 'bins'
    binsize = bin_edges[1] - bin_edges[0]
    # calculate number of extra points
    extrapoints = len([v for v in a
                       if defaultlimits[0] > v or v > defaultlimits[1]])
    if extrapoints > 0 and printextras:
        warnings.warn("Points outside given histogram range = %s"
                      % extrapoints)

    return HistogramResult(hist, defaultlimits[0], binsize, extrapoints)


CumfreqResult = namedtuple('CumfreqResult',
                           ('cumcount', 'lowerlimit', 'binsize',
                            'extrapoints'))


def cumfreq(a, numbins=10, defaultreallimits=None, weights=None):
    """Return a cumulative frequency histogram, using the histogram function.

    A cumulative histogram is a mapping that counts the cumulative number of
    observations in all of the bins up to the specified bin.

    Parameters
    ----------
    a : array_like
        Input array.
    numbins : int, optional
        The number of bins to use for the histogram. Default is 10.
    defaultreallimits : tuple (lower, upper), optional
        The lower and upper values for the range of the histogram.
        If no value is given, a range slightly larger than the range of the
        values in `a` is used. Specifically ``(a.min() - s, a.max() + s)``,
        where ``s = (1/2)(a.max() - a.min()) / (numbins - 1)``.
    weights : array_like, optional
        The weights for each value in `a`. Default is None, which gives each
        value a weight of 1.0

    Returns
    -------
    cumcount : ndarray
        Binned values of cumulative frequency.
    lowerlimit : float
        Lower real limit
    binsize : float
        Width of each bin.
    extrapoints : int
        Extra points.

    Examples
    --------
    >>> import numpy as np
    >>> import matplotlib.pyplot as plt
    >>> from scipy import stats
    >>> rng = np.random.default_rng()
    >>> x = [1, 4, 2, 1, 3, 1]
    >>> res = stats.cumfreq(x, numbins=4, defaultreallimits=(1.5, 5))
    >>> res.cumcount
    array([ 1.,  2.,  3.,  3.])
    >>> res.extrapoints
    3

    Create a normal distribution with 1000 random values

    >>> samples = stats.norm.rvs(size=1000, random_state=rng)

    Calculate cumulative frequencies

    >>> res = stats.cumfreq(samples, numbins=25)

    Calculate space of values for x

    >>> x = res.lowerlimit + np.linspace(0, res.binsize*res.cumcount.size,
    ...                                  res.cumcount.size)

    Plot histogram and cumulative histogram

    >>> fig = plt.figure(figsize=(10, 4))
    >>> ax1 = fig.add_subplot(1, 2, 1)
    >>> ax2 = fig.add_subplot(1, 2, 2)
    >>> ax1.hist(samples, bins=25)
    >>> ax1.set_title('Histogram')
    >>> ax2.bar(x, res.cumcount, width=res.binsize)
    >>> ax2.set_title('Cumulative histogram')
    >>> ax2.set_xlim([x.min(), x.max()])

    >>> plt.show()

    """
    h, l, b, e = _histogram(a, numbins, defaultreallimits, weights=weights)
    cumhist = np.cumsum(h * 1, axis=0)
    return CumfreqResult(cumhist, l, b, e)


RelfreqResult = namedtuple('RelfreqResult',
                           ('frequency', 'lowerlimit', 'binsize',
                            'extrapoints'))


def relfreq(a, numbins=10, defaultreallimits=None, weights=None):
    """Return a relative frequency histogram, using the histogram function.

    A relative frequency  histogram is a mapping of the number of
    observations in each of the bins relative to the total of observations.

    Parameters
    ----------
    a : array_like
        Input array.
    numbins : int, optional
        The number of bins to use for the histogram. Default is 10.
    defaultreallimits : tuple (lower, upper), optional
        The lower and upper values for the range of the histogram.
        If no value is given, a range slightly larger than the range of the
        values in a is used. Specifically ``(a.min() - s, a.max() + s)``,
        where ``s = (1/2)(a.max() - a.min()) / (numbins - 1)``.
    weights : array_like, optional
        The weights for each value in `a`. Default is None, which gives each
        value a weight of 1.0

    Returns
    -------
    frequency : ndarray
        Binned values of relative frequency.
    lowerlimit : float
        Lower real limit.
    binsize : float
        Width of each bin.
    extrapoints : int
        Extra points.

    Examples
    --------
    >>> import numpy as np
    >>> import matplotlib.pyplot as plt
    >>> from scipy import stats
    >>> rng = np.random.default_rng()
    >>> a = np.array([2, 4, 1, 2, 3, 2])
    >>> res = stats.relfreq(a, numbins=4)
    >>> res.frequency
    array([ 0.16666667, 0.5       , 0.16666667,  0.16666667])
    >>> np.sum(res.frequency)  # relative frequencies should add up to 1
    1.0

    Create a normal distribution with 1000 random values

    >>> samples = stats.norm.rvs(size=1000, random_state=rng)

    Calculate relative frequencies

    >>> res = stats.relfreq(samples, numbins=25)

    Calculate space of values for x

    >>> x = res.lowerlimit + np.linspace(0, res.binsize*res.frequency.size,
    ...                                  res.frequency.size)

    Plot relative frequency histogram

    >>> fig = plt.figure(figsize=(5, 4))
    >>> ax = fig.add_subplot(1, 1, 1)
    >>> ax.bar(x, res.frequency, width=res.binsize)
    >>> ax.set_title('Relative frequency histogram')
    >>> ax.set_xlim([x.min(), x.max()])

    >>> plt.show()

    """
    a = np.asanyarray(a)
    h, l, b, e = _histogram(a, numbins, defaultreallimits, weights=weights)
    h = h / a.shape[0]

    return RelfreqResult(h, l, b, e)


#####################################
#        VARIABILITY FUNCTIONS      #
#####################################

def obrientransform(*samples):
    """Compute the O'Brien transform on input data (any number of arrays).

    Used to test for homogeneity of variance prior to running one-way stats.
    Each array in ``*samples`` is one level of a factor.
    If `f_oneway` is run on the transformed data and found significant,
    the variances are unequal.  From Maxwell and Delaney [1]_, p.112.

    Parameters
    ----------
    sample1, sample2, ... : array_like
        Any number of arrays.

    Returns
    -------
    obrientransform : ndarray
        Transformed data for use in an ANOVA.  The first dimension
        of the result corresponds to the sequence of transformed
        arrays.  If the arrays given are all 1-D of the same length,
        the return value is a 2-D array; otherwise it is a 1-D array
        of type object, with each element being an ndarray.

    References
    ----------
    .. [1] S. E. Maxwell and H. D. Delaney, "Designing Experiments and
           Analyzing Data: A Model Comparison Perspective", Wadsworth, 1990.

    Examples
    --------
    We'll test the following data sets for differences in their variance.

    >>> x = [10, 11, 13, 9, 7, 12, 12, 9, 10]
    >>> y = [13, 21, 5, 10, 8, 14, 10, 12, 7, 15]

    Apply the O'Brien transform to the data.

    >>> from scipy.stats import obrientransform
    >>> tx, ty = obrientransform(x, y)

    Use `scipy.stats.f_oneway` to apply a one-way ANOVA test to the
    transformed data.

    >>> from scipy.stats import f_oneway
    >>> F, p = f_oneway(tx, ty)
    >>> p
    0.1314139477040335

    If we require that ``p < 0.05`` for significance, we cannot conclude
    that the variances are different.

    """
    TINY = np.sqrt(np.finfo(float).eps)

    # `arrays` will hold the transformed arguments.
    arrays = []
    sLast = None

    for sample in samples:
        a = np.asarray(sample)
        n = len(a)
        mu = np.mean(a)
        sq = (a - mu)**2
        sumsq = sq.sum()

        # The O'Brien transform.
        t = ((n - 1.5) * n * sq - 0.5 * sumsq) / ((n - 1) * (n - 2))

        # Check that the mean of the transformed data is equal to the
        # original variance.
        var = sumsq / (n - 1)
        if abs(var - np.mean(t)) > TINY:
            raise ValueError('Lack of convergence in obrientransform.')

        arrays.append(t)
        sLast = a.shape

    if sLast:
        for arr in arrays[:-1]:
            if sLast != arr.shape:
                return np.array(arrays, dtype=object)
    return np.array(arrays)


def sem(a, axis=0, ddof=1, nan_policy='propagate'):
    """Compute standard error of the mean.

    Calculate the standard error of the mean (or standard error of
    measurement) of the values in the input array.

    Parameters
    ----------
    a : array_like
        An array containing the values for which the standard error is
        returned.
    axis : int or None, optional
        Axis along which to operate. Default is 0. If None, compute over
        the whole array `a`.
    ddof : int, optional
        Delta degrees-of-freedom. How many degrees of freedom to adjust
        for bias in limited samples relative to the population estimate
        of variance. Defaults to 1.
    nan_policy : {'propagate', 'raise', 'omit'}, optional
        Defines how to handle when input contains nan.
        The following options are available (default is 'propagate'):

          * 'propagate': returns nan
          * 'raise': throws an error
          * 'omit': performs the calculations ignoring nan values

    Returns
    -------
    s : ndarray or float
        The standard error of the mean in the sample(s), along the input axis.

    Notes
    -----
    The default value for `ddof` is different to the default (0) used by other
    ddof containing routines, such as np.std and np.nanstd.

    Examples
    --------
    Find standard error along the first axis:

    >>> import numpy as np
    >>> from scipy import stats
    >>> a = np.arange(20).reshape(5,4)
    >>> stats.sem(a)
    array([ 2.8284,  2.8284,  2.8284,  2.8284])

    Find standard error across the whole array, using n degrees of freedom:

    >>> stats.sem(a, axis=None, ddof=0)
    1.2893796958227628

    """
    a, axis = _chk_asarray(a, axis)

    contains_nan, nan_policy = _contains_nan(a, nan_policy)

    if contains_nan and nan_policy == 'omit':
        a = ma.masked_invalid(a)
        return mstats_basic.sem(a, axis, ddof)

    n = a.shape[axis]
    s = np.std(a, axis=axis, ddof=ddof) / np.sqrt(n)
    return s


def _isconst(x):
    """
    Check if all values in x are the same.  nans are ignored.

    x must be a 1d array.

    The return value is a 1d array with length 1, so it can be used
    in np.apply_along_axis.
    """
    y = x[~np.isnan(x)]
    if y.size == 0:
        return np.array([True])
    else:
        return (y[0] == y).all(keepdims=True)


def _quiet_nanmean(x):
    """
    Compute nanmean for the 1d array x, but quietly return nan if x is all nan.

    The return value is a 1d array with length 1, so it can be used
    in np.apply_along_axis.
    """
    y = x[~np.isnan(x)]
    if y.size == 0:
        return np.array([np.nan])
    else:
        return np.mean(y, keepdims=True)


def _quiet_nanstd(x, ddof=0):
    """
    Compute nanstd for the 1d array x, but quietly return nan if x is all nan.

    The return value is a 1d array with length 1, so it can be used
    in np.apply_along_axis.
    """
    y = x[~np.isnan(x)]
    if y.size == 0:
        return np.array([np.nan])
    else:
        return np.std(y, keepdims=True, ddof=ddof)


def zscore(a, axis=0, ddof=0, nan_policy='propagate'):
    """
    Compute the z score.

    Compute the z score of each value in the sample, relative to the
    sample mean and standard deviation.

    Parameters
    ----------
    a : array_like
        An array like object containing the sample data.
    axis : int or None, optional
        Axis along which to operate. Default is 0. If None, compute over
        the whole array `a`.
    ddof : int, optional
        Degrees of freedom correction in the calculation of the
        standard deviation. Default is 0.
    nan_policy : {'propagate', 'raise', 'omit'}, optional
        Defines how to handle when input contains nan. 'propagate' returns nan,
        'raise' throws an error, 'omit' performs the calculations ignoring nan
        values. Default is 'propagate'.  Note that when the value is 'omit',
        nans in the input also propagate to the output, but they do not affect
        the z-scores computed for the non-nan values.

    Returns
    -------
    zscore : array_like
        The z-scores, standardized by mean and standard deviation of
        input array `a`.

    Notes
    -----
    This function preserves ndarray subclasses, and works also with
    matrices and masked arrays (it uses `asanyarray` instead of
    `asarray` for parameters).

    Examples
    --------
    >>> import numpy as np
    >>> a = np.array([ 0.7972,  0.0767,  0.4383,  0.7866,  0.8091,
    ...                0.1954,  0.6307,  0.6599,  0.1065,  0.0508])
    >>> from scipy import stats
    >>> stats.zscore(a)
    array([ 1.1273, -1.247 , -0.0552,  1.0923,  1.1664, -0.8559,  0.5786,
            0.6748, -1.1488, -1.3324])

    Computing along a specified axis, using n-1 degrees of freedom
    (``ddof=1``) to calculate the standard deviation:

    >>> b = np.array([[ 0.3148,  0.0478,  0.6243,  0.4608],
    ...               [ 0.7149,  0.0775,  0.6072,  0.9656],
    ...               [ 0.6341,  0.1403,  0.9759,  0.4064],
    ...               [ 0.5918,  0.6948,  0.904 ,  0.3721],
    ...               [ 0.0921,  0.2481,  0.1188,  0.1366]])
    >>> stats.zscore(b, axis=1, ddof=1)
    array([[-0.19264823, -1.28415119,  1.07259584,  0.40420358],
           [ 0.33048416, -1.37380874,  0.04251374,  1.00081084],
           [ 0.26796377, -1.12598418,  1.23283094, -0.37481053],
           [-0.22095197,  0.24468594,  1.19042819, -1.21416216],
           [-0.82780366,  1.4457416 , -0.43867764, -0.1792603 ]])

    An example with `nan_policy='omit'`:

    >>> x = np.array([[25.11, 30.10, np.nan, 32.02, 43.15],
    ...               [14.95, 16.06, 121.25, 94.35, 29.81]])
    >>> stats.zscore(x, axis=1, nan_policy='omit')
    array([[-1.13490897, -0.37830299,         nan, -0.08718406,  1.60039602],
           [-0.91611681, -0.89090508,  1.4983032 ,  0.88731639, -0.5785977 ]])
    """
    return zmap(a, a, axis=axis, ddof=ddof, nan_policy=nan_policy)


def gzscore(a, *, axis=0, ddof=0, nan_policy='propagate'):
    """
    Compute the geometric standard score.

    Compute the geometric z score of each strictly positive value in the
    sample, relative to the geometric mean and standard deviation.
    Mathematically the geometric z score can be evaluated as::

        gzscore = log(a/gmu) / log(gsigma)

    where ``gmu`` (resp. ``gsigma``) is the geometric mean (resp. standard
    deviation).

    Parameters
    ----------
    a : array_like
        Sample data.
    axis : int or None, optional
        Axis along which to operate. Default is 0. If None, compute over
        the whole array `a`.
    ddof : int, optional
        Degrees of freedom correction in the calculation of the
        standard deviation. Default is 0.
    nan_policy : {'propagate', 'raise', 'omit'}, optional
        Defines how to handle when input contains nan. 'propagate' returns nan,
        'raise' throws an error, 'omit' performs the calculations ignoring nan
        values. Default is 'propagate'.  Note that when the value is 'omit',
        nans in the input also propagate to the output, but they do not affect
        the geometric z scores computed for the non-nan values.

    Returns
    -------
    gzscore : array_like
        The geometric z scores, standardized by geometric mean and geometric
        standard deviation of input array `a`.

    See Also
    --------
    gmean : Geometric mean
    gstd : Geometric standard deviation
    zscore : Standard score

    Notes
    -----
    This function preserves ndarray subclasses, and works also with
    matrices and masked arrays (it uses ``asanyarray`` instead of
    ``asarray`` for parameters).

    .. versionadded:: 1.8

    Examples
    --------
    Draw samples from a log-normal distribution:

    >>> import numpy as np
    >>> from scipy.stats import zscore, gzscore
    >>> import matplotlib.pyplot as plt

    >>> rng = np.random.default_rng()
    >>> mu, sigma = 3., 1.  # mean and standard deviation
    >>> x = rng.lognormal(mu, sigma, size=500)

    Display the histogram of the samples:

    >>> fig, ax = plt.subplots()
    >>> ax.hist(x, 50)
    >>> plt.show()

    Display the histogram of the samples standardized by the classical zscore.
    Distribution is rescaled but its shape is unchanged.

    >>> fig, ax = plt.subplots()
    >>> ax.hist(zscore(x), 50)
    >>> plt.show()

    Demonstrate that the distribution of geometric zscores is rescaled and
    quasinormal:

    >>> fig, ax = plt.subplots()
    >>> ax.hist(gzscore(x), 50)
    >>> plt.show()

    """
    a = np.asanyarray(a)
    log = ma.log if isinstance(a, ma.MaskedArray) else np.log

    return zscore(log(a), axis=axis, ddof=ddof, nan_policy=nan_policy)


def zmap(scores, compare, axis=0, ddof=0, nan_policy='propagate'):
    """
    Calculate the relative z-scores.

    Return an array of z-scores, i.e., scores that are standardized to
    zero mean and unit variance, where mean and variance are calculated
    from the comparison array.

    Parameters
    ----------
    scores : array_like
        The input for which z-scores are calculated.
    compare : array_like
        The input from which the mean and standard deviation of the
        normalization are taken; assumed to have the same dimension as
        `scores`.
    axis : int or None, optional
        Axis over which mean and variance of `compare` are calculated.
        Default is 0. If None, compute over the whole array `scores`.
    ddof : int, optional
        Degrees of freedom correction in the calculation of the
        standard deviation. Default is 0.
    nan_policy : {'propagate', 'raise', 'omit'}, optional
        Defines how to handle the occurrence of nans in `compare`.
        'propagate' returns nan, 'raise' raises an exception, 'omit'
        performs the calculations ignoring nan values. Default is
        'propagate'. Note that when the value is 'omit', nans in `scores`
        also propagate to the output, but they do not affect the z-scores
        computed for the non-nan values.

    Returns
    -------
    zscore : array_like
        Z-scores, in the same shape as `scores`.

    Notes
    -----
    This function preserves ndarray subclasses, and works also with
    matrices and masked arrays (it uses `asanyarray` instead of
    `asarray` for parameters).

    Examples
    --------
    >>> from scipy.stats import zmap
    >>> a = [0.5, 2.0, 2.5, 3]
    >>> b = [0, 1, 2, 3, 4]
    >>> zmap(a, b)
    array([-1.06066017,  0.        ,  0.35355339,  0.70710678])

    """
    a = np.asanyarray(compare)

    if a.size == 0:
        return np.empty(a.shape)

    contains_nan, nan_policy = _contains_nan(a, nan_policy)

    if contains_nan and nan_policy == 'omit':
        if axis is None:
            mn = _quiet_nanmean(a.ravel())
            std = _quiet_nanstd(a.ravel(), ddof=ddof)
            isconst = _isconst(a.ravel())
        else:
            mn = np.apply_along_axis(_quiet_nanmean, axis, a)
            std = np.apply_along_axis(_quiet_nanstd, axis, a, ddof=ddof)
            isconst = np.apply_along_axis(_isconst, axis, a)
    else:
        mn = a.mean(axis=axis, keepdims=True)
        std = a.std(axis=axis, ddof=ddof, keepdims=True)
        if axis is None:
            isconst = (a.item(0) == a).all()
        else:
            isconst = (_first(a, axis) == a).all(axis=axis, keepdims=True)

    # Set std deviations that are 0 to 1 to avoid division by 0.
    std[isconst] = 1.0
    z = (scores - mn) / std
    # Set the outputs associated with a constant input to nan.
    z[np.broadcast_to(isconst, z.shape)] = np.nan
    return z


def gstd(a, axis=0, ddof=1):
    """
    Calculate the geometric standard deviation of an array.

    The geometric standard deviation describes the spread of a set of numbers
    where the geometric mean is preferred. It is a multiplicative factor, and
    so a dimensionless quantity.

    It is defined as the exponent of the standard deviation of ``log(a)``.
    Mathematically the population geometric standard deviation can be
    evaluated as::

        gstd = exp(std(log(a)))

    .. versionadded:: 1.3.0

    Parameters
    ----------
    a : array_like
        An array like object containing the sample data.
    axis : int, tuple or None, optional
        Axis along which to operate. Default is 0. If None, compute over
        the whole array `a`.
    ddof : int, optional
        Degree of freedom correction in the calculation of the
        geometric standard deviation. Default is 1.

    Returns
    -------
    ndarray or float
        An array of the geometric standard deviation. If `axis` is None or `a`
        is a 1d array a float is returned.

    See Also
    --------
    gmean : Geometric mean
    numpy.std : Standard deviation

    Notes
    -----
    As the calculation requires the use of logarithms the geometric standard
    deviation only supports strictly positive values. Any non-positive or
    infinite values will raise a `ValueError`.
    The geometric standard deviation is sometimes confused with the exponent of
    the standard deviation, ``exp(std(a))``. Instead the geometric standard
    deviation is ``exp(std(log(a)))``.
    The default value for `ddof` is different to the default value (0) used
    by other ddof containing functions, such as ``np.std`` and ``np.nanstd``.

    References
    ----------
    .. [1] Kirkwood, T. B., "Geometric means and measures of dispersion",
           Biometrics, vol. 35, pp. 908-909, 1979

    Examples
    --------
    Find the geometric standard deviation of a log-normally distributed sample.
    Note that the standard deviation of the distribution is one, on a
    log scale this evaluates to approximately ``exp(1)``.

    >>> import numpy as np
    >>> from scipy.stats import gstd
    >>> rng = np.random.default_rng()
    >>> sample = rng.lognormal(mean=0, sigma=1, size=1000)
    >>> gstd(sample)
    2.810010162475324

    Compute the geometric standard deviation of a multidimensional array and
    of a given axis.

    >>> a = np.arange(1, 25).reshape(2, 3, 4)
    >>> gstd(a, axis=None)
    2.2944076136018947
    >>> gstd(a, axis=2)
    array([[1.82424757, 1.22436866, 1.13183117],
           [1.09348306, 1.07244798, 1.05914985]])
    >>> gstd(a, axis=(1,2))
    array([2.12939215, 1.22120169])

    The geometric standard deviation further handles masked arrays.

    >>> a = np.arange(1, 25).reshape(2, 3, 4)
    >>> ma = np.ma.masked_where(a > 16, a)
    >>> ma
    masked_array(
      data=[[[1, 2, 3, 4],
             [5, 6, 7, 8],
             [9, 10, 11, 12]],
            [[13, 14, 15, 16],
             [--, --, --, --],
             [--, --, --, --]]],
      mask=[[[False, False, False, False],
             [False, False, False, False],
             [False, False, False, False]],
            [[False, False, False, False],
             [ True,  True,  True,  True],
             [ True,  True,  True,  True]]],
      fill_value=999999)
    >>> gstd(ma, axis=2)
    masked_array(
      data=[[1.8242475707663655, 1.2243686572447428, 1.1318311657788478],
            [1.0934830582350938, --, --]],
      mask=[[False, False, False],
            [False,  True,  True]],
      fill_value=999999)

    """
    a = np.asanyarray(a)
    log = ma.log if isinstance(a, ma.MaskedArray) else np.log

    try:
        with warnings.catch_warnings():
            warnings.simplefilter("error", RuntimeWarning)
            return np.exp(np.std(log(a), axis=axis, ddof=ddof))
    except RuntimeWarning as w:
        if np.isinf(a).any():
            raise ValueError(
                'Infinite value encountered. The geometric standard deviation '
                'is defined for strictly positive values only.'
            ) from w
        a_nan = np.isnan(a)
        a_nan_any = a_nan.any()
        # exclude NaN's from negativity check, but
        # avoid expensive masking for arrays with no NaN
        if ((a_nan_any and np.less_equal(np.nanmin(a), 0)) or
                (not a_nan_any and np.less_equal(a, 0).any())):
            raise ValueError(
                'Non positive value encountered. The geometric standard '
                'deviation is defined for strictly positive values only.'
            ) from w
        elif 'Degrees of freedom <= 0 for slice' == str(w):
            raise ValueError(w) from w
        else:
            #  Remaining warnings don't need to be exceptions.
            return np.exp(np.std(log(a, where=~a_nan), axis=axis, ddof=ddof))
    except TypeError as e:
        raise ValueError(
            'Invalid array input. The inputs could not be '
            'safely coerced to any supported types') from e


# Private dictionary initialized only once at module level
# See https://en.wikipedia.org/wiki/Robust_measures_of_scale
_scale_conversions = {'raw': 1.0,
                      'normal': special.erfinv(0.5) * 2.0 * math.sqrt(2.0)}


def iqr(x, axis=None, rng=(25, 75), scale=1.0, nan_policy='propagate',
        interpolation='linear', keepdims=False):
    r"""
    Compute the interquartile range of the data along the specified axis.

    The interquartile range (IQR) is the difference between the 75th and
    25th percentile of the data. It is a measure of the dispersion
    similar to standard deviation or variance, but is much more robust
    against outliers [2]_.

    The ``rng`` parameter allows this function to compute other
    percentile ranges than the actual IQR. For example, setting
    ``rng=(0, 100)`` is equivalent to `numpy.ptp`.

    The IQR of an empty array is `np.nan`.

    .. versionadded:: 0.18.0

    Parameters
    ----------
    x : array_like
        Input array or object that can be converted to an array.
    axis : int or sequence of int, optional
        Axis along which the range is computed. The default is to
        compute the IQR for the entire array.
    rng : Two-element sequence containing floats in range of [0,100] optional
        Percentiles over which to compute the range. Each must be
        between 0 and 100, inclusive. The default is the true IQR:
        ``(25, 75)``. The order of the elements is not important.
    scale : scalar or str, optional
        The numerical value of scale will be divided out of the final
        result. The following string values are recognized:

          * 'raw' : No scaling, just return the raw IQR.
            **Deprecated!**  Use ``scale=1`` instead.
          * 'normal' : Scale by
            :math:`2 \sqrt{2} erf^{-1}(\frac{1}{2}) \approx 1.349`.

        The default is 1.0. The use of ``scale='raw'`` is deprecated infavor
        of ``scale=1`` and will raise an error in SciPy 1.12.0.
        Array-like `scale` is also allowed, as long
        as it broadcasts correctly to the output such that
        ``out / scale`` is a valid operation. The output dimensions
        depend on the input array, `x`, the `axis` argument, and the
        `keepdims` flag.
    nan_policy : {'propagate', 'raise', 'omit'}, optional
        Defines how to handle when input contains nan.
        The following options are available (default is 'propagate'):

          * 'propagate': returns nan
          * 'raise': throws an error
          * 'omit': performs the calculations ignoring nan values
    interpolation : str, optional

        Specifies the interpolation method to use when the percentile
        boundaries lie between two data points ``i`` and ``j``.
        The following options are available (default is 'linear'):

          * 'linear': ``i + (j - i)*fraction``, where ``fraction`` is the
            fractional part of the index surrounded by ``i`` and ``j``.
          * 'lower': ``i``.
          * 'higher': ``j``.
          * 'nearest': ``i`` or ``j`` whichever is nearest.
          * 'midpoint': ``(i + j)/2``.

        For NumPy >= 1.22.0, the additional options provided by the ``method``
        keyword of `numpy.percentile` are also valid.

    keepdims : bool, optional
        If this is set to True, the reduced axes are left in the
        result as dimensions with size one. With this option, the result
        will broadcast correctly against the original array `x`.

    Returns
    -------
    iqr : scalar or ndarray
        If ``axis=None``, a scalar is returned. If the input contains
        integers or floats of smaller precision than ``np.float64``, then the
        output data-type is ``np.float64``. Otherwise, the output data-type is
        the same as that of the input.

    See Also
    --------
    numpy.std, numpy.var

    References
    ----------
    .. [1] "Interquartile range" https://en.wikipedia.org/wiki/Interquartile_range
    .. [2] "Robust measures of scale" https://en.wikipedia.org/wiki/Robust_measures_of_scale
    .. [3] "Quantile" https://en.wikipedia.org/wiki/Quantile

    Examples
    --------
    >>> import numpy as np
    >>> from scipy.stats import iqr
    >>> x = np.array([[10, 7, 4], [3, 2, 1]])
    >>> x
    array([[10,  7,  4],
           [ 3,  2,  1]])
    >>> iqr(x)
    4.0
    >>> iqr(x, axis=0)
    array([ 3.5,  2.5,  1.5])
    >>> iqr(x, axis=1)
    array([ 3.,  1.])
    >>> iqr(x, axis=1, keepdims=True)
    array([[ 3.],
           [ 1.]])

    """
    x = asarray(x)

    # This check prevents percentile from raising an error later. Also, it is
    # consistent with `np.var` and `np.std`.
    if not x.size:
        return np.nan

    # An error may be raised here, so fail-fast, before doing lengthy
    # computations, even though `scale` is not used until later
    if isinstance(scale, str):
        scale_key = scale.lower()
        if scale_key not in _scale_conversions:
            raise ValueError("{0} not a valid scale for `iqr`".format(scale))
        if scale_key == 'raw':
            msg = ("The use of 'scale=\"raw\"' is deprecated infavor of "
                   "'scale=1' and will raise an error in SciPy 1.12.0.")
            warnings.warn(msg, DeprecationWarning, stacklevel=2)
        scale = _scale_conversions[scale_key]

    # Select the percentile function to use based on nans and policy
    contains_nan, nan_policy = _contains_nan(x, nan_policy)

    if contains_nan and nan_policy == 'omit':
        percentile_func = np.nanpercentile
    else:
        percentile_func = np.percentile

    if len(rng) != 2:
        raise TypeError("quantile range must be two element sequence")

    if np.isnan(rng).any():
        raise ValueError("range must not contain NaNs")

    rng = sorted(rng)
    if NumpyVersion(np.__version__) >= '1.22.0':
        pct = percentile_func(x, rng, axis=axis, method=interpolation,
                              keepdims=keepdims)
    else:
        pct = percentile_func(x, rng, axis=axis, interpolation=interpolation,
                              keepdims=keepdims)
    out = np.subtract(pct[1], pct[0])

    if scale != 1.0:
        out /= scale

    return out


def _mad_1d(x, center, nan_policy):
    # Median absolute deviation for 1-d array x.
    # This is a helper function for `median_abs_deviation`; it assumes its
    # arguments have been validated already.  In particular,  x must be a
    # 1-d numpy array, center must be callable, and if nan_policy is not
    # 'propagate', it is assumed to be 'omit', because 'raise' is handled
    # in `median_abs_deviation`.
    # No warning is generated if x is empty or all nan.
    isnan = np.isnan(x)
    if isnan.any():
        if nan_policy == 'propagate':
            return np.nan
        x = x[~isnan]
    if x.size == 0:
        # MAD of an empty array is nan.
        return np.nan
    # Edge cases have been handled, so do the basic MAD calculation.
    med = center(x)
    mad = np.median(np.abs(x - med))
    return mad


def median_abs_deviation(x, axis=0, center=np.median, scale=1.0,
                         nan_policy='propagate'):
    r"""
    Compute the median absolute deviation of the data along the given axis.

    The median absolute deviation (MAD, [1]_) computes the median over the
    absolute deviations from the median. It is a measure of dispersion
    similar to the standard deviation but more robust to outliers [2]_.

    The MAD of an empty array is ``np.nan``.

    .. versionadded:: 1.5.0

    Parameters
    ----------
    x : array_like
        Input array or object that can be converted to an array.
    axis : int or None, optional
        Axis along which the range is computed. Default is 0. If None, compute
        the MAD over the entire array.
    center : callable, optional
        A function that will return the central value. The default is to use
        np.median. Any user defined function used will need to have the
        function signature ``func(arr, axis)``.
    scale : scalar or str, optional
        The numerical value of scale will be divided out of the final
        result. The default is 1.0. The string "normal" is also accepted,
        and results in `scale` being the inverse of the standard normal
        quantile function at 0.75, which is approximately 0.67449.
        Array-like scale is also allowed, as long as it broadcasts correctly
        to the output such that ``out / scale`` is a valid operation. The
        output dimensions depend on the input array, `x`, and the `axis`
        argument.
    nan_policy : {'propagate', 'raise', 'omit'}, optional
        Defines how to handle when input contains nan.
        The following options are available (default is 'propagate'):

        * 'propagate': returns nan
        * 'raise': throws an error
        * 'omit': performs the calculations ignoring nan values

    Returns
    -------
    mad : scalar or ndarray
        If ``axis=None``, a scalar is returned. If the input contains
        integers or floats of smaller precision than ``np.float64``, then the
        output data-type is ``np.float64``. Otherwise, the output data-type is
        the same as that of the input.

    See Also
    --------
    numpy.std, numpy.var, numpy.median, scipy.stats.iqr, scipy.stats.tmean,
    scipy.stats.tstd, scipy.stats.tvar

    Notes
    -----
    The `center` argument only affects the calculation of the central value
    around which the MAD is calculated. That is, passing in ``center=np.mean``
    will calculate the MAD around the mean - it will not calculate the *mean*
    absolute deviation.

    The input array may contain `inf`, but if `center` returns `inf`, the
    corresponding MAD for that data will be `nan`.

    References
    ----------
    .. [1] "Median absolute deviation",
           https://en.wikipedia.org/wiki/Median_absolute_deviation
    .. [2] "Robust measures of scale",
           https://en.wikipedia.org/wiki/Robust_measures_of_scale

    Examples
    --------
    When comparing the behavior of `median_abs_deviation` with ``np.std``,
    the latter is affected when we change a single value of an array to have an
    outlier value while the MAD hardly changes:

    >>> import numpy as np
    >>> from scipy import stats
    >>> x = stats.norm.rvs(size=100, scale=1, random_state=123456)
    >>> x.std()
    0.9973906394005013
    >>> stats.median_abs_deviation(x)
    0.82832610097857
    >>> x[0] = 345.6
    >>> x.std()
    34.42304872314415
    >>> stats.median_abs_deviation(x)
    0.8323442311590675

    Axis handling example:

    >>> x = np.array([[10, 7, 4], [3, 2, 1]])
    >>> x
    array([[10,  7,  4],
           [ 3,  2,  1]])
    >>> stats.median_abs_deviation(x)
    array([3.5, 2.5, 1.5])
    >>> stats.median_abs_deviation(x, axis=None)
    2.0

    Scale normal example:

    >>> x = stats.norm.rvs(size=1000000, scale=2, random_state=123456)
    >>> stats.median_abs_deviation(x)
    1.3487398527041636
    >>> stats.median_abs_deviation(x, scale='normal')
    1.9996446978061115

    """
    if not callable(center):
        raise TypeError("The argument 'center' must be callable. The given "
                        f"value {repr(center)} is not callable.")

    # An error may be raised here, so fail-fast, before doing lengthy
    # computations, even though `scale` is not used until later
    if isinstance(scale, str):
        if scale.lower() == 'normal':
            scale = 0.6744897501960817  # special.ndtri(0.75)
        else:
            raise ValueError(f"{scale} is not a valid scale value.")

    x = asarray(x)

    # Consistent with `np.var` and `np.std`.
    if not x.size:
        if axis is None:
            return np.nan
        nan_shape = tuple(item for i, item in enumerate(x.shape) if i != axis)
        if nan_shape == ():
            # Return nan, not array(nan)
            return np.nan
        return np.full(nan_shape, np.nan)

    contains_nan, nan_policy = _contains_nan(x, nan_policy)

    if contains_nan:
        if axis is None:
            mad = _mad_1d(x.ravel(), center, nan_policy)
        else:
            mad = np.apply_along_axis(_mad_1d, axis, x, center, nan_policy)
    else:
        if axis is None:
            med = center(x, axis=None)
            mad = np.median(np.abs(x - med))
        else:
            # Wrap the call to center() in expand_dims() so it acts like
            # keepdims=True was used.
            med = np.expand_dims(center(x, axis=axis), axis)
            mad = np.median(np.abs(x - med), axis=axis)

    return mad / scale


#####################################
#         TRIMMING FUNCTIONS        #
#####################################


SigmaclipResult = namedtuple('SigmaclipResult', ('clipped', 'lower', 'upper'))


def sigmaclip(a, low=4., high=4.):
    """Perform iterative sigma-clipping of array elements.

    Starting from the full sample, all elements outside the critical range are
    removed, i.e. all elements of the input array `c` that satisfy either of
    the following conditions::

        c < mean(c) - std(c)*low
        c > mean(c) + std(c)*high

    The iteration continues with the updated sample until no
    elements are outside the (updated) range.

    Parameters
    ----------
    a : array_like
        Data array, will be raveled if not 1-D.
    low : float, optional
        Lower bound factor of sigma clipping. Default is 4.
    high : float, optional
        Upper bound factor of sigma clipping. Default is 4.

    Returns
    -------
    clipped : ndarray
        Input array with clipped elements removed.
    lower : float
        Lower threshold value use for clipping.
    upper : float
        Upper threshold value use for clipping.

    Examples
    --------
    >>> import numpy as np
    >>> from scipy.stats import sigmaclip
    >>> a = np.concatenate((np.linspace(9.5, 10.5, 31),
    ...                     np.linspace(0, 20, 5)))
    >>> fact = 1.5
    >>> c, low, upp = sigmaclip(a, fact, fact)
    >>> c
    array([  9.96666667,  10.        ,  10.03333333,  10.        ])
    >>> c.var(), c.std()
    (0.00055555555555555165, 0.023570226039551501)
    >>> low, c.mean() - fact*c.std(), c.min()
    (9.9646446609406727, 9.9646446609406727, 9.9666666666666668)
    >>> upp, c.mean() + fact*c.std(), c.max()
    (10.035355339059327, 10.035355339059327, 10.033333333333333)

    >>> a = np.concatenate((np.linspace(9.5, 10.5, 11),
    ...                     np.linspace(-100, -50, 3)))
    >>> c, low, upp = sigmaclip(a, 1.8, 1.8)
    >>> (c == np.linspace(9.5, 10.5, 11)).all()
    True

    """
    c = np.asarray(a).ravel()
    delta = 1
    while delta:
        c_std = c.std()
        c_mean = c.mean()
        size = c.size
        critlower = c_mean - c_std * low
        critupper = c_mean + c_std * high
        c = c[(c >= critlower) & (c <= critupper)]
        delta = size - c.size

    return SigmaclipResult(c, critlower, critupper)


def trimboth(a, proportiontocut, axis=0):
    """Slice off a proportion of items from both ends of an array.

    Slice off the passed proportion of items from both ends of the passed
    array (i.e., with `proportiontocut` = 0.1, slices leftmost 10% **and**
    rightmost 10% of scores). The trimmed values are the lowest and
    highest ones.
    Slice off less if proportion results in a non-integer slice index (i.e.
    conservatively slices off `proportiontocut`).

    Parameters
    ----------
    a : array_like
        Data to trim.
    proportiontocut : float
        Proportion (in range 0-1) of total data set to trim of each end.
    axis : int or None, optional
        Axis along which to trim data. Default is 0. If None, compute over
        the whole array `a`.

    Returns
    -------
    out : ndarray
        Trimmed version of array `a`. The order of the trimmed content
        is undefined.

    See Also
    --------
    trim_mean

    Examples
    --------
    Create an array of 10 values and trim 10% of those values from each end:

    >>> import numpy as np
    >>> from scipy import stats
    >>> a = [0, 1, 2, 3, 4, 5, 6, 7, 8, 9]
    >>> stats.trimboth(a, 0.1)
    array([1, 3, 2, 4, 5, 6, 7, 8])

    Note that the elements of the input array are trimmed by value, but the
    output array is not necessarily sorted.

    The proportion to trim is rounded down to the nearest integer. For
    instance, trimming 25% of the values from each end of an array of 10
    values will return an array of 6 values:

    >>> b = np.arange(10)
    >>> stats.trimboth(b, 1/4).shape
    (6,)

    Multidimensional arrays can be trimmed along any axis or across the entire
    array:

    >>> c = [2, 4, 6, 8, 0, 1, 3, 5, 7, 9]
    >>> d = np.array([a, b, c])
    >>> stats.trimboth(d, 0.4, axis=0).shape
    (1, 10)
    >>> stats.trimboth(d, 0.4, axis=1).shape
    (3, 2)
    >>> stats.trimboth(d, 0.4, axis=None).shape
    (6,)

    """
    a = np.asarray(a)

    if a.size == 0:
        return a

    if axis is None:
        a = a.ravel()
        axis = 0

    nobs = a.shape[axis]
    lowercut = int(proportiontocut * nobs)
    uppercut = nobs - lowercut
    if (lowercut >= uppercut):
        raise ValueError("Proportion too big.")

    atmp = np.partition(a, (lowercut, uppercut - 1), axis)

    sl = [slice(None)] * atmp.ndim
    sl[axis] = slice(lowercut, uppercut)
    return atmp[tuple(sl)]


def trim1(a, proportiontocut, tail='right', axis=0):
    """Slice off a proportion from ONE end of the passed array distribution.

    If `proportiontocut` = 0.1, slices off 'leftmost' or 'rightmost'
    10% of scores. The lowest or highest values are trimmed (depending on
    the tail).
    Slice off less if proportion results in a non-integer slice index
    (i.e. conservatively slices off `proportiontocut` ).

    Parameters
    ----------
    a : array_like
        Input array.
    proportiontocut : float
        Fraction to cut off of 'left' or 'right' of distribution.
    tail : {'left', 'right'}, optional
        Defaults to 'right'.
    axis : int or None, optional
        Axis along which to trim data. Default is 0. If None, compute over
        the whole array `a`.

    Returns
    -------
    trim1 : ndarray
        Trimmed version of array `a`. The order of the trimmed content is
        undefined.

    Examples
    --------
    Create an array of 10 values and trim 20% of its lowest values:

    >>> import numpy as np
    >>> from scipy import stats
    >>> a = [0, 1, 2, 3, 4, 5, 6, 7, 8, 9]
    >>> stats.trim1(a, 0.2, 'left')
    array([2, 4, 3, 5, 6, 7, 8, 9])

    Note that the elements of the input array are trimmed by value, but the
    output array is not necessarily sorted.

    The proportion to trim is rounded down to the nearest integer. For
    instance, trimming 25% of the values from an array of 10 values will
    return an array of 8 values:

    >>> b = np.arange(10)
    >>> stats.trim1(b, 1/4).shape
    (8,)

    Multidimensional arrays can be trimmed along any axis or across the entire
    array:

    >>> c = [2, 4, 6, 8, 0, 1, 3, 5, 7, 9]
    >>> d = np.array([a, b, c])
    >>> stats.trim1(d, 0.8, axis=0).shape
    (1, 10)
    >>> stats.trim1(d, 0.8, axis=1).shape
    (3, 2)
    >>> stats.trim1(d, 0.8, axis=None).shape
    (6,)

    """
    a = np.asarray(a)
    if axis is None:
        a = a.ravel()
        axis = 0

    nobs = a.shape[axis]

    # avoid possible corner case
    if proportiontocut >= 1:
        return []

    if tail.lower() == 'right':
        lowercut = 0
        uppercut = nobs - int(proportiontocut * nobs)

    elif tail.lower() == 'left':
        lowercut = int(proportiontocut * nobs)
        uppercut = nobs

    atmp = np.partition(a, (lowercut, uppercut - 1), axis)

    sl = [slice(None)] * atmp.ndim
    sl[axis] = slice(lowercut, uppercut)
    return atmp[tuple(sl)]


def trim_mean(a, proportiontocut, axis=0):
    """Return mean of array after trimming distribution from both tails.

    If `proportiontocut` = 0.1, slices off 'leftmost' and 'rightmost' 10% of
    scores. The input is sorted before slicing. Slices off less if proportion
    results in a non-integer slice index (i.e., conservatively slices off
    `proportiontocut` ).

    Parameters
    ----------
    a : array_like
        Input array.
    proportiontocut : float
        Fraction to cut off of both tails of the distribution.
    axis : int or None, optional
        Axis along which the trimmed means are computed. Default is 0.
        If None, compute over the whole array `a`.

    Returns
    -------
    trim_mean : ndarray
        Mean of trimmed array.

    See Also
    --------
    trimboth
    tmean : Compute the trimmed mean ignoring values outside given `limits`.

    Examples
    --------
    >>> import numpy as np
    >>> from scipy import stats
    >>> x = np.arange(20)
    >>> stats.trim_mean(x, 0.1)
    9.5
    >>> x2 = x.reshape(5, 4)
    >>> x2
    array([[ 0,  1,  2,  3],
           [ 4,  5,  6,  7],
           [ 8,  9, 10, 11],
           [12, 13, 14, 15],
           [16, 17, 18, 19]])
    >>> stats.trim_mean(x2, 0.25)
    array([  8.,   9.,  10.,  11.])
    >>> stats.trim_mean(x2, 0.25, axis=1)
    array([  1.5,   5.5,   9.5,  13.5,  17.5])

    """
    a = np.asarray(a)

    if a.size == 0:
        return np.nan

    if axis is None:
        a = a.ravel()
        axis = 0

    nobs = a.shape[axis]
    lowercut = int(proportiontocut * nobs)
    uppercut = nobs - lowercut
    if (lowercut > uppercut):
        raise ValueError("Proportion too big.")

    atmp = np.partition(a, (lowercut, uppercut - 1), axis)

    sl = [slice(None)] * atmp.ndim
    sl[axis] = slice(lowercut, uppercut)
    return np.mean(atmp[tuple(sl)], axis=axis)


F_onewayResult = namedtuple('F_onewayResult', ('statistic', 'pvalue'))


def _create_f_oneway_nan_result(shape, axis):
    """
    This is a helper function for f_oneway for creating the return values
    in certain degenerate conditions.  It creates return values that are
    all nan with the appropriate shape for the given `shape` and `axis`.
    """
    axis = np.core.multiarray.normalize_axis_index(axis, len(shape))
    shp = shape[:axis] + shape[axis+1:]
    if shp == ():
        f = np.nan
        prob = np.nan
    else:
        f = np.full(shp, fill_value=np.nan)
        prob = f.copy()
    return F_onewayResult(f, prob)


def _first(arr, axis):
    """Return arr[..., 0:1, ...] where 0:1 is in the `axis` position."""
    return np.take_along_axis(arr, np.array(0, ndmin=arr.ndim), axis)


def f_oneway(*samples, axis=0):
    """Perform one-way ANOVA.

    The one-way ANOVA tests the null hypothesis that two or more groups have
    the same population mean.  The test is applied to samples from two or
    more groups, possibly with differing sizes.

    Parameters
    ----------
    sample1, sample2, ... : array_like
        The sample measurements for each group.  There must be at least
        two arguments.  If the arrays are multidimensional, then all the
        dimensions of the array must be the same except for `axis`.
    axis : int, optional
        Axis of the input arrays along which the test is applied.
        Default is 0.

    Returns
    -------
    statistic : float
        The computed F statistic of the test.
    pvalue : float
        The associated p-value from the F distribution.

    Warns
    -----
    `~scipy.stats.ConstantInputWarning`
        Raised if all values within each of the input arrays are identical.
        In this case the F statistic is either infinite or isn't defined,
        so ``np.inf`` or ``np.nan`` is returned.

    `~scipy.stats.DegenerateDataWarning`
        Raised if the length of any input array is 0, or if all the input
        arrays have length 1.  ``np.nan`` is returned for the F statistic
        and the p-value in these cases.

    Notes
    -----
    The ANOVA test has important assumptions that must be satisfied in order
    for the associated p-value to be valid.

    1. The samples are independent.
    2. Each sample is from a normally distributed population.
    3. The population standard deviations of the groups are all equal.  This
       property is known as homoscedasticity.

    If these assumptions are not true for a given set of data, it may still
    be possible to use the Kruskal-Wallis H-test (`scipy.stats.kruskal`) or
    the Alexander-Govern test (`scipy.stats.alexandergovern`) although with
    some loss of power.

    The length of each group must be at least one, and there must be at
    least one group with length greater than one.  If these conditions
    are not satisfied, a warning is generated and (``np.nan``, ``np.nan``)
    is returned.

    If all values in each group are identical, and there exist at least two
    groups with different values, the function generates a warning and
    returns (``np.inf``, 0).

    If all values in all groups are the same, function generates a warning
    and returns (``np.nan``, ``np.nan``).

    The algorithm is from Heiman [2]_, pp.394-7.

    References
    ----------
    .. [1] R. Lowry, "Concepts and Applications of Inferential Statistics",
           Chapter 14, 2014, http://vassarstats.net/textbook/

    .. [2] G.W. Heiman, "Understanding research methods and statistics: An
           integrated introduction for psychology", Houghton, Mifflin and
           Company, 2001.

    .. [3] G.H. McDonald, "Handbook of Biological Statistics", One-way ANOVA.
           http://www.biostathandbook.com/onewayanova.html

    Examples
    --------
    >>> import numpy as np
    >>> from scipy.stats import f_oneway

    Here are some data [3]_ on a shell measurement (the length of the anterior
    adductor muscle scar, standardized by dividing by length) in the mussel
    Mytilus trossulus from five locations: Tillamook, Oregon; Newport, Oregon;
    Petersburg, Alaska; Magadan, Russia; and Tvarminne, Finland, taken from a
    much larger data set used in McDonald et al. (1991).

    >>> tillamook = [0.0571, 0.0813, 0.0831, 0.0976, 0.0817, 0.0859, 0.0735,
    ...              0.0659, 0.0923, 0.0836]
    >>> newport = [0.0873, 0.0662, 0.0672, 0.0819, 0.0749, 0.0649, 0.0835,
    ...            0.0725]
    >>> petersburg = [0.0974, 0.1352, 0.0817, 0.1016, 0.0968, 0.1064, 0.105]
    >>> magadan = [0.1033, 0.0915, 0.0781, 0.0685, 0.0677, 0.0697, 0.0764,
    ...            0.0689]
    >>> tvarminne = [0.0703, 0.1026, 0.0956, 0.0973, 0.1039, 0.1045]
    >>> f_oneway(tillamook, newport, petersburg, magadan, tvarminne)
    F_onewayResult(statistic=7.121019471642447, pvalue=0.0002812242314534544)

    `f_oneway` accepts multidimensional input arrays.  When the inputs
    are multidimensional and `axis` is not given, the test is performed
    along the first axis of the input arrays.  For the following data, the
    test is performed three times, once for each column.

    >>> a = np.array([[9.87, 9.03, 6.81],
    ...               [7.18, 8.35, 7.00],
    ...               [8.39, 7.58, 7.68],
    ...               [7.45, 6.33, 9.35],
    ...               [6.41, 7.10, 9.33],
    ...               [8.00, 8.24, 8.44]])
    >>> b = np.array([[6.35, 7.30, 7.16],
    ...               [6.65, 6.68, 7.63],
    ...               [5.72, 7.73, 6.72],
    ...               [7.01, 9.19, 7.41],
    ...               [7.75, 7.87, 8.30],
    ...               [6.90, 7.97, 6.97]])
    >>> c = np.array([[3.31, 8.77, 1.01],
    ...               [8.25, 3.24, 3.62],
    ...               [6.32, 8.81, 5.19],
    ...               [7.48, 8.83, 8.91],
    ...               [8.59, 6.01, 6.07],
    ...               [3.07, 9.72, 7.48]])
    >>> F, p = f_oneway(a, b, c)
    >>> F
    array([1.75676344, 0.03701228, 3.76439349])
    >>> p
    array([0.20630784, 0.96375203, 0.04733157])

    """
    if len(samples) < 2:
        raise TypeError('at least two inputs are required;'
                        f' got {len(samples)}.')

    samples = [np.asarray(sample, dtype=float) for sample in samples]

    # ANOVA on N groups, each in its own array
    num_groups = len(samples)

    # We haven't explicitly validated axis, but if it is bad, this call of
    # np.concatenate will raise np.AxisError.  The call will raise ValueError
    # if the dimensions of all the arrays, except the axis dimension, are not
    # the same.
    alldata = np.concatenate(samples, axis=axis)
    bign = alldata.shape[axis]

    # Check this after forming alldata, so shape errors are detected
    # and reported before checking for 0 length inputs.
    if any(sample.shape[axis] == 0 for sample in samples):
        warnings.warn(stats.DegenerateDataWarning('at least one input '
                                                  'has length 0'))
        return _create_f_oneway_nan_result(alldata.shape, axis)

    # Must have at least one group with length greater than 1.
    if all(sample.shape[axis] == 1 for sample in samples):
        msg = ('all input arrays have length 1.  f_oneway requires that at '
               'least one input has length greater than 1.')
        warnings.warn(stats.DegenerateDataWarning(msg))
        return _create_f_oneway_nan_result(alldata.shape, axis)

    # Check if all values within each group are identical, and if the common
    # value in at least one group is different from that in another group.
    # Based on https://github.com/scipy/scipy/issues/11669

    # If axis=0, say, and the groups have shape (n0, ...), (n1, ...), ...,
    # then is_const is a boolean array with shape (num_groups, ...).
    # It is True if the values within the groups along the axis slice are
    # identical. In the typical case where each input array is 1-d, is_const is
    # a 1-d array with length num_groups.
    is_const = np.concatenate(
        [(_first(sample, axis) == sample).all(axis=axis,
                                              keepdims=True)
         for sample in samples],
        axis=axis
    )

    # all_const is a boolean array with shape (...) (see previous comment).
    # It is True if the values within each group along the axis slice are
    # the same (e.g. [[3, 3, 3], [5, 5, 5, 5], [4, 4, 4]]).
    all_const = is_const.all(axis=axis)
    if all_const.any():
        msg = ("Each of the input arrays is constant;"
               "the F statistic is not defined or infinite")
        warnings.warn(stats.ConstantInputWarning(msg))

    # all_same_const is True if all the values in the groups along the axis=0
    # slice are the same (e.g. [[3, 3, 3], [3, 3, 3, 3], [3, 3, 3]]).
    all_same_const = (_first(alldata, axis) == alldata).all(axis=axis)

    # Determine the mean of the data, and subtract that from all inputs to a
    # variance (via sum_of_sq / sq_of_sum) calculation.  Variance is invariant
    # to a shift in location, and centering all data around zero vastly
    # improves numerical stability.
    offset = alldata.mean(axis=axis, keepdims=True)
    alldata -= offset

    normalized_ss = _square_of_sums(alldata, axis=axis) / bign

    sstot = _sum_of_squares(alldata, axis=axis) - normalized_ss

    ssbn = 0
    for sample in samples:
        ssbn += _square_of_sums(sample - offset,
                                axis=axis) / sample.shape[axis]

    # Naming: variables ending in bn/b are for "between treatments", wn/w are
    # for "within treatments"
    ssbn -= normalized_ss
    sswn = sstot - ssbn
    dfbn = num_groups - 1
    dfwn = bign - num_groups
    msb = ssbn / dfbn
    msw = sswn / dfwn
    with np.errstate(divide='ignore', invalid='ignore'):
        f = msb / msw

    prob = special.fdtrc(dfbn, dfwn, f)   # equivalent to stats.f.sf

    # Fix any f values that should be inf or nan because the corresponding
    # inputs were constant.
    if np.isscalar(f):
        if all_same_const:
            f = np.nan
            prob = np.nan
        elif all_const:
            f = np.inf
            prob = 0.0
    else:
        f[all_const] = np.inf
        prob[all_const] = 0.0
        f[all_same_const] = np.nan
        prob[all_same_const] = np.nan

    return F_onewayResult(f, prob)


def alexandergovern(*samples, nan_policy='propagate'):
    """Performs the Alexander Govern test.

    The Alexander-Govern approximation tests the equality of k independent
    means in the face of heterogeneity of variance. The test is applied to
    samples from two or more groups, possibly with differing sizes.

    Parameters
    ----------
    sample1, sample2, ... : array_like
        The sample measurements for each group.  There must be at least
        two samples.
    nan_policy : {'propagate', 'raise', 'omit'}, optional
        Defines how to handle when input contains nan.
        The following options are available (default is 'propagate'):

        * 'propagate': returns nan
        * 'raise': throws an error
        * 'omit': performs the calculations ignoring nan values

    Returns
    -------
    statistic : float
        The computed A statistic of the test.
    pvalue : float
        The associated p-value from the chi-squared distribution.

    Warns
    -----
    `~scipy.stats.ConstantInputWarning`
        Raised if an input is a constant array.  The statistic is not defined
        in this case, so ``np.nan`` is returned.

    See Also
    --------
    f_oneway : one-way ANOVA

    Notes
    -----
    The use of this test relies on several assumptions.

    1. The samples are independent.
    2. Each sample is from a normally distributed population.
    3. Unlike `f_oneway`, this test does not assume on homoscedasticity,
       instead relaxing the assumption of equal variances.

    Input samples must be finite, one dimensional, and with size greater than
    one.

    References
    ----------
    .. [1] Alexander, Ralph A., and Diane M. Govern. "A New and Simpler
           Approximation for ANOVA under Variance Heterogeneity." Journal
           of Educational Statistics, vol. 19, no. 2, 1994, pp. 91-101.
           JSTOR, www.jstor.org/stable/1165140. Accessed 12 Sept. 2020.

    Examples
    --------
    >>> from scipy.stats import alexandergovern

    Here are some data on annual percentage rate of interest charged on
    new car loans at nine of the largest banks in four American cities
    taken from the National Institute of Standards and Technology's
    ANOVA dataset.

    We use `alexandergovern` to test the null hypothesis that all cities
    have the same mean APR against the alternative that the cities do not
    all have the same mean APR. We decide that a significance level of 5%
    is required to reject the null hypothesis in favor of the alternative.

    >>> atlanta = [13.75, 13.75, 13.5, 13.5, 13.0, 13.0, 13.0, 12.75, 12.5]
    >>> chicago = [14.25, 13.0, 12.75, 12.5, 12.5, 12.4, 12.3, 11.9, 11.9]
    >>> houston = [14.0, 14.0, 13.51, 13.5, 13.5, 13.25, 13.0, 12.5, 12.5]
    >>> memphis = [15.0, 14.0, 13.75, 13.59, 13.25, 12.97, 12.5, 12.25,
    ...           11.89]
    >>> alexandergovern(atlanta, chicago, houston, memphis)
    AlexanderGovernResult(statistic=4.65087071883494,
                          pvalue=0.19922132490385214)

    The p-value is 0.1992, indicating a nearly 20% chance of observing
    such an extreme value of the test statistic under the null hypothesis.
    This exceeds 5%, so we do not reject the null hypothesis in favor of
    the alternative.

    """
    samples = _alexandergovern_input_validation(samples, nan_policy)

    if np.any([(sample == sample[0]).all() for sample in samples]):
        msg = "An input array is constant; the statistic is not defined."
        warnings.warn(stats.ConstantInputWarning(msg))
        return AlexanderGovernResult(np.nan, np.nan)

    # The following formula numbers reference the equation described on
    # page 92 by Alexander, Govern. Formulas 5, 6, and 7 describe other
    # tests that serve as the basis for equation (8) but are not needed
    # to perform the test.

    # precalculate mean and length of each sample
    lengths = np.array([ma.count(sample) if nan_policy == 'omit'
                        else len(sample) for sample in samples])
    means = np.array([np.mean(sample) for sample in samples])

    # (1) determine standard error of the mean for each sample
    standard_errors = [np.std(sample, ddof=1) / np.sqrt(length)
                       for sample, length in zip(samples, lengths)]

    # (2) define a weight for each sample
    inv_sq_se = 1 / np.square(standard_errors)
    weights = inv_sq_se / np.sum(inv_sq_se)

    # (3) determine variance-weighted estimate of the common mean
    var_w = np.sum(weights * means)

    # (4) determine one-sample t statistic for each group
    t_stats = (means - var_w)/standard_errors

    # calculate parameters to be used in transformation
    v = lengths - 1
    a = v - .5
    b = 48 * a**2
    c = (a * np.log(1 + (t_stats ** 2)/v))**.5

    # (8) perform a normalizing transformation on t statistic
    z = (c + ((c**3 + 3*c)/b) -
         ((4*c**7 + 33*c**5 + 240*c**3 + 855*c) /
          (b**2*10 + 8*b*c**4 + 1000*b)))

    # (9) calculate statistic
    A = np.sum(np.square(z))

    # "[the p value is determined from] central chi-square random deviates
    # with k - 1 degrees of freedom". Alexander, Govern (94)
    p = distributions.chi2.sf(A, len(samples) - 1)
    return AlexanderGovernResult(A, p)


def _alexandergovern_input_validation(samples, nan_policy):
    if len(samples) < 2:
        raise TypeError(f"2 or more inputs required, got {len(samples)}")

    # input arrays are flattened
    samples = [np.asarray(sample, dtype=float) for sample in samples]

    for i, sample in enumerate(samples):
        if np.size(sample) <= 1:
            raise ValueError("Input sample size must be greater than one.")
        if sample.ndim != 1:
            raise ValueError("Input samples must be one-dimensional")
        if np.isinf(sample).any():
            raise ValueError("Input samples must be finite.")

        contains_nan, nan_policy = _contains_nan(sample,
                                                 nan_policy=nan_policy)
        if contains_nan and nan_policy == 'omit':
            samples[i] = ma.masked_invalid(sample)
    return samples


AlexanderGovernResult = make_dataclass("AlexanderGovernResult", ("statistic",
                                                                 "pvalue"))


def _pearsonr_fisher_ci(r, n, confidence_level, alternative):
    """
    Compute the confidence interval for Pearson's R.

    Fisher's transformation is used to compute the confidence interval
    (https://en.wikipedia.org/wiki/Fisher_transformation).
    """
    if r == 1:
        zr = np.inf
    elif r == -1:
        zr = -np.inf
    else:
        zr = np.arctanh(r)

    if n > 3:
        se = np.sqrt(1 / (n - 3))
        if alternative == "two-sided":
            h = special.ndtri(0.5 + confidence_level/2)
            zlo = zr - h*se
            zhi = zr + h*se
            rlo = np.tanh(zlo)
            rhi = np.tanh(zhi)
        elif alternative == "less":
            h = special.ndtri(confidence_level)
            zhi = zr + h*se
            rhi = np.tanh(zhi)
            rlo = -1.0
        else:
            # alternative == "greater":
            h = special.ndtri(confidence_level)
            zlo = zr - h*se
            rlo = np.tanh(zlo)
            rhi = 1.0
    else:
        rlo, rhi = -1.0, 1.0

    return ConfidenceInterval(low=rlo, high=rhi)


ConfidenceInterval = namedtuple('ConfidenceInterval', ['low', 'high'])

PearsonRResultBase = _make_tuple_bunch('PearsonRResultBase',
                                       ['statistic', 'pvalue'], [])


class PearsonRResult(PearsonRResultBase):
    """
    Result of `scipy.stats.pearsonr`

    Attributes
    ----------
    statistic : float
        Pearson product-moment correlation coefficient.
    pvalue : float
        The p-value associated with the chosen alternative.

    Methods
    -------
    confidence_interval
        Computes the confidence interval of the correlation
        coefficient `statistic` for the given confidence level.

    """
    def __init__(self, statistic, pvalue, alternative, n):
        super().__init__(statistic, pvalue)
        self._alternative = alternative
        self._n = n

        # add alias for consistency with other correlation functions
        self.correlation = statistic

    def confidence_interval(self, confidence_level=0.95):
        """
        The confidence interval for the correlation coefficient.

        Compute the confidence interval for the correlation coefficient
        ``statistic`` with the given confidence level.

        The confidence interval is computed using the Fisher transformation
        F(r) = arctanh(r) [1]_.  When the sample pairs are drawn from a
        bivariate normal distribution, F(r) approximately follows a normal
        distribution with standard error ``1/sqrt(n - 3)``, where ``n`` is the
        length of the original samples along the calculation axis. When
        ``n <= 3``, this approximation does not yield a finite, real standard
        error, so we define the confidence interval to be -1 to 1.

        Parameters
        ----------
        confidence_level : float
            The confidence level for the calculation of the correlation
            coefficient confidence interval. Default is 0.95.

        Returns
        -------
        ci : namedtuple
            The confidence interval is returned in a ``namedtuple`` with
            fields `low` and `high`.

        References
        ----------
        .. [1] "Pearson correlation coefficient", Wikipedia,
               https://en.wikipedia.org/wiki/Pearson_correlation_coefficient
        """
        return _pearsonr_fisher_ci(self.statistic, self._n, confidence_level,
                                   self._alternative)


def pearsonr(x, y, *, alternative='two-sided'):
    r"""
    Pearson correlation coefficient and p-value for testing non-correlation.

    The Pearson correlation coefficient [1]_ measures the linear relationship
    between two datasets. Like other correlation
    coefficients, this one varies between -1 and +1 with 0 implying no
    correlation. Correlations of -1 or +1 imply an exact linear relationship.
    Positive correlations imply that as x increases, so does y. Negative
    correlations imply that as x increases, y decreases.

    This function also performs a test of the null hypothesis that the
    distributions underlying the samples are uncorrelated and normally
    distributed. (See Kowalski [3]_
    for a discussion of the effects of non-normality of the input on the
    distribution of the correlation coefficient.)
    The p-value roughly indicates the probability of an uncorrelated system
    producing datasets that have a Pearson correlation at least as extreme
    as the one computed from these datasets.

    Parameters
    ----------
    x : (N,) array_like
        Input array.
    y : (N,) array_like
        Input array.
    alternative : {'two-sided', 'greater', 'less'}, optional
        Defines the alternative hypothesis. Default is 'two-sided'.
        The following options are available:

        * 'two-sided': the correlation is nonzero
        * 'less': the correlation is negative (less than zero)
        * 'greater':  the correlation is positive (greater than zero)

        .. versionadded:: 1.9.0

    Returns
    -------
    result : `~scipy.stats._result_classes.PearsonRResult`
        An object with the following attributes:

        statistic : float
            Pearson product-moment correlation coefficient.
        pvalue : float
            The p-value associated with the chosen alternative.

        The object has the following method:

        confidence_interval(confidence_level=0.95)
            This method computes the confidence interval of the correlation
            coefficient `statistic` for the given confidence level.
            The confidence interval is returned in a ``namedtuple`` with
            fields `low` and `high`.  See the Notes for more details.

    Warns
    -----
    `~scipy.stats.ConstantInputWarning`
        Raised if an input is a constant array.  The correlation coefficient
        is not defined in this case, so ``np.nan`` is returned.

    `~scipy.stats.NearConstantInputWarning`
        Raised if an input is "nearly" constant.  The array ``x`` is considered
        nearly constant if ``norm(x - mean(x)) < 1e-13 * abs(mean(x))``.
        Numerical errors in the calculation ``x - mean(x)`` in this case might
        result in an inaccurate calculation of r.

    See Also
    --------
    spearmanr : Spearman rank-order correlation coefficient.
    kendalltau : Kendall's tau, a correlation measure for ordinal data.

    Notes
    -----
    The correlation coefficient is calculated as follows:

    .. math::

        r = \frac{\sum (x - m_x) (y - m_y)}
                 {\sqrt{\sum (x - m_x)^2 \sum (y - m_y)^2}}

    where :math:`m_x` is the mean of the vector x and :math:`m_y` is
    the mean of the vector y.

    Under the assumption that x and y are drawn from
    independent normal distributions (so the population correlation coefficient
    is 0), the probability density function of the sample correlation
    coefficient r is ([1]_, [2]_):

    .. math::
        f(r) = \frac{{(1-r^2)}^{n/2-2}}{\mathrm{B}(\frac{1}{2},\frac{n}{2}-1)}

    where n is the number of samples, and B is the beta function.  This
    is sometimes referred to as the exact distribution of r.  This is
    the distribution that is used in `pearsonr` to compute the p-value.
    The distribution is a beta distribution on the interval [-1, 1],
    with equal shape parameters a = b = n/2 - 1.  In terms of SciPy's
    implementation of the beta distribution, the distribution of r is::

        dist = scipy.stats.beta(n/2 - 1, n/2 - 1, loc=-1, scale=2)

    The default p-value returned by `pearsonr` is a two-sided p-value. For a
    given sample with correlation coefficient r, the p-value is
    the probability that abs(r') of a random sample x' and y' drawn from
    the population with zero correlation would be greater than or equal
    to abs(r). In terms of the object ``dist`` shown above, the p-value
    for a given r and length n can be computed as::

        p = 2*dist.cdf(-abs(r))

    When n is 2, the above continuous distribution is not well-defined.
    One can interpret the limit of the beta distribution as the shape
    parameters a and b approach a = b = 0 as a discrete distribution with
    equal probability masses at r = 1 and r = -1.  More directly, one
    can observe that, given the data x = [x1, x2] and y = [y1, y2], and
    assuming x1 != x2 and y1 != y2, the only possible values for r are 1
    and -1.  Because abs(r') for any sample x' and y' with length 2 will
    be 1, the two-sided p-value for a sample of length 2 is always 1.

    For backwards compatibility, the object that is returned also behaves
    like a tuple of length two that holds the statistic and the p-value.

    References
    ----------
    .. [1] "Pearson correlation coefficient", Wikipedia,
           https://en.wikipedia.org/wiki/Pearson_correlation_coefficient
    .. [2] Student, "Probable error of a correlation coefficient",
           Biometrika, Volume 6, Issue 2-3, 1 September 1908, pp. 302-310.
    .. [3] C. J. Kowalski, "On the Effects of Non-Normality on the Distribution
           of the Sample Product-Moment Correlation Coefficient"
           Journal of the Royal Statistical Society. Series C (Applied
           Statistics), Vol. 21, No. 1 (1972), pp. 1-12.

    Examples
    --------
    >>> import numpy as np
    >>> from scipy import stats
    >>> res = stats.pearsonr([1, 2, 3, 4, 5], [10, 9, 2.5, 6, 4])
    >>> res
    PearsonRResult(statistic=-0.7426106572325056, pvalue=0.15055580885344558)
    >>> res.confidence_interval()
    ConfidenceInterval(low=-0.9816918044786463, high=0.40501116769030976)

    There is a linear dependence between x and y if y = a + b*x + e, where
    a,b are constants and e is a random error term, assumed to be independent
    of x. For simplicity, assume that x is standard normal, a=0, b=1 and let
    e follow a normal distribution with mean zero and standard deviation s>0.

    >>> rng = np.random.default_rng()
    >>> s = 0.5
    >>> x = stats.norm.rvs(size=500, random_state=rng)
    >>> e = stats.norm.rvs(scale=s, size=500, random_state=rng)
    >>> y = x + e
    >>> stats.pearsonr(x, y).statistic
    0.9001942438244763

    This should be close to the exact value given by

    >>> 1/np.sqrt(1 + s**2)
    0.8944271909999159

    For s=0.5, we observe a high level of correlation. In general, a large
    variance of the noise reduces the correlation, while the correlation
    approaches one as the variance of the error goes to zero.

    It is important to keep in mind that no correlation does not imply
    independence unless (x, y) is jointly normal. Correlation can even be zero
    when there is a very simple dependence structure: if X follows a
    standard normal distribution, let y = abs(x). Note that the correlation
    between x and y is zero. Indeed, since the expectation of x is zero,
    cov(x, y) = E[x*y]. By definition, this equals E[x*abs(x)] which is zero
    by symmetry. The following lines of code illustrate this observation:

    >>> y = np.abs(x)
    >>> stats.pearsonr(x, y)
    PearsonRResult(statistic=-0.05444919272687482, pvalue=0.22422294836207743)

    A non-zero correlation coefficient can be misleading. For example, if X has
    a standard normal distribution, define y = x if x < 0 and y = 0 otherwise.
    A simple calculation shows that corr(x, y) = sqrt(2/Pi) = 0.797...,
    implying a high level of correlation:

    >>> y = np.where(x < 0, x, 0)
    >>> stats.pearsonr(x, y)
    PearsonRResult(statistic=0.861985781588, pvalue=4.813432002751103e-149)

    This is unintuitive since there is no dependence of x and y if x is larger
    than zero which happens in about half of the cases if we sample x and y.

    """
    n = len(x)
    if n != len(y):
        raise ValueError('x and y must have the same length.')

    if n < 2:
        raise ValueError('x and y must have length at least 2.')

    x = np.asarray(x)
    y = np.asarray(y)

    # If an input is constant, the correlation coefficient is not defined.
    if (x == x[0]).all() or (y == y[0]).all():
        msg = ("An input array is constant; the correlation coefficient "
               "is not defined.")
        warnings.warn(stats.ConstantInputWarning(msg))
        result = PearsonRResult(statistic=np.nan, pvalue=np.nan, n=n,
                                alternative=alternative)
        return result

    # dtype is the data type for the calculations.  This expression ensures
    # that the data type is at least 64 bit floating point.  It might have
    # more precision if the input is, for example, np.longdouble.
    dtype = type(1.0 + x[0] + y[0])

    if n == 2:
        r = dtype(np.sign(x[1] - x[0])*np.sign(y[1] - y[0]))
        result = PearsonRResult(statistic=r, pvalue=1.0, n=n,
                                alternative=alternative)
        return result

    xmean = x.mean(dtype=dtype)
    ymean = y.mean(dtype=dtype)

    # By using `astype(dtype)`, we ensure that the intermediate calculations
    # use at least 64 bit floating point.
    xm = x.astype(dtype) - xmean
    ym = y.astype(dtype) - ymean

    # Unlike np.linalg.norm or the expression sqrt((xm*xm).sum()),
    # scipy.linalg.norm(xm) does not overflow if xm is, for example,
    # [-5e210, 5e210, 3e200, -3e200]
    normxm = linalg.norm(xm)
    normym = linalg.norm(ym)

    threshold = 1e-13
    if normxm < threshold*abs(xmean) or normym < threshold*abs(ymean):
        # If all the values in x (likewise y) are very close to the mean,
        # the loss of precision that occurs in the subtraction xm = x - xmean
        # might result in large errors in r.
        msg = ("An input array is nearly constant; the computed "
               "correlation coefficient may be inaccurate.")
        warnings.warn(stats.NearConstantInputWarning(msg))

    r = np.dot(xm/normxm, ym/normym)

    # Presumably, if abs(r) > 1, then it is only some small artifact of
    # floating point arithmetic.
    r = max(min(r, 1.0), -1.0)

    # As explained in the docstring, the p-value can be computed as
    #     p = 2*dist.cdf(-abs(r))
    # where dist is the beta distribution on [-1, 1] with shape parameters
    # a = b = n/2 - 1.  `special.btdtr` is the CDF for the beta distribution
    # on [0, 1].  To use it, we make the transformation  x = (r + 1)/2; the
    # shape parameters do not change.  Then -abs(r) used in `cdf(-abs(r))`
    # becomes x = (-abs(r) + 1)/2 = 0.5*(1 - abs(r)).  (r is cast to float64
    # to avoid a TypeError raised by btdtr when r is higher precision.)
    ab = n/2 - 1
    if alternative == 'two-sided':
        prob = 2*special.btdtr(ab, ab, 0.5*(1 - abs(np.float64(r))))
    elif alternative == 'less':
        prob = 1 - special.btdtr(ab, ab, 0.5*(1 - abs(np.float64(r))))
    elif alternative == 'greater':
        prob = special.btdtr(ab, ab, 0.5*(1 - abs(np.float64(r))))
    else:
        raise ValueError('alternative must be one of '
                         '["two-sided", "less", "greater"]')

    return PearsonRResult(statistic=r, pvalue=prob, n=n,
                          alternative=alternative)


def fisher_exact(table, alternative='two-sided'):
    """Perform a Fisher exact test on a 2x2 contingency table.

    The null hypothesis is that the true odds ratio of the populations
    underlying the observations is one, and the observations were sampled
    from these populations under a condition: the marginals of the
    resulting table must equal those of the observed table. The statistic
    returned is the unconditional maximum likelihood estimate of the odds
    ratio, and the p-value is the probability under the null hypothesis of
    obtaining a table at least as extreme as the one that was actually
    observed. There are other possible choices of statistic and two-sided
    p-value definition associated with Fisher's exact test; please see the
    Notes for more information.

    Parameters
    ----------
    table : array_like of ints
        A 2x2 contingency table.  Elements must be non-negative integers.
    alternative : {'two-sided', 'less', 'greater'}, optional
        Defines the alternative hypothesis.
        The following options are available (default is 'two-sided'):

        * 'two-sided': the odds ratio of the underlying population is not one
        * 'less': the odds ratio of the underlying population is less than one
        * 'greater': the odds ratio of the underlying population is greater
          than one

        See the Notes for more details.

    Returns
    -------
    res : SignificanceResult
        An object containing attributes:

        statistic : float
            This is the prior odds ratio, not a posterior estimate.
        pvalue : float
            The probability under the null hypothesis of obtaining a
            table at least as extreme as the one that was actually observed.

    See Also
    --------
    chi2_contingency : Chi-square test of independence of variables in a
        contingency table.  This can be used as an alternative to
        `fisher_exact` when the numbers in the table are large.
    contingency.odds_ratio : Compute the odds ratio (sample or conditional
        MLE) for a 2x2 contingency table.
    barnard_exact : Barnard's exact test, which is a more powerful alternative
        than Fisher's exact test for 2x2 contingency tables.
    boschloo_exact : Boschloo's exact test, which is a more powerful alternative
        than Fisher's exact test for 2x2 contingency tables.

    Notes
    -----
    *Null hypothesis and p-values*

    The null hypothesis is that the true odds ratio of the populations
    underlying the observations is one, and the observations were sampled at
    random from these populations under a condition: the marginals of the
    resulting table must equal those of the observed table. Equivalently,
    the null hypothesis is that the input table is from the hypergeometric
    distribution with parameters (as used in `hypergeom`)
    ``M = a + b + c + d``, ``n = a + b`` and ``N = a + c``, where the
    input table is ``[[a, b], [c, d]]``.  This distribution has support
    ``max(0, N + n - M) <= x <= min(N, n)``, or, in terms of the values
    in the input table, ``min(0, a - d) <= x <= a + min(b, c)``.  ``x``
    can be interpreted as the upper-left element of a 2x2 table, so the
    tables in the distribution have form::

        [  x           n - x     ]
        [N - x    M - (n + N) + x]

    For example, if::

        table = [6  2]
                [1  4]

    then the support is ``2 <= x <= 7``, and the tables in the distribution
    are::

        [2 6]   [3 5]   [4 4]   [5 3]   [6 2]  [7 1]
        [5 0]   [4 1]   [3 2]   [2 3]   [1 4]  [0 5]

    The probability of each table is given by the hypergeometric distribution
    ``hypergeom.pmf(x, M, n, N)``.  For this example, these are (rounded to
    three significant digits)::

        x       2      3      4      5       6        7
        p  0.0163  0.163  0.408  0.326  0.0816  0.00466

    These can be computed with::

        >>> import numpy as np
        >>> from scipy.stats import hypergeom
        >>> table = np.array([[6, 2], [1, 4]])
        >>> M = table.sum()
        >>> n = table[0].sum()
        >>> N = table[:, 0].sum()
        >>> start, end = hypergeom.support(M, n, N)
        >>> hypergeom.pmf(np.arange(start, end+1), M, n, N)
        array([0.01631702, 0.16317016, 0.40792541, 0.32634033, 0.08158508,
               0.004662  ])

    The two-sided p-value is the probability that, under the null hypothesis,
    a random table would have a probability equal to or less than the
    probability of the input table.  For our example, the probability of
    the input table (where ``x = 6``) is 0.0816.  The x values where the
    probability does not exceed this are 2, 6 and 7, so the two-sided p-value
    is ``0.0163 + 0.0816 + 0.00466 ~= 0.10256``::

        >>> from scipy.stats import fisher_exact
        >>> res = fisher_exact(table, alternative='two-sided')
        >>> res.pvalue
        0.10256410256410257

    The one-sided p-value for ``alternative='greater'`` is the probability
    that a random table has ``x >= a``, which in our example is ``x >= 6``,
    or ``0.0816 + 0.00466 ~= 0.08626``::

        >>> res = fisher_exact(table, alternative='greater')
        >>> res.pvalue
        0.08624708624708627

    This is equivalent to computing the survival function of the
    distribution at ``x = 5`` (one less than ``x`` from the input table,
    because we want to include the probability of ``x = 6`` in the sum)::

        >>> hypergeom.sf(5, M, n, N)
        0.08624708624708627

    For ``alternative='less'``, the one-sided p-value is the probability
    that a random table has ``x <= a``, (i.e. ``x <= 6`` in our example),
    or ``0.0163 + 0.163 + 0.408 + 0.326 + 0.0816 ~= 0.9949``::

        >>> res = fisher_exact(table, alternative='less')
        >>> res.pvalue
        0.9953379953379957

    This is equivalent to computing the cumulative distribution function
    of the distribution at ``x = 6``:

        >>> hypergeom.cdf(6, M, n, N)
        0.9953379953379957

    *Odds ratio*

    The calculated odds ratio is different from the value computed by the
    R function ``fisher.test``.  This implementation returns the "sample"
    or "unconditional" maximum likelihood estimate, while ``fisher.test``
    in R uses the conditional maximum likelihood estimate.  To compute the
    conditional maximum likelihood estimate of the odds ratio, use
    `scipy.stats.contingency.odds_ratio`.

    Examples
    --------
    Say we spend a few days counting whales and sharks in the Atlantic and
    Indian oceans. In the Atlantic ocean we find 8 whales and 1 shark, in the
    Indian ocean 2 whales and 5 sharks. Then our contingency table is::

                Atlantic  Indian
        whales     8        2
        sharks     1        5

    We use this table to find the p-value:

    >>> from scipy.stats import fisher_exact
    >>> res = fisher_exact([[8, 2], [1, 5]])
    >>> res.pvalue
    0.0349...

    The probability that we would observe this or an even more imbalanced ratio
    by chance is about 3.5%.  A commonly used significance level is 5%--if we
    adopt that, we can therefore conclude that our observed imbalance is
    statistically significant; whales prefer the Atlantic while sharks prefer
    the Indian ocean.

    """
    hypergeom = distributions.hypergeom
    # int32 is not enough for the algorithm
    c = np.asarray(table, dtype=np.int64)
    if not c.shape == (2, 2):
        raise ValueError("The input `table` must be of shape (2, 2).")

    if np.any(c < 0):
        raise ValueError("All values in `table` must be nonnegative.")

    if 0 in c.sum(axis=0) or 0 in c.sum(axis=1):
        # If both values in a row or column are zero, the p-value is 1 and
        # the odds ratio is NaN.
        return SignificanceResult(np.nan, 1.0)

    if c[1, 0] > 0 and c[0, 1] > 0:
        oddsratio = c[0, 0] * c[1, 1] / (c[1, 0] * c[0, 1])
    else:
        oddsratio = np.inf

    n1 = c[0, 0] + c[0, 1]
    n2 = c[1, 0] + c[1, 1]
    n = c[0, 0] + c[1, 0]

    def pmf(x):
        return hypergeom.pmf(x, n1 + n2, n1, n)

    if alternative == 'less':
        pvalue = hypergeom.cdf(c[0, 0], n1 + n2, n1, n)
    elif alternative == 'greater':
        # Same formula as the 'less' case, but with the second column.
        pvalue = hypergeom.cdf(c[0, 1], n1 + n2, n1, c[0, 1] + c[1, 1])
    elif alternative == 'two-sided':
        mode = int((n + 1) * (n1 + 1) / (n1 + n2 + 2))
        pexact = hypergeom.pmf(c[0, 0], n1 + n2, n1, n)
        pmode = hypergeom.pmf(mode, n1 + n2, n1, n)

        epsilon = 1e-14
        gamma = 1 + epsilon

        if np.abs(pexact - pmode) / np.maximum(pexact, pmode) <= epsilon:
            return SignificanceResult(oddsratio, 1.)

        elif c[0, 0] < mode:
            plower = hypergeom.cdf(c[0, 0], n1 + n2, n1, n)
            if hypergeom.pmf(n, n1 + n2, n1, n) > pexact * gamma:
                return SignificanceResult(oddsratio, plower)

            guess = _binary_search(lambda x: -pmf(x), -pexact * gamma, mode, n)
            pvalue = plower + hypergeom.sf(guess, n1 + n2, n1, n)
        else:
            pupper = hypergeom.sf(c[0, 0] - 1, n1 + n2, n1, n)
            if hypergeom.pmf(0, n1 + n2, n1, n) > pexact * gamma:
                return SignificanceResult(oddsratio, pupper)

            guess = _binary_search(pmf, pexact * gamma, 0, mode)
            pvalue = pupper + hypergeom.cdf(guess, n1 + n2, n1, n)
    else:
        msg = "`alternative` should be one of {'two-sided', 'less', 'greater'}"
        raise ValueError(msg)

    pvalue = min(pvalue, 1.0)

    return SignificanceResult(oddsratio, pvalue)


def spearmanr(a, b=None, axis=0, nan_policy='propagate',
              alternative='two-sided'):
    """Calculate a Spearman correlation coefficient with associated p-value.

    The Spearman rank-order correlation coefficient is a nonparametric measure
    of the monotonicity of the relationship between two datasets.
    Like other correlation coefficients,
    this one varies between -1 and +1 with 0 implying no correlation.
    Correlations of -1 or +1 imply an exact monotonic relationship. Positive
    correlations imply that as x increases, so does y. Negative correlations
    imply that as x increases, y decreases.

    The p-value roughly indicates the probability of an uncorrelated system
    producing datasets that have a Spearman correlation at least as extreme
    as the one computed from these datasets. Although calculation of the
    p-value does not make strong assumptions about the distributions underlying
    the samples, it is only accurate for very large samples (>500
    observations). For smaller sample sizes, consider a permutation test (see
    Examples section below).

    Parameters
    ----------
    a, b : 1D or 2D array_like, b is optional
        One or two 1-D or 2-D arrays containing multiple variables and
        observations. When these are 1-D, each represents a vector of
        observations of a single variable. For the behavior in the 2-D case,
        see under ``axis``, below.
        Both arrays need to have the same length in the ``axis`` dimension.
    axis : int or None, optional
        If axis=0 (default), then each column represents a variable, with
        observations in the rows. If axis=1, the relationship is transposed:
        each row represents a variable, while the columns contain observations.
        If axis=None, then both arrays will be raveled.
    nan_policy : {'propagate', 'raise', 'omit'}, optional
        Defines how to handle when input contains nan.
        The following options are available (default is 'propagate'):

        * 'propagate': returns nan
        * 'raise': throws an error
        * 'omit': performs the calculations ignoring nan values

    alternative : {'two-sided', 'less', 'greater'}, optional
        Defines the alternative hypothesis. Default is 'two-sided'.
        The following options are available:

        * 'two-sided': the correlation is nonzero
        * 'less': the correlation is negative (less than zero)
        * 'greater':  the correlation is positive (greater than zero)

        .. versionadded:: 1.7.0

    Returns
    -------
    res : SignificanceResult
        An object containing attributes:

        statistic : float or ndarray (2-D square)
            Spearman correlation matrix or correlation coefficient (if only 2
            variables are given as parameters). Correlation matrix is square
            with length equal to total number of variables (columns or rows) in
            ``a`` and ``b`` combined.
        pvalue : float
            The p-value for a hypothesis test whose null hypothesis
            is that two sets of data are linearly uncorrelated. See
            `alternative` above for alternative hypotheses. `pvalue` has the
            same shape as `statistic`.

    Warns
    -----
    `~scipy.stats.ConstantInputWarning`
        Raised if an input is a constant array.  The correlation coefficient
        is not defined in this case, so ``np.nan`` is returned.

    References
    ----------
    .. [1] Zwillinger, D. and Kokoska, S. (2000). CRC Standard
       Probability and Statistics Tables and Formulae. Chapman & Hall: New
       York. 2000.
       Section  14.7

    Examples
    --------
    >>> import numpy as np
    >>> from scipy import stats
    >>> res = stats.spearmanr([1, 2, 3, 4, 5], [5, 6, 7, 8, 7])
    >>> res.statistic
    0.8207826816681233
    >>> res.pvalue
    0.08858700531354381
    >>> rng = np.random.default_rng()
    >>> x2n = rng.standard_normal((100, 2))
    >>> y2n = rng.standard_normal((100, 2))
    >>> res = stats.spearmanr(x2n)
    >>> res.statistic, res.pvalue
    (-0.07960396039603959, 0.4311168705769747)
    >>> res = stats.spearmanr(x2n[:, 0], x2n[:, 1])
    >>> res.statistic, res.pvalue
    (-0.07960396039603959, 0.4311168705769747)
    >>> res = stats.spearmanr(x2n, y2n)
    >>> res.statistic
    array([[ 1.        , -0.07960396, -0.08314431,  0.09662166],
           [-0.07960396,  1.        , -0.14448245,  0.16738074],
           [-0.08314431, -0.14448245,  1.        ,  0.03234323],
           [ 0.09662166,  0.16738074,  0.03234323,  1.        ]])
    >>> res.pvalue
    array([[0.        , 0.43111687, 0.41084066, 0.33891628],
           [0.43111687, 0.        , 0.15151618, 0.09600687],
           [0.41084066, 0.15151618, 0.        , 0.74938561],
           [0.33891628, 0.09600687, 0.74938561, 0.        ]])
    >>> res = stats.spearmanr(x2n.T, y2n.T, axis=1)
    >>> res.statistic
    array([[ 1.        , -0.07960396, -0.08314431,  0.09662166],
           [-0.07960396,  1.        , -0.14448245,  0.16738074],
           [-0.08314431, -0.14448245,  1.        ,  0.03234323],
           [ 0.09662166,  0.16738074,  0.03234323,  1.        ]])
    >>> res = stats.spearmanr(x2n, y2n, axis=None)
    >>> res.statistic, res.pvalue
    (0.044981624540613524, 0.5270803651336189)
    >>> res = stats.spearmanr(x2n.ravel(), y2n.ravel())
    >>> res.statistic, res.pvalue
    (0.044981624540613524, 0.5270803651336189)

    >>> rng = np.random.default_rng()
    >>> xint = rng.integers(10, size=(100, 2))
    >>> res = stats.spearmanr(xint)
    >>> res.statistic, res.pvalue
    (0.09800224850707953, 0.3320271757932076)

    For small samples, consider performing a permutation test instead of
    relying on the asymptotic p-value. Note that to calculate the null
    distribution of the statistic (for all possibly pairings between
    observations in sample ``x`` and ``y``), only one of the two inputs needs
    to be permuted.

    >>> x = [1.76405235, 0.40015721, 0.97873798,
    ...      2.2408932, 1.86755799, -0.97727788]
    >>> y = [2.71414076, 0.2488, 0.87551913,
    ...      2.6514917, 2.01160156, 0.47699563]
    >>> def statistic(x):  # permute only `x`
    ...     return stats.spearmanr(x, y).statistic
    >>> res_exact = stats.permutation_test((x,), statistic,
    ...                                    permutation_type='pairings')
    >>> res_asymptotic = stats.spearmanr(x, y)
    >>> res_exact.pvalue, res_asymptotic.pvalue  # asymptotic pvalue is too low
    (0.10277777777777777, 0.07239650145772594)

    """
    if axis is not None and axis > 1:
        raise ValueError("spearmanr only handles 1-D or 2-D arrays, "
                         "supplied axis argument {}, please use only "
                         "values 0, 1 or None for axis".format(axis))

    a, axisout = _chk_asarray(a, axis)
    if a.ndim > 2:
        raise ValueError("spearmanr only handles 1-D or 2-D arrays")

    if b is None:
        if a.ndim < 2:
            raise ValueError("`spearmanr` needs at least 2 "
                             "variables to compare")
    else:
        # Concatenate a and b, so that we now only have to handle the case
        # of a 2-D `a`.
        b, _ = _chk_asarray(b, axis)
        if axisout == 0:
            a = np.column_stack((a, b))
        else:
            a = np.row_stack((a, b))

    n_vars = a.shape[1 - axisout]
    n_obs = a.shape[axisout]
    if n_obs <= 1:
        # Handle empty arrays or single observations.
        res = SignificanceResult(np.nan, np.nan)
        res.correlation = np.nan
        return res

    warn_msg = ("An input array is constant; the correlation coefficient "
                "is not defined.")
    if axisout == 0:
        if (a[:, 0][0] == a[:, 0]).all() or (a[:, 1][0] == a[:, 1]).all():
            # If an input is constant, the correlation coefficient
            # is not defined.
            warnings.warn(stats.ConstantInputWarning(warn_msg))
            res = SignificanceResult(np.nan, np.nan)
            res.correlation = np.nan
            return res
    else:  # case when axisout == 1 b/c a is 2 dim only
        if (a[0, :][0] == a[0, :]).all() or (a[1, :][0] == a[1, :]).all():
            # If an input is constant, the correlation coefficient
            # is not defined.
            warnings.warn(stats.ConstantInputWarning(warn_msg))
            res = SignificanceResult(np.nan, np.nan)
            res.correlation = np.nan
            return res

    a_contains_nan, nan_policy = _contains_nan(a, nan_policy)
    variable_has_nan = np.zeros(n_vars, dtype=bool)
    if a_contains_nan:
        if nan_policy == 'omit':
            return mstats_basic.spearmanr(a, axis=axis, nan_policy=nan_policy,
                                          alternative=alternative)
        elif nan_policy == 'propagate':
            if a.ndim == 1 or n_vars <= 2:
                res = SignificanceResult(np.nan, np.nan)
                res.correlation = np.nan
                return res
            else:
                # Keep track of variables with NaNs, set the outputs to NaN
                # only for those variables
                variable_has_nan = np.isnan(a).any(axis=axisout)

    a_ranked = np.apply_along_axis(rankdata, axisout, a)
    rs = np.corrcoef(a_ranked, rowvar=axisout)
    dof = n_obs - 2  # degrees of freedom

    # rs can have elements equal to 1, so avoid zero division warnings
    with np.errstate(divide='ignore'):
        # clip the small negative values possibly caused by rounding
        # errors before taking the square root
        t = rs * np.sqrt((dof/((rs+1.0)*(1.0-rs))).clip(0))

    t, prob = _ttest_finish(dof, t, alternative)

    # For backwards compatibility, return scalars when comparing 2 columns
    if rs.shape == (2, 2):
        res = SignificanceResult(rs[1, 0], prob[1, 0])
        res.correlation = rs[1, 0]
        return res
    else:
        rs[variable_has_nan, :] = np.nan
        rs[:, variable_has_nan] = np.nan
        res = SignificanceResult(rs, prob)
        res.correlation = rs
        return res


def pointbiserialr(x, y):
    r"""Calculate a point biserial correlation coefficient and its p-value.

    The point biserial correlation is used to measure the relationship
    between a binary variable, x, and a continuous variable, y. Like other
    correlation coefficients, this one varies between -1 and +1 with 0
    implying no correlation. Correlations of -1 or +1 imply a determinative
    relationship.

    This function may be computed using a shortcut formula but produces the
    same result as `pearsonr`.

    Parameters
    ----------
    x : array_like of bools
        Input array.
    y : array_like
        Input array.

    Returns
    -------
    res: SignificanceResult
        An object containing attributes:

        statistic : float
            The R value.
        pvalue : float
            The two-sided p-value.

    Notes
    -----
    `pointbiserialr` uses a t-test with ``n-1`` degrees of freedom.
    It is equivalent to `pearsonr`.

    The value of the point-biserial correlation can be calculated from:

    .. math::

        r_{pb} = \frac{\overline{Y_{1}} -
                 \overline{Y_{0}}}{s_{y}}\sqrt{\frac{N_{1} N_{2}}{N (N - 1))}}

    Where :math:`Y_{0}` and :math:`Y_{1}` are means of the metric
    observations coded 0 and 1 respectively; :math:`N_{0}` and :math:`N_{1}`
    are number of observations coded 0 and 1 respectively; :math:`N` is the
    total number of observations and :math:`s_{y}` is the standard
    deviation of all the metric observations.

    A value of :math:`r_{pb}` that is significantly different from zero is
    completely equivalent to a significant difference in means between the two
    groups. Thus, an independent groups t Test with :math:`N-2` degrees of
    freedom may be used to test whether :math:`r_{pb}` is nonzero. The
    relation between the t-statistic for comparing two independent groups and
    :math:`r_{pb}` is given by:

    .. math::

        t = \sqrt{N - 2}\frac{r_{pb}}{\sqrt{1 - r^{2}_{pb}}}

    References
    ----------
    .. [1] J. Lev, "The Point Biserial Coefficient of Correlation", Ann. Math.
           Statist., Vol. 20, no.1, pp. 125-126, 1949.

    .. [2] R.F. Tate, "Correlation Between a Discrete and a Continuous
           Variable. Point-Biserial Correlation.", Ann. Math. Statist., Vol. 25,
           np. 3, pp. 603-607, 1954.

    .. [3] D. Kornbrot "Point Biserial Correlation", In Wiley StatsRef:
           Statistics Reference Online (eds N. Balakrishnan, et al.), 2014.
           :doi:`10.1002/9781118445112.stat06227`

    Examples
    --------
    >>> import numpy as np
    >>> from scipy import stats
    >>> a = np.array([0, 0, 0, 1, 1, 1, 1])
    >>> b = np.arange(7)
    >>> stats.pointbiserialr(a, b)
    (0.8660254037844386, 0.011724811003954652)
    >>> stats.pearsonr(a, b)
    (0.86602540378443871, 0.011724811003954626)
    >>> np.corrcoef(a, b)
    array([[ 1.       ,  0.8660254],
           [ 0.8660254,  1.       ]])

    """
    rpb, prob = pearsonr(x, y)
    # create result object with alias for backward compatibility
    res = SignificanceResult(rpb, prob)
    res.correlation = rpb
    return res


def kendalltau(x, y, initial_lexsort=None, nan_policy='propagate',
               method='auto', variant='b', alternative='two-sided'):
    """Calculate Kendall's tau, a correlation measure for ordinal data.

    Kendall's tau is a measure of the correspondence between two rankings.
    Values close to 1 indicate strong agreement, and values close to -1
    indicate strong disagreement. This implements two variants of Kendall's
    tau: tau-b (the default) and tau-c (also known as Stuart's tau-c). These
    differ only in how they are normalized to lie within the range -1 to 1;
    the hypothesis tests (their p-values) are identical. Kendall's original
    tau-a is not implemented separately because both tau-b and tau-c reduce
    to tau-a in the absence of ties.

    Parameters
    ----------
    x, y : array_like
        Arrays of rankings, of the same shape. If arrays are not 1-D, they
        will be flattened to 1-D.
    initial_lexsort : bool, optional, deprecated
        This argument is unused.

        .. deprecated:: 1.10.0
           `kendalltau` keyword argument `initial_lexsort` is deprecated as it
           is unused and will be removed in SciPy 1.12.0.
    nan_policy : {'propagate', 'raise', 'omit'}, optional
        Defines how to handle when input contains nan.
        The following options are available (default is 'propagate'):

          * 'propagate': returns nan
          * 'raise': throws an error
          * 'omit': performs the calculations ignoring nan values

    method : {'auto', 'asymptotic', 'exact'}, optional
        Defines which method is used to calculate the p-value [5]_.
        The following options are available (default is 'auto'):

          * 'auto': selects the appropriate method based on a trade-off
            between speed and accuracy
          * 'asymptotic': uses a normal approximation valid for large samples
          * 'exact': computes the exact p-value, but can only be used if no ties
            are present. As the sample size increases, the 'exact' computation
            time may grow and the result may lose some precision.
    variant : {'b', 'c'}, optional
        Defines which variant of Kendall's tau is returned. Default is 'b'.
    alternative : {'two-sided', 'less', 'greater'}, optional
        Defines the alternative hypothesis. Default is 'two-sided'.
        The following options are available:

        * 'two-sided': the rank correlation is nonzero
        * 'less': the rank correlation is negative (less than zero)
        * 'greater':  the rank correlation is positive (greater than zero)

    Returns
    -------
    res : SignificanceResult
        An object containing attributes:

        statistic : float
           The tau statistic.
        pvalue : float
           The p-value for a hypothesis test whose null hypothesis is
           an absence of association, tau = 0.

    See Also
    --------
    spearmanr : Calculates a Spearman rank-order correlation coefficient.
    theilslopes : Computes the Theil-Sen estimator for a set of points (x, y).
    weightedtau : Computes a weighted version of Kendall's tau.

    Notes
    -----
    The definition of Kendall's tau that is used is [2]_::

      tau_b = (P - Q) / sqrt((P + Q + T) * (P + Q + U))

      tau_c = 2 (P - Q) / (n**2 * (m - 1) / m)

    where P is the number of concordant pairs, Q the number of discordant
    pairs, T the number of ties only in `x`, and U the number of ties only in
    `y`.  If a tie occurs for the same pair in both `x` and `y`, it is not
    added to either T or U. n is the total number of samples, and m is the
    number of unique values in either `x` or `y`, whichever is smaller.

    References
    ----------
    .. [1] Maurice G. Kendall, "A New Measure of Rank Correlation", Biometrika
           Vol. 30, No. 1/2, pp. 81-93, 1938.
    .. [2] Maurice G. Kendall, "The treatment of ties in ranking problems",
           Biometrika Vol. 33, No. 3, pp. 239-251. 1945.
    .. [3] Gottfried E. Noether, "Elements of Nonparametric Statistics", John
           Wiley & Sons, 1967.
    .. [4] Peter M. Fenwick, "A new data structure for cumulative frequency
           tables", Software: Practice and Experience, Vol. 24, No. 3,
           pp. 327-336, 1994.
    .. [5] Maurice G. Kendall, "Rank Correlation Methods" (4th Edition),
           Charles Griffin & Co., 1970.

    Examples
    --------
    >>> from scipy import stats
    >>> x1 = [12, 2, 1, 12, 2]
    >>> x2 = [1, 4, 7, 1, 0]
    >>> res = stats.kendalltau(x1, x2)
    >>> res.statistic
    -0.47140452079103173
    >>> res.pvalue
    0.2827454599327748

    """
    if initial_lexsort is not None:
        msg = ("'kendalltau' keyword argument 'initial_lexsort' is deprecated"
               " as it is unused and will be removed in SciPy 1.12.0.")
        warnings.warn(msg, DeprecationWarning, stacklevel=2)

    x = np.asarray(x).ravel()
    y = np.asarray(y).ravel()

    if x.size != y.size:
        raise ValueError("All inputs to `kendalltau` must be of the same "
                         f"size, found x-size {x.size} and y-size {y.size}")
    elif not x.size or not y.size:
        # Return NaN if arrays are empty
        res = SignificanceResult(np.nan, np.nan)
        res.correlation = np.nan
        return res

    # check both x and y
    cnx, npx = _contains_nan(x, nan_policy)
    cny, npy = _contains_nan(y, nan_policy)
    contains_nan = cnx or cny
    if npx == 'omit' or npy == 'omit':
        nan_policy = 'omit'

    if contains_nan and nan_policy == 'propagate':
        res = SignificanceResult(np.nan, np.nan)
        res.correlation = np.nan
        return res

    elif contains_nan and nan_policy == 'omit':
        x = ma.masked_invalid(x)
        y = ma.masked_invalid(y)
        if variant == 'b':
            return mstats_basic.kendalltau(x, y, method=method, use_ties=True,
                                           alternative=alternative)
        else:
            message = ("nan_policy='omit' is currently compatible only with "
                       "variant='b'.")
            raise ValueError(message)

    def count_rank_tie(ranks):
        cnt = np.bincount(ranks).astype('int64', copy=False)
        cnt = cnt[cnt > 1]
        return ((cnt * (cnt - 1) // 2).sum(),
                (cnt * (cnt - 1.) * (cnt - 2)).sum(),
                (cnt * (cnt - 1.) * (2*cnt + 5)).sum())

    size = x.size
    perm = np.argsort(y)  # sort on y and convert y to dense ranks
    x, y = x[perm], y[perm]
    y = np.r_[True, y[1:] != y[:-1]].cumsum(dtype=np.intp)

    # stable sort on x and convert x to dense ranks
    perm = np.argsort(x, kind='mergesort')
    x, y = x[perm], y[perm]
    x = np.r_[True, x[1:] != x[:-1]].cumsum(dtype=np.intp)

    dis = _kendall_dis(x, y)  # discordant pairs

    obs = np.r_[True, (x[1:] != x[:-1]) | (y[1:] != y[:-1]), True]
    cnt = np.diff(np.nonzero(obs)[0]).astype('int64', copy=False)

    ntie = (cnt * (cnt - 1) // 2).sum()  # joint ties
    xtie, x0, x1 = count_rank_tie(x)     # ties in x, stats
    ytie, y0, y1 = count_rank_tie(y)     # ties in y, stats

    tot = (size * (size - 1)) // 2

    if xtie == tot or ytie == tot:
        res = SignificanceResult(np.nan, np.nan)
        res.correlation = np.nan
        return res

    # Note that tot = con + dis + (xtie - ntie) + (ytie - ntie) + ntie
    #               = con + dis + xtie + ytie - ntie
    con_minus_dis = tot - xtie - ytie + ntie - 2 * dis
    if variant == 'b':
        tau = con_minus_dis / np.sqrt(tot - xtie) / np.sqrt(tot - ytie)
    elif variant == 'c':
        minclasses = min(len(set(x)), len(set(y)))
        tau = 2*con_minus_dis / (size**2 * (minclasses-1)/minclasses)
    else:
        raise ValueError(f"Unknown variant of the method chosen: {variant}. "
                         "variant must be 'b' or 'c'.")

    # Limit range to fix computational errors
    tau = min(1., max(-1., tau))

    # The p-value calculation is the same for all variants since the p-value
    # depends only on con_minus_dis.
    if method == 'exact' and (xtie != 0 or ytie != 0):
        raise ValueError("Ties found, exact method cannot be used.")

    if method == 'auto':
        if (xtie == 0 and ytie == 0) and (size <= 33 or
                                          min(dis, tot-dis) <= 1):
            method = 'exact'
        else:
            method = 'asymptotic'

    if xtie == 0 and ytie == 0 and method == 'exact':
        pvalue = mstats_basic._kendall_p_exact(size, tot-dis, alternative)
    elif method == 'asymptotic':
        # con_minus_dis is approx normally distributed with this variance [3]_
        m = size * (size - 1.)
        var = ((m * (2*size + 5) - x1 - y1) / 18 +
               (2 * xtie * ytie) / m + x0 * y0 / (9 * m * (size - 2)))
        z = con_minus_dis / np.sqrt(var)
        _, pvalue = _normtest_finish(z, alternative)
    else:
        raise ValueError(f"Unknown method {method} specified.  Use 'auto', "
                         "'exact' or 'asymptotic'.")

    # create result object with alias for backward compatibility
    res = SignificanceResult(tau, pvalue)
    res.correlation = tau
    return res


def weightedtau(x, y, rank=True, weigher=None, additive=True):
    r"""Compute a weighted version of Kendall's :math:`\tau`.

    The weighted :math:`\tau` is a weighted version of Kendall's
    :math:`\tau` in which exchanges of high weight are more influential than
    exchanges of low weight. The default parameters compute the additive
    hyperbolic version of the index, :math:`\tau_\mathrm h`, which has
    been shown to provide the best balance between important and
    unimportant elements [1]_.

    The weighting is defined by means of a rank array, which assigns a
    nonnegative rank to each element (higher importance ranks being
    associated with smaller values, e.g., 0 is the highest possible rank),
    and a weigher function, which assigns a weight based on the rank to
    each element. The weight of an exchange is then the sum or the product
    of the weights of the ranks of the exchanged elements. The default
    parameters compute :math:`\tau_\mathrm h`: an exchange between
    elements with rank :math:`r` and :math:`s` (starting from zero) has
    weight :math:`1/(r+1) + 1/(s+1)`.

    Specifying a rank array is meaningful only if you have in mind an
    external criterion of importance. If, as it usually happens, you do
    not have in mind a specific rank, the weighted :math:`\tau` is
    defined by averaging the values obtained using the decreasing
    lexicographical rank by (`x`, `y`) and by (`y`, `x`). This is the
    behavior with default parameters. Note that the convention used
    here for ranking (lower values imply higher importance) is opposite
    to that used by other SciPy statistical functions.

    Parameters
    ----------
    x, y : array_like
        Arrays of scores, of the same shape. If arrays are not 1-D, they will
        be flattened to 1-D.
    rank : array_like of ints or bool, optional
        A nonnegative rank assigned to each element. If it is None, the
        decreasing lexicographical rank by (`x`, `y`) will be used: elements of
        higher rank will be those with larger `x`-values, using `y`-values to
        break ties (in particular, swapping `x` and `y` will give a different
        result). If it is False, the element indices will be used
        directly as ranks. The default is True, in which case this
        function returns the average of the values obtained using the
        decreasing lexicographical rank by (`x`, `y`) and by (`y`, `x`).
    weigher : callable, optional
        The weigher function. Must map nonnegative integers (zero
        representing the most important element) to a nonnegative weight.
        The default, None, provides hyperbolic weighing, that is,
        rank :math:`r` is mapped to weight :math:`1/(r+1)`.
    additive : bool, optional
        If True, the weight of an exchange is computed by adding the
        weights of the ranks of the exchanged elements; otherwise, the weights
        are multiplied. The default is True.

    Returns
    -------
    res: SignificanceResult
        An object containing attributes:

        statistic : float
           The weighted :math:`\tau` correlation index.
        pvalue : float
           Presently ``np.nan``, as the null distribution of the statistic is
           unknown (even in the additive hyperbolic case).

    See Also
    --------
    kendalltau : Calculates Kendall's tau.
    spearmanr : Calculates a Spearman rank-order correlation coefficient.
    theilslopes : Computes the Theil-Sen estimator for a set of points (x, y).

    Notes
    -----
    This function uses an :math:`O(n \log n)`, mergesort-based algorithm
    [1]_ that is a weighted extension of Knight's algorithm for Kendall's
    :math:`\tau` [2]_. It can compute Shieh's weighted :math:`\tau` [3]_
    between rankings without ties (i.e., permutations) by setting
    `additive` and `rank` to False, as the definition given in [1]_ is a
    generalization of Shieh's.

    NaNs are considered the smallest possible score.

    .. versionadded:: 0.19.0

    References
    ----------
    .. [1] Sebastiano Vigna, "A weighted correlation index for rankings with
           ties", Proceedings of the 24th international conference on World
           Wide Web, pp. 1166-1176, ACM, 2015.
    .. [2] W.R. Knight, "A Computer Method for Calculating Kendall's Tau with
           Ungrouped Data", Journal of the American Statistical Association,
           Vol. 61, No. 314, Part 1, pp. 436-439, 1966.
    .. [3] Grace S. Shieh. "A weighted Kendall's tau statistic", Statistics &
           Probability Letters, Vol. 39, No. 1, pp. 17-24, 1998.

    Examples
    --------
    >>> import numpy as np
    >>> from scipy import stats
    >>> x = [12, 2, 1, 12, 2]
    >>> y = [1, 4, 7, 1, 0]
    >>> res = stats.weightedtau(x, y)
    >>> res.statistic
    -0.56694968153682723
    >>> res.pvalue
    nan
    >>> res = stats.weightedtau(x, y, additive=False)
    >>> res.statistic
    -0.62205716951801038

    NaNs are considered the smallest possible score:

    >>> x = [12, 2, 1, 12, 2]
    >>> y = [1, 4, 7, 1, np.nan]
    >>> res = stats.weightedtau(x, y)
    >>> res.statistic
    -0.56694968153682723

    This is exactly Kendall's tau:

    >>> x = [12, 2, 1, 12, 2]
    >>> y = [1, 4, 7, 1, 0]
    >>> res = stats.weightedtau(x, y, weigher=lambda x: 1)
    >>> res.statistic
    -0.47140452079103173

    >>> x = [12, 2, 1, 12, 2]
    >>> y = [1, 4, 7, 1, 0]
    >>> stats.weightedtau(x, y, rank=None)
    SignificanceResult(statistic=-0.4157652301037516, pvalue=nan)
    >>> stats.weightedtau(y, x, rank=None)
    SignificanceResult(statistic=-0.7181341329699028, pvalue=nan)

    """
    x = np.asarray(x).ravel()
    y = np.asarray(y).ravel()

    if x.size != y.size:
        raise ValueError("All inputs to `weightedtau` must be "
                         "of the same size, "
                         "found x-size %s and y-size %s" % (x.size, y.size))
    if not x.size:
        # Return NaN if arrays are empty
        res = SignificanceResult(np.nan, np.nan)
        res.correlation = np.nan
        return res

    # If there are NaNs we apply _toint64()
    if np.isnan(np.sum(x)):
        x = _toint64(x)
    if np.isnan(np.sum(y)):
        y = _toint64(y)

    # Reduce to ranks unsupported types
    if x.dtype != y.dtype:
        if x.dtype != np.int64:
            x = _toint64(x)
        if y.dtype != np.int64:
            y = _toint64(y)
    else:
        if x.dtype not in (np.int32, np.int64, np.float32, np.float64):
            x = _toint64(x)
            y = _toint64(y)

    if rank is True:
        tau = (
            _weightedrankedtau(x, y, None, weigher, additive) +
            _weightedrankedtau(y, x, None, weigher, additive)
        ) / 2
        res = SignificanceResult(tau, np.nan)
        res.correlation = tau
        return res

    if rank is False:
        rank = np.arange(x.size, dtype=np.intp)
    elif rank is not None:
        rank = np.asarray(rank).ravel()
        if rank.size != x.size:
            raise ValueError(
                "All inputs to `weightedtau` must be of the same size, "
                "found x-size %s and rank-size %s" % (x.size, rank.size)
            )

    tau = _weightedrankedtau(x, y, rank, weigher, additive)
    res = SignificanceResult(tau, np.nan)
    res.correlation = tau
    return res


# FROM MGCPY: https://github.com/neurodata/mgcpy


class _ParallelP:
    """Helper function to calculate parallel p-value."""

    def __init__(self, x, y, random_states):
        self.x = x
        self.y = y
        self.random_states = random_states

    def __call__(self, index):
        order = self.random_states[index].permutation(self.y.shape[0])
        permy = self.y[order][:, order]

        # calculate permuted stats, store in null distribution
        perm_stat = _mgc_stat(self.x, permy)[0]

        return perm_stat


def _perm_test(x, y, stat, reps=1000, workers=-1, random_state=None):
    r"""Helper function that calculates the p-value. See below for uses.

    Parameters
    ----------
    x, y : ndarray
        `x` and `y` have shapes `(n, p)` and `(n, q)`.
    stat : float
        The sample test statistic.
    reps : int, optional
        The number of replications used to estimate the null when using the
        permutation test. The default is 1000 replications.
    workers : int or map-like callable, optional
        If `workers` is an int the population is subdivided into `workers`
        sections and evaluated in parallel (uses
        `multiprocessing.Pool <multiprocessing>`). Supply `-1` to use all cores
        available to the Process. Alternatively supply a map-like callable,
        such as `multiprocessing.Pool.map` for evaluating the population in
        parallel. This evaluation is carried out as `workers(func, iterable)`.
        Requires that `func` be pickleable.
    random_state : {None, int, `numpy.random.Generator`,
                    `numpy.random.RandomState`}, optional

        If `seed` is None (or `np.random`), the `numpy.random.RandomState`
        singleton is used.
        If `seed` is an int, a new ``RandomState`` instance is used,
        seeded with `seed`.
        If `seed` is already a ``Generator`` or ``RandomState`` instance then
        that instance is used.

    Returns
    -------
    pvalue : float
        The sample test p-value.
    null_dist : list
        The approximated null distribution.

    """
    # generate seeds for each rep (change to new parallel random number
    # capabilities in numpy >= 1.17+)
    random_state = check_random_state(random_state)
    random_states = [np.random.RandomState(rng_integers(random_state, 1 << 32,
                     size=4, dtype=np.uint32)) for _ in range(reps)]

    # parallelizes with specified workers over number of reps and set seeds
    parallelp = _ParallelP(x=x, y=y, random_states=random_states)
    with MapWrapper(workers) as mapwrapper:
        null_dist = np.array(list(mapwrapper(parallelp, range(reps))))

    # calculate p-value and significant permutation map through list
    pvalue = (1 + (null_dist >= stat).sum()) / (1 + reps)

    return pvalue, null_dist


def _euclidean_dist(x):
    return cdist(x, x)


MGCResult = _make_tuple_bunch('MGCResult',
                              ['statistic', 'pvalue', 'mgc_dict'], [])


def multiscale_graphcorr(x, y, compute_distance=_euclidean_dist, reps=1000,
                         workers=1, is_twosamp=False, random_state=None):
    r"""Computes the Multiscale Graph Correlation (MGC) test statistic.

    Specifically, for each point, MGC finds the :math:`k`-nearest neighbors for
    one property (e.g. cloud density), and the :math:`l`-nearest neighbors for
    the other property (e.g. grass wetness) [1]_. This pair :math:`(k, l)` is
    called the "scale". A priori, however, it is not know which scales will be
    most informative. So, MGC computes all distance pairs, and then efficiently
    computes the distance correlations for all scales. The local correlations
    illustrate which scales are relatively informative about the relationship.
    The key, therefore, to successfully discover and decipher relationships
    between disparate data modalities is to adaptively determine which scales
    are the most informative, and the geometric implication for the most
    informative scales. Doing so not only provides an estimate of whether the
    modalities are related, but also provides insight into how the
    determination was made. This is especially important in high-dimensional
    data, where simple visualizations do not reveal relationships to the
    unaided human eye. Characterizations of this implementation in particular
    have been derived from and benchmarked within in [2]_.

    Parameters
    ----------
    x, y : ndarray
        If ``x`` and ``y`` have shapes ``(n, p)`` and ``(n, q)`` where `n` is
        the number of samples and `p` and `q` are the number of dimensions,
        then the MGC independence test will be run.  Alternatively, ``x`` and
        ``y`` can have shapes ``(n, n)`` if they are distance or similarity
        matrices, and ``compute_distance`` must be sent to ``None``. If ``x``
        and ``y`` have shapes ``(n, p)`` and ``(m, p)``, an unpaired
        two-sample MGC test will be run.
    compute_distance : callable, optional
        A function that computes the distance or similarity among the samples
        within each data matrix. Set to ``None`` if ``x`` and ``y`` are
        already distance matrices. The default uses the euclidean norm metric.
        If you are calling a custom function, either create the distance
        matrix before-hand or create a function of the form
        ``compute_distance(x)`` where `x` is the data matrix for which
        pairwise distances are calculated.
    reps : int, optional
        The number of replications used to estimate the null when using the
        permutation test. The default is ``1000``.
    workers : int or map-like callable, optional
        If ``workers`` is an int the population is subdivided into ``workers``
        sections and evaluated in parallel (uses ``multiprocessing.Pool
        <multiprocessing>``). Supply ``-1`` to use all cores available to the
        Process. Alternatively supply a map-like callable, such as
        ``multiprocessing.Pool.map`` for evaluating the p-value in parallel.
        This evaluation is carried out as ``workers(func, iterable)``.
        Requires that `func` be pickleable. The default is ``1``.
    is_twosamp : bool, optional
        If `True`, a two sample test will be run. If ``x`` and ``y`` have
        shapes ``(n, p)`` and ``(m, p)``, this optional will be overridden and
        set to ``True``. Set to ``True`` if ``x`` and ``y`` both have shapes
        ``(n, p)`` and a two sample test is desired. The default is ``False``.
        Note that this will not run if inputs are distance matrices.
    random_state : {None, int, `numpy.random.Generator`,
                    `numpy.random.RandomState`}, optional

        If `seed` is None (or `np.random`), the `numpy.random.RandomState`
        singleton is used.
        If `seed` is an int, a new ``RandomState`` instance is used,
        seeded with `seed`.
        If `seed` is already a ``Generator`` or ``RandomState`` instance then
        that instance is used.

    Returns
    -------
    res : MGCResult
        An object containing attributes:

        statistic : float
            The sample MGC test statistic within `[-1, 1]`.
        pvalue : float
            The p-value obtained via permutation.
        mgc_dict : dict
            Contains additional useful results:

                - mgc_map : ndarray
                    A 2D representation of the latent geometry of the
                    relationship.
                - opt_scale : (int, int)
                    The estimated optimal scale as a `(x, y)` pair.
                - null_dist : list
                    The null distribution derived from the permuted matrices.

    See Also
    --------
    pearsonr : Pearson correlation coefficient and p-value for testing
               non-correlation.
    kendalltau : Calculates Kendall's tau.
    spearmanr : Calculates a Spearman rank-order correlation coefficient.

    Notes
    -----
    A description of the process of MGC and applications on neuroscience data
    can be found in [1]_. It is performed using the following steps:

    #. Two distance matrices :math:`D^X` and :math:`D^Y` are computed and
       modified to be mean zero columnwise. This results in two
       :math:`n \times n` distance matrices :math:`A` and :math:`B` (the
       centering and unbiased modification) [3]_.

    #. For all values :math:`k` and :math:`l` from :math:`1, ..., n`,

       * The :math:`k`-nearest neighbor and :math:`l`-nearest neighbor graphs
         are calculated for each property. Here, :math:`G_k (i, j)` indicates
         the :math:`k`-smallest values of the :math:`i`-th row of :math:`A`
         and :math:`H_l (i, j)` indicates the :math:`l` smallested values of
         the :math:`i`-th row of :math:`B`

       * Let :math:`\circ` denotes the entry-wise matrix product, then local
         correlations are summed and normalized using the following statistic:

    .. math::

        c^{kl} = \frac{\sum_{ij} A G_k B H_l}
                      {\sqrt{\sum_{ij} A^2 G_k \times \sum_{ij} B^2 H_l}}

    #. The MGC test statistic is the smoothed optimal local correlation of
       :math:`\{ c^{kl} \}`. Denote the smoothing operation as :math:`R(\cdot)`
       (which essentially set all isolated large correlations) as 0 and
       connected large correlations the same as before, see [3]_.) MGC is,

    .. math::

        MGC_n (x, y) = \max_{(k, l)} R \left(c^{kl} \left( x_n, y_n \right)
                                                    \right)

    The test statistic returns a value between :math:`(-1, 1)` since it is
    normalized.

    The p-value returned is calculated using a permutation test. This process
    is completed by first randomly permuting :math:`y` to estimate the null
    distribution and then calculating the probability of observing a test
    statistic, under the null, at least as extreme as the observed test
    statistic.

    MGC requires at least 5 samples to run with reliable results. It can also
    handle high-dimensional data sets.
    In addition, by manipulating the input data matrices, the two-sample
    testing problem can be reduced to the independence testing problem [4]_.
    Given sample data :math:`U` and :math:`V` of sizes :math:`p \times n`
    :math:`p \times m`, data matrix :math:`X` and :math:`Y` can be created as
    follows:

    .. math::

        X = [U | V] \in \mathcal{R}^{p \times (n + m)}
        Y = [0_{1 \times n} | 1_{1 \times m}] \in \mathcal{R}^{(n + m)}

    Then, the MGC statistic can be calculated as normal. This methodology can
    be extended to similar tests such as distance correlation [4]_.

    .. versionadded:: 1.4.0

    References
    ----------
    .. [1] Vogelstein, J. T., Bridgeford, E. W., Wang, Q., Priebe, C. E.,
           Maggioni, M., & Shen, C. (2019). Discovering and deciphering
           relationships across disparate data modalities. ELife.
    .. [2] Panda, S., Palaniappan, S., Xiong, J., Swaminathan, A.,
           Ramachandran, S., Bridgeford, E. W., ... Vogelstein, J. T. (2019).
           mgcpy: A Comprehensive High Dimensional Independence Testing Python
           Package. :arXiv:`1907.02088`
    .. [3] Shen, C., Priebe, C.E., & Vogelstein, J. T. (2019). From distance
           correlation to multiscale graph correlation. Journal of the American
           Statistical Association.
    .. [4] Shen, C. & Vogelstein, J. T. (2018). The Exact Equivalence of
           Distance and Kernel Methods for Hypothesis Testing.
           :arXiv:`1806.05514`

    Examples
    --------
    >>> import numpy as np
    >>> from scipy.stats import multiscale_graphcorr
    >>> x = np.arange(100)
    >>> y = x
    >>> res = multiscale_graphcorr(x, y)
    >>> res.statistic, res.pvalue
    (1.0, 0.001)

    To run an unpaired two-sample test,

    >>> x = np.arange(100)
    >>> y = np.arange(79)
    >>> res = multiscale_graphcorr(x, y)
    >>> res.statistic, res.pvalue  # doctest: +SKIP
    (0.033258146255703246, 0.023)

    or, if shape of the inputs are the same,

    >>> x = np.arange(100)
    >>> y = x
    >>> res = multiscale_graphcorr(x, y, is_twosamp=True)
    >>> res.statistic, res.pvalue  # doctest: +SKIP
    (-0.008021809890200488, 1.0)

    """
    if not isinstance(x, np.ndarray) or not isinstance(y, np.ndarray):
        raise ValueError("x and y must be ndarrays")

    # convert arrays of type (n,) to (n, 1)
    if x.ndim == 1:
        x = x[:, np.newaxis]
    elif x.ndim != 2:
        raise ValueError("Expected a 2-D array `x`, found shape "
                         "{}".format(x.shape))
    if y.ndim == 1:
        y = y[:, np.newaxis]
    elif y.ndim != 2:
        raise ValueError("Expected a 2-D array `y`, found shape "
                         "{}".format(y.shape))

    nx, px = x.shape
    ny, py = y.shape

    # check for NaNs
    _contains_nan(x, nan_policy='raise')
    _contains_nan(y, nan_policy='raise')

    # check for positive or negative infinity and raise error
    if np.sum(np.isinf(x)) > 0 or np.sum(np.isinf(y)) > 0:
        raise ValueError("Inputs contain infinities")

    if nx != ny:
        if px == py:
            # reshape x and y for two sample testing
            is_twosamp = True
        else:
            raise ValueError("Shape mismatch, x and y must have shape [n, p] "
                             "and [n, q] or have shape [n, p] and [m, p].")

    if nx < 5 or ny < 5:
        raise ValueError("MGC requires at least 5 samples to give reasonable "
                         "results.")

    # convert x and y to float
    x = x.astype(np.float64)
    y = y.astype(np.float64)

    # check if compute_distance_matrix if a callable()
    if not callable(compute_distance) and compute_distance is not None:
        raise ValueError("Compute_distance must be a function.")

    # check if number of reps exists, integer, or > 0 (if under 1000 raises
    # warning)
    if not isinstance(reps, int) or reps < 0:
        raise ValueError("Number of reps must be an integer greater than 0.")
    elif reps < 1000:
        msg = ("The number of replications is low (under 1000), and p-value "
               "calculations may be unreliable. Use the p-value result, with "
               "caution!")
        warnings.warn(msg, RuntimeWarning)

    if is_twosamp:
        if compute_distance is None:
            raise ValueError("Cannot run if inputs are distance matrices")
        x, y = _two_sample_transform(x, y)

    if compute_distance is not None:
        # compute distance matrices for x and y
        x = compute_distance(x)
        y = compute_distance(y)

    # calculate MGC stat
    stat, stat_dict = _mgc_stat(x, y)
    stat_mgc_map = stat_dict["stat_mgc_map"]
    opt_scale = stat_dict["opt_scale"]

    # calculate permutation MGC p-value
    pvalue, null_dist = _perm_test(x, y, stat, reps=reps, workers=workers,
                                   random_state=random_state)

    # save all stats (other than stat/p-value) in dictionary
    mgc_dict = {"mgc_map": stat_mgc_map,
                "opt_scale": opt_scale,
                "null_dist": null_dist}

    # create result object with alias for backward compatibility
    res = MGCResult(stat, pvalue, mgc_dict)
    res.stat = stat
    return res


def _mgc_stat(distx, disty):
    r"""Helper function that calculates the MGC stat. See above for use.

    Parameters
    ----------
    distx, disty : ndarray
        `distx` and `disty` have shapes `(n, p)` and `(n, q)` or
        `(n, n)` and `(n, n)`
        if distance matrices.

    Returns
    -------
    stat : float
        The sample MGC test statistic within `[-1, 1]`.
    stat_dict : dict
        Contains additional useful additional returns containing the following
        keys:

            - stat_mgc_map : ndarray
                MGC-map of the statistics.
            - opt_scale : (float, float)
                The estimated optimal scale as a `(x, y)` pair.

    """
    # calculate MGC map and optimal scale
    stat_mgc_map = _local_correlations(distx, disty, global_corr='mgc')

    n, m = stat_mgc_map.shape
    if m == 1 or n == 1:
        # the global scale at is the statistic calculated at maximial nearest
        # neighbors. There is not enough local scale to search over, so
        # default to global scale
        stat = stat_mgc_map[m - 1][n - 1]
        opt_scale = m * n
    else:
        samp_size = len(distx) - 1

        # threshold to find connected region of significant local correlations
        sig_connect = _threshold_mgc_map(stat_mgc_map, samp_size)

        # maximum within the significant region
        stat, opt_scale = _smooth_mgc_map(sig_connect, stat_mgc_map)

    stat_dict = {"stat_mgc_map": stat_mgc_map,
                 "opt_scale": opt_scale}

    return stat, stat_dict


def _threshold_mgc_map(stat_mgc_map, samp_size):
    r"""
    Finds a connected region of significance in the MGC-map by thresholding.

    Parameters
    ----------
    stat_mgc_map : ndarray
        All local correlations within `[-1,1]`.
    samp_size : int
        The sample size of original data.

    Returns
    -------
    sig_connect : ndarray
        A binary matrix with 1's indicating the significant region.

    """
    m, n = stat_mgc_map.shape

    # 0.02 is simply an empirical threshold, this can be set to 0.01 or 0.05
    # with varying levels of performance. Threshold is based on a beta
    # approximation.
    per_sig = 1 - (0.02 / samp_size)  # Percentile to consider as significant
    threshold = samp_size * (samp_size - 3)/4 - 1/2  # Beta approximation
    threshold = distributions.beta.ppf(per_sig, threshold, threshold) * 2 - 1

    # the global scale at is the statistic calculated at maximial nearest
    # neighbors. Threshold is the maximum on the global and local scales
    threshold = max(threshold, stat_mgc_map[m - 1][n - 1])

    # find the largest connected component of significant correlations
    sig_connect = stat_mgc_map > threshold
    if np.sum(sig_connect) > 0:
        sig_connect, _ = _measurements.label(sig_connect)
        _, label_counts = np.unique(sig_connect, return_counts=True)

        # skip the first element in label_counts, as it is count(zeros)
        max_label = np.argmax(label_counts[1:]) + 1
        sig_connect = sig_connect == max_label
    else:
        sig_connect = np.array([[False]])

    return sig_connect


def _smooth_mgc_map(sig_connect, stat_mgc_map):
    """Finds the smoothed maximal within the significant region R.

    If area of R is too small it returns the last local correlation. Otherwise,
    returns the maximum within significant_connected_region.

    Parameters
    ----------
    sig_connect : ndarray
        A binary matrix with 1's indicating the significant region.
    stat_mgc_map : ndarray
        All local correlations within `[-1, 1]`.

    Returns
    -------
    stat : float
        The sample MGC statistic within `[-1, 1]`.
    opt_scale: (float, float)
        The estimated optimal scale as an `(x, y)` pair.

    """
    m, n = stat_mgc_map.shape

    # the global scale at is the statistic calculated at maximial nearest
    # neighbors. By default, statistic and optimal scale are global.
    stat = stat_mgc_map[m - 1][n - 1]
    opt_scale = [m, n]

    if np.linalg.norm(sig_connect) != 0:
        # proceed only when the connected region's area is sufficiently large
        # 0.02 is simply an empirical threshold, this can be set to 0.01 or 0.05
        # with varying levels of performance
        if np.sum(sig_connect) >= np.ceil(0.02 * max(m, n)) * min(m, n):
            max_corr = max(stat_mgc_map[sig_connect])

            # find all scales within significant_connected_region that maximize
            # the local correlation
            max_corr_index = np.where((stat_mgc_map >= max_corr) & sig_connect)

            if max_corr >= stat:
                stat = max_corr

                k, l = max_corr_index
                one_d_indices = k * n + l  # 2D to 1D indexing
                k = np.max(one_d_indices) // n
                l = np.max(one_d_indices) % n
                opt_scale = [k+1, l+1]  # adding 1s to match R indexing

    return stat, opt_scale


def _two_sample_transform(u, v):
    """Helper function that concatenates x and y for two sample MGC stat.

    See above for use.

    Parameters
    ----------
    u, v : ndarray
        `u` and `v` have shapes `(n, p)` and `(m, p)`.

    Returns
    -------
    x : ndarray
        Concatenate `u` and `v` along the `axis = 0`. `x` thus has shape
        `(2n, p)`.
    y : ndarray
        Label matrix for `x` where 0 refers to samples that comes from `u` and
        1 refers to samples that come from `v`. `y` thus has shape `(2n, 1)`.

    """
    nx = u.shape[0]
    ny = v.shape[0]
    x = np.concatenate([u, v], axis=0)
    y = np.concatenate([np.zeros(nx), np.ones(ny)], axis=0).reshape(-1, 1)
    return x, y


#####################################
#       INFERENTIAL STATISTICS      #
#####################################

TtestResultBase = _make_tuple_bunch('TtestResultBase',
                                    ['statistic', 'pvalue'], ['df'])


class TtestResult(TtestResultBase):
    """
    Result of a t-test.

    See the documentation of the particular t-test function for more
    information about the definition of the statistic and meaning of
    the confidence interval.

    Attributes
    ----------
    statistic : float or array
        The t-statistic of the sample.
    pvalue : float or array
        The p-value associated with the given alternative.
    df : float or array
        The number of degrees of freedom used in calculation of the
        t-statistic; this is one less than the size of the sample
        (``a.shape[axis]-1`` if there are no masked elements or omitted NaNs).

    Methods
    -------
    confidence_interval
        Computes a confidence interval around the population statistic
        for the given confidence level.
        The confidence interval is returned in a ``namedtuple`` with
        fields `low` and `high`.

    """

    def __init__(self, statistic, pvalue, df,  # public
                 alternative, standard_error, estimate):  # private
        super().__init__(statistic, pvalue, df=df)
        self._alternative = alternative
        self._standard_error = standard_error  # denominator of t-statistic
        self._estimate = estimate  # point estimate of sample mean

    def confidence_interval(self, confidence_level=0.95):
        """
        Parameters
        ----------
        confidence_level : float
            The confidence level for the calculation of the population mean
            confidence interval. Default is 0.95.

        Returns
        -------
        ci : namedtuple
            The confidence interval is returned in a ``namedtuple`` with
            fields `low` and `high`.

        """
        low, high = _t_confidence_interval(self.df, self.statistic,
                                           confidence_level, self._alternative)
        low = low * self._standard_error + self._estimate
        high = high * self._standard_error + self._estimate
        return ConfidenceInterval(low=low, high=high)


def pack_TtestResult(statistic, pvalue, df, alternative, standard_error,
                      estimate):
    # this could be any number of dimensions (including 0d), but there is
    # at most one unique value
    alternative = np.atleast_1d(alternative).ravel()
    alternative = alternative[0] if alternative.size else np.nan
    return TtestResult(statistic, pvalue, df=df, alternative=alternative,
                       standard_error=standard_error, estimate=estimate)


def unpack_TtestResult(res):
    return (res.statistic, res.pvalue, res.df, res._alternative,
            res._standard_error, res._estimate)


@_axis_nan_policy_factory(pack_TtestResult, default_axis=0, n_samples=2,
                          result_to_tuple=unpack_TtestResult, n_outputs=6)
def ttest_1samp(a, popmean, axis=0, nan_policy='propagate',
                alternative="two-sided"):
    """Calculate the T-test for the mean of ONE group of scores.

    This is a test for the null hypothesis that the expected value
    (mean) of a sample of independent observations `a` is equal to the given
    population mean, `popmean`.

    Parameters
    ----------
    a : array_like
        Sample observation.
    popmean : float or array_like
        Expected value in null hypothesis. If array_like, then its length along
        `axis` must equal 1, and it must otherwise be broadcastable with `a`.
    axis : int or None, optional
        Axis along which to compute test; default is 0. If None, compute over
        the whole array `a`.
    nan_policy : {'propagate', 'raise', 'omit'}, optional
        Defines how to handle when input contains nan.
        The following options are available (default is 'propagate'):

          * 'propagate': returns nan
          * 'raise': throws an error
          * 'omit': performs the calculations ignoring nan values

    alternative : {'two-sided', 'less', 'greater'}, optional
        Defines the alternative hypothesis.
        The following options are available (default is 'two-sided'):

        * 'two-sided': the mean of the underlying distribution of the sample
          is different than the given population mean (`popmean`)
        * 'less': the mean of the underlying distribution of the sample is
          less than the given population mean (`popmean`)
        * 'greater': the mean of the underlying distribution of the sample is
          greater than the given population mean (`popmean`)

    Returns
    -------
    result : `~scipy.stats._result_classes.TtestResult`
        An object with the following attributes:

        statistic : float or array
            The t-statistic.
        pvalue : float or array
            The p-value associated with the given alternative.
        df : float or array
            The number of degrees of freedom used in calculation of the
            t-statistic; this is one less than the size of the sample
            (``a.shape[axis]``).

            .. versionadded:: 1.10.0

        The object also has the following method:

        confidence_interval(confidence_level=0.95)
            Computes a confidence interval around the population
            mean for the given confidence level.
            The confidence interval is returned in a ``namedtuple`` with
            fields `low` and `high`.

            .. versionadded:: 1.10.0

    Notes
    -----
    The statistic is calculated as ``(np.mean(a) - popmean)/se``, where
    ``se`` is the standard error. Therefore, the statistic will be positive
    when the sample mean is greater than the population mean and negative when
    the sample mean is less than the population mean.

    Examples
    --------
    Suppose we wish to test the null hypothesis that the mean of a population
    is equal to 0.5. We choose a confidence level of 99%; that is, we will
    reject the null hypothesis in favor of the alternative if the p-value is
    less than 0.01.

    When testing random variates from the standard uniform distribution, which
    has a mean of 0.5, we expect the data to be consistent with the null
    hypothesis most of the time.

    >>> import numpy as np
    >>> from scipy import stats
    >>> rng = np.random.default_rng()
    >>> rvs = stats.uniform.rvs(size=50, random_state=rng)
    >>> stats.ttest_1samp(rvs, popmean=0.5)
    TtestResult(statistic=2.456308468440, pvalue=0.017628209047638, df=49)

    As expected, the p-value of 0.017 is not below our threshold of 0.01, so
    we cannot reject the null hypothesis.

    When testing data from the standard *normal* distribution, which has a mean
    of 0, we would expect the null hypothesis to be rejected.

    >>> rvs = stats.norm.rvs(size=50, random_state=rng)
    >>> stats.ttest_1samp(rvs, popmean=0.5)
    TtestResult(statistic=-7.433605518875, pvalue=1.416760157221e-09, df=49)

    Indeed, the p-value is lower than our threshold of 0.01, so we reject the
    null hypothesis in favor of the default "two-sided" alternative: the mean
    of the population is *not* equal to 0.5.

    However, suppose we were to test the null hypothesis against the
    one-sided alternative that the mean of the population is *greater* than
    0.5. Since the mean of the standard normal is less than 0.5, we would not
    expect the null hypothesis to be rejected.

    >>> stats.ttest_1samp(rvs, popmean=0.5, alternative='greater')
    TtestResult(statistic=-7.433605518875, pvalue=0.99999999929, df=49)

    Unsurprisingly, with a p-value greater than our threshold, we would not
    reject the null hypothesis.

    Note that when working with a confidence level of 99%, a true null
    hypothesis will be rejected approximately 1% of the time.

    >>> rvs = stats.uniform.rvs(size=(100, 50), random_state=rng)
    >>> res = stats.ttest_1samp(rvs, popmean=0.5, axis=1)
    >>> np.sum(res.pvalue < 0.01)
    1

    Indeed, even though all 100 samples above were drawn from the standard
    uniform distribution, which *does* have a population mean of 0.5, we would
    mistakenly reject the null hypothesis for one of them.

    `ttest_1samp` can also compute a confidence interval around the population
    mean.

    >>> rvs = stats.norm.rvs(size=50, random_state=rng)
    >>> res = stats.ttest_1samp(rvs, popmean=0)
    >>> ci = res.confidence_interval(confidence_level=0.95)
    >>> ci
    ConfidenceInterval(low=-0.3193887540880017, high=0.2898583388980972)

    The bounds of the 95% confidence interval are the
    minimum and maximum values of the parameter `popmean` for which the
    p-value of the test would be 0.05.

    >>> res = stats.ttest_1samp(rvs, popmean=ci.low)
    >>> np.testing.assert_allclose(res.pvalue, 0.05)
    >>> res = stats.ttest_1samp(rvs, popmean=ci.high)
    >>> np.testing.assert_allclose(res.pvalue, 0.05)

    Under certain assumptions about the population from which a sample
    is drawn, the confidence interval with confidence level 95% is expected
    to contain the true population mean in 95% of sample replications.

    >>> rvs = stats.norm.rvs(size=(50, 1000), loc=1, random_state=rng)
    >>> res = stats.ttest_1samp(rvs, popmean=0)
    >>> ci = res.confidence_interval()
    >>> contains_pop_mean = (ci.low < 1) & (ci.high > 1)
    >>> contains_pop_mean.sum()
    953

    """
    a, axis = _chk_asarray(a, axis)

    n = a.shape[axis]
    df = n - 1

    mean = np.mean(a, axis)
    try:
        popmean = np.squeeze(popmean, axis=axis)
    except ValueError as e:
        raise ValueError("`popmean.shape[axis]` must equal 1.") from e
    d = mean - popmean
    v = _var(a, axis, ddof=1)
    denom = np.sqrt(v / n)

    with np.errstate(divide='ignore', invalid='ignore'):
        t = np.divide(d, denom)
    t, prob = _ttest_finish(df, t, alternative)

    # when nan_policy='omit', `df` can be different for different axis-slices
    df = np.broadcast_to(df, t.shape)[()]
    # _axis_nan_policy decorator doesn't play well with strings
    alternative_num = {"less": -1, "two-sided": 0, "greater": 1}[alternative]
    return TtestResult(t, prob, df=df, alternative=alternative_num,
                       standard_error=denom, estimate=mean)


def _t_confidence_interval(df, t, confidence_level, alternative):
    # Input validation on `alternative` is already done
    # We just need IV on confidence_level
    if confidence_level < 0 or confidence_level > 1:
        message = "`confidence_level` must be a number between 0 and 1."
        raise ValueError(message)

    if alternative < 0:  # 'less'
        p = confidence_level
        low, high = np.broadcast_arrays(-np.inf, special.stdtrit(df, p))
    elif alternative > 0:  # 'greater'
        p = 1 - confidence_level
        low, high = np.broadcast_arrays(special.stdtrit(df, p), np.inf)
    elif alternative == 0:  # 'two-sided'
        tail_probability = (1 - confidence_level)/2
        p = tail_probability, 1-tail_probability
        # axis of p must be the zeroth and orthogonal to all the rest
        p = np.reshape(p, [2] + [1]*np.asarray(df).ndim)
        low, high = special.stdtrit(df, p)
    else:  # alternative is NaN when input is empty (see _axis_nan_policy)
        p, nans = np.broadcast_arrays(t, np.nan)
        low, high = nans, nans

    return low[()], high[()]


def _ttest_finish(df, t, alternative):
    """Common code between all 3 t-test functions."""
    # We use ``stdtr`` directly here as it handles the case when ``nan``
    # values are present in the data and masked arrays are passed
    # while ``t.cdf`` emits runtime warnings. This way ``_ttest_finish``
    # can be shared between the ``stats`` and ``mstats`` versions.

    if alternative == 'less':
        pval = special.stdtr(df, t)
    elif alternative == 'greater':
        pval = special.stdtr(df, -t)
    elif alternative == 'two-sided':
        pval = special.stdtr(df, -np.abs(t))*2
    else:
        raise ValueError("alternative must be "
                         "'less', 'greater' or 'two-sided'")

    if t.ndim == 0:
        t = t[()]
    if pval.ndim == 0:
        pval = pval[()]

    return t, pval


def _ttest_ind_from_stats(mean1, mean2, denom, df, alternative):

    d = mean1 - mean2
    with np.errstate(divide='ignore', invalid='ignore'):
        t = np.divide(d, denom)
    t, prob = _ttest_finish(df, t, alternative)

    return (t, prob)


def _unequal_var_ttest_denom(v1, n1, v2, n2):
    vn1 = v1 / n1
    vn2 = v2 / n2
    with np.errstate(divide='ignore', invalid='ignore'):
        df = (vn1 + vn2)**2 / (vn1**2 / (n1 - 1) + vn2**2 / (n2 - 1))

    # If df is undefined, variances are zero (assumes n1 > 0 & n2 > 0).
    # Hence it doesn't matter what df is as long as it's not NaN.
    df = np.where(np.isnan(df), 1, df)
    denom = np.sqrt(vn1 + vn2)
    return df, denom


def _equal_var_ttest_denom(v1, n1, v2, n2):
    df = n1 + n2 - 2.0
    svar = ((n1 - 1) * v1 + (n2 - 1) * v2) / df
    denom = np.sqrt(svar * (1.0 / n1 + 1.0 / n2))
    return df, denom


Ttest_indResult = namedtuple('Ttest_indResult', ('statistic', 'pvalue'))


def ttest_ind_from_stats(mean1, std1, nobs1, mean2, std2, nobs2,
                         equal_var=True, alternative="two-sided"):
    r"""
    T-test for means of two independent samples from descriptive statistics.

    This is a test for the null hypothesis that two independent
    samples have identical average (expected) values.

    Parameters
    ----------
    mean1 : array_like
        The mean(s) of sample 1.
    std1 : array_like
        The corrected sample standard deviation of sample 1 (i.e. ``ddof=1``).
    nobs1 : array_like
        The number(s) of observations of sample 1.
    mean2 : array_like
        The mean(s) of sample 2.
    std2 : array_like
        The corrected sample standard deviation of sample 2 (i.e. ``ddof=1``).
    nobs2 : array_like
        The number(s) of observations of sample 2.
    equal_var : bool, optional
        If True (default), perform a standard independent 2 sample test
        that assumes equal population variances [1]_.
        If False, perform Welch's t-test, which does not assume equal
        population variance [2]_.
    alternative : {'two-sided', 'less', 'greater'}, optional
        Defines the alternative hypothesis.
        The following options are available (default is 'two-sided'):

        * 'two-sided': the means of the distributions are unequal.
        * 'less': the mean of the first distribution is less than the
          mean of the second distribution.
        * 'greater': the mean of the first distribution is greater than the
          mean of the second distribution.

        .. versionadded:: 1.6.0

    Returns
    -------
    statistic : float or array
        The calculated t-statistics.
    pvalue : float or array
        The two-tailed p-value.

    See Also
    --------
    scipy.stats.ttest_ind

    Notes
    -----
    The statistic is calculated as ``(mean1 - mean2)/se``, where ``se`` is the
    standard error. Therefore, the statistic will be positive when `mean1` is
    greater than `mean2` and negative when `mean1` is less than `mean2`.

    References
    ----------
    .. [1] https://en.wikipedia.org/wiki/T-test#Independent_two-sample_t-test

    .. [2] https://en.wikipedia.org/wiki/Welch%27s_t-test

    Examples
    --------
    Suppose we have the summary data for two samples, as follows (with the
    Sample Variance being the corrected sample variance)::

                         Sample   Sample
                   Size   Mean   Variance
        Sample 1    13    15.0     87.5
        Sample 2    11    12.0     39.0

    Apply the t-test to this data (with the assumption that the population
    variances are equal):

    >>> import numpy as np
    >>> from scipy.stats import ttest_ind_from_stats
    >>> ttest_ind_from_stats(mean1=15.0, std1=np.sqrt(87.5), nobs1=13,
    ...                      mean2=12.0, std2=np.sqrt(39.0), nobs2=11)
    Ttest_indResult(statistic=0.9051358093310269, pvalue=0.3751996797581487)

    For comparison, here is the data from which those summary statistics
    were taken.  With this data, we can compute the same result using
    `scipy.stats.ttest_ind`:

    >>> a = np.array([1, 3, 4, 6, 11, 13, 15, 19, 22, 24, 25, 26, 26])
    >>> b = np.array([2, 4, 6, 9, 11, 13, 14, 15, 18, 19, 21])
    >>> from scipy.stats import ttest_ind
    >>> ttest_ind(a, b)
    Ttest_indResult(statistic=0.905135809331027, pvalue=0.3751996797581486)

    Suppose we instead have binary data and would like to apply a t-test to
    compare the proportion of 1s in two independent groups::

                          Number of    Sample     Sample
                    Size    ones        Mean     Variance
        Sample 1    150      30         0.2        0.161073
        Sample 2    200      45         0.225      0.175251

    The sample mean :math:`\hat{p}` is the proportion of ones in the sample
    and the variance for a binary observation is estimated by
    :math:`\hat{p}(1-\hat{p})`.

    >>> ttest_ind_from_stats(mean1=0.2, std1=np.sqrt(0.161073), nobs1=150,
    ...                      mean2=0.225, std2=np.sqrt(0.175251), nobs2=200)
    Ttest_indResult(statistic=-0.5627187905196761, pvalue=0.5739887114209541)

    For comparison, we could compute the t statistic and p-value using
    arrays of 0s and 1s and `scipy.stat.ttest_ind`, as above.

    >>> group1 = np.array([1]*30 + [0]*(150-30))
    >>> group2 = np.array([1]*45 + [0]*(200-45))
    >>> ttest_ind(group1, group2)
    Ttest_indResult(statistic=-0.5627179589855622, pvalue=0.573989277115258)

    """
    mean1 = np.asarray(mean1)
    std1 = np.asarray(std1)
    mean2 = np.asarray(mean2)
    std2 = np.asarray(std2)
    if equal_var:
        df, denom = _equal_var_ttest_denom(std1**2, nobs1, std2**2, nobs2)
    else:
        df, denom = _unequal_var_ttest_denom(std1**2, nobs1,
                                             std2**2, nobs2)

    res = _ttest_ind_from_stats(mean1, mean2, denom, df, alternative)
    return Ttest_indResult(*res)


def _ttest_nans(a, b, axis, namedtuple_type):
    """
    Generate an array of `nan`, with shape determined by `a`, `b` and `axis`.

    This function is used by ttest_ind and ttest_rel to create the return
    value when one of the inputs has size 0.

    The shapes of the arrays are determined by dropping `axis` from the
    shapes of `a` and `b` and broadcasting what is left.

    The return value is a named tuple of the type given in `namedtuple_type`.

    Examples
    --------
    >>> import numpy as np
    >>> a = np.zeros((9, 2))
    >>> b = np.zeros((5, 1))
    >>> _ttest_nans(a, b, 0, Ttest_indResult)
    Ttest_indResult(statistic=array([nan, nan]), pvalue=array([nan, nan]))

    >>> a = np.zeros((3, 0, 9))
    >>> b = np.zeros((1, 10))
    >>> stat, p = _ttest_nans(a, b, -1, Ttest_indResult)
    >>> stat
    array([], shape=(3, 0), dtype=float64)
    >>> p
    array([], shape=(3, 0), dtype=float64)

    >>> a = np.zeros(10)
    >>> b = np.zeros(7)
    >>> _ttest_nans(a, b, 0, Ttest_indResult)
    Ttest_indResult(statistic=nan, pvalue=nan)

    """
    shp = _broadcast_shapes_with_dropped_axis(a, b, axis)
    if len(shp) == 0:
        t = np.nan
        p = np.nan
    else:
        t = np.full(shp, fill_value=np.nan)
        p = t.copy()
    return namedtuple_type(t, p)


def ttest_ind(a, b, axis=0, equal_var=True, nan_policy='propagate',
              permutations=None, random_state=None, alternative="two-sided",
              trim=0):
    """
    Calculate the T-test for the means of *two independent* samples of scores.

    This is a test for the null hypothesis that 2 independent samples
    have identical average (expected) values. This test assumes that the
    populations have identical variances by default.

    Parameters
    ----------
    a, b : array_like
        The arrays must have the same shape, except in the dimension
        corresponding to `axis` (the first, by default).
    axis : int or None, optional
        Axis along which to compute test. If None, compute over the whole
        arrays, `a`, and `b`.
    equal_var : bool, optional
        If True (default), perform a standard independent 2 sample test
        that assumes equal population variances [1]_.
        If False, perform Welch's t-test, which does not assume equal
        population variance [2]_.

        .. versionadded:: 0.11.0

    nan_policy : {'propagate', 'raise', 'omit'}, optional
        Defines how to handle when input contains nan.
        The following options are available (default is 'propagate'):

          * 'propagate': returns nan
          * 'raise': throws an error
          * 'omit': performs the calculations ignoring nan values

        The 'omit' option is not currently available for permutation tests or
        one-sided asympyotic tests.

    permutations : non-negative int, np.inf, or None (default), optional
        If 0 or None (default), use the t-distribution to calculate p-values.
        Otherwise, `permutations` is  the number of random permutations that
        will be used to estimate p-values using a permutation test. If
        `permutations` equals or exceeds the number of distinct partitions of
        the pooled data, an exact test is performed instead (i.e. each
        distinct partition is used exactly once). See Notes for details.

        .. versionadded:: 1.7.0

    random_state : {None, int, `numpy.random.Generator`,
            `numpy.random.RandomState`}, optional

        If `seed` is None (or `np.random`), the `numpy.random.RandomState`
        singleton is used.
        If `seed` is an int, a new ``RandomState`` instance is used,
        seeded with `seed`.
        If `seed` is already a ``Generator`` or ``RandomState`` instance then
        that instance is used.

        Pseudorandom number generator state used to generate permutations
        (used only when `permutations` is not None).

        .. versionadded:: 1.7.0

    alternative : {'two-sided', 'less', 'greater'}, optional
        Defines the alternative hypothesis.
        The following options are available (default is 'two-sided'):

        * 'two-sided': the means of the distributions underlying the samples
          are unequal.
        * 'less': the mean of the distribution underlying the first sample
          is less than the mean of the distribution underlying the second
          sample.
        * 'greater': the mean of the distribution underlying the first
          sample is greater than the mean of the distribution underlying
          the second sample.

        .. versionadded:: 1.6.0

    trim : float, optional
        If nonzero, performs a trimmed (Yuen's) t-test.
        Defines the fraction of elements to be trimmed from each end of the
        input samples. If 0 (default), no elements will be trimmed from either
        side. The number of trimmed elements from each tail is the floor of the
        trim times the number of elements. Valid range is [0, .5).

        .. versionadded:: 1.7

    Returns
    -------
    statistic : float or array
        The calculated t-statistic.
    pvalue : float or array
        The p-value.

    Notes
    -----
    Suppose we observe two independent samples, e.g. flower petal lengths, and
    we are considering whether the two samples were drawn from the same
    population (e.g. the same species of flower or two species with similar
    petal characteristics) or two different populations.

    The t-test quantifies the difference between the arithmetic means
    of the two samples. The p-value quantifies the probability of observing
    as or more extreme values assuming the null hypothesis, that the
    samples are drawn from populations with the same population means, is true.
    A p-value larger than a chosen threshold (e.g. 5% or 1%) indicates that
    our observation is not so unlikely to have occurred by chance. Therefore,
    we do not reject the null hypothesis of equal population means.
    If the p-value is smaller than our threshold, then we have evidence
    against the null hypothesis of equal population means.

    By default, the p-value is determined by comparing the t-statistic of the
    observed data against a theoretical t-distribution.
    When ``1 < permutations < binom(n, k)``, where

    * ``k`` is the number of observations in `a`,
    * ``n`` is the total number of observations in `a` and `b`, and
    * ``binom(n, k)`` is the binomial coefficient (``n`` choose ``k``),

    the data are pooled (concatenated), randomly assigned to either group `a`
    or `b`, and the t-statistic is calculated. This process is performed
    repeatedly (`permutation` times), generating a distribution of the
    t-statistic under the null hypothesis, and the t-statistic of the observed
    data is compared to this distribution to determine the p-value.
    Specifically, the p-value reported is the "achieved significance level"
    (ASL) as defined in 4.4 of [3]_. Note that there are other ways of
    estimating p-values using randomized permutation tests; for other
    options, see the more general `permutation_test`.

    When ``permutations >= binom(n, k)``, an exact test is performed: the data
    are partitioned between the groups in each distinct way exactly once.

    The permutation test can be computationally expensive and not necessarily
    more accurate than the analytical test, but it does not make strong
    assumptions about the shape of the underlying distribution.

    Use of trimming is commonly referred to as the trimmed t-test. At times
    called Yuen's t-test, this is an extension of Welch's t-test, with the
    difference being the use of winsorized means in calculation of the variance
    and the trimmed sample size in calculation of the statistic. Trimming is
    recommended if the underlying distribution is long-tailed or contaminated
    with outliers [4]_.

    The statistic is calculated as ``(np.mean(a) - np.mean(b))/se``, where
    ``se`` is the standard error. Therefore, the statistic will be positive
    when the sample mean of `a` is greater than the sample mean of `b` and
    negative when the sample mean of `a` is less than the sample mean of
    `b`.

    References
    ----------
    .. [1] https://en.wikipedia.org/wiki/T-test#Independent_two-sample_t-test

    .. [2] https://en.wikipedia.org/wiki/Welch%27s_t-test

    .. [3] B. Efron and T. Hastie. Computer Age Statistical Inference. (2016).

    .. [4] Yuen, Karen K. "The Two-Sample Trimmed t for Unequal Population
           Variances." Biometrika, vol. 61, no. 1, 1974, pp. 165-170. JSTOR,
           www.jstor.org/stable/2334299. Accessed 30 Mar. 2021.

    .. [5] Yuen, Karen K., and W. J. Dixon. "The Approximate Behaviour and
           Performance of the Two-Sample Trimmed t." Biometrika, vol. 60,
           no. 2, 1973, pp. 369-374. JSTOR, www.jstor.org/stable/2334550.
           Accessed 30 Mar. 2021.

    Examples
    --------
    >>> import numpy as np
    >>> from scipy import stats
    >>> rng = np.random.default_rng()

    Test with sample with identical means:

    >>> rvs1 = stats.norm.rvs(loc=5, scale=10, size=500, random_state=rng)
    >>> rvs2 = stats.norm.rvs(loc=5, scale=10, size=500, random_state=rng)
    >>> stats.ttest_ind(rvs1, rvs2)
    Ttest_indResult(statistic=-0.4390847099199348, pvalue=0.6606952038870015)
    >>> stats.ttest_ind(rvs1, rvs2, equal_var=False)
    Ttest_indResult(statistic=-0.4390847099199348, pvalue=0.6606952553131064)

    `ttest_ind` underestimates p for unequal variances:

    >>> rvs3 = stats.norm.rvs(loc=5, scale=20, size=500, random_state=rng)
    >>> stats.ttest_ind(rvs1, rvs3)
    Ttest_indResult(statistic=-1.6370984482905417, pvalue=0.1019251574705033)
    >>> stats.ttest_ind(rvs1, rvs3, equal_var=False)
    Ttest_indResult(statistic=-1.637098448290542, pvalue=0.10202110497954867)

    When ``n1 != n2``, the equal variance t-statistic is no longer equal to the
    unequal variance t-statistic:

    >>> rvs4 = stats.norm.rvs(loc=5, scale=20, size=100, random_state=rng)
    >>> stats.ttest_ind(rvs1, rvs4)
    Ttest_indResult(statistic=-1.9481646859513422, pvalue=0.05186270935842703)
    >>> stats.ttest_ind(rvs1, rvs4, equal_var=False)
    Ttest_indResult(statistic=-1.3146566100751664, pvalue=0.1913495266513811)

    T-test with different means, variance, and n:

    >>> rvs5 = stats.norm.rvs(loc=8, scale=20, size=100, random_state=rng)
    >>> stats.ttest_ind(rvs1, rvs5)
    Ttest_indResult(statistic=-2.8415950600298774, pvalue=0.0046418707568707885)
    >>> stats.ttest_ind(rvs1, rvs5, equal_var=False)
    Ttest_indResult(statistic=-1.8686598649188084, pvalue=0.06434714193919686)

    When performing a permutation test, more permutations typically yields
    more accurate results. Use a ``np.random.Generator`` to ensure
    reproducibility:

    >>> stats.ttest_ind(rvs1, rvs5, permutations=10000,
    ...                 random_state=rng)
    Ttest_indResult(statistic=-2.8415950600298774, pvalue=0.0052994700529947)

    Take these two samples, one of which has an extreme tail.

    >>> a = (56, 128.6, 12, 123.8, 64.34, 78, 763.3)
    >>> b = (1.1, 2.9, 4.2)

    Use the `trim` keyword to perform a trimmed (Yuen) t-test. For example,
    using 20% trimming, ``trim=.2``, the test will reduce the impact of one
    (``np.floor(trim*len(a))``) element from each tail of sample `a`. It will
    have no effect on sample `b` because ``np.floor(trim*len(b))`` is 0.

    >>> stats.ttest_ind(a, b, trim=.2)
    Ttest_indResult(statistic=3.4463884028073513,
                    pvalue=0.01369338726499547)
    """
    if not (0 <= trim < .5):
        raise ValueError("Trimming percentage should be 0 <= `trim` < .5.")

    a, b, axis = _chk2_asarray(a, b, axis)

    # check both a and b
    cna, npa = _contains_nan(a, nan_policy)
    cnb, npb = _contains_nan(b, nan_policy)
    contains_nan = cna or cnb
    if npa == 'omit' or npb == 'omit':
        nan_policy = 'omit'

    if contains_nan and nan_policy == 'omit':
        if permutations or trim != 0:
            raise ValueError("nan-containing/masked inputs with "
                             "nan_policy='omit' are currently not "
                             "supported by permutation tests or "
                             "trimmed tests.")
        a = ma.masked_invalid(a)
        b = ma.masked_invalid(b)
        return mstats_basic.ttest_ind(a, b, axis, equal_var, alternative)

    if a.size == 0 or b.size == 0:
        return _ttest_nans(a, b, axis, Ttest_indResult)

    if permutations is not None and permutations != 0:
        if trim != 0:
            raise ValueError("Permutations are currently not supported "
                             "with trimming.")
        if permutations < 0 or (np.isfinite(permutations) and
                                int(permutations) != permutations):
            raise ValueError("Permutations must be a non-negative integer.")

        res = _permutation_ttest(a, b, permutations=permutations,
                                 axis=axis, equal_var=equal_var,
                                 nan_policy=nan_policy,
                                 random_state=random_state,
                                 alternative=alternative)

    else:
        n1 = a.shape[axis]
        n2 = b.shape[axis]

        if trim == 0:
            v1 = _var(a, axis, ddof=1)
            v2 = _var(b, axis, ddof=1)
            m1 = np.mean(a, axis)
            m2 = np.mean(b, axis)
        else:
            v1, m1, n1 = _ttest_trim_var_mean_len(a, trim, axis)
            v2, m2, n2 = _ttest_trim_var_mean_len(b, trim, axis)

        if equal_var:
            df, denom = _equal_var_ttest_denom(v1, n1, v2, n2)
        else:
            df, denom = _unequal_var_ttest_denom(v1, n1, v2, n2)
        res = _ttest_ind_from_stats(m1, m2, denom, df, alternative)
    return Ttest_indResult(*res)


def _ttest_trim_var_mean_len(a, trim, axis):
    """Variance, mean, and length of winsorized input along specified axis"""
    # for use with `ttest_ind` when trimming.
    # further calculations in this test assume that the inputs are sorted.
    # From [4] Section 1 "Let x_1, ..., x_n be n ordered observations..."
    a = np.sort(a, axis=axis)

    # `g` is the number of elements to be replaced on each tail, converted
    # from a percentage amount of trimming
    n = a.shape[axis]
    g = int(n * trim)

    # Calculate the Winsorized variance of the input samples according to
    # specified `g`
    v = _calculate_winsorized_variance(a, g, axis)

    # the total number of elements in the trimmed samples
    n -= 2 * g

    # calculate the g-times trimmed mean, as defined in [4] (1-1)
    m = trim_mean(a, trim, axis=axis)
    return v, m, n


def _calculate_winsorized_variance(a, g, axis):
    """Calculates g-times winsorized variance along specified axis"""
    # it is expected that the input `a` is sorted along the correct axis
    if g == 0:
        return _var(a, ddof=1, axis=axis)
    # move the intended axis to the end that way it is easier to manipulate
    a_win = np.moveaxis(a, axis, -1)

    # save where NaNs are for later use.
    nans_indices = np.any(np.isnan(a_win), axis=-1)

    # Winsorization and variance calculation are done in one step in [4]
    # (1-3), but here winsorization is done first; replace the left and
    # right sides with the repeating value. This can be see in effect in (
    # 1-3) in [4], where the leftmost and rightmost tails are replaced with
    # `(g + 1) * x_{g + 1}` on the left and `(g + 1) * x_{n - g}` on the
    # right. Zero-indexing turns `g + 1` to `g`, and `n - g` to `- g - 1` in
    # array indexing.
    a_win[..., :g] = a_win[..., [g]]
    a_win[..., -g:] = a_win[..., [-g - 1]]

    # Determine the variance. In [4], the degrees of freedom is expressed as
    # `h - 1`, where `h = n - 2g` (unnumbered equations in Section 1, end of
    # page 369, beginning of page 370). This is converted to NumPy's format,
    # `n - ddof` for use with `np.var`. The result is converted to an
    # array to accommodate indexing later.
    var_win = np.asarray(_var(a_win, ddof=(2 * g + 1), axis=-1))

    # with `nan_policy='propagate'`, NaNs may be completely trimmed out
    # because they were sorted into the tail of the array. In these cases,
    # replace computed variances with `np.nan`.
    var_win[nans_indices] = np.nan
    return var_win


def _permutation_distribution_t(data, permutations, size_a, equal_var,
                                random_state=None):
    """Generation permutation distribution of t statistic"""

    random_state = check_random_state(random_state)

    # prepare permutation indices
    size = data.shape[-1]
    # number of distinct combinations
    n_max = special.comb(size, size_a)

    if permutations < n_max:
        perm_generator = (random_state.permutation(size)
                          for i in range(permutations))
    else:
        permutations = n_max
        perm_generator = (np.concatenate(z)
                          for z in _all_partitions(size_a, size-size_a))

    t_stat = []
    for indices in _batch_generator(perm_generator, batch=50):
        # get one batch from perm_generator at a time as a list
        indices = np.array(indices)
        # generate permutations
        data_perm = data[..., indices]
        # move axis indexing permutations to position 0 to broadcast
        # nicely with t_stat_observed, which doesn't have this dimension
        data_perm = np.moveaxis(data_perm, -2, 0)

        a = data_perm[..., :size_a]
        b = data_perm[..., size_a:]
        t_stat.append(_calc_t_stat(a, b, equal_var))

    t_stat = np.concatenate(t_stat, axis=0)

    return t_stat, permutations, n_max


def _calc_t_stat(a, b, equal_var, axis=-1):
    """Calculate the t statistic along the given dimension."""
    na = a.shape[axis]
    nb = b.shape[axis]
    avg_a = np.mean(a, axis=axis)
    avg_b = np.mean(b, axis=axis)
    var_a = _var(a, axis=axis, ddof=1)
    var_b = _var(b, axis=axis, ddof=1)

    if not equal_var:
        denom = _unequal_var_ttest_denom(var_a, na, var_b, nb)[1]
    else:
        denom = _equal_var_ttest_denom(var_a, na, var_b, nb)[1]

    return (avg_a-avg_b)/denom


def _permutation_ttest(a, b, permutations, axis=0, equal_var=True,
                       nan_policy='propagate', random_state=None,
                       alternative="two-sided"):
    """
    Calculates the T-test for the means of TWO INDEPENDENT samples of scores
    using permutation methods.

    This test is similar to `stats.ttest_ind`, except it doesn't rely on an
    approximate normality assumption since it uses a permutation test.
    This function is only called from ttest_ind when permutations is not None.

    Parameters
    ----------
    a, b : array_like
        The arrays must be broadcastable, except along the dimension
        corresponding to `axis` (the zeroth, by default).
    axis : int, optional
        The axis over which to operate on a and b.
    permutations : int, optional
        Number of permutations used to calculate p-value. If greater than or
        equal to the number of distinct permutations, perform an exact test.
    equal_var : bool, optional
        If False, an equal variance (Welch's) t-test is conducted.  Otherwise,
        an ordinary t-test is conducted.
    random_state : {None, int, `numpy.random.Generator`}, optional
        If `seed` is None the `numpy.random.Generator` singleton is used.
        If `seed` is an int, a new ``Generator`` instance is used,
        seeded with `seed`.
        If `seed` is already a ``Generator`` instance then that instance is
        used.
        Pseudorandom number generator state used for generating random
        permutations.

    Returns
    -------
    statistic : float or array
        The calculated t-statistic.
    pvalue : float or array
        The p-value.

    """
    random_state = check_random_state(random_state)

    t_stat_observed = _calc_t_stat(a, b, equal_var, axis=axis)

    na = a.shape[axis]
    mat = _broadcast_concatenate((a, b), axis=axis)
    mat = np.moveaxis(mat, axis, -1)

    t_stat, permutations, n_max = _permutation_distribution_t(
        mat, permutations, size_a=na, equal_var=equal_var,
        random_state=random_state)

    compare = {"less": np.less_equal,
               "greater": np.greater_equal,
               "two-sided": lambda x, y: (x <= -np.abs(y)) | (x >= np.abs(y))}

    # Calculate the p-values
    cmps = compare[alternative](t_stat, t_stat_observed)
    # Randomized test p-value calculation should use biased estimate; see e.g.
    # https://www.degruyter.com/document/doi/10.2202/1544-6115.1585/
    adjustment = 1 if n_max > permutations else 0
    pvalues = (cmps.sum(axis=0) + adjustment) / (permutations + adjustment)

    # nans propagate naturally in statistic calculation, but need to be
    # propagated manually into pvalues
    if nan_policy == 'propagate' and np.isnan(t_stat_observed).any():
        if np.ndim(pvalues) == 0:
            pvalues = np.float64(np.nan)
        else:
            pvalues[np.isnan(t_stat_observed)] = np.nan

    return (t_stat_observed, pvalues)


def _get_len(a, axis, msg):
    try:
        n = a.shape[axis]
    except IndexError:
        raise np.AxisError(axis, a.ndim, msg) from None
    return n


@_axis_nan_policy_factory(pack_TtestResult, default_axis=0, n_samples=2,
                          result_to_tuple=unpack_TtestResult, n_outputs=6,
                          paired=True)
def ttest_rel(a, b, axis=0, nan_policy='propagate', alternative="two-sided"):
    """Calculate the t-test on TWO RELATED samples of scores, a and b.

    This is a test for the null hypothesis that two related or
    repeated samples have identical average (expected) values.

    Parameters
    ----------
    a, b : array_like
        The arrays must have the same shape.
    axis : int or None, optional
        Axis along which to compute test. If None, compute over the whole
        arrays, `a`, and `b`.
    nan_policy : {'propagate', 'raise', 'omit'}, optional
        Defines how to handle when input contains nan.
        The following options are available (default is 'propagate'):

          * 'propagate': returns nan
          * 'raise': throws an error
          * 'omit': performs the calculations ignoring nan values
    alternative : {'two-sided', 'less', 'greater'}, optional
        Defines the alternative hypothesis.
        The following options are available (default is 'two-sided'):

        * 'two-sided': the means of the distributions underlying the samples
          are unequal.
        * 'less': the mean of the distribution underlying the first sample
          is less than the mean of the distribution underlying the second
          sample.
        * 'greater': the mean of the distribution underlying the first
          sample is greater than the mean of the distribution underlying
          the second sample.

        .. versionadded:: 1.6.0

    Returns
    -------
    result : `~scipy.stats._result_classes.TtestResult`
        An object with the following attributes:

        statistic : float or array
            The t-statistic.
        pvalue : float or array
            The p-value associated with the given alternative.
        df : float or array
            The number of degrees of freedom used in calculation of the
            t-statistic; this is one less than the size of the sample
            (``a.shape[axis]``).

            .. versionadded:: 1.10.0

        The object also has the following method:

        confidence_interval(confidence_level=0.95)
            Computes a confidence interval around the difference in
            population means for the given confidence level.
            The confidence interval is returned in a ``namedtuple`` with
            fields `low` and `high`.

            .. versionadded:: 1.10.0

    Notes
    -----
    Examples for use are scores of the same set of student in
    different exams, or repeated sampling from the same units. The
    test measures whether the average score differs significantly
    across samples (e.g. exams). If we observe a large p-value, for
    example greater than 0.05 or 0.1 then we cannot reject the null
    hypothesis of identical average scores. If the p-value is smaller
    than the threshold, e.g. 1%, 5% or 10%, then we reject the null
    hypothesis of equal averages. Small p-values are associated with
    large t-statistics.

    The t-statistic is calculated as ``np.mean(a - b)/se``, where ``se`` is the
    standard error. Therefore, the t-statistic will be positive when the sample
    mean of ``a - b`` is greater than zero and negative when the sample mean of
    ``a - b`` is less than zero.

    References
    ----------
    https://en.wikipedia.org/wiki/T-test#Dependent_t-test_for_paired_samples

    Examples
    --------
    >>> import numpy as np
    >>> from scipy import stats
    >>> rng = np.random.default_rng()

    >>> rvs1 = stats.norm.rvs(loc=5, scale=10, size=500, random_state=rng)
    >>> rvs2 = (stats.norm.rvs(loc=5, scale=10, size=500, random_state=rng)
    ...         + stats.norm.rvs(scale=0.2, size=500, random_state=rng))
    >>> stats.ttest_rel(rvs1, rvs2)
    TtestResult(statistic=-0.4549717054410304, pvalue=0.6493274702088672, df=499)  # noqa
    >>> rvs3 = (stats.norm.rvs(loc=8, scale=10, size=500, random_state=rng)
    ...         + stats.norm.rvs(scale=0.2, size=500, random_state=rng))
    >>> stats.ttest_rel(rvs1, rvs3)
    TtestResult(statistic=-5.879467544540889, pvalue=7.540777129099917e-09, df=499)  # noqa

    """
    a, b, axis = _chk2_asarray(a, b, axis)

    na = _get_len(a, axis, "first argument")
    nb = _get_len(b, axis, "second argument")
    if na != nb:
        raise ValueError('unequal length arrays')

    if na == 0 or nb == 0:
        # _axis_nan_policy decorator ensures this only happens with 1d input
        return TtestResult(np.nan, np.nan, df=np.nan, alternative=np.nan,
                           standard_error=np.nan, estimate=np.nan)

    n = a.shape[axis]
    df = n - 1

    d = (a - b).astype(np.float64)
    v = _var(d, axis, ddof=1)
    dm = np.mean(d, axis)
    denom = np.sqrt(v / n)

    with np.errstate(divide='ignore', invalid='ignore'):
        t = np.divide(dm, denom)
    t, prob = _ttest_finish(df, t, alternative)

    # when nan_policy='omit', `df` can be different for different axis-slices
    df = np.broadcast_to(df, t.shape)[()]

    # _axis_nan_policy decorator doesn't play well with strings
    alternative_num = {"less": -1, "two-sided": 0, "greater": 1}[alternative]
    return TtestResult(t, prob, df=df, alternative=alternative_num,
                       standard_error=denom, estimate=dm)


# Map from names to lambda_ values used in power_divergence().
_power_div_lambda_names = {
    "pearson": 1,
    "log-likelihood": 0,
    "freeman-tukey": -0.5,
    "mod-log-likelihood": -1,
    "neyman": -2,
    "cressie-read": 2/3,
}


def _count(a, axis=None):
    """Count the number of non-masked elements of an array.

    This function behaves like `np.ma.count`, but is much faster
    for ndarrays.
    """
    if hasattr(a, 'count'):
        num = a.count(axis=axis)
        if isinstance(num, np.ndarray) and num.ndim == 0:
            # In some cases, the `count` method returns a scalar array (e.g.
            # np.array(3)), but we want a plain integer.
            num = int(num)
    else:
        if axis is None:
            num = a.size
        else:
            num = a.shape[axis]
    return num


def _m_broadcast_to(a, shape):
    if np.ma.isMaskedArray(a):
        return np.ma.masked_array(np.broadcast_to(a, shape),
                                  mask=np.broadcast_to(a.mask, shape))
    return np.broadcast_to(a, shape, subok=True)


Power_divergenceResult = namedtuple('Power_divergenceResult',
                                    ('statistic', 'pvalue'))


def power_divergence(f_obs, f_exp=None, ddof=0, axis=0, lambda_=None):
    """Cressie-Read power divergence statistic and goodness of fit test.

    This function tests the null hypothesis that the categorical data
    has the given frequencies, using the Cressie-Read power divergence
    statistic.

    Parameters
    ----------
    f_obs : array_like
        Observed frequencies in each category.
    f_exp : array_like, optional
        Expected frequencies in each category.  By default the categories are
        assumed to be equally likely.
    ddof : int, optional
        "Delta degrees of freedom": adjustment to the degrees of freedom
        for the p-value.  The p-value is computed using a chi-squared
        distribution with ``k - 1 - ddof`` degrees of freedom, where `k`
        is the number of observed frequencies.  The default value of `ddof`
        is 0.
    axis : int or None, optional
        The axis of the broadcast result of `f_obs` and `f_exp` along which to
        apply the test.  If axis is None, all values in `f_obs` are treated
        as a single data set.  Default is 0.
    lambda_ : float or str, optional
        The power in the Cressie-Read power divergence statistic.  The default
        is 1.  For convenience, `lambda_` may be assigned one of the following
        strings, in which case the corresponding numerical value is used:

        * ``"pearson"`` (value 1)
            Pearson's chi-squared statistic. In this case, the function is
            equivalent to `chisquare`.
        * ``"log-likelihood"`` (value 0)
            Log-likelihood ratio. Also known as the G-test [3]_.
        * ``"freeman-tukey"`` (value -1/2)
            Freeman-Tukey statistic.
        * ``"mod-log-likelihood"`` (value -1)
            Modified log-likelihood ratio.
        * ``"neyman"`` (value -2)
            Neyman's statistic.
        * ``"cressie-read"`` (value 2/3)
            The power recommended in [5]_.

    Returns
    -------
    statistic : float or ndarray
        The Cressie-Read power divergence test statistic.  The value is
        a float if `axis` is None or if` `f_obs` and `f_exp` are 1-D.
    pvalue : float or ndarray
        The p-value of the test.  The value is a float if `ddof` and the
        return value `stat` are scalars.

    See Also
    --------
    chisquare

    Notes
    -----
    This test is invalid when the observed or expected frequencies in each
    category are too small.  A typical rule is that all of the observed
    and expected frequencies should be at least 5.

    Also, the sum of the observed and expected frequencies must be the same
    for the test to be valid; `power_divergence` raises an error if the sums
    do not agree within a relative tolerance of ``1e-8``.

    When `lambda_` is less than zero, the formula for the statistic involves
    dividing by `f_obs`, so a warning or error may be generated if any value
    in `f_obs` is 0.

    Similarly, a warning or error may be generated if any value in `f_exp` is
    zero when `lambda_` >= 0.

    The default degrees of freedom, k-1, are for the case when no parameters
    of the distribution are estimated. If p parameters are estimated by
    efficient maximum likelihood then the correct degrees of freedom are
    k-1-p. If the parameters are estimated in a different way, then the
    dof can be between k-1-p and k-1. However, it is also possible that
    the asymptotic distribution is not a chisquare, in which case this
    test is not appropriate.

    This function handles masked arrays.  If an element of `f_obs` or `f_exp`
    is masked, then data at that position is ignored, and does not count
    towards the size of the data set.

    .. versionadded:: 0.13.0

    References
    ----------
    .. [1] Lowry, Richard.  "Concepts and Applications of Inferential
           Statistics". Chapter 8.
           https://web.archive.org/web/20171015035606/http://faculty.vassar.edu/lowry/ch8pt1.html
    .. [2] "Chi-squared test", https://en.wikipedia.org/wiki/Chi-squared_test
    .. [3] "G-test", https://en.wikipedia.org/wiki/G-test
    .. [4] Sokal, R. R. and Rohlf, F. J. "Biometry: the principles and
           practice of statistics in biological research", New York: Freeman
           (1981)
    .. [5] Cressie, N. and Read, T. R. C., "Multinomial Goodness-of-Fit
           Tests", J. Royal Stat. Soc. Series B, Vol. 46, No. 3 (1984),
           pp. 440-464.

    Examples
    --------
    (See `chisquare` for more examples.)

    When just `f_obs` is given, it is assumed that the expected frequencies
    are uniform and given by the mean of the observed frequencies.  Here we
    perform a G-test (i.e. use the log-likelihood ratio statistic):

    >>> import numpy as np
    >>> from scipy.stats import power_divergence
    >>> power_divergence([16, 18, 16, 14, 12, 12], lambda_='log-likelihood')
    (2.006573162632538, 0.84823476779463769)

    The expected frequencies can be given with the `f_exp` argument:

    >>> power_divergence([16, 18, 16, 14, 12, 12],
    ...                  f_exp=[16, 16, 16, 16, 16, 8],
    ...                  lambda_='log-likelihood')
    (3.3281031458963746, 0.6495419288047497)

    When `f_obs` is 2-D, by default the test is applied to each column.

    >>> obs = np.array([[16, 18, 16, 14, 12, 12], [32, 24, 16, 28, 20, 24]]).T
    >>> obs.shape
    (6, 2)
    >>> power_divergence(obs, lambda_="log-likelihood")
    (array([ 2.00657316,  6.77634498]), array([ 0.84823477,  0.23781225]))

    By setting ``axis=None``, the test is applied to all data in the array,
    which is equivalent to applying the test to the flattened array.

    >>> power_divergence(obs, axis=None)
    (23.31034482758621, 0.015975692534127565)
    >>> power_divergence(obs.ravel())
    (23.31034482758621, 0.015975692534127565)

    `ddof` is the change to make to the default degrees of freedom.

    >>> power_divergence([16, 18, 16, 14, 12, 12], ddof=1)
    (2.0, 0.73575888234288467)

    The calculation of the p-values is done by broadcasting the
    test statistic with `ddof`.

    >>> power_divergence([16, 18, 16, 14, 12, 12], ddof=[0,1,2])
    (2.0, array([ 0.84914504,  0.73575888,  0.5724067 ]))

    `f_obs` and `f_exp` are also broadcast.  In the following, `f_obs` has
    shape (6,) and `f_exp` has shape (2, 6), so the result of broadcasting
    `f_obs` and `f_exp` has shape (2, 6).  To compute the desired chi-squared
    statistics, we must use ``axis=1``:

    >>> power_divergence([16, 18, 16, 14, 12, 12],
    ...                  f_exp=[[16, 16, 16, 16, 16, 8],
    ...                         [8, 20, 20, 16, 12, 12]],
    ...                  axis=1)
    (array([ 3.5 ,  9.25]), array([ 0.62338763,  0.09949846]))

    """
    # Convert the input argument `lambda_` to a numerical value.
    if isinstance(lambda_, str):
        if lambda_ not in _power_div_lambda_names:
            names = repr(list(_power_div_lambda_names.keys()))[1:-1]
            raise ValueError("invalid string for lambda_: {0!r}. "
                             "Valid strings are {1}".format(lambda_, names))
        lambda_ = _power_div_lambda_names[lambda_]
    elif lambda_ is None:
        lambda_ = 1

    f_obs = np.asanyarray(f_obs)
    f_obs_float = f_obs.astype(np.float64)

    if f_exp is not None:
        f_exp = np.asanyarray(f_exp)
        bshape = _broadcast_shapes(f_obs_float.shape, f_exp.shape)
        f_obs_float = _m_broadcast_to(f_obs_float, bshape)
        f_exp = _m_broadcast_to(f_exp, bshape)
        rtol = 1e-8  # to pass existing tests
        with np.errstate(invalid='ignore'):
            f_obs_sum = f_obs_float.sum(axis=axis)
            f_exp_sum = f_exp.sum(axis=axis)
            relative_diff = (np.abs(f_obs_sum - f_exp_sum) /
                             np.minimum(f_obs_sum, f_exp_sum))
            diff_gt_tol = (relative_diff > rtol).any()
        if diff_gt_tol:
            msg = (f"For each axis slice, the sum of the observed "
                   f"frequencies must agree with the sum of the "
                   f"expected frequencies to a relative tolerance "
                   f"of {rtol}, but the percent differences are:\n"
                   f"{relative_diff}")
            raise ValueError(msg)

    else:
        # Ignore 'invalid' errors so the edge case of a data set with length 0
        # is handled without spurious warnings.
        with np.errstate(invalid='ignore'):
            f_exp = f_obs.mean(axis=axis, keepdims=True)

    # `terms` is the array of terms that are summed along `axis` to create
    # the test statistic.  We use some specialized code for a few special
    # cases of lambda_.
    if lambda_ == 1:
        # Pearson's chi-squared statistic
        terms = (f_obs_float - f_exp)**2 / f_exp
    elif lambda_ == 0:
        # Log-likelihood ratio (i.e. G-test)
        terms = 2.0 * special.xlogy(f_obs, f_obs / f_exp)
    elif lambda_ == -1:
        # Modified log-likelihood ratio
        terms = 2.0 * special.xlogy(f_exp, f_exp / f_obs)
    else:
        # General Cressie-Read power divergence.
        terms = f_obs * ((f_obs / f_exp)**lambda_ - 1)
        terms /= 0.5 * lambda_ * (lambda_ + 1)

    stat = terms.sum(axis=axis)

    num_obs = _count(terms, axis=axis)
    ddof = asarray(ddof)
    p = distributions.chi2.sf(stat, num_obs - 1 - ddof)

    return Power_divergenceResult(stat, p)


def chisquare(f_obs, f_exp=None, ddof=0, axis=0):
    """Calculate a one-way chi-square test.

    The chi-square test tests the null hypothesis that the categorical data
    has the given frequencies.

    Parameters
    ----------
    f_obs : array_like
        Observed frequencies in each category.
    f_exp : array_like, optional
        Expected frequencies in each category.  By default the categories are
        assumed to be equally likely.
    ddof : int, optional
        "Delta degrees of freedom": adjustment to the degrees of freedom
        for the p-value.  The p-value is computed using a chi-squared
        distribution with ``k - 1 - ddof`` degrees of freedom, where `k`
        is the number of observed frequencies.  The default value of `ddof`
        is 0.
    axis : int or None, optional
        The axis of the broadcast result of `f_obs` and `f_exp` along which to
        apply the test.  If axis is None, all values in `f_obs` are treated
        as a single data set.  Default is 0.

    Returns
    -------
    chisq : float or ndarray
        The chi-squared test statistic.  The value is a float if `axis` is
        None or `f_obs` and `f_exp` are 1-D.
    p : float or ndarray
        The p-value of the test.  The value is a float if `ddof` and the
        return value `chisq` are scalars.

    See Also
    --------
    scipy.stats.power_divergence
    scipy.stats.fisher_exact : Fisher exact test on a 2x2 contingency table.
    scipy.stats.barnard_exact : An unconditional exact test. An alternative
        to chi-squared test for small sample sizes.

    Notes
    -----
    This test is invalid when the observed or expected frequencies in each
    category are too small.  A typical rule is that all of the observed
    and expected frequencies should be at least 5. According to [3]_, the
    total number of samples is recommended to be greater than 13,
    otherwise exact tests (such as Barnard's Exact test) should be used
    because they do not overreject.

    Also, the sum of the observed and expected frequencies must be the same
    for the test to be valid; `chisquare` raises an error if the sums do not
    agree within a relative tolerance of ``1e-8``.

    The default degrees of freedom, k-1, are for the case when no parameters
    of the distribution are estimated. If p parameters are estimated by
    efficient maximum likelihood then the correct degrees of freedom are
    k-1-p. If the parameters are estimated in a different way, then the
    dof can be between k-1-p and k-1. However, it is also possible that
    the asymptotic distribution is not chi-square, in which case this test
    is not appropriate.

    References
    ----------
    .. [1] Lowry, Richard.  "Concepts and Applications of Inferential
           Statistics". Chapter 8.
           https://web.archive.org/web/20171022032306/http://vassarstats.net:80/textbook/ch8pt1.html
    .. [2] "Chi-squared test", https://en.wikipedia.org/wiki/Chi-squared_test
    .. [3] Pearson, Karl. "On the criterion that a given system of deviations from the probable
           in the case of a correlated system of variables is such that it can be reasonably
           supposed to have arisen from random sampling", Philosophical Magazine. Series 5. 50
           (1900), pp. 157-175.

    Examples
    --------
    When just `f_obs` is given, it is assumed that the expected frequencies
    are uniform and given by the mean of the observed frequencies.

    >>> import numpy as np
    >>> from scipy.stats import chisquare
    >>> chisquare([16, 18, 16, 14, 12, 12])
    (2.0, 0.84914503608460956)

    With `f_exp` the expected frequencies can be given.

    >>> chisquare([16, 18, 16, 14, 12, 12], f_exp=[16, 16, 16, 16, 16, 8])
    (3.5, 0.62338762774958223)

    When `f_obs` is 2-D, by default the test is applied to each column.

    >>> obs = np.array([[16, 18, 16, 14, 12, 12], [32, 24, 16, 28, 20, 24]]).T
    >>> obs.shape
    (6, 2)
    >>> chisquare(obs)
    (array([ 2.        ,  6.66666667]), array([ 0.84914504,  0.24663415]))

    By setting ``axis=None``, the test is applied to all data in the array,
    which is equivalent to applying the test to the flattened array.

    >>> chisquare(obs, axis=None)
    (23.31034482758621, 0.015975692534127565)
    >>> chisquare(obs.ravel())
    (23.31034482758621, 0.015975692534127565)

    `ddof` is the change to make to the default degrees of freedom.

    >>> chisquare([16, 18, 16, 14, 12, 12], ddof=1)
    (2.0, 0.73575888234288467)

    The calculation of the p-values is done by broadcasting the
    chi-squared statistic with `ddof`.

    >>> chisquare([16, 18, 16, 14, 12, 12], ddof=[0,1,2])
    (2.0, array([ 0.84914504,  0.73575888,  0.5724067 ]))

    `f_obs` and `f_exp` are also broadcast.  In the following, `f_obs` has
    shape (6,) and `f_exp` has shape (2, 6), so the result of broadcasting
    `f_obs` and `f_exp` has shape (2, 6).  To compute the desired chi-squared
    statistics, we use ``axis=1``:

    >>> chisquare([16, 18, 16, 14, 12, 12],
    ...           f_exp=[[16, 16, 16, 16, 16, 8], [8, 20, 20, 16, 12, 12]],
    ...           axis=1)
    (array([ 3.5 ,  9.25]), array([ 0.62338763,  0.09949846]))

    """
    return power_divergence(f_obs, f_exp=f_exp, ddof=ddof, axis=axis,
                            lambda_="pearson")


KstestResult = _make_tuple_bunch('KstestResult', ['statistic', 'pvalue'],
                                 ['statistic_location', 'statistic_sign'])


def _compute_dplus(cdfvals, x):
    """Computes D+ as used in the Kolmogorov-Smirnov test.

    Parameters
    ----------
    cdfvals : array_like
        Sorted array of CDF values between 0 and 1
    x: array_like
        Sorted array of the stochastic variable itself

    Returns
    -------
    res: Pair with the following elements:
        - The maximum distance of the CDF values below Uniform(0, 1).
        - The location at which the maximum is reached.

    """
    n = len(cdfvals)
    dplus = (np.arange(1.0, n + 1) / n - cdfvals)
    amax = dplus.argmax()
    loc_max = x[amax]
    return (dplus[amax], loc_max)


def _compute_dminus(cdfvals, x):
    """Computes D- as used in the Kolmogorov-Smirnov test.

    Parameters
    ----------
    cdfvals : array_like
        Sorted array of CDF values between 0 and 1
    x: array_like
        Sorted array of the stochastic variable itself

    Returns
    -------
    res: Pair with the following elements:
        - Maximum distance of the CDF values above Uniform(0, 1)
        - The location at which the maximum is reached.
    """
    n = len(cdfvals)
    dminus = (cdfvals - np.arange(0.0, n)/n)
    amax = dminus.argmax()
    loc_max = x[amax]
    return (dminus[amax], loc_max)


@_rename_parameter("mode", "method")
def ks_1samp(x, cdf, args=(), alternative='two-sided', method='auto'):
    """
    Performs the one-sample Kolmogorov-Smirnov test for goodness of fit.

    This test compares the underlying distribution F(x) of a sample
    against a given continuous distribution G(x). See Notes for a description
    of the available null and alternative hypotheses.

    Parameters
    ----------
    x : array_like
        a 1-D array of observations of iid random variables.
    cdf : callable
        callable used to calculate the cdf.
    args : tuple, sequence, optional
        Distribution parameters, used with `cdf`.
    alternative : {'two-sided', 'less', 'greater'}, optional
        Defines the null and alternative hypotheses. Default is 'two-sided'.
        Please see explanations in the Notes below.
    method : {'auto', 'exact', 'approx', 'asymp'}, optional
        Defines the distribution used for calculating the p-value.
        The following options are available (default is 'auto'):

          * 'auto' : selects one of the other options.
          * 'exact' : uses the exact distribution of test statistic.
          * 'approx' : approximates the two-sided probability with twice
            the one-sided probability
          * 'asymp': uses asymptotic distribution of test statistic

    Returns
    -------
    res: KstestResult
        An object containing attributes:

        statistic : float
            KS test statistic, either D+, D-, or D (the maximum of the two)
        pvalue : float
            One-tailed or two-tailed p-value.
        statistic_location: float
            Value of `x` corresponding with the KS statistic; i.e., the
            distance between the hypothesized cumulative distribution function
            and the empirical distribution function is measured at this
<<<<<<< HEAD
            observation.
        statistic_sign: str
            1 if the KS statistic is the maximal positive difference between
=======
            location.
        statistic_sign: int
            +1 if the KS statistic is the maximal positive difference between
>>>>>>> 8aa3bffa
            empirical and hypothesized distributions (D+), -1 if the KS
            statistic is the negative difference (D-).

    See Also
    --------
    ks_2samp, kstest

    Notes
    -----
    There are three options for the null and corresponding alternative
    hypothesis that can be selected using the `alternative` parameter.

    - `two-sided`: The null hypothesis is that the two distributions are
      identical, F(x)=G(x) for all x; the alternative is that they are not
      identical.

    - `less`: The null hypothesis is that F(x) >= G(x) for all x; the
      alternative is that F(x) < G(x) for at least one x.

    - `greater`: The null hypothesis is that F(x) <= G(x) for all x; the
      alternative is that F(x) > G(x) for at least one x.

    Note that the alternative hypotheses describe the *CDFs* of the
    underlying distributions, not the observed values. For example,
    suppose x1 ~ F and x2 ~ G. If F(x) > G(x) for all x, the values in
    x1 tend to be less than those in x2.

    Examples
    --------
    Suppose we wish to test the null hypothesis that a sample is distributed
    according to the standard normal.
    We choose a confidence level of 95%; that is, we will reject the null
    hypothesis in favor of the alternative if the p-value is less than 0.05.

    When testing uniformly distributed data, we would expect the
    null hypothesis to be rejected.

    >>> import numpy as np
    >>> from scipy import stats
    >>> rng = np.random.default_rng()
    >>> stats.ks_1samp(stats.uniform.rvs(size=100, random_state=rng),
    ...                stats.norm.cdf)
    KstestResult(statistic=0.5001899973268688, pvalue=1.1616392184763533e-23)

    Indeed, the p-value is lower than our threshold of 0.05, so we reject the
    null hypothesis in favor of the default "two-sided" alternative: the data
    are *not* distributed according to the standard normal.

    When testing random variates from the standard normal distribution, we
    expect the data to be consistent with the null hypothesis most of the time.

    >>> x = stats.norm.rvs(size=100, random_state=rng)
    >>> stats.ks_1samp(x, stats.norm.cdf)
    KstestResult(statistic=0.05345882212970396, pvalue=0.9227159037744717)

    As expected, the p-value of 0.92 is not below our threshold of 0.05, so
    we cannot reject the null hypothesis.

    Suppose, however, that the random variates are distributed according to
    a normal distribution that is shifted toward greater values. In this case,
    the cumulative density function (CDF) of the underlying distribution tends
    to be *less* than the CDF of the standard normal. Therefore, we would
    expect the null hypothesis to be rejected with ``alternative='less'``:

    >>> x = stats.norm.rvs(size=100, loc=0.5, random_state=rng)
    >>> stats.ks_1samp(x, stats.norm.cdf, alternative='less')
    KstestResult(statistic=0.17482387821055168, pvalue=0.001913921057766743)

    and indeed, with p-value smaller than our threshold, we reject the null
    hypothesis in favor of the alternative.

    """
    mode = method

    alternative = {'t': 'two-sided', 'g': 'greater', 'l': 'less'}.get(
        alternative.lower()[0], alternative)
    if alternative not in ['two-sided', 'greater', 'less']:
        raise ValueError("Unexpected alternative %s" % alternative)
    if np.ma.is_masked(x):
        x = x.compressed()

    N = len(x)
    x = np.sort(x)
    cdfvals = cdf(x, *args)

    if alternative == 'greater':
        Dplus, d_location = _compute_dplus(cdfvals, x)
        return KstestResult(Dplus, distributions.ksone.sf(Dplus, N),
                            statistic_location=d_location,
                            statistic_sign=1)

    if alternative == 'less':
        Dminus, d_location = _compute_dminus(cdfvals, x)
        return KstestResult(Dminus, distributions.ksone.sf(Dminus, N),
                            statistic_location=d_location,
                            statistic_sign=-1)

    # alternative == 'two-sided':
    Dplus, dplus_location = _compute_dplus(cdfvals, x)
    Dminus, dminus_location = _compute_dminus(cdfvals, x)
    if Dplus > Dminus:
        D = Dplus
        d_location = dplus_location
        d_sign = 1
    else:
        D = Dminus
        d_location = dminus_location
        d_sign = -1

    if mode == 'auto':  # Always select exact
        mode = 'exact'
    if mode == 'exact':
        prob = distributions.kstwo.sf(D, N)
    elif mode == 'asymp':
        prob = distributions.kstwobign.sf(D * np.sqrt(N))
    else:
        # mode == 'approx'
        prob = 2 * distributions.ksone.sf(D, N)
    prob = np.clip(prob, 0, 1)
    return KstestResult(D, prob,
                        statistic_location=d_location,
                        statistic_sign=d_sign)


Ks_2sampResult = KstestResult


def _compute_prob_outside_square(n, h):
    """
    Compute the proportion of paths that pass outside the two diagonal lines.

    Parameters
    ----------
    n : integer
        n > 0
    h : integer
        0 <= h <= n

    Returns
    -------
    p : float
        The proportion of paths that pass outside the lines x-y = +/-h.

    """
    # Compute Pr(D_{n,n} >= h/n)
    # Prob = 2 * ( binom(2n, n-h) - binom(2n, n-2a) + binom(2n, n-3a) - ... )
    # / binom(2n, n)
    # This formulation exhibits subtractive cancellation.
    # Instead divide each term by binom(2n, n), then factor common terms
    # and use a Horner-like algorithm
    # P = 2 * A0 * (1 - A1*(1 - A2*(1 - A3*(1 - A4*(...)))))

    P = 0.0
    k = int(np.floor(n / h))
    while k >= 0:
        p1 = 1.0
        # Each of the Ai terms has numerator and denominator with
        # h simple terms.
        for j in range(h):
            p1 = (n - k * h - j) * p1 / (n + k * h + j + 1)
        P = p1 * (1.0 - P)
        k -= 1
    return 2 * P


def _count_paths_outside_method(m, n, g, h):
    """Count the number of paths that pass outside the specified diagonal.

    Parameters
    ----------
    m : integer
        m > 0
    n : integer
        n > 0
    g : integer
        g is greatest common divisor of m and n
    h : integer
        0 <= h <= lcm(m,n)

    Returns
    -------
    p : float
        The number of paths that go low.
        The calculation may overflow - check for a finite answer.

    Notes
    -----
    Count the integer lattice paths from (0, 0) to (m, n), which at some
    point (x, y) along the path, satisfy:
      m*y <= n*x - h*g
    The paths make steps of size +1 in either positive x or positive y
    directions.

    We generally follow Hodges' treatment of Drion/Gnedenko/Korolyuk.
    Hodges, J.L. Jr.,
    "The Significance Probability of the Smirnov Two-Sample Test,"
    Arkiv fiur Matematik, 3, No. 43 (1958), 469-86.

    """
    # Compute #paths which stay lower than x/m-y/n = h/lcm(m,n)
    # B(x, y) = #{paths from (0,0) to (x,y) without
    #             previously crossing the boundary}
    #         = binom(x, y) - #{paths which already reached the boundary}
    # Multiply by the number of path extensions going from (x, y) to (m, n)
    # Sum.

    # Probability is symmetrical in m, n.  Computation below assumes m >= n.
    if m < n:
        m, n = n, m
    mg = m // g
    ng = n // g

    # Not every x needs to be considered.
    # xj holds the list of x values to be checked.
    # Wherever n*x/m + ng*h crosses an integer
    lxj = n + (mg-h)//mg
    xj = [(h + mg * j + ng-1)//ng for j in range(lxj)]
    # B is an array just holding a few values of B(x,y), the ones needed.
    # B[j] == B(x_j, j)
    if lxj == 0:
        return special.binom(m + n, n)
    B = np.zeros(lxj)
    B[0] = 1
    # Compute the B(x, y) terms
    for j in range(1, lxj):
        Bj = special.binom(xj[j] + j, j)
        for i in range(j):
            bin = special.binom(xj[j] - xj[i] + j - i, j-i)
            Bj -= bin * B[i]
        B[j] = Bj
    # Compute the number of path extensions...
    num_paths = 0
    for j in range(lxj):
        bin = special.binom((m-xj[j]) + (n - j), n-j)
        term = B[j] * bin
        num_paths += term
    return num_paths


def _attempt_exact_2kssamp(n1, n2, g, d, alternative):
    """Attempts to compute the exact 2sample probability.

    n1, n2 are the sample sizes
    g is the gcd(n1, n2)
    d is the computed max difference in ECDFs

    Returns (success, d, probability)
    """
    lcm = (n1 // g) * n2
    h = int(np.round(d * lcm))
    d = h * 1.0 / lcm
    if h == 0:
        return True, d, 1.0
    saw_fp_error, prob = False, np.nan
    try:
        with np.errstate(invalid="raise", over="raise"):
            if alternative == 'two-sided':
                if n1 == n2:
                    prob = _compute_prob_outside_square(n1, h)
                else:
                    prob = _compute_outer_prob_inside_method(n1, n2, g, h)
            else:
                if n1 == n2:
                    # prob = binom(2n, n-h) / binom(2n, n)
                    # Evaluating in that form incurs roundoff errors
                    # from special.binom. Instead calculate directly
                    jrange = np.arange(h)
                    prob = np.prod((n1 - jrange) / (n1 + jrange + 1.0))
                else:
                    with np.errstate(over='raise'):
                        num_paths = _count_paths_outside_method(n1, n2, g, h)
                    bin = special.binom(n1 + n2, n1)
                    if num_paths > bin or np.isinf(bin):
                        saw_fp_error = True
                    else:
                        prob = num_paths / bin

    except (FloatingPointError, OverflowError):
        saw_fp_error = True

    if saw_fp_error:
        return False, d, np.nan
    if not (0 <= prob <= 1):
        return False, d, prob
    return True, d, prob


@_rename_parameter("mode", "method")
def ks_2samp(data1, data2, alternative='two-sided', method='auto'):
    """
    Performs the two-sample Kolmogorov-Smirnov test for goodness of fit.

    This test compares the underlying continuous distributions F(x) and G(x)
    of two independent samples.  See Notes for a description of the available
    null and alternative hypotheses.

    Parameters
    ----------
    data1, data2 : array_like, 1-Dimensional
        Two arrays of sample observations assumed to be drawn from a continuous
        distribution, sample sizes can be different.
    alternative : {'two-sided', 'less', 'greater'}, optional
        Defines the null and alternative hypotheses. Default is 'two-sided'.
        Please see explanations in the Notes below.
    method : {'auto', 'exact', 'asymp'}, optional
        Defines the method used for calculating the p-value.
        The following options are available (default is 'auto'):

          * 'auto' : use 'exact' for small size arrays, 'asymp' for large
          * 'exact' : use exact distribution of test statistic
          * 'asymp' : use asymptotic distribution of test statistic

    Returns
    -------
    res: KstestResult
        An object containing attributes:

        statistic : float
            KS test statistic.
        pvalue : float
            One-tailed or two-tailed p-value.
        statistic_location: float
            Value from `data1` or `data2` corresponding with the KS statistic;
            i.e., the distance between the empirical distribution functions is
            measured at this observation.
        statistic_sign: int
            +1 if the empirical distribution function of `data1` exceeds
<<<<<<< HEAD
            the empirical distribution function of `data2` at
=======
            the empircal distribution function of `data2` at
>>>>>>> 8aa3bffa
            `statistic_location`, otherwise -1.

    See Also
    --------
    kstest, ks_1samp, epps_singleton_2samp, anderson_ksamp

    Notes
    -----
    There are three options for the null and corresponding alternative
    hypothesis that can be selected using the `alternative` parameter.

    - `less`: The null hypothesis is that F(x) >= G(x) for all x; the
      alternative is that F(x) < G(x) for at least one x. The statistic
      is the magnitude of the minimum (most negative) difference between the
      empirical distribution functions of the samples.

    - `greater`: The null hypothesis is that F(x) <= G(x) for all x; the
      alternative is that F(x) > G(x) for at least one x. The statistic
      is the maximum (most positive) difference between the empirical
      distribution functions of the samples.

    - `two-sided`: The null hypothesis is that the two distributions are
      identical, F(x)=G(x) for all x; the alternative is that they are not
      identical. The statistic is the maximum absolute difference between the
      empirical distribution functions of the samples.

    Note that the alternative hypotheses describe the *CDFs* of the
    underlying distributions, not the observed values of the data. For example,
    suppose x1 ~ F and x2 ~ G. If F(x) > G(x) for all x, the values in
    x1 tend to be less than those in x2.

    If the KS statistic is large, then the p-value will be small, and this may
    be taken as evidence against the null hypothesis in favor of the
    alternative.

    If ``method='exact'``, `ks_2samp` attempts to compute an exact p-value,
    that is, the probability under the null hypothesis of obtaining a test
    statistic value as extreme as the value computed from the data.
    If ``method='asymp'``, the asymptotic Kolmogorov-Smirnov distribution is
    used to compute an approximate p-value.
    If ``method='auto'``, an exact p-value computation is attempted if both
    sample sizes are less than 10000; otherwise, the asymptotic method is used.
    In any case, if an exact p-value calculation is attempted and fails, a
    warning will be emitted, and the asymptotic p-value will be returned.

    The 'two-sided' 'exact' computation computes the complementary probability
    and then subtracts from 1.  As such, the minimum probability it can return
    is about 1e-16.  While the algorithm itself is exact, numerical
    errors may accumulate for large sample sizes.   It is most suited to
    situations in which one of the sample sizes is only a few thousand.

    We generally follow Hodges' treatment of Drion/Gnedenko/Korolyuk [1]_.

    References
    ----------
    .. [1] Hodges, J.L. Jr.,  "The Significance Probability of the Smirnov
           Two-Sample Test," Arkiv fiur Matematik, 3, No. 43 (1958), 469-86.

    Examples
    --------
    Suppose we wish to test the null hypothesis that two samples were drawn
    from the same distribution.
    We choose a confidence level of 95%; that is, we will reject the null
    hypothesis in favor of the alternative if the p-value is less than 0.05.

    If the first sample were drawn from a uniform distribution and the second
    were drawn from the standard normal, we would expect the null hypothesis
    to be rejected.

    >>> import numpy as np
    >>> from scipy import stats
    >>> rng = np.random.default_rng()
    >>> sample1 = stats.uniform.rvs(size=100, random_state=rng)
    >>> sample2 = stats.norm.rvs(size=110, random_state=rng)
    >>> stats.ks_2samp(sample1, sample2)
    KstestResult(statistic=0.5454545454545454, pvalue=7.37417839555191e-15)

    Indeed, the p-value is lower than our threshold of 0.05, so we reject the
    null hypothesis in favor of the default "two-sided" alternative: the data
    were *not* drawn from the same distribution.

    When both samples are drawn from the same distribution, we expect the data
    to be consistent with the null hypothesis most of the time.

    >>> sample1 = stats.norm.rvs(size=105, random_state=rng)
    >>> sample2 = stats.norm.rvs(size=95, random_state=rng)
    >>> stats.ks_2samp(sample1, sample2)
    KstestResult(statistic=0.10927318295739348, pvalue=0.5438289009927495)

    As expected, the p-value of 0.54 is not below our threshold of 0.05, so
    we cannot reject the null hypothesis.

    Suppose, however, that the first sample were drawn from
    a normal distribution shifted toward greater values. In this case,
    the cumulative density function (CDF) of the underlying distribution tends
    to be *less* than the CDF underlying the second sample. Therefore, we would
    expect the null hypothesis to be rejected with ``alternative='less'``:

    >>> sample1 = stats.norm.rvs(size=105, loc=0.5, random_state=rng)
    >>> stats.ks_2samp(sample1, sample2, alternative='less')
    KstestResult(statistic=0.4055137844611529, pvalue=3.5474563068855554e-08)

    and indeed, with p-value smaller than our threshold, we reject the null
    hypothesis in favor of the alternative.

    """
    mode = method

    if mode not in ['auto', 'exact', 'asymp']:
        raise ValueError(f'Invalid value for mode: {mode}')
    alternative = {'t': 'two-sided', 'g': 'greater', 'l': 'less'}.get(
        alternative.lower()[0], alternative)
    if alternative not in ['two-sided', 'less', 'greater']:
        raise ValueError(f'Invalid value for alternative: {alternative}')
    MAX_AUTO_N = 10000  # 'auto' will attempt to be exact if n1,n2 <= MAX_AUTO_N
    if np.ma.is_masked(data1):
        data1 = data1.compressed()
    if np.ma.is_masked(data2):
        data2 = data2.compressed()
    data1 = np.sort(data1)
    data2 = np.sort(data2)
    n1 = data1.shape[0]
    n2 = data2.shape[0]
    if min(n1, n2) == 0:
        raise ValueError('Data passed to ks_2samp must not be empty')

    data_all = np.concatenate([data1, data2])
    # using searchsorted solves equal data problem
    cdf1 = np.searchsorted(data1, data_all, side='right') / n1
    cdf2 = np.searchsorted(data2, data_all, side='right') / n2
    cddiffs = cdf1 - cdf2

    # Identify the location of the statistic
    argminS = np.argmin(cddiffs)
    argmaxS = np.argmax(cddiffs)
    loc_minS = data_all[argminS]
    loc_maxS = data_all[argmaxS]

    # Ensure sign of minS is not negative.
    minS = np.clip(-cddiffs[argminS], 0, 1)
    maxS = cddiffs[argmaxS]

    if alternative == 'less' or (alternative == 'two-sided' and minS > maxS):
        d = minS
        d_location = loc_minS
        d_sign = -1
    else:
        d = maxS
        d_location = loc_maxS
        d_sign = 1
    g = gcd(n1, n2)
    n1g = n1 // g
    n2g = n2 // g
    prob = -np.inf
    if mode == 'auto':
        mode = 'exact' if max(n1, n2) <= MAX_AUTO_N else 'asymp'
    elif mode == 'exact':
        # If lcm(n1, n2) is too big, switch from exact to asymp
        if n1g >= np.iinfo(np.int32).max / n2g:
            mode = 'asymp'
            warnings.warn(
                f"Exact ks_2samp calculation not possible with samples sizes "
                f"{n1} and {n2}. Switching to 'asymp'.", RuntimeWarning,
                stacklevel=3)

    if mode == 'exact':
        success, d, prob = _attempt_exact_2kssamp(n1, n2, g, d, alternative)
        if not success:
            mode = 'asymp'
            warnings.warn(f"ks_2samp: Exact calculation unsuccessful. "
                          f"Switching to method={mode}.", RuntimeWarning,
                          stacklevel=3)

    if mode == 'asymp':
        # The product n1*n2 is large.  Use Smirnov's asymptoptic formula.
        # Ensure float to avoid overflow in multiplication
        # sorted because the one-sided formula is not symmetric in n1, n2
        m, n = sorted([float(n1), float(n2)], reverse=True)
        en = m * n / (m + n)
        if alternative == 'two-sided':
            prob = distributions.kstwo.sf(d, np.round(en))
        else:
            z = np.sqrt(en) * d
            # Use Hodges' suggested approximation Eqn 5.3
            # Requires m to be the larger of (n1, n2)
            expt = -2 * z**2 - 2 * z * (m + 2*n)/np.sqrt(m*n*(m+n))/3.0
            prob = np.exp(expt)

    prob = np.clip(prob, 0, 1)
    return KstestResult(d, prob, statistic_location=d_location,
                        statistic_sign=d_sign)


def _parse_kstest_args(data1, data2, args, N):
    # kstest allows many different variations of arguments.
    # Pull out the parsing into a separate function
    # (xvals, yvals, )  # 2sample
    # (xvals, cdf function,..)
    # (xvals, name of distribution, ...)
    # (name of distribution, name of distribution, ...)

    # Returns xvals, yvals, cdf
    # where cdf is a cdf function, or None
    # and yvals is either an array_like of values, or None
    # and xvals is array_like.
    rvsfunc, cdf = None, None
    if isinstance(data1, str):
        rvsfunc = getattr(distributions, data1).rvs
    elif callable(data1):
        rvsfunc = data1

    if isinstance(data2, str):
        cdf = getattr(distributions, data2).cdf
        data2 = None
    elif callable(data2):
        cdf = data2
        data2 = None

    data1 = np.sort(rvsfunc(*args, size=N) if rvsfunc else data1)
    return data1, data2, cdf


@_rename_parameter("mode", "method")
def kstest(rvs, cdf, args=(), N=20, alternative='two-sided', method='auto'):
    """
    Performs the (one-sample or two-sample) Kolmogorov-Smirnov test for
    goodness of fit.

    The one-sample test compares the underlying distribution F(x) of a sample
    against a given distribution G(x). The two-sample test compares the
    underlying distributions of two independent samples. Both tests are valid
    only for continuous distributions.

    Parameters
    ----------
    rvs : str, array_like, or callable
        If an array, it should be a 1-D array of observations of random
        variables.
        If a callable, it should be a function to generate random variables;
        it is required to have a keyword argument `size`.
        If a string, it should be the name of a distribution in `scipy.stats`,
        which will be used to generate random variables.
    cdf : str, array_like or callable
        If array_like, it should be a 1-D array of observations of random
        variables, and the two-sample test is performed
        (and rvs must be array_like).
        If a callable, that callable is used to calculate the cdf.
        If a string, it should be the name of a distribution in `scipy.stats`,
        which will be used as the cdf function.
    args : tuple, sequence, optional
        Distribution parameters, used if `rvs` or `cdf` are strings or
        callables.
    N : int, optional
        Sample size if `rvs` is string or callable.  Default is 20.
    alternative : {'two-sided', 'less', 'greater'}, optional
        Defines the null and alternative hypotheses. Default is 'two-sided'.
        Please see explanations in the Notes below.
    method : {'auto', 'exact', 'approx', 'asymp'}, optional
        Defines the distribution used for calculating the p-value.
        The following options are available (default is 'auto'):

          * 'auto' : selects one of the other options.
          * 'exact' : uses the exact distribution of test statistic.
          * 'approx' : approximates the two-sided probability with twice the
            one-sided probability
          * 'asymp': uses asymptotic distribution of test statistic

    Returns
    -------
    res: KstestResult
        An object containing attributes:

        statistic : float
            KS test statistic, either D+, D-, or D (the maximum of the two)
        pvalue : float
            One-tailed or two-tailed p-value.
        statistic_location: float
            Value of `x` corresponding with the KS statistic; i.e. the
            observation at which the difference between CDFs is measured.
        statistic_sign: int
            1 if the KS statistic is the maximal positive difference between
            CDFs (D+), -1 if the KS statistic is the negative difference (D-).

        statistic_sign: int
            1 if the KS statistic is the maximal positive difference between
            empirical and hypothesized distributions (D+), -1 if the KS
            statistic is the negative difference (D-). If a 2-sample test is
            run, the difference is between the first and second empirical
            distributions.

    See Also
    --------
    ks_1samp, ks_2samp

    Notes
    -----
    There are three options for the null and corresponding alternative
    hypothesis that can be selected using the `alternative` parameter.

    - `two-sided`: The null hypothesis is that the two distributions are
      identical, F(x)=G(x) for all x; the alternative is that they are not
      identical.

    - `less`: The null hypothesis is that F(x) >= G(x) for all x; the
      alternative is that F(x) < G(x) for at least one x.

    - `greater`: The null hypothesis is that F(x) <= G(x) for all x; the
      alternative is that F(x) > G(x) for at least one x.

    Note that the alternative hypotheses describe the *CDFs* of the
    underlying distributions, not the observed values. For example,
    suppose x1 ~ F and x2 ~ G. If F(x) > G(x) for all x, the values in
    x1 tend to be less than those in x2.


    Examples
    --------
    Suppose we wish to test the null hypothesis that a sample is distributed
    according to the standard normal.
    We choose a confidence level of 95%; that is, we will reject the null
    hypothesis in favor of the alternative if the p-value is less than 0.05.

    When testing uniformly distributed data, we would expect the
    null hypothesis to be rejected.

    >>> import numpy as np
    >>> from scipy import stats
    >>> rng = np.random.default_rng()
    >>> stats.kstest(stats.uniform.rvs(size=100, random_state=rng),
    ...              stats.norm.cdf)
    KstestResult(statistic=0.5001899973268688, pvalue=1.1616392184763533e-23)

    Indeed, the p-value is lower than our threshold of 0.05, so we reject the
    null hypothesis in favor of the default "two-sided" alternative: the data
    are *not* distributed according to the standard normal.

    When testing random variates from the standard normal distribution, we
    expect the data to be consistent with the null hypothesis most of the time.

    >>> x = stats.norm.rvs(size=100, random_state=rng)
    >>> stats.kstest(x, stats.norm.cdf)
    KstestResult(statistic=0.05345882212970396, pvalue=0.9227159037744717)

    As expected, the p-value of 0.92 is not below our threshold of 0.05, so
    we cannot reject the null hypothesis.

    Suppose, however, that the random variates are distributed according to
    a normal distribution that is shifted toward greater values. In this case,
    the cumulative density function (CDF) of the underlying distribution tends
    to be *less* than the CDF of the standard normal. Therefore, we would
    expect the null hypothesis to be rejected with ``alternative='less'``:

    >>> x = stats.norm.rvs(size=100, loc=0.5, random_state=rng)
    >>> stats.kstest(x, stats.norm.cdf, alternative='less')
    KstestResult(statistic=0.17482387821055168, pvalue=0.001913921057766743)

    and indeed, with p-value smaller than our threshold, we reject the null
    hypothesis in favor of the alternative.

    For convenience, the previous test can be performed using the name of the
    distribution as the second argument.

    >>> stats.kstest(x, "norm", alternative='less')
    KstestResult(statistic=0.17482387821055168, pvalue=0.001913921057766743)

    The examples above have all been one-sample tests identical to those
    performed by `ks_1samp`. Note that `kstest` can also perform two-sample
    tests identical to those performed by `ks_2samp`. For example, when two
    samples are drawn from the same distribution, we expect the data to be
    consistent with the null hypothesis most of the time.

    >>> sample1 = stats.laplace.rvs(size=105, random_state=rng)
    >>> sample2 = stats.laplace.rvs(size=95, random_state=rng)
    >>> stats.kstest(sample1, sample2)
    KstestResult(statistic=0.11779448621553884, pvalue=0.4494256912629795)

    As expected, the p-value of 0.45 is not below our threshold of 0.05, so
    we cannot reject the null hypothesis.

    """
    # to not break compatibility with existing code
    if alternative == 'two_sided':
        alternative = 'two-sided'
    if alternative not in ['two-sided', 'greater', 'less']:
        raise ValueError("Unexpected alternative %s" % alternative)
    xvals, yvals, cdf = _parse_kstest_args(rvs, cdf, args, N)
    if cdf:
        return ks_1samp(xvals, cdf, args=args, alternative=alternative,
                        method=method)
    return ks_2samp(xvals, yvals, alternative=alternative, method=method)


def tiecorrect(rankvals):
    """Tie correction factor for Mann-Whitney U and Kruskal-Wallis H tests.

    Parameters
    ----------
    rankvals : array_like
        A 1-D sequence of ranks.  Typically this will be the array
        returned by `~scipy.stats.rankdata`.

    Returns
    -------
    factor : float
        Correction factor for U or H.

    See Also
    --------
    rankdata : Assign ranks to the data
    mannwhitneyu : Mann-Whitney rank test
    kruskal : Kruskal-Wallis H test

    References
    ----------
    .. [1] Siegel, S. (1956) Nonparametric Statistics for the Behavioral
           Sciences.  New York: McGraw-Hill.

    Examples
    --------
    >>> from scipy.stats import tiecorrect, rankdata
    >>> tiecorrect([1, 2.5, 2.5, 4])
    0.9
    >>> ranks = rankdata([1, 3, 2, 4, 5, 7, 2, 8, 4])
    >>> ranks
    array([ 1. ,  4. ,  2.5,  5.5,  7. ,  8. ,  2.5,  9. ,  5.5])
    >>> tiecorrect(ranks)
    0.9833333333333333

    """
    arr = np.sort(rankvals)
    idx = np.nonzero(np.r_[True, arr[1:] != arr[:-1], True])[0]
    cnt = np.diff(idx).astype(np.float64)

    size = np.float64(arr.size)
    return 1.0 if size < 2 else 1.0 - (cnt**3 - cnt).sum() / (size**3 - size)


RanksumsResult = namedtuple('RanksumsResult', ('statistic', 'pvalue'))


@_axis_nan_policy_factory(RanksumsResult, n_samples=2)
def ranksums(x, y, alternative='two-sided'):
    """Compute the Wilcoxon rank-sum statistic for two samples.

    The Wilcoxon rank-sum test tests the null hypothesis that two sets
    of measurements are drawn from the same distribution.  The alternative
    hypothesis is that values in one sample are more likely to be
    larger than the values in the other sample.

    This test should be used to compare two samples from continuous
    distributions.  It does not handle ties between measurements
    in x and y.  For tie-handling and an optional continuity correction
    see `scipy.stats.mannwhitneyu`.

    Parameters
    ----------
    x,y : array_like
        The data from the two samples.
    alternative : {'two-sided', 'less', 'greater'}, optional
        Defines the alternative hypothesis. Default is 'two-sided'.
        The following options are available:

        * 'two-sided': one of the distributions (underlying `x` or `y`) is
          stochastically greater than the other.
        * 'less': the distribution underlying `x` is stochastically less
          than the distribution underlying `y`.
        * 'greater': the distribution underlying `x` is stochastically greater
          than the distribution underlying `y`.

        .. versionadded:: 1.7.0

    Returns
    -------
    statistic : float
        The test statistic under the large-sample approximation that the
        rank sum statistic is normally distributed.
    pvalue : float
        The p-value of the test.

    References
    ----------
    .. [1] https://en.wikipedia.org/wiki/Wilcoxon_rank-sum_test

    Examples
    --------
    We can test the hypothesis that two independent unequal-sized samples are
    drawn from the same distribution with computing the Wilcoxon rank-sum
    statistic.

    >>> import numpy as np
    >>> from scipy.stats import ranksums
    >>> rng = np.random.default_rng()
    >>> sample1 = rng.uniform(-1, 1, 200)
    >>> sample2 = rng.uniform(-0.5, 1.5, 300) # a shifted distribution
    >>> ranksums(sample1, sample2)
    RanksumsResult(statistic=-7.887059, pvalue=3.09390448e-15)  # may vary
    >>> ranksums(sample1, sample2, alternative='less')
    RanksumsResult(statistic=-7.750585297581713, pvalue=4.573497606342543e-15) # may vary
    >>> ranksums(sample1, sample2, alternative='greater')
    RanksumsResult(statistic=-7.750585297581713, pvalue=0.9999999999999954) # may vary

    The p-value of less than ``0.05`` indicates that this test rejects the
    hypothesis at the 5% significance level.

    """
    x, y = map(np.asarray, (x, y))
    n1 = len(x)
    n2 = len(y)
    alldata = np.concatenate((x, y))
    ranked = rankdata(alldata)
    x = ranked[:n1]
    s = np.sum(x, axis=0)
    expected = n1 * (n1+n2+1) / 2.0
    z = (s - expected) / np.sqrt(n1*n2*(n1+n2+1)/12.0)
    z, prob = _normtest_finish(z, alternative)

    return RanksumsResult(z, prob)


KruskalResult = namedtuple('KruskalResult', ('statistic', 'pvalue'))


@_axis_nan_policy_factory(KruskalResult, n_samples=None)
def kruskal(*samples, nan_policy='propagate'):
    """Compute the Kruskal-Wallis H-test for independent samples.

    The Kruskal-Wallis H-test tests the null hypothesis that the population
    median of all of the groups are equal.  It is a non-parametric version of
    ANOVA.  The test works on 2 or more independent samples, which may have
    different sizes.  Note that rejecting the null hypothesis does not
    indicate which of the groups differs.  Post hoc comparisons between
    groups are required to determine which groups are different.

    Parameters
    ----------
    sample1, sample2, ... : array_like
       Two or more arrays with the sample measurements can be given as
       arguments. Samples must be one-dimensional.
    nan_policy : {'propagate', 'raise', 'omit'}, optional
        Defines how to handle when input contains nan.
        The following options are available (default is 'propagate'):

          * 'propagate': returns nan
          * 'raise': throws an error
          * 'omit': performs the calculations ignoring nan values

    Returns
    -------
    statistic : float
       The Kruskal-Wallis H statistic, corrected for ties.
    pvalue : float
       The p-value for the test using the assumption that H has a chi
       square distribution. The p-value returned is the survival function of
       the chi square distribution evaluated at H.

    See Also
    --------
    f_oneway : 1-way ANOVA.
    mannwhitneyu : Mann-Whitney rank test on two samples.
    friedmanchisquare : Friedman test for repeated measurements.

    Notes
    -----
    Due to the assumption that H has a chi square distribution, the number
    of samples in each group must not be too small.  A typical rule is
    that each sample must have at least 5 measurements.

    References
    ----------
    .. [1] W. H. Kruskal & W. W. Wallis, "Use of Ranks in
       One-Criterion Variance Analysis", Journal of the American Statistical
       Association, Vol. 47, Issue 260, pp. 583-621, 1952.
    .. [2] https://en.wikipedia.org/wiki/Kruskal-Wallis_one-way_analysis_of_variance

    Examples
    --------
    >>> from scipy import stats
    >>> x = [1, 3, 5, 7, 9]
    >>> y = [2, 4, 6, 8, 10]
    >>> stats.kruskal(x, y)
    KruskalResult(statistic=0.2727272727272734, pvalue=0.6015081344405895)

    >>> x = [1, 1, 1]
    >>> y = [2, 2, 2]
    >>> z = [2, 2]
    >>> stats.kruskal(x, y, z)
    KruskalResult(statistic=7.0, pvalue=0.0301973834223185)

    """
    samples = list(map(np.asarray, samples))

    num_groups = len(samples)
    if num_groups < 2:
        raise ValueError("Need at least two groups in stats.kruskal()")

    for sample in samples:
        if sample.size == 0:
            return KruskalResult(np.nan, np.nan)
        elif sample.ndim != 1:
            raise ValueError("Samples must be one-dimensional.")

    n = np.asarray(list(map(len, samples)))

    if nan_policy not in ('propagate', 'raise', 'omit'):
        raise ValueError("nan_policy must be 'propagate', 'raise' or 'omit'")

    contains_nan = False
    for sample in samples:
        cn = _contains_nan(sample, nan_policy)
        if cn[0]:
            contains_nan = True
            break

    if contains_nan and nan_policy == 'omit':
        for sample in samples:
            sample = ma.masked_invalid(sample)
        return mstats_basic.kruskal(*samples)

    if contains_nan and nan_policy == 'propagate':
        return KruskalResult(np.nan, np.nan)

    alldata = np.concatenate(samples)
    ranked = rankdata(alldata)
    ties = tiecorrect(ranked)
    if ties == 0:
        raise ValueError('All numbers are identical in kruskal')

    # Compute sum^2/n for each group and sum
    j = np.insert(np.cumsum(n), 0, 0)
    ssbn = 0
    for i in range(num_groups):
        ssbn += _square_of_sums(ranked[j[i]:j[i+1]]) / n[i]

    totaln = np.sum(n, dtype=float)
    h = 12.0 / (totaln * (totaln + 1)) * ssbn - 3 * (totaln + 1)
    df = num_groups - 1
    h /= ties

    return KruskalResult(h, distributions.chi2.sf(h, df))


FriedmanchisquareResult = namedtuple('FriedmanchisquareResult',
                                     ('statistic', 'pvalue'))


def friedmanchisquare(*samples):
    """Compute the Friedman test for repeated samples.

    The Friedman test tests the null hypothesis that repeated samples of
    the same individuals have the same distribution.  It is often used
    to test for consistency among samples obtained in different ways.
    For example, if two sampling techniques are used on the same set of
    individuals, the Friedman test can be used to determine if the two
    sampling techniques are consistent.

    Parameters
    ----------
    sample1, sample2, sample3... : array_like
        Arrays of observations.  All of the arrays must have the same number
        of elements.  At least three samples must be given.

    Returns
    -------
    statistic : float
        The test statistic, correcting for ties.
    pvalue : float
        The associated p-value assuming that the test statistic has a chi
        squared distribution.

    Notes
    -----
    Due to the assumption that the test statistic has a chi squared
    distribution, the p-value is only reliable for n > 10 and more than
    6 repeated samples.

    References
    ----------
    .. [1] https://en.wikipedia.org/wiki/Friedman_test

    """
    k = len(samples)
    if k < 3:
        raise ValueError('At least 3 sets of samples must be given '
                         'for Friedman test, got {}.'.format(k))

    n = len(samples[0])
    for i in range(1, k):
        if len(samples[i]) != n:
            raise ValueError('Unequal N in friedmanchisquare.  Aborting.')

    # Rank data
    data = np.vstack(samples).T
    data = data.astype(float)
    for i in range(len(data)):
        data[i] = rankdata(data[i])

    # Handle ties
    ties = 0
    for d in data:
        replist, repnum = find_repeats(array(d))
        for t in repnum:
            ties += t * (t*t - 1)
    c = 1 - ties / (k*(k*k - 1)*n)

    ssbn = np.sum(data.sum(axis=0)**2)
    chisq = (12.0 / (k*n*(k+1)) * ssbn - 3*n*(k+1)) / c

    return FriedmanchisquareResult(chisq, distributions.chi2.sf(chisq, k - 1))


BrunnerMunzelResult = namedtuple('BrunnerMunzelResult',
                                 ('statistic', 'pvalue'))


def brunnermunzel(x, y, alternative="two-sided", distribution="t",
                  nan_policy='propagate'):
    """Compute the Brunner-Munzel test on samples x and y.

    The Brunner-Munzel test is a nonparametric test of the null hypothesis that
    when values are taken one by one from each group, the probabilities of
    getting large values in both groups are equal.
    Unlike the Wilcoxon-Mann-Whitney's U test, this does not require the
    assumption of equivariance of two groups. Note that this does not assume
    the distributions are same. This test works on two independent samples,
    which may have different sizes.

    Parameters
    ----------
    x, y : array_like
        Array of samples, should be one-dimensional.
    alternative : {'two-sided', 'less', 'greater'}, optional
        Defines the alternative hypothesis.
        The following options are available (default is 'two-sided'):

          * 'two-sided'
          * 'less': one-sided
          * 'greater': one-sided
    distribution : {'t', 'normal'}, optional
        Defines how to get the p-value.
        The following options are available (default is 't'):

          * 't': get the p-value by t-distribution
          * 'normal': get the p-value by standard normal distribution.
    nan_policy : {'propagate', 'raise', 'omit'}, optional
        Defines how to handle when input contains nan.
        The following options are available (default is 'propagate'):

          * 'propagate': returns nan
          * 'raise': throws an error
          * 'omit': performs the calculations ignoring nan values

    Returns
    -------
    statistic : float
        The Brunner-Munzer W statistic.
    pvalue : float
        p-value assuming an t distribution. One-sided or
        two-sided, depending on the choice of `alternative` and `distribution`.

    See Also
    --------
    mannwhitneyu : Mann-Whitney rank test on two samples.

    Notes
    -----
    Brunner and Munzel recommended to estimate the p-value by t-distribution
    when the size of data is 50 or less. If the size is lower than 10, it would
    be better to use permuted Brunner Munzel test (see [2]_).

    References
    ----------
    .. [1] Brunner, E. and Munzel, U. "The nonparametric Benhrens-Fisher
           problem: Asymptotic theory and a small-sample approximation".
           Biometrical Journal. Vol. 42(2000): 17-25.
    .. [2] Neubert, K. and Brunner, E. "A studentized permutation test for the
           non-parametric Behrens-Fisher problem". Computational Statistics and
           Data Analysis. Vol. 51(2007): 5192-5204.

    Examples
    --------
    >>> from scipy import stats
    >>> x1 = [1,2,1,1,1,1,1,1,1,1,2,4,1,1]
    >>> x2 = [3,3,4,3,1,2,3,1,1,5,4]
    >>> w, p_value = stats.brunnermunzel(x1, x2)
    >>> w
    3.1374674823029505
    >>> p_value
    0.0057862086661515377

    """
    x = np.asarray(x)
    y = np.asarray(y)

    # check both x and y
    cnx, npx = _contains_nan(x, nan_policy)
    cny, npy = _contains_nan(y, nan_policy)
    contains_nan = cnx or cny
    if npx == "omit" or npy == "omit":
        nan_policy = "omit"

    if contains_nan and nan_policy == "propagate":
        return BrunnerMunzelResult(np.nan, np.nan)
    elif contains_nan and nan_policy == "omit":
        x = ma.masked_invalid(x)
        y = ma.masked_invalid(y)
        return mstats_basic.brunnermunzel(x, y, alternative, distribution)

    nx = len(x)
    ny = len(y)
    if nx == 0 or ny == 0:
        return BrunnerMunzelResult(np.nan, np.nan)
    rankc = rankdata(np.concatenate((x, y)))
    rankcx = rankc[0:nx]
    rankcy = rankc[nx:nx+ny]
    rankcx_mean = np.mean(rankcx)
    rankcy_mean = np.mean(rankcy)
    rankx = rankdata(x)
    ranky = rankdata(y)
    rankx_mean = np.mean(rankx)
    ranky_mean = np.mean(ranky)

    Sx = np.sum(np.power(rankcx - rankx - rankcx_mean + rankx_mean, 2.0))
    Sx /= nx - 1
    Sy = np.sum(np.power(rankcy - ranky - rankcy_mean + ranky_mean, 2.0))
    Sy /= ny - 1

    wbfn = nx * ny * (rankcy_mean - rankcx_mean)
    wbfn /= (nx + ny) * np.sqrt(nx * Sx + ny * Sy)

    if distribution == "t":
        df_numer = np.power(nx * Sx + ny * Sy, 2.0)
        df_denom = np.power(nx * Sx, 2.0) / (nx - 1)
        df_denom += np.power(ny * Sy, 2.0) / (ny - 1)
        df = df_numer / df_denom

        if (df_numer == 0) and (df_denom == 0):
            message = ("p-value cannot be estimated with `distribution='t' "
                       "because degrees of freedom parameter is undefined "
                       "(0/0). Try using `distribution='normal'")
            warnings.warn(message, RuntimeWarning)

        p = distributions.t.cdf(wbfn, df)
    elif distribution == "normal":
        p = distributions.norm.cdf(wbfn)
    else:
        raise ValueError(
            "distribution should be 't' or 'normal'")

    if alternative == "greater":
        pass
    elif alternative == "less":
        p = 1 - p
    elif alternative == "two-sided":
        p = 2 * np.min([p, 1-p])
    else:
        raise ValueError(
            "alternative should be 'less', 'greater' or 'two-sided'")

    return BrunnerMunzelResult(wbfn, p)


def combine_pvalues(pvalues, method='fisher', weights=None):
    """
    Combine p-values from independent tests that bear upon the same hypothesis.

    These methods are intended only for combining p-values from hypothesis
    tests based upon continuous distributions.

    Each method assumes that under the null hypothesis, the p-values are
    sampled independently and uniformly from the interval [0, 1]. A test
    statistic (different for each method) is computed and a combined
    p-value is calculated based upon the distribution of this test statistic
    under the null hypothesis.

    Parameters
    ----------
    pvalues : array_like, 1-D
        Array of p-values assumed to come from independent tests based on
        continuous distributions.
    method : {'fisher', 'pearson', 'tippett', 'stouffer', 'mudholkar_george'}

        Name of method to use to combine p-values.

        The available methods are (see Notes for details):

        * 'fisher': Fisher's method (Fisher's combined probability test)
        * 'pearson': Pearson's method
        * 'mudholkar_george': Mudholkar's and George's method
        * 'tippett': Tippett's method
        * 'stouffer': Stouffer's Z-score method
    weights : array_like, 1-D, optional
        Optional array of weights used only for Stouffer's Z-score method.

    Returns
    -------
    res : SignificanceResult
        An object containing attributes:

        statistic : float
            The statistic calculated by the specified method.
        pvalue : float
            The combined p-value.

    Notes
    -----
    If this function is applied to tests with a discrete statistics such as
    any rank test or contingency-table test, it will yield systematically
    wrong results, e.g. Fisher's method will systematically overestimate the
    p-value [1]_. This problem becomes less severe for large sample sizes
    when the discrete distributions become approximately continuous.

    The differences between the methods can be best illustrated by their
    statistics and what aspects of a combination of p-values they emphasise
    when considering significance [2]_. For example, methods emphasising large
    p-values are more sensitive to strong false and true negatives; conversely
    methods focussing on small p-values are sensitive to positives.

    * The statistics of Fisher's method (also known as Fisher's combined
      probability test) [3]_ is :math:`-2\\sum_i \\log(p_i)`, which is
      equivalent (as a test statistics) to the product of individual p-values:
      :math:`\\prod_i p_i`. Under the null hypothesis, this statistics follows
      a :math:`\\chi^2` distribution. This method emphasises small p-values.
    * Pearson's method uses :math:`-2\\sum_i\\log(1-p_i)`, which is equivalent
      to :math:`\\prod_i \\frac{1}{1-p_i}` [2]_.
      It thus emphasises large p-values.
    * Mudholkar and George compromise between Fisher's and Pearson's method by
      averaging their statistics [4]_. Their method emphasises extreme
      p-values, both close to 1 and 0.
    * Stouffer's method [5]_ uses Z-scores and the statistic:
      :math:`\\sum_i \\Phi^{-1} (p_i)`, where :math:`\\Phi` is the CDF of the
      standard normal distribution. The advantage of this method is that it is
      straightforward to introduce weights, which can make Stouffer's method
      more powerful than Fisher's method when the p-values are from studies
      of different size [6]_ [7]_.
    * Tippett's method uses the smallest p-value as a statistic.
      (Mind that this minimum is not the combined p-value.)

    Fisher's method may be extended to combine p-values from dependent tests
    [8]_. Extensions such as Brown's method and Kost's method are not currently
    implemented.

    .. versionadded:: 0.15.0

    References
    ----------
    .. [1] Kincaid, W. M., "The Combination of Tests Based on Discrete
           Distributions." Journal of the American Statistical Association 57,
           no. 297 (1962), 10-19.
    .. [2] Heard, N. and Rubin-Delanchey, P. "Choosing between methods of
           combining p-values."  Biometrika 105.1 (2018): 239-246.
    .. [3] https://en.wikipedia.org/wiki/Fisher%27s_method
    .. [4] George, E. O., and G. S. Mudholkar. "On the convolution of logistic
           random variables." Metrika 30.1 (1983): 1-13.
    .. [5] https://en.wikipedia.org/wiki/Fisher%27s_method#Relation_to_Stouffer.27s_Z-score_method
    .. [6] Whitlock, M. C. "Combining probability from independent tests: the
           weighted Z-method is superior to Fisher's approach." Journal of
           Evolutionary Biology 18, no. 5 (2005): 1368-1373.
    .. [7] Zaykin, Dmitri V. "Optimally weighted Z-test is a powerful method
           for combining probabilities in meta-analysis." Journal of
           Evolutionary Biology 24, no. 8 (2011): 1836-1841.
    .. [8] https://en.wikipedia.org/wiki/Extensions_of_Fisher%27s_method

    """
    pvalues = np.asarray(pvalues)
    if pvalues.ndim != 1:
        raise ValueError("pvalues is not 1-D")

    if method == 'fisher':
        statistic = -2 * np.sum(np.log(pvalues))
        pval = distributions.chi2.sf(statistic, 2 * len(pvalues))
    elif method == 'pearson':
        statistic = 2 * np.sum(np.log1p(-pvalues))
        pval = distributions.chi2.cdf(-statistic, 2 * len(pvalues))
    elif method == 'mudholkar_george':
        normalizing_factor = np.sqrt(3/len(pvalues))/np.pi
        statistic = -np.sum(np.log(pvalues)) + np.sum(np.log1p(-pvalues))
        nu = 5 * len(pvalues) + 4
        approx_factor = np.sqrt(nu / (nu - 2))
        pval = distributions.t.sf(statistic * normalizing_factor
                                  * approx_factor, nu)
    elif method == 'tippett':
        statistic = np.min(pvalues)
        pval = distributions.beta.cdf(statistic, 1, len(pvalues))
    elif method == 'stouffer':
        if weights is None:
            weights = np.ones_like(pvalues)
        elif len(weights) != len(pvalues):
            raise ValueError("pvalues and weights must be of the same size.")

        weights = np.asarray(weights)
        if weights.ndim != 1:
            raise ValueError("weights is not 1-D")

        Zi = distributions.norm.isf(pvalues)
        statistic = np.dot(weights, Zi) / np.linalg.norm(weights)
        pval = distributions.norm.sf(statistic)

    else:
        raise ValueError(
            f"Invalid method {method!r}. Valid methods are 'fisher', "
            "'pearson', 'mudholkar_george', 'tippett', and 'stouffer'"
        )

    return SignificanceResult(statistic, pval)


#####################################
#       STATISTICAL DISTANCES       #
#####################################


def wasserstein_distance(u_values, v_values, u_weights=None, v_weights=None):
    r"""
    Compute the first Wasserstein distance between two 1D distributions.

    This distance is also known as the earth mover's distance, since it can be
    seen as the minimum amount of "work" required to transform :math:`u` into
    :math:`v`, where "work" is measured as the amount of distribution weight
    that must be moved, multiplied by the distance it has to be moved.

    .. versionadded:: 1.0.0

    Parameters
    ----------
    u_values, v_values : array_like
        Values observed in the (empirical) distribution.
    u_weights, v_weights : array_like, optional
        Weight for each value. If unspecified, each value is assigned the same
        weight.
        `u_weights` (resp. `v_weights`) must have the same length as
        `u_values` (resp. `v_values`). If the weight sum differs from 1, it
        must still be positive and finite so that the weights can be normalized
        to sum to 1.

    Returns
    -------
    distance : float
        The computed distance between the distributions.

    Notes
    -----
    The first Wasserstein distance between the distributions :math:`u` and
    :math:`v` is:

    .. math::

        l_1 (u, v) = \inf_{\pi \in \Gamma (u, v)} \int_{\mathbb{R} \times
        \mathbb{R}} |x-y| \mathrm{d} \pi (x, y)

    where :math:`\Gamma (u, v)` is the set of (probability) distributions on
    :math:`\mathbb{R} \times \mathbb{R}` whose marginals are :math:`u` and
    :math:`v` on the first and second factors respectively.

    If :math:`U` and :math:`V` are the respective CDFs of :math:`u` and
    :math:`v`, this distance also equals to:

    .. math::

        l_1(u, v) = \int_{-\infty}^{+\infty} |U-V|

    See [2]_ for a proof of the equivalence of both definitions.

    The input distributions can be empirical, therefore coming from samples
    whose values are effectively inputs of the function, or they can be seen as
    generalized functions, in which case they are weighted sums of Dirac delta
    functions located at the specified values.

    References
    ----------
    .. [1] "Wasserstein metric", https://en.wikipedia.org/wiki/Wasserstein_metric
    .. [2] Ramdas, Garcia, Cuturi "On Wasserstein Two Sample Testing and Related
           Families of Nonparametric Tests" (2015). :arXiv:`1509.02237`.

    Examples
    --------
    >>> from scipy.stats import wasserstein_distance
    >>> wasserstein_distance([0, 1, 3], [5, 6, 8])
    5.0
    >>> wasserstein_distance([0, 1], [0, 1], [3, 1], [2, 2])
    0.25
    >>> wasserstein_distance([3.4, 3.9, 7.5, 7.8], [4.5, 1.4],
    ...                      [1.4, 0.9, 3.1, 7.2], [3.2, 3.5])
    4.0781331438047861

    """
    return _cdf_distance(1, u_values, v_values, u_weights, v_weights)


def energy_distance(u_values, v_values, u_weights=None, v_weights=None):
    r"""Compute the energy distance between two 1D distributions.

    .. versionadded:: 1.0.0

    Parameters
    ----------
    u_values, v_values : array_like
        Values observed in the (empirical) distribution.
    u_weights, v_weights : array_like, optional
        Weight for each value. If unspecified, each value is assigned the same
        weight.
        `u_weights` (resp. `v_weights`) must have the same length as
        `u_values` (resp. `v_values`). If the weight sum differs from 1, it
        must still be positive and finite so that the weights can be normalized
        to sum to 1.

    Returns
    -------
    distance : float
        The computed distance between the distributions.

    Notes
    -----
    The energy distance between two distributions :math:`u` and :math:`v`, whose
    respective CDFs are :math:`U` and :math:`V`, equals to:

    .. math::

        D(u, v) = \left( 2\mathbb E|X - Y| - \mathbb E|X - X'| -
        \mathbb E|Y - Y'| \right)^{1/2}

    where :math:`X` and :math:`X'` (resp. :math:`Y` and :math:`Y'`) are
    independent random variables whose probability distribution is :math:`u`
    (resp. :math:`v`).

    Sometimes the square of this quantity is referred to as the "energy
    distance" (e.g. in [2]_, [4]_), but as noted in [1]_ and [3]_, only the
    definition above satisfies the axioms of a distance function (metric).

    As shown in [2]_, for one-dimensional real-valued variables, the energy
    distance is linked to the non-distribution-free version of the Cramér-von
    Mises distance:

    .. math::

        D(u, v) = \sqrt{2} l_2(u, v) = \left( 2 \int_{-\infty}^{+\infty} (U-V)^2
        \right)^{1/2}

    Note that the common Cramér-von Mises criterion uses the distribution-free
    version of the distance. See [2]_ (section 2), for more details about both
    versions of the distance.

    The input distributions can be empirical, therefore coming from samples
    whose values are effectively inputs of the function, or they can be seen as
    generalized functions, in which case they are weighted sums of Dirac delta
    functions located at the specified values.

    References
    ----------
    .. [1] Rizzo, Szekely "Energy distance." Wiley Interdisciplinary Reviews:
           Computational Statistics, 8(1):27-38 (2015).
    .. [2] Szekely "E-statistics: The energy of statistical samples." Bowling
           Green State University, Department of Mathematics and Statistics,
           Technical Report 02-16 (2002).
    .. [3] "Energy distance", https://en.wikipedia.org/wiki/Energy_distance
    .. [4] Bellemare, Danihelka, Dabney, Mohamed, Lakshminarayanan, Hoyer,
           Munos "The Cramer Distance as a Solution to Biased Wasserstein
           Gradients" (2017). :arXiv:`1705.10743`.

    Examples
    --------
    >>> from scipy.stats import energy_distance
    >>> energy_distance([0], [2])
    2.0000000000000004
    >>> energy_distance([0, 8], [0, 8], [3, 1], [2, 2])
    1.0000000000000002
    >>> energy_distance([0.7, 7.4, 2.4, 6.8], [1.4, 8. ],
    ...                 [2.1, 4.2, 7.4, 8. ], [7.6, 8.8])
    0.88003340976158217

    """
    return np.sqrt(2) * _cdf_distance(2, u_values, v_values,
                                      u_weights, v_weights)


def _cdf_distance(p, u_values, v_values, u_weights=None, v_weights=None):
    r"""
    Compute, between two one-dimensional distributions :math:`u` and
    :math:`v`, whose respective CDFs are :math:`U` and :math:`V`, the
    statistical distance that is defined as:

    .. math::

        l_p(u, v) = \left( \int_{-\infty}^{+\infty} |U-V|^p \right)^{1/p}

    p is a positive parameter; p = 1 gives the Wasserstein distance, p = 2
    gives the energy distance.

    Parameters
    ----------
    u_values, v_values : array_like
        Values observed in the (empirical) distribution.
    u_weights, v_weights : array_like, optional
        Weight for each value. If unspecified, each value is assigned the same
        weight.
        `u_weights` (resp. `v_weights`) must have the same length as
        `u_values` (resp. `v_values`). If the weight sum differs from 1, it
        must still be positive and finite so that the weights can be normalized
        to sum to 1.

    Returns
    -------
    distance : float
        The computed distance between the distributions.

    Notes
    -----
    The input distributions can be empirical, therefore coming from samples
    whose values are effectively inputs of the function, or they can be seen as
    generalized functions, in which case they are weighted sums of Dirac delta
    functions located at the specified values.

    References
    ----------
    .. [1] Bellemare, Danihelka, Dabney, Mohamed, Lakshminarayanan, Hoyer,
           Munos "The Cramer Distance as a Solution to Biased Wasserstein
           Gradients" (2017). :arXiv:`1705.10743`.

    """
    u_values, u_weights = _validate_distribution(u_values, u_weights)
    v_values, v_weights = _validate_distribution(v_values, v_weights)

    u_sorter = np.argsort(u_values)
    v_sorter = np.argsort(v_values)

    all_values = np.concatenate((u_values, v_values))
    all_values.sort(kind='mergesort')

    # Compute the differences between pairs of successive values of u and v.
    deltas = np.diff(all_values)

    # Get the respective positions of the values of u and v among the values of
    # both distributions.
    u_cdf_indices = u_values[u_sorter].searchsorted(all_values[:-1], 'right')
    v_cdf_indices = v_values[v_sorter].searchsorted(all_values[:-1], 'right')

    # Calculate the CDFs of u and v using their weights, if specified.
    if u_weights is None:
        u_cdf = u_cdf_indices / u_values.size
    else:
        u_sorted_cumweights = np.concatenate(([0],
                                              np.cumsum(u_weights[u_sorter])))
        u_cdf = u_sorted_cumweights[u_cdf_indices] / u_sorted_cumweights[-1]

    if v_weights is None:
        v_cdf = v_cdf_indices / v_values.size
    else:
        v_sorted_cumweights = np.concatenate(([0],
                                              np.cumsum(v_weights[v_sorter])))
        v_cdf = v_sorted_cumweights[v_cdf_indices] / v_sorted_cumweights[-1]

    # Compute the value of the integral based on the CDFs.
    # If p = 1 or p = 2, we avoid using np.power, which introduces an overhead
    # of about 15%.
    if p == 1:
        return np.sum(np.multiply(np.abs(u_cdf - v_cdf), deltas))
    if p == 2:
        return np.sqrt(np.sum(np.multiply(np.square(u_cdf - v_cdf), deltas)))
    return np.power(np.sum(np.multiply(np.power(np.abs(u_cdf - v_cdf), p),
                                       deltas)), 1/p)


def _validate_distribution(values, weights):
    """
    Validate the values and weights from a distribution input of `cdf_distance`
    and return them as ndarray objects.

    Parameters
    ----------
    values : array_like
        Values observed in the (empirical) distribution.
    weights : array_like
        Weight for each value.

    Returns
    -------
    values : ndarray
        Values as ndarray.
    weights : ndarray
        Weights as ndarray.

    """
    # Validate the value array.
    values = np.asarray(values, dtype=float)
    if len(values) == 0:
        raise ValueError("Distribution can't be empty.")

    # Validate the weight array, if specified.
    if weights is not None:
        weights = np.asarray(weights, dtype=float)
        if len(weights) != len(values):
            raise ValueError('Value and weight array-likes for the same '
                             'empirical distribution must be of the same size.')
        if np.any(weights < 0):
            raise ValueError('All weights must be non-negative.')
        if not 0 < np.sum(weights) < np.inf:
            raise ValueError('Weight array-like sum must be positive and '
                             'finite. Set as None for an equal distribution of '
                             'weight.')

        return values, weights

    return values, None


#####################################
#         SUPPORT FUNCTIONS         #
#####################################

RepeatedResults = namedtuple('RepeatedResults', ('values', 'counts'))


def find_repeats(arr):
    """Find repeats and repeat counts.

    Parameters
    ----------
    arr : array_like
        Input array. This is cast to float64.

    Returns
    -------
    values : ndarray
        The unique values from the (flattened) input that are repeated.

    counts : ndarray
        Number of times the corresponding 'value' is repeated.

    Notes
    -----
    In numpy >= 1.9 `numpy.unique` provides similar functionality. The main
    difference is that `find_repeats` only returns repeated values.

    Examples
    --------
    >>> from scipy import stats
    >>> stats.find_repeats([2, 1, 2, 3, 2, 2, 5])
    RepeatedResults(values=array([2.]), counts=array([4]))

    >>> stats.find_repeats([[10, 20, 1, 2], [5, 5, 4, 4]])
    RepeatedResults(values=array([4.,  5.]), counts=array([2, 2]))

    """
    # Note: always copies.
    return RepeatedResults(*_find_repeats(np.array(arr, dtype=np.float64)))


def _sum_of_squares(a, axis=0):
    """Square each element of the input array, and return the sum(s) of that.

    Parameters
    ----------
    a : array_like
        Input array.
    axis : int or None, optional
        Axis along which to calculate. Default is 0. If None, compute over
        the whole array `a`.

    Returns
    -------
    sum_of_squares : ndarray
        The sum along the given axis for (a**2).

    See Also
    --------
    _square_of_sums : The square(s) of the sum(s) (the opposite of
        `_sum_of_squares`).

    """
    a, axis = _chk_asarray(a, axis)
    return np.sum(a*a, axis)


def _square_of_sums(a, axis=0):
    """Sum elements of the input array, and return the square(s) of that sum.

    Parameters
    ----------
    a : array_like
        Input array.
    axis : int or None, optional
        Axis along which to calculate. Default is 0. If None, compute over
        the whole array `a`.

    Returns
    -------
    square_of_sums : float or ndarray
        The square of the sum over `axis`.

    See Also
    --------
    _sum_of_squares : The sum of squares (the opposite of `square_of_sums`).

    """
    a, axis = _chk_asarray(a, axis)
    s = np.sum(a, axis)
    if not np.isscalar(s):
        return s.astype(float) * s
    else:
        return float(s) * s


def rankdata(a, method='average', *, axis=None, nan_policy='propagate'):
    """Assign ranks to data, dealing with ties appropriately.

    By default (``axis=None``), the data array is first flattened, and a flat
    array of ranks is returned. Separately reshape the rank array to the
    shape of the data array if desired (see Examples).

    Ranks begin at 1.  The `method` argument controls how ranks are assigned
    to equal values.  See [1]_ for further discussion of ranking methods.

    Parameters
    ----------
    a : array_like
        The array of values to be ranked.
    method : {'average', 'min', 'max', 'dense', 'ordinal'}, optional
        The method used to assign ranks to tied elements.
        The following methods are available (default is 'average'):

          * 'average': The average of the ranks that would have been assigned to
            all the tied values is assigned to each value.
          * 'min': The minimum of the ranks that would have been assigned to all
            the tied values is assigned to each value.  (This is also
            referred to as "competition" ranking.)
          * 'max': The maximum of the ranks that would have been assigned to all
            the tied values is assigned to each value.
          * 'dense': Like 'min', but the rank of the next highest element is
            assigned the rank immediately after those assigned to the tied
            elements.
          * 'ordinal': All values are given a distinct rank, corresponding to
            the order that the values occur in `a`.
    axis : {None, int}, optional
        Axis along which to perform the ranking. If ``None``, the data array
        is first flattened.
    nan_policy : {'propagate', 'omit', 'raise'}, optional
        Defines how to handle when input contains nan.
        The following options are available (default is 'propagate'):

          * 'propagate': propagates nans through the rank calculation
          * 'omit': performs the calculations ignoring nan values
          * 'raise': raises an error

        .. note::

            When `nan_policy` is 'propagate', the output is an array of *all*
            nans because ranks relative to nans in the input are undefined.
            When `nan_policy` is 'omit', nans in `a` are ignored when ranking
            the other values, and the corresponding locations of the output
            are nan. This behavior is the default because it is intuitive and
            compatible with the behavior before the `nan_policy` parameter
            was introduced.

        .. versionadded:: 1.10

    Returns
    -------
    ranks : ndarray
         An array of size equal to the size of `a`, containing rank
         scores.

    References
    ----------
    .. [1] "Ranking", https://en.wikipedia.org/wiki/Ranking

    Examples
    --------
    >>> import numpy as np
    >>> from scipy.stats import rankdata
    >>> rankdata([0, 2, 3, 2])
    array([ 1. ,  2.5,  4. ,  2.5])
    >>> rankdata([0, 2, 3, 2], method='min')
    array([ 1,  2,  4,  2])
    >>> rankdata([0, 2, 3, 2], method='max')
    array([ 1,  3,  4,  3])
    >>> rankdata([0, 2, 3, 2], method='dense')
    array([ 1,  2,  3,  2])
    >>> rankdata([0, 2, 3, 2], method='ordinal')
    array([ 1,  2,  4,  3])
    >>> rankdata([[0, 2], [3, 2]]).reshape(2,2)
    array([[1. , 2.5],
          [4. , 2.5]])
    >>> rankdata([[0, 2, 2], [3, 2, 5]], axis=1)
    array([[1. , 2.5, 2.5],
           [2. , 1. , 3. ]])
    >>> rankdata([0, 2, 3, np.nan, -2, np.nan], nan_policy="propagate")
    array([nan, nan, nan, nan, nan, nan])
    >>> rankdata([0, 2, 3, np.nan, -2, np.nan], nan_policy="omit")
    array([ 2.,  3.,  4., nan,  1., nan])

    """
    if method not in ('average', 'min', 'max', 'dense', 'ordinal'):
        raise ValueError('unknown method "{0}"'.format(method))

    a = np.asarray(a)

    if axis is not None:
        if a.size == 0:
            # The return values of `normalize_axis_index` are ignored.  The
            # call validates `axis`, even though we won't use it.
            # use scipy._lib._util._normalize_axis_index when available
            np.core.multiarray.normalize_axis_index(axis, a.ndim)
            dt = np.float64 if method == 'average' else np.int_
            return np.empty(a.shape, dtype=dt)
        return np.apply_along_axis(rankdata, axis, a, method,
                                   nan_policy=nan_policy)

    contains_nan, nan_policy = _contains_nan(a, nan_policy)
    nan_indexes = None
    if contains_nan:
        if nan_policy == 'omit':
            nan_indexes = np.isnan(a)
        if nan_policy == 'propagate':
            return np.full_like(a, np.nan)

    arr = np.ravel(a)
    algo = 'mergesort' if method == 'ordinal' else 'quicksort'
    sorter = np.argsort(arr, kind=algo)

    inv = np.empty(sorter.size, dtype=np.intp)
    inv[sorter] = np.arange(sorter.size, dtype=np.intp)

    if method == 'ordinal':
        result = inv + 1

    arr = arr[sorter]
    obs = np.r_[True, arr[1:] != arr[:-1]]
    dense = obs.cumsum()[inv]

    if method == 'dense':
        result = dense

    # cumulative counts of each unique value
    count = np.r_[np.nonzero(obs)[0], len(obs)]

    if method == 'max':
        result = count[dense]

    if method == 'min':
        result = count[dense - 1] + 1

    if method == 'average':
        result = .5 * (count[dense] + count[dense - 1] + 1)

    if nan_indexes is not None:
        result = result.astype('float64')
        result[nan_indexes] = np.nan

    return result<|MERGE_RESOLUTION|>--- conflicted
+++ resolved
@@ -7643,15 +7643,9 @@
             Value of `x` corresponding with the KS statistic; i.e., the
             distance between the hypothesized cumulative distribution function
             and the empirical distribution function is measured at this
-<<<<<<< HEAD
             observation.
         statistic_sign: str
             1 if the KS statistic is the maximal positive difference between
-=======
-            location.
-        statistic_sign: int
-            +1 if the KS statistic is the maximal positive difference between
->>>>>>> 8aa3bffa
             empirical and hypothesized distributions (D+), -1 if the KS
             statistic is the negative difference (D-).
 
@@ -7979,11 +7973,7 @@
             measured at this observation.
         statistic_sign: int
             +1 if the empirical distribution function of `data1` exceeds
-<<<<<<< HEAD
             the empirical distribution function of `data2` at
-=======
-            the empircal distribution function of `data2` at
->>>>>>> 8aa3bffa
             `statistic_location`, otherwise -1.
 
     See Also
