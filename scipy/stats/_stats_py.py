--- conflicted
+++ resolved
@@ -1614,12 +1614,9 @@
     n = a.shape[axis]
     if n < 8:
         message = ("`skewtest` requires at least 8 observations; "
-                   f"{n} observations were given.")
+                   f"only {n=} observations were given.")
         raise ValueError(message)
-<<<<<<< HEAD
-
-=======
->>>>>>> e4b1a551
+
     y = b2 * math.sqrt(((n + 1) * (n + 3)) / (6.0 * (n - 2)))
     beta2 = (3.0 * (n**2 + 27*n - 70) * (n+1) * (n+3) /
              ((n-2.0) * (n+5) * (n+7) * (n+9)))
