--- conflicted
+++ resolved
@@ -70,17 +70,6 @@
 from scipy._lib._bunch import _make_tuple_bunch
 from scipy import stats
 from scipy.optimize import root_scalar
-<<<<<<< HEAD
-from scipy._lib._util import normalize_axis_index
-from scipy._lib._array_api import (array_namespace, is_numpy, xp_swapaxes, xp_diff,
-                                   xp_take_along_axis, xp_repeat_1d, atleast_nd)
-from scipy._lib.array_api_compat import size as xp_size
-
-# In __all__ but deprecated for removal in SciPy 1.13.0
-from scipy._lib._util import float_factorial  # noqa: F401
-from scipy.stats._mstats_basic import (  # noqa: F401
-    PointbiserialrResult, Ttest_1sampResult,  Ttest_relResult
-=======
 from scipy._lib._array_api import (
     _asarray,
     array_namespace,
@@ -92,7 +81,6 @@
     xp_promote,
     xp_capabilities,
     xp_ravel,
->>>>>>> 1e9a58fe
 )
 import scipy._lib.array_api_extra as xpx
 
@@ -879,7 +867,7 @@
         # Possible loss of precision for int types
         res = xp_promote(res, force_floating=True, xp=xp)
         res = xp.where(invalid, xp.nan, res)
-    
+
     return res[()] if res.ndim == 0 else res
 
 
@@ -10282,11 +10270,7 @@
         dtype = xp.asarray(1.).dtype if method == 'average' else xp.asarray(1).dtype
         return xp.empty(x.shape, dtype=dtype)
 
-<<<<<<< HEAD
-    contains_nan, nan_policy = _contains_nan(x, nan_policy, xp=xp)
-=======
     contains_nan = _contains_nan(x, nan_policy)
->>>>>>> 1e9a58fe
 
     x = xp_swapaxes(x, axis, -1, xp=xp)
     ranks = _rankdata(x, method, xp=xp)
