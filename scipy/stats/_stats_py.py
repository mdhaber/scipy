--- conflicted
+++ resolved
@@ -38,13 +38,8 @@
 from scipy.spatial.distance import cdist
 from scipy.ndimage import _measurements
 from scipy._lib._util import (check_random_state, MapWrapper,
-<<<<<<< HEAD
-                              rng_integers, float_factorial)
+                              rng_integers, _rename_parameter)
 from scipy._lib._bunch import _make_tuple_bunch
-=======
-                              rng_integers, _rename_parameter)
-
->>>>>>> 27195e48
 import scipy.special as special
 from scipy import linalg
 from . import distributions
