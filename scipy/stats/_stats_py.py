--- conflicted
+++ resolved
@@ -40,12 +40,8 @@
 from scipy.spatial import distance_matrix
 
 from scipy.optimize import milp, LinearConstraint
-<<<<<<< HEAD
 from scipy.optimize.elementwise import find_root
-from scipy._lib._util import _get_nan, _rename_parameter, _contains_nan, np_vecdot
-=======
 from scipy._lib._util import _get_nan, _rename_parameter, _contains_nan
->>>>>>> 67ba4694
 
 import scipy.special as special
 # Import unused here but needs to stay until end of deprecation periode
