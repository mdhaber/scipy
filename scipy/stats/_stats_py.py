--- conflicted
+++ resolved
@@ -1331,15 +1331,8 @@
         zero = m2 <= (eps * mean_reduced)**2
         vals = xp.where(zero, xp.asarray(xp.nan), m3 / m2**1.5)
     if not bias:
-<<<<<<< HEAD
-        can_correct = xp.asarray(~zero & (n > 2))
-        if xp.any(can_correct):
-            m2 = m2[can_correct]
-            m3 = m3[can_correct]
-=======
         can_correct = ~zero & (n > 2)
         if is_lazy_array(can_correct) or xp.any(can_correct):
->>>>>>> a4c54a2d
             nval = ((n - 1.0) * n)**0.5 / (n - 2.0) * m3 / m2**1.5
             vals = xp.where(can_correct, nval, vals)
 
@@ -1446,15 +1439,8 @@
         vals = xp.where(zero, NaN, m4 / m2**2.0)
 
     if not bias:
-<<<<<<< HEAD
-        can_correct = xp.asarray(~zero & (n > 3))
-        if xp.any(can_correct):
-            m2 = m2[can_correct]
-            m4 = m4[can_correct]
-=======
         can_correct = ~zero & (n > 3)
         if is_lazy_array(can_correct) or xp.any(can_correct):
->>>>>>> a4c54a2d
             nval = 1.0/(n-2)/(n-3) * ((n**2-1.0)*m4/m2**2.0 - 3*(n-1)**2.0)
             vals = xp.where(can_correct, nval + 3.0, vals)
 
