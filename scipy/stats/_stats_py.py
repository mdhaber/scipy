# Copyright 2002 Gary Strangman.  All rights reserved
# Copyright 2002-2016 The SciPy Developers
#
# The original code from Gary Strangman was heavily adapted for
# use in SciPy by Travis Oliphant.  The original code came with the
# following disclaimer:
#
# This software is provided "as-is".  There are no expressed or implied
# warranties of any kind, including, but not limited to, the warranties
# of merchantability and fitness for a given application.  In no event
# shall Gary Strangman be liable for any direct, indirect, incidental,
# special, exemplary or consequential damages (including, but not limited
# to, loss of use, data or profits, or business interruption) however
# caused and on any theory of liability, whether in contract, strict
# liability or tort (including negligence or otherwise) arising in any way
# out of the use of this software, even if advised of the possibility of
# such damage.

"""
A collection of basic statistical functions for Python.

References
----------
.. [CRCProbStat2000] Zwillinger, D. and Kokoska, S. (2000). CRC Standard
   Probability and Statistics Tables and Formulae. Chapman & Hall: New
   York. 2000.

"""
import warnings
import math
from math import gcd
from collections import namedtuple

import numpy as np
from numpy import array, asarray, ma

from scipy import sparse
from scipy.spatial import distance_matrix

from scipy.optimize import milp, LinearConstraint
from scipy._lib._util import (check_random_state, _get_nan,
                              _rename_parameter, _contains_nan,
                              AxisError)

import scipy.special as special
# Import unused here but needs to stay until end of deprecation periode
# See https://github.com/scipy/scipy/issues/15765#issuecomment-1875564522
from scipy import linalg  # noqa: F401
from . import distributions
from . import _mstats_basic as mstats_basic
from ._stats_mstats_common import (_find_repeats, linregress, theilslopes,
                                   siegelslopes)
from ._stats import _kendall_dis, _toint64, _weightedrankedtau

from dataclasses import dataclass, field
from ._hypotests import _all_partitions
from ._stats_pythran import _compute_outer_prob_inside_method
from ._resampling import (MonteCarloMethod, PermutationMethod, BootstrapMethod,
                          monte_carlo_test, permutation_test, bootstrap,
                          _batch_generator)
from ._axis_nan_policy import (_axis_nan_policy_factory,
                               _broadcast_concatenate,
                               _broadcast_shapes,
                               SmallSampleWarning)
from ._binomtest import _binary_search_for_binom_tst as _binary_search
from scipy._lib._bunch import _make_tuple_bunch
from scipy import stats
from scipy.optimize import root_scalar
from scipy._lib._util import normalize_axis_index
from scipy._lib._array_api import (array_namespace, is_numpy, atleast_nd,
                                   xp_clip, xp_moveaxis_to_end, xp_sign,
                                   xp_minimum)
from scipy._lib.array_api_compat import size as xp_size


# Functions/classes in other files should be added in `__init__.py`, not here
__all__ = ['find_repeats', 'gmean', 'hmean', 'pmean', 'mode', 'tmean', 'tvar',
           'tmin', 'tmax', 'tstd', 'tsem', 'moment',
           'skew', 'kurtosis', 'describe', 'skewtest', 'kurtosistest',
           'normaltest', 'jarque_bera',
           'scoreatpercentile', 'percentileofscore',
           'cumfreq', 'relfreq', 'obrientransform',
           'sem', 'zmap', 'zscore', 'gzscore', 'iqr', 'gstd',
           'median_abs_deviation',
           'sigmaclip', 'trimboth', 'trim1', 'trim_mean',
           'f_oneway', 'pearsonr', 'fisher_exact',
           'spearmanr', 'pointbiserialr',
           'kendalltau', 'weightedtau',
           'linregress', 'siegelslopes', 'theilslopes', 'ttest_1samp',
           'ttest_ind', 'ttest_ind_from_stats', 'ttest_rel',
           'kstest', 'ks_1samp', 'ks_2samp',
           'chisquare', 'power_divergence',
           'tiecorrect', 'ranksums', 'kruskal', 'friedmanchisquare',
           'rankdata', 'combine_pvalues', 'quantile_test',
           'wasserstein_distance', 'wasserstein_distance_nd', 'energy_distance',
           'brunnermunzel', 'alexandergovern',
           'expectile']


def _chk_asarray(a, axis, *, xp=None):
    if xp is None:
        xp = array_namespace(a)

    if axis is None:
        a = xp.reshape(a, (-1,))
        outaxis = 0
    else:
        a = xp.asarray(a)
        outaxis = axis

    if a.ndim == 0:
        a = xp.reshape(a, (-1,))

    return a, outaxis


def _chk2_asarray(a, b, axis):
    if axis is None:
        a = np.ravel(a)
        b = np.ravel(b)
        outaxis = 0
    else:
        a = np.asarray(a)
        b = np.asarray(b)
        outaxis = axis

    if a.ndim == 0:
        a = np.atleast_1d(a)
    if b.ndim == 0:
        b = np.atleast_1d(b)

    return a, b, outaxis


SignificanceResult = _make_tuple_bunch('SignificanceResult',
                                       ['statistic', 'pvalue'], [])


# note that `weights` are paired with `x`
@_axis_nan_policy_factory(
        lambda x: x, n_samples=1, n_outputs=1, too_small=0, paired=True,
        result_to_tuple=lambda x: (x,), kwd_samples=['weights'])
def gmean(a, axis=0, dtype=None, weights=None):
    r"""Compute the weighted geometric mean along the specified axis.

    The weighted geometric mean of the array :math:`a_i` associated to weights
    :math:`w_i` is:

    .. math::

        \exp \left( \frac{ \sum_{i=1}^n w_i \ln a_i }{ \sum_{i=1}^n w_i }
                   \right) \, ,

    and, with equal weights, it gives:

    .. math::

        \sqrt[n]{ \prod_{i=1}^n a_i } \, .

    Parameters
    ----------
    a : array_like
        Input array or object that can be converted to an array.
    axis : int or None, optional
        Axis along which the geometric mean is computed. Default is 0.
        If None, compute over the whole array `a`.
    dtype : dtype, optional
        Type to which the input arrays are cast before the calculation is
        performed.
    weights : array_like, optional
        The `weights` array must be broadcastable to the same shape as `a`.
        Default is None, which gives each value a weight of 1.0.

    Returns
    -------
    gmean : ndarray
        See `dtype` parameter above.

    See Also
    --------
    numpy.mean : Arithmetic average
    numpy.average : Weighted average
    hmean : Harmonic mean

    References
    ----------
    .. [1] "Weighted Geometric Mean", *Wikipedia*,
           https://en.wikipedia.org/wiki/Weighted_geometric_mean.
    .. [2] Grossman, J., Grossman, M., Katz, R., "Averages: A New Approach",
           Archimedes Foundation, 1983

    Examples
    --------
    >>> from scipy.stats import gmean
    >>> gmean([1, 4])
    2.0
    >>> gmean([1, 2, 3, 4, 5, 6, 7])
    3.3800151591412964
    >>> gmean([1, 4, 7], weights=[3, 1, 3])
    2.80668351922014

    """

    a = np.asarray(a, dtype=dtype)

    if weights is not None:
        weights = np.asarray(weights, dtype=dtype)

    with np.errstate(divide='ignore'):
        log_a = np.log(a)

    return np.exp(np.average(log_a, axis=axis, weights=weights))


@_axis_nan_policy_factory(
        lambda x: x, n_samples=1, n_outputs=1, too_small=0, paired=True,
        result_to_tuple=lambda x: (x,), kwd_samples=['weights'])
def hmean(a, axis=0, dtype=None, *, weights=None):
    r"""Calculate the weighted harmonic mean along the specified axis.

    The weighted harmonic mean of the array :math:`a_i` associated to weights
    :math:`w_i` is:

    .. math::

        \frac{ \sum_{i=1}^n w_i }{ \sum_{i=1}^n \frac{w_i}{a_i} } \, ,

    and, with equal weights, it gives:

    .. math::

        \frac{ n }{ \sum_{i=1}^n \frac{1}{a_i} } \, .

    Parameters
    ----------
    a : array_like
        Input array, masked array or object that can be converted to an array.
    axis : int or None, optional
        Axis along which the harmonic mean is computed. Default is 0.
        If None, compute over the whole array `a`.
    dtype : dtype, optional
        Type of the returned array and of the accumulator in which the
        elements are summed. If `dtype` is not specified, it defaults to the
        dtype of `a`, unless `a` has an integer `dtype` with a precision less
        than that of the default platform integer. In that case, the default
        platform integer is used.
    weights : array_like, optional
        The weights array can either be 1-D (in which case its length must be
        the size of `a` along the given `axis`) or of the same shape as `a`.
        Default is None, which gives each value a weight of 1.0.

        .. versionadded:: 1.9

    Returns
    -------
    hmean : ndarray
        See `dtype` parameter above.

    See Also
    --------
    numpy.mean : Arithmetic average
    numpy.average : Weighted average
    gmean : Geometric mean

    Notes
    -----
    The harmonic mean is computed over a single dimension of the input
    array, axis=0 by default, or all values in the array if axis=None.
    float64 intermediate and return values are used for integer inputs.

    References
    ----------
    .. [1] "Weighted Harmonic Mean", *Wikipedia*,
           https://en.wikipedia.org/wiki/Harmonic_mean#Weighted_harmonic_mean
    .. [2] Ferger, F., "The nature and use of the harmonic mean", Journal of
           the American Statistical Association, vol. 26, pp. 36-40, 1931

    Examples
    --------
    >>> from scipy.stats import hmean
    >>> hmean([1, 4])
    1.6000000000000001
    >>> hmean([1, 2, 3, 4, 5, 6, 7])
    2.6997245179063363
    >>> hmean([1, 4, 7], weights=[3, 1, 3])
    1.9029126213592233

    """
    if not isinstance(a, np.ndarray):
        a = np.array(a, dtype=dtype)
    elif dtype:
        # Must change the default dtype allowing array type
        if isinstance(a, np.ma.MaskedArray):
            a = np.ma.asarray(a, dtype=dtype)
        else:
            a = np.asarray(a, dtype=dtype)

    if np.all(a >= 0):
        # Harmonic mean only defined if greater than or equal to zero.
        if weights is not None:
            weights = np.asanyarray(weights, dtype=dtype)

        with np.errstate(divide='ignore'):
            return 1.0 / np.average(1.0 / a, axis=axis, weights=weights)
    else:
        raise ValueError("Harmonic mean only defined if all elements greater "
                         "than or equal to zero")


@_axis_nan_policy_factory(
        lambda x: x, n_samples=1, n_outputs=1, too_small=0, paired=True,
        result_to_tuple=lambda x: (x,), kwd_samples=['weights'])
def pmean(a, p, *, axis=0, dtype=None, weights=None):
    r"""Calculate the weighted power mean along the specified axis.

    The weighted power mean of the array :math:`a_i` associated to weights
    :math:`w_i` is:

    .. math::

        \left( \frac{ \sum_{i=1}^n w_i a_i^p }{ \sum_{i=1}^n w_i }
              \right)^{ 1 / p } \, ,

    and, with equal weights, it gives:

    .. math::

        \left( \frac{ 1 }{ n } \sum_{i=1}^n a_i^p \right)^{ 1 / p }  \, .

    When ``p=0``, it returns the geometric mean.

    This mean is also called generalized mean or Hölder mean, and must not be
    confused with the Kolmogorov generalized mean, also called
    quasi-arithmetic mean or generalized f-mean [3]_.

    Parameters
    ----------
    a : array_like
        Input array, masked array or object that can be converted to an array.
    p : int or float
        Exponent.
    axis : int or None, optional
        Axis along which the power mean is computed. Default is 0.
        If None, compute over the whole array `a`.
    dtype : dtype, optional
        Type of the returned array and of the accumulator in which the
        elements are summed. If `dtype` is not specified, it defaults to the
        dtype of `a`, unless `a` has an integer `dtype` with a precision less
        than that of the default platform integer. In that case, the default
        platform integer is used.
    weights : array_like, optional
        The weights array can either be 1-D (in which case its length must be
        the size of `a` along the given `axis`) or of the same shape as `a`.
        Default is None, which gives each value a weight of 1.0.

    Returns
    -------
    pmean : ndarray, see `dtype` parameter above.
        Output array containing the power mean values.

    See Also
    --------
    numpy.average : Weighted average
    gmean : Geometric mean
    hmean : Harmonic mean

    Notes
    -----
    The power mean is computed over a single dimension of the input
    array, ``axis=0`` by default, or all values in the array if ``axis=None``.
    float64 intermediate and return values are used for integer inputs.

    .. versionadded:: 1.9

    References
    ----------
    .. [1] "Generalized Mean", *Wikipedia*,
           https://en.wikipedia.org/wiki/Generalized_mean
    .. [2] Norris, N., "Convexity properties of generalized mean value
           functions", The Annals of Mathematical Statistics, vol. 8,
           pp. 118-120, 1937
    .. [3] Bullen, P.S., Handbook of Means and Their Inequalities, 2003

    Examples
    --------
    >>> from scipy.stats import pmean, hmean, gmean
    >>> pmean([1, 4], 1.3)
    2.639372938300652
    >>> pmean([1, 2, 3, 4, 5, 6, 7], 1.3)
    4.157111214492084
    >>> pmean([1, 4, 7], -2, weights=[3, 1, 3])
    1.4969684896631954

    For p=-1, power mean is equal to harmonic mean:

    >>> pmean([1, 4, 7], -1, weights=[3, 1, 3])
    1.9029126213592233
    >>> hmean([1, 4, 7], weights=[3, 1, 3])
    1.9029126213592233

    For p=0, power mean is defined as the geometric mean:

    >>> pmean([1, 4, 7], 0, weights=[3, 1, 3])
    2.80668351922014
    >>> gmean([1, 4, 7], weights=[3, 1, 3])
    2.80668351922014

    """
    if not isinstance(p, (int, float)):
        raise ValueError("Power mean only defined for exponent of type int or "
                         "float.")
    if p == 0:
        return gmean(a, axis=axis, dtype=dtype, weights=weights)

    if not isinstance(a, np.ndarray):
        a = np.array(a, dtype=dtype)
    elif dtype:
        # Must change the default dtype allowing array type
        if isinstance(a, np.ma.MaskedArray):
            a = np.ma.asarray(a, dtype=dtype)
        else:
            a = np.asarray(a, dtype=dtype)

    if np.all(a >= 0):
        # Power mean only defined if greater than or equal to zero
        if weights is not None:
            weights = np.asanyarray(weights, dtype=dtype)

        with np.errstate(divide='ignore'):
            return np.float_power(
                np.average(np.float_power(a, p), axis=axis, weights=weights),
                1/p)
    else:
        raise ValueError("Power mean only defined if all elements greater "
                         "than or equal to zero")


ModeResult = namedtuple('ModeResult', ('mode', 'count'))


def _mode_result(mode, count):
    # When a slice is empty, `_axis_nan_policy` automatically produces
    # NaN for `mode` and `count`. This is a reasonable convention for `mode`,
    # but `count` should not be NaN; it should be zero.
    i = np.isnan(count)
    if i.shape == ():
        count = np.asarray(0, dtype=count.dtype)[()] if i else count
    else:
        count[i] = 0
    return ModeResult(mode, count)


@_axis_nan_policy_factory(_mode_result, override={'vectorization': True,
                                                  'nan_propagation': False})
def mode(a, axis=0, nan_policy='propagate', keepdims=False):
    r"""Return an array of the modal (most common) value in the passed array.

    If there is more than one such value, only one is returned.
    The bin-count for the modal bins is also returned.

    Parameters
    ----------
    a : array_like
        Numeric, n-dimensional array of which to find mode(s).
    axis : int or None, optional
        Axis along which to operate. Default is 0. If None, compute over
        the whole array `a`.
    nan_policy : {'propagate', 'raise', 'omit'}, optional
        Defines how to handle when input contains nan.
        The following options are available (default is 'propagate'):

          * 'propagate': treats nan as it would treat any other value
          * 'raise': throws an error
          * 'omit': performs the calculations ignoring nan values
    keepdims : bool, optional
        If set to ``False``, the `axis` over which the statistic is taken
        is consumed (eliminated from the output array). If set to ``True``,
        the `axis` is retained with size one, and the result will broadcast
        correctly against the input array.

    Returns
    -------
    mode : ndarray
        Array of modal values.
    count : ndarray
        Array of counts for each mode.

    Notes
    -----
    The mode  is calculated using `numpy.unique`.
    In NumPy versions 1.21 and after, all NaNs - even those with different
    binary representations - are treated as equivalent and counted as separate
    instances of the same value.

    By convention, the mode of an empty array is NaN, and the associated count
    is zero.

    Examples
    --------
    >>> import numpy as np
    >>> a = np.array([[3, 0, 3, 7],
    ...               [3, 2, 6, 2],
    ...               [1, 7, 2, 8],
    ...               [3, 0, 6, 1],
    ...               [3, 2, 5, 5]])
    >>> from scipy import stats
    >>> stats.mode(a, keepdims=True)
    ModeResult(mode=array([[3, 0, 6, 1]]), count=array([[4, 2, 2, 1]]))

    To get mode of whole array, specify ``axis=None``:

    >>> stats.mode(a, axis=None, keepdims=True)
    ModeResult(mode=[[3]], count=[[5]])
    >>> stats.mode(a, axis=None, keepdims=False)
    ModeResult(mode=3, count=5)

    """
    # `axis`, `nan_policy`, and `keepdims` are handled by `_axis_nan_policy`
    if not np.issubdtype(a.dtype, np.number):
        message = ("Argument `a` is not recognized as numeric. "
                   "Support for input that cannot be coerced to a numeric "
                   "array was deprecated in SciPy 1.9.0 and removed in SciPy "
                   "1.11.0. Please consider `np.unique`.")
        raise TypeError(message)

    if a.size == 0:
        NaN = _get_nan(a)
        return ModeResult(*np.array([NaN, 0], dtype=NaN.dtype))

    vals, cnts = np.unique(a, return_counts=True)
    modes, counts = vals[cnts.argmax()], cnts.max()
    return ModeResult(modes[()], counts[()])


def _put_nan_to_limits(a, limits, inclusive):
    """Put NaNs in an array for values outside of given limits.

    This is primarily a utility function.

    Parameters
    ----------
    a : array
    limits : (float or None, float or None)
        A tuple consisting of the (lower limit, upper limit).  Values in the
        input array less than the lower limit or greater than the upper limit
        will be replaced with `np.nan`. None implies no limit.
    inclusive : (bool, bool)
        A tuple consisting of the (lower flag, upper flag).  These flags
        determine whether values exactly equal to lower or upper are allowed.

    """
    if limits is None:
        return a
    mask = np.full_like(a, False, dtype=np.bool_)
    lower_limit, upper_limit = limits
    lower_include, upper_include = inclusive
    if lower_limit is not None:
        mask |= (a < lower_limit) if lower_include else a <= lower_limit
    if upper_limit is not None:
        mask |= (a > upper_limit) if upper_include else a >= upper_limit
    if np.all(mask):
        raise ValueError("No array values within given limits")
    if np.any(mask):
        a = a.copy() if np.issubdtype(a.dtype, np.inexact) else a.astype(np.float64)
        a[mask] = np.nan
    return a


@_axis_nan_policy_factory(
    lambda x: x, n_outputs=1, default_axis=None,
    result_to_tuple=lambda x: (x,)
)
def tmean(a, limits=None, inclusive=(True, True), axis=None):
    """Compute the trimmed mean.

    This function finds the arithmetic mean of given values, ignoring values
    outside the given `limits`.

    Parameters
    ----------
    a : array_like
        Array of values.
    limits : None or (lower limit, upper limit), optional
        Values in the input array less than the lower limit or greater than the
        upper limit will be ignored.  When limits is None (default), then all
        values are used.  Either of the limit values in the tuple can also be
        None representing a half-open interval.
    inclusive : (bool, bool), optional
        A tuple consisting of the (lower flag, upper flag).  These flags
        determine whether values exactly equal to the lower or upper limits
        are included.  The default value is (True, True).
    axis : int or None, optional
        Axis along which to compute test. Default is None.

    Returns
    -------
    tmean : ndarray
        Trimmed mean.

    See Also
    --------
    trim_mean : Returns mean after trimming a proportion from both tails.

    Examples
    --------
    >>> import numpy as np
    >>> from scipy import stats
    >>> x = np.arange(20)
    >>> stats.tmean(x)
    9.5
    >>> stats.tmean(x, (3,17))
    10.0

    """
    a = _put_nan_to_limits(a, limits, inclusive)
    return np.nanmean(a, axis=axis)


@_axis_nan_policy_factory(
    lambda x: x, n_outputs=1, result_to_tuple=lambda x: (x,)
)
def tvar(a, limits=None, inclusive=(True, True), axis=0, ddof=1):
    """Compute the trimmed variance.

    This function computes the sample variance of an array of values,
    while ignoring values which are outside of given `limits`.

    Parameters
    ----------
    a : array_like
        Array of values.
    limits : None or (lower limit, upper limit), optional
        Values in the input array less than the lower limit or greater than the
        upper limit will be ignored. When limits is None, then all values are
        used. Either of the limit values in the tuple can also be None
        representing a half-open interval.  The default value is None.
    inclusive : (bool, bool), optional
        A tuple consisting of the (lower flag, upper flag).  These flags
        determine whether values exactly equal to the lower or upper limits
        are included.  The default value is (True, True).
    axis : int or None, optional
        Axis along which to operate. Default is 0. If None, compute over the
        whole array `a`.
    ddof : int, optional
        Delta degrees of freedom.  Default is 1.

    Returns
    -------
    tvar : float
        Trimmed variance.

    Notes
    -----
    `tvar` computes the unbiased sample variance, i.e. it uses a correction
    factor ``n / (n - 1)``.

    Examples
    --------
    >>> import numpy as np
    >>> from scipy import stats
    >>> x = np.arange(20)
    >>> stats.tvar(x)
    35.0
    >>> stats.tvar(x, (3,17))
    20.0

    """
    a = _put_nan_to_limits(a, limits, inclusive)
    return np.nanvar(a, ddof=ddof, axis=axis)


@_axis_nan_policy_factory(
    lambda x: x, n_outputs=1, result_to_tuple=lambda x: (x,)
)
def tmin(a, lowerlimit=None, axis=0, inclusive=True, nan_policy='propagate'):
    """Compute the trimmed minimum.

    This function finds the minimum value of an array `a` along the
    specified axis, but only considering values greater than a specified
    lower limit.

    Parameters
    ----------
    a : array_like
        Array of values.
    lowerlimit : None or float, optional
        Values in the input array less than the given limit will be ignored.
        When lowerlimit is None, then all values are used. The default value
        is None.
    axis : int or None, optional
        Axis along which to operate. Default is 0. If None, compute over the
        whole array `a`.
    inclusive : {True, False}, optional
        This flag determines whether values exactly equal to the lower limit
        are included.  The default value is True.

    Returns
    -------
    tmin : float, int or ndarray
        Trimmed minimum.

    Examples
    --------
    >>> import numpy as np
    >>> from scipy import stats
    >>> x = np.arange(20)
    >>> stats.tmin(x)
    0

    >>> stats.tmin(x, 13)
    13

    >>> stats.tmin(x, 13, inclusive=False)
    14

    """
    dtype = a.dtype
    a = _put_nan_to_limits(a, (lowerlimit, None), (inclusive, None))
    res = np.nanmin(a, axis=axis)
    if not np.any(np.isnan(res)):
        # needed if input is of integer dtype
        return res.astype(dtype, copy=False)
    return res


@_axis_nan_policy_factory(
    lambda x: x, n_outputs=1, result_to_tuple=lambda x: (x,)
)
def tmax(a, upperlimit=None, axis=0, inclusive=True, nan_policy='propagate'):
    """Compute the trimmed maximum.

    This function computes the maximum value of an array along a given axis,
    while ignoring values larger than a specified upper limit.

    Parameters
    ----------
    a : array_like
        Array of values.
    upperlimit : None or float, optional
        Values in the input array greater than the given limit will be ignored.
        When upperlimit is None, then all values are used. The default value
        is None.
    axis : int or None, optional
        Axis along which to operate. Default is 0. If None, compute over the
        whole array `a`.
    inclusive : {True, False}, optional
        This flag determines whether values exactly equal to the upper limit
        are included.  The default value is True.

    Returns
    -------
    tmax : float, int or ndarray
        Trimmed maximum.

    Examples
    --------
    >>> import numpy as np
    >>> from scipy import stats
    >>> x = np.arange(20)
    >>> stats.tmax(x)
    19

    >>> stats.tmax(x, 13)
    13

    >>> stats.tmax(x, 13, inclusive=False)
    12

    """
    dtype = a.dtype
    a = _put_nan_to_limits(a, (None, upperlimit), (None, inclusive))
    res = np.nanmax(a, axis=axis)
    if not np.any(np.isnan(res)):
        # needed if input is of integer dtype
        return res.astype(dtype, copy=False)
    return res


@_axis_nan_policy_factory(
    lambda x: x, n_outputs=1, result_to_tuple=lambda x: (x,)
)
def tstd(a, limits=None, inclusive=(True, True), axis=0, ddof=1):
    """Compute the trimmed sample standard deviation.

    This function finds the sample standard deviation of given values,
    ignoring values outside the given `limits`.

    Parameters
    ----------
    a : array_like
        Array of values.
    limits : None or (lower limit, upper limit), optional
        Values in the input array less than the lower limit or greater than the
        upper limit will be ignored. When limits is None, then all values are
        used. Either of the limit values in the tuple can also be None
        representing a half-open interval.  The default value is None.
    inclusive : (bool, bool), optional
        A tuple consisting of the (lower flag, upper flag).  These flags
        determine whether values exactly equal to the lower or upper limits
        are included.  The default value is (True, True).
    axis : int or None, optional
        Axis along which to operate. Default is 0. If None, compute over the
        whole array `a`.
    ddof : int, optional
        Delta degrees of freedom.  Default is 1.

    Returns
    -------
    tstd : float
        Trimmed sample standard deviation.

    Notes
    -----
    `tstd` computes the unbiased sample standard deviation, i.e. it uses a
    correction factor ``n / (n - 1)``.

    Examples
    --------
    >>> import numpy as np
    >>> from scipy import stats
    >>> x = np.arange(20)
    >>> stats.tstd(x)
    5.9160797830996161
    >>> stats.tstd(x, (3,17))
    4.4721359549995796

    """
    return np.sqrt(tvar(a, limits, inclusive, axis, ddof, _no_deco=True))


@_axis_nan_policy_factory(
    lambda x: x, n_outputs=1, result_to_tuple=lambda x: (x,)
)
def tsem(a, limits=None, inclusive=(True, True), axis=0, ddof=1):
    """Compute the trimmed standard error of the mean.

    This function finds the standard error of the mean for given
    values, ignoring values outside the given `limits`.

    Parameters
    ----------
    a : array_like
        Array of values.
    limits : None or (lower limit, upper limit), optional
        Values in the input array less than the lower limit or greater than the
        upper limit will be ignored. When limits is None, then all values are
        used. Either of the limit values in the tuple can also be None
        representing a half-open interval.  The default value is None.
    inclusive : (bool, bool), optional
        A tuple consisting of the (lower flag, upper flag).  These flags
        determine whether values exactly equal to the lower or upper limits
        are included.  The default value is (True, True).
    axis : int or None, optional
        Axis along which to operate. Default is 0. If None, compute over the
        whole array `a`.
    ddof : int, optional
        Delta degrees of freedom.  Default is 1.

    Returns
    -------
    tsem : float
        Trimmed standard error of the mean.

    Notes
    -----
    `tsem` uses unbiased sample standard deviation, i.e. it uses a
    correction factor ``n / (n - 1)``.

    Examples
    --------
    >>> import numpy as np
    >>> from scipy import stats
    >>> x = np.arange(20)
    >>> stats.tsem(x)
    1.3228756555322954
    >>> stats.tsem(x, (3,17))
    1.1547005383792515

    """
    a = _put_nan_to_limits(a, limits, inclusive)
    sd = np.sqrt(np.nanvar(a, ddof=ddof, axis=axis))
    n_obs = (~np.isnan(a)).sum(axis=axis)
    return sd / np.sqrt(n_obs, dtype=sd.dtype)


#####################################
#              MOMENTS              #
#####################################


def _moment_outputs(kwds):
    order = np.atleast_1d(kwds.get('order', 1))
    if order.size == 0:
        raise ValueError("'order' must be a scalar or a non-empty 1D "
                         "list/array.")
    return len(order)


def _moment_result_object(*args):
    if len(args) == 1:
        return args[0]
    return np.asarray(args)

# `moment` fits into the `_axis_nan_policy` pattern, but it is a bit unusual
# because the number of outputs is variable. Specifically,
# `result_to_tuple=lambda x: (x,)` may be surprising for a function that
# can produce more than one output, but it is intended here.
# When `moment is called to produce the output:
# - `result_to_tuple` packs the returned array into a single-element tuple,
# - `_moment_result_object` extracts and returns that single element.
# However, when the input array is empty, `moment` is never called. Instead,
# - `_check_empty_inputs` is used to produce an empty array with the
#   appropriate dimensions.
# - A list comprehension creates the appropriate number of copies of this
#   array, depending on `n_outputs`.
# - This list - which may have multiple elements - is passed into
#   `_moment_result_object`.
# - If there is a single output, `_moment_result_object` extracts and returns
#   the single output from the list.
# - If there are multiple outputs, and therefore multiple elements in the list,
#   `_moment_result_object` converts the list of arrays to a single array and
#   returns it.
# Currently this leads to a slight inconsistency: when the input array is
# empty, there is no distinction between the `moment` function being called
# with parameter `order=1` and `order=[1]`; the latter *should* produce
# the same as the former but with a singleton zeroth dimension.
@_rename_parameter('moment', 'order')
@_axis_nan_policy_factory(  # noqa: E302
    _moment_result_object, n_samples=1, result_to_tuple=lambda x: (x,),
    n_outputs=_moment_outputs
)
def moment(a, order=1, axis=0, nan_policy='propagate', *, center=None):
    r"""Calculate the nth moment about the mean for a sample.

    A moment is a specific quantitative measure of the shape of a set of
    points. It is often used to calculate coefficients of skewness and kurtosis
    due to its close relationship with them.

    Parameters
    ----------
    a : array_like
       Input array.
    order : int or 1-D array_like of ints, optional
       Order of central moment that is returned. Default is 1.
    axis : int or None, optional
       Axis along which the central moment is computed. Default is 0.
       If None, compute over the whole array `a`.
    nan_policy : {'propagate', 'raise', 'omit'}, optional
        Defines how to handle when input contains nan.
        The following options are available (default is 'propagate'):

          * 'propagate': returns nan
          * 'raise': throws an error
          * 'omit': performs the calculations ignoring nan values

    center : float or None, optional
       The point about which moments are taken. This can be the sample mean,
       the origin, or any other be point. If `None` (default) compute the
       center as the sample mean.

    Returns
    -------
    n-th moment about the `center` : ndarray or float
       The appropriate moment along the given axis or over all values if axis
       is None. The denominator for the moment calculation is the number of
       observations, no degrees of freedom correction is done.

    See Also
    --------
    kurtosis, skew, describe

    Notes
    -----
    The k-th moment of a data sample is:

    .. math::

        m_k = \frac{1}{n} \sum_{i = 1}^n (x_i - c)^k

    Where `n` is the number of samples, and `c` is the center around which the
    moment is calculated. This function uses exponentiation by squares [1]_ for
    efficiency.

    Note that, if `a` is an empty array (``a.size == 0``), array `moment` with
    one element (`moment.size == 1`) is treated the same as scalar `moment`
    (``np.isscalar(moment)``). This might produce arrays of unexpected shape.

    References
    ----------
    .. [1] https://eli.thegreenplace.net/2009/03/21/efficient-integer-exponentiation-algorithms

    Examples
    --------
    >>> from scipy.stats import moment
    >>> moment([1, 2, 3, 4, 5], order=1)
    0.0
    >>> moment([1, 2, 3, 4, 5], order=2)
    2.0

    """
    xp = array_namespace(a)
    a, axis = _chk_asarray(a, axis, xp=xp)

    if xp.isdtype(a.dtype, 'integral'):
        a = xp.asarray(a, dtype=xp.float64)
    else:
        a = xp.asarray(a)

    order = xp.asarray(order, dtype=a.dtype)
    if xp_size(order) == 0:
        # This is tested by `_moment_outputs`, which is run by the `_axis_nan_policy`
        # decorator. Currently, the `_axis_nan_policy` decorator is skipped when `a`
        # is a non-NumPy array, so we need to check again. When the decorator is
        # updated for array API compatibility, we can remove this second check.
        raise ValueError("'order' must be a scalar or a non-empty 1D list/array.")
    if xp.any(order != xp.round(order)):
        raise ValueError("All elements of `order` must be integral.")
    order = order[()] if order.ndim == 0 else order

    # for array_like order input, return a value for each.
    if order.ndim > 0:
        # Calculated the mean once at most, and only if it will be used
        calculate_mean = center is None and xp.any(order > 1)
        mean = xp.mean(a, axis=axis, keepdims=True) if calculate_mean else None
        mmnt = []
        for i in order:
            if center is None and i > 1:
                mmnt.append(_moment(a, i, axis, mean=mean)[np.newaxis, ...])
            else:
                mmnt.append(_moment(a, i, axis, mean=center)[np.newaxis, ...])
        return xp.concat(mmnt, axis=0)
    else:
        return _moment(a, order, axis, mean=center)


def _moment(a, order, axis, *, mean=None, xp=None):
    """Vectorized calculation of raw moment about specified center

    When `mean` is None, the mean is computed and used as the center;
    otherwise, the provided value is used as the center.

    """
    xp = array_namespace(a) if xp is None else xp

    if xp.isdtype(a.dtype, 'integral'):
        a = xp.asarray(a, dtype=xp.float64)

    dtype = a.dtype

    # moment of empty array is the same regardless of order
    if xp_size(a) == 0:
        return xp.mean(a, axis=axis)

    if order == 0 or (order == 1 and mean is None):
        # By definition the zeroth moment is always 1, and the first *central*
        # moment is 0.
        shape = list(a.shape)
        del shape[axis]

        temp = (xp.ones(shape, dtype=dtype) if order == 0
                else xp.zeros(shape, dtype=dtype))
        return temp[()] if temp.ndim == 0 else temp

    # Exponentiation by squares: form exponent sequence
    n_list = [order]
    current_n = order
    while current_n > 2:
        if current_n % 2:
            current_n = (current_n - 1) / 2
        else:
            current_n /= 2
        n_list.append(current_n)

    # Starting point for exponentiation by squares
    mean = (xp.mean(a, axis=axis, keepdims=True) if mean is None
            else xp.asarray(mean, dtype=dtype))
    mean = mean[()] if mean.ndim == 0 else mean
    a_zero_mean = a - mean

    eps = xp.finfo(dtype).eps * 10

    with np.errstate(divide='ignore', invalid='ignore'):
        rel_diff = xp.max(xp.abs(a_zero_mean), axis=axis,
                          keepdims=True) / xp.abs(mean)
    with np.errstate(invalid='ignore'):
        precision_loss = xp.any(rel_diff < eps)
    n = a.shape[axis] if axis is not None else a.size
    if precision_loss and n > 1:
        message = ("Precision loss occurred in moment calculation due to "
                   "catastrophic cancellation. This occurs when the data "
                   "are nearly identical. Results may be unreliable.")
        warnings.warn(message, RuntimeWarning, stacklevel=4)

    if n_list[-1] == 1:
        s = xp.asarray(a_zero_mean, copy=True)
    else:
        s = a_zero_mean**2

    # Perform multiplications
    for n in n_list[-2::-1]:
        s = s**2
        if n % 2:
            s *= a_zero_mean
    return xp.mean(s, axis=axis)


def _var(x, axis=0, ddof=0, mean=None, xp=None):
    # Calculate variance of sample, warning if precision is lost
    xp = array_namespace(x) if xp is None else xp
    var = _moment(x, 2, axis, mean=mean, xp=xp)
    if ddof != 0:
        n = x.shape[axis] if axis is not None else x.size
        var *= np.divide(n, n-ddof)  # to avoid error on division by zero
    return var


@_axis_nan_policy_factory(
    lambda x: x, result_to_tuple=lambda x: (x,), n_outputs=1
)
# nan_policy handled by `_axis_nan_policy`, but needs to be left
# in signature to preserve use as a positional argument
def skew(a, axis=0, bias=True, nan_policy='propagate'):
    r"""Compute the sample skewness of a data set.

    For normally distributed data, the skewness should be about zero. For
    unimodal continuous distributions, a skewness value greater than zero means
    that there is more weight in the right tail of the distribution. The
    function `skewtest` can be used to determine if the skewness value
    is close enough to zero, statistically speaking.

    Parameters
    ----------
    a : ndarray
        Input array.
    axis : int or None, optional
        Axis along which skewness is calculated. Default is 0.
        If None, compute over the whole array `a`.
    bias : bool, optional
        If False, then the calculations are corrected for statistical bias.
    nan_policy : {'propagate', 'raise', 'omit'}, optional
        Defines how to handle when input contains nan.
        The following options are available (default is 'propagate'):

          * 'propagate': returns nan
          * 'raise': throws an error
          * 'omit': performs the calculations ignoring nan values

    Returns
    -------
    skewness : ndarray
        The skewness of values along an axis, returning NaN where all values
        are equal.

    Notes
    -----
    The sample skewness is computed as the Fisher-Pearson coefficient
    of skewness, i.e.

    .. math::

        g_1=\frac{m_3}{m_2^{3/2}}

    where

    .. math::

        m_i=\frac{1}{N}\sum_{n=1}^N(x[n]-\bar{x})^i

    is the biased sample :math:`i\texttt{th}` central moment, and
    :math:`\bar{x}` is
    the sample mean.  If ``bias`` is False, the calculations are
    corrected for bias and the value computed is the adjusted
    Fisher-Pearson standardized moment coefficient, i.e.

    .. math::

        G_1=\frac{k_3}{k_2^{3/2}}=
            \frac{\sqrt{N(N-1)}}{N-2}\frac{m_3}{m_2^{3/2}}.

    References
    ----------
    .. [1] Zwillinger, D. and Kokoska, S. (2000). CRC Standard
       Probability and Statistics Tables and Formulae. Chapman & Hall: New
       York. 2000.
       Section 2.2.24.1

    Examples
    --------
    >>> from scipy.stats import skew
    >>> skew([1, 2, 3, 4, 5])
    0.0
    >>> skew([2, 8, 0, 4, 1, 9, 9, 0])
    0.2650554122698573

    """
    xp = array_namespace(a)
    a, axis = _chk_asarray(a, axis, xp=xp)
    n = a.shape[axis]

    mean = xp.mean(a, axis=axis, keepdims=True)
    mean_reduced = xp.squeeze(mean, axis=axis)  # needed later
    m2 = _moment(a, 2, axis, mean=mean, xp=xp)
    m3 = _moment(a, 3, axis, mean=mean, xp=xp)
    with np.errstate(all='ignore'):
        eps = xp.finfo(m2.dtype).eps
        zero = m2 <= (eps * mean_reduced)**2
        vals = xp.where(zero, xp.asarray(xp.nan), m3 / m2**1.5)
    if not bias:
        can_correct = ~zero & (n > 2)
        if xp.any(can_correct):
            m2 = m2[can_correct]
            m3 = m3[can_correct]
            nval = ((n - 1.0) * n)**0.5 / (n - 2.0) * m3 / m2**1.5
            vals[can_correct] = nval

    return vals[()] if vals.ndim == 0 else vals


@_axis_nan_policy_factory(
    lambda x: x, result_to_tuple=lambda x: (x,), n_outputs=1
)
# nan_policy handled by `_axis_nan_policy`, but needs to be left
# in signature to preserve use as a positional argument
def kurtosis(a, axis=0, fisher=True, bias=True, nan_policy='propagate'):
    """Compute the kurtosis (Fisher or Pearson) of a dataset.

    Kurtosis is the fourth central moment divided by the square of the
    variance. If Fisher's definition is used, then 3.0 is subtracted from
    the result to give 0.0 for a normal distribution.

    If bias is False then the kurtosis is calculated using k statistics to
    eliminate bias coming from biased moment estimators

    Use `kurtosistest` to see if result is close enough to normal.

    Parameters
    ----------
    a : array
        Data for which the kurtosis is calculated.
    axis : int or None, optional
        Axis along which the kurtosis is calculated. Default is 0.
        If None, compute over the whole array `a`.
    fisher : bool, optional
        If True, Fisher's definition is used (normal ==> 0.0). If False,
        Pearson's definition is used (normal ==> 3.0).
    bias : bool, optional
        If False, then the calculations are corrected for statistical bias.
    nan_policy : {'propagate', 'raise', 'omit'}, optional
        Defines how to handle when input contains nan. 'propagate' returns nan,
        'raise' throws an error, 'omit' performs the calculations ignoring nan
        values. Default is 'propagate'.

    Returns
    -------
    kurtosis : array
        The kurtosis of values along an axis, returning NaN where all values
        are equal.

    References
    ----------
    .. [1] Zwillinger, D. and Kokoska, S. (2000). CRC Standard
       Probability and Statistics Tables and Formulae. Chapman & Hall: New
       York. 2000.

    Examples
    --------
    In Fisher's definition, the kurtosis of the normal distribution is zero.
    In the following example, the kurtosis is close to zero, because it was
    calculated from the dataset, not from the continuous distribution.

    >>> import numpy as np
    >>> from scipy.stats import norm, kurtosis
    >>> data = norm.rvs(size=1000, random_state=3)
    >>> kurtosis(data)
    -0.06928694200380558

    The distribution with a higher kurtosis has a heavier tail.
    The zero valued kurtosis of the normal distribution in Fisher's definition
    can serve as a reference point.

    >>> import matplotlib.pyplot as plt
    >>> import scipy.stats as stats
    >>> from scipy.stats import kurtosis

    >>> x = np.linspace(-5, 5, 100)
    >>> ax = plt.subplot()
    >>> distnames = ['laplace', 'norm', 'uniform']

    >>> for distname in distnames:
    ...     if distname == 'uniform':
    ...         dist = getattr(stats, distname)(loc=-2, scale=4)
    ...     else:
    ...         dist = getattr(stats, distname)
    ...     data = dist.rvs(size=1000)
    ...     kur = kurtosis(data, fisher=True)
    ...     y = dist.pdf(x)
    ...     ax.plot(x, y, label="{}, {}".format(distname, round(kur, 3)))
    ...     ax.legend()

    The Laplace distribution has a heavier tail than the normal distribution.
    The uniform distribution (which has negative kurtosis) has the thinnest
    tail.

    """
    xp = array_namespace(a)
    a, axis = _chk_asarray(a, axis, xp=xp)

    n = a.shape[axis]
    mean = xp.mean(a, axis=axis, keepdims=True)
    mean_reduced = xp.squeeze(mean, axis=axis)  # needed later
    m2 = _moment(a, 2, axis, mean=mean, xp=xp)
    m4 = _moment(a, 4, axis, mean=mean, xp=xp)
    with np.errstate(all='ignore'):
        zero = m2 <= (xp.finfo(m2.dtype).eps * mean_reduced)**2
        NaN = _get_nan(m4, xp=xp)
        vals = xp.where(zero, NaN, m4 / m2**2.0)

    if not bias:
        can_correct = ~zero & (n > 3)
        if xp.any(can_correct):
            m2 = m2[can_correct]
            m4 = m4[can_correct]
            nval = 1.0/(n-2)/(n-3) * ((n**2-1.0)*m4/m2**2.0 - 3*(n-1)**2.0)
            vals[can_correct] = nval + 3.0

    vals = vals - 3 if fisher else vals
    return vals[()] if vals.ndim == 0 else vals


DescribeResult = namedtuple('DescribeResult',
                            ('nobs', 'minmax', 'mean', 'variance', 'skewness',
                             'kurtosis'))


def describe(a, axis=0, ddof=1, bias=True, nan_policy='propagate'):
    """Compute several descriptive statistics of the passed array.

    Parameters
    ----------
    a : array_like
        Input data.
    axis : int or None, optional
        Axis along which statistics are calculated. Default is 0.
        If None, compute over the whole array `a`.
    ddof : int, optional
        Delta degrees of freedom (only for variance).  Default is 1.
    bias : bool, optional
        If False, then the skewness and kurtosis calculations are corrected
        for statistical bias.
    nan_policy : {'propagate', 'raise', 'omit'}, optional
        Defines how to handle when input contains nan.
        The following options are available (default is 'propagate'):

        * 'propagate': returns nan
        * 'raise': throws an error
        * 'omit': performs the calculations ignoring nan values

    Returns
    -------
    nobs : int or ndarray of ints
        Number of observations (length of data along `axis`).
        When 'omit' is chosen as nan_policy, the length along each axis
        slice is counted separately.
    minmax: tuple of ndarrays or floats
        Minimum and maximum value of `a` along the given axis.
    mean : ndarray or float
        Arithmetic mean of `a` along the given axis.
    variance : ndarray or float
        Unbiased variance of `a` along the given axis; denominator is number
        of observations minus one.
    skewness : ndarray or float
        Skewness of `a` along the given axis, based on moment calculations
        with denominator equal to the number of observations, i.e. no degrees
        of freedom correction.
    kurtosis : ndarray or float
        Kurtosis (Fisher) of `a` along the given axis.  The kurtosis is
        normalized so that it is zero for the normal distribution.  No
        degrees of freedom are used.

    See Also
    --------
    skew, kurtosis

    Examples
    --------
    >>> import numpy as np
    >>> from scipy import stats
    >>> a = np.arange(10)
    >>> stats.describe(a)
    DescribeResult(nobs=10, minmax=(0, 9), mean=4.5,
                   variance=9.166666666666666, skewness=0.0,
                   kurtosis=-1.2242424242424244)
    >>> b = [[1, 2], [3, 4]]
    >>> stats.describe(b)
    DescribeResult(nobs=2, minmax=(array([1, 2]), array([3, 4])),
                   mean=array([2., 3.]), variance=array([2., 2.]),
                   skewness=array([0., 0.]), kurtosis=array([-2., -2.]))

    """
    xp = array_namespace(a)
    a, axis = _chk_asarray(a, axis, xp=xp)

    contains_nan, nan_policy = _contains_nan(a, nan_policy)

    if contains_nan and nan_policy == 'omit':
        # only NumPy gets here; `_contains_nan` raises error for the rest
        a = ma.masked_invalid(a)
        return mstats_basic.describe(a, axis, ddof, bias)

    if xp_size(a) == 0:
        raise ValueError("The input must not be empty.")

    n = a.shape[axis]
    mm = (xp.min(a, axis=axis), xp.max(a, axis=axis))
    m = xp.mean(a, axis=axis)
    v = _var(a, axis=axis, ddof=ddof, xp=xp)
    sk = skew(a, axis, bias=bias)
    kurt = kurtosis(a, axis, bias=bias)

    return DescribeResult(n, mm, m, v, sk, kurt)

#####################################
#         NORMALITY TESTS           #
#####################################


def _get_pvalue(statistic, distribution, alternative, symmetric=True, xp=None):
    """Get p-value given the statistic, (continuous) distribution, and alternative"""
    xp = array_namespace(statistic) if xp is None else xp

    if alternative == 'less':
        pvalue = distribution.cdf(statistic)
    elif alternative == 'greater':
        pvalue = distribution.sf(statistic)
    elif alternative == 'two-sided':
        pvalue = 2 * (distribution.sf(xp.abs(statistic)) if symmetric
                      else xp_minimum(distribution.cdf(statistic),
                                      distribution.sf(statistic),
                                      xp=xp))
    else:
        message = "`alternative` must be 'less', 'greater', or 'two-sided'."
        raise ValueError(message)

    return pvalue


SkewtestResult = namedtuple('SkewtestResult', ('statistic', 'pvalue'))


@_axis_nan_policy_factory(SkewtestResult, n_samples=1, too_small=7)
# nan_policy handled by `_axis_nan_policy`, but needs to be left
# in signature to preserve use as a positional argument
def skewtest(a, axis=0, nan_policy='propagate', alternative='two-sided'):
    r"""Test whether the skew is different from the normal distribution.

    This function tests the null hypothesis that the skewness of
    the population that the sample was drawn from is the same
    as that of a corresponding normal distribution.

    Parameters
    ----------
    a : array
        The data to be tested. Must contain at least eight observations.
    axis : int or None, optional
       Axis along which statistics are calculated. Default is 0.
       If None, compute over the whole array `a`.
    nan_policy : {'propagate', 'raise', 'omit'}, optional
        Defines how to handle when input contains nan.
        The following options are available (default is 'propagate'):

        * 'propagate': returns nan
        * 'raise': throws an error
        * 'omit': performs the calculations ignoring nan values

    alternative : {'two-sided', 'less', 'greater'}, optional
        Defines the alternative hypothesis. Default is 'two-sided'.
        The following options are available:

        * 'two-sided': the skewness of the distribution underlying the sample
          is different from that of the normal distribution (i.e. 0)
        * 'less': the skewness of the distribution underlying the sample
          is less than that of the normal distribution
        * 'greater': the skewness of the distribution underlying the sample
          is greater than that of the normal distribution

        .. versionadded:: 1.7.0

    Returns
    -------
    statistic : float
        The computed z-score for this test.
    pvalue : float
        The p-value for the hypothesis test.

    Notes
    -----
    The sample size must be at least 8.

    References
    ----------
    .. [1] R. B. D'Agostino, A. J. Belanger and R. B. D'Agostino Jr.,
            "A suggestion for using powerful and informative tests of
            normality", American Statistician 44, pp. 316-321, 1990.
    .. [2] Shapiro, S. S., & Wilk, M. B. (1965). An analysis of variance test
           for normality (complete samples). Biometrika, 52(3/4), 591-611.
    .. [3] B. Phipson and G. K. Smyth. "Permutation P-values Should Never Be
           Zero: Calculating Exact P-values When Permutations Are Randomly
           Drawn." Statistical Applications in Genetics and Molecular Biology
           9.1 (2010).

    Examples
    --------
    Suppose we wish to infer from measurements whether the weights of adult
    human males in a medical study are not normally distributed [2]_.
    The weights (lbs) are recorded in the array ``x`` below.

    >>> import numpy as np
    >>> x = np.array([148, 154, 158, 160, 161, 162, 166, 170, 182, 195, 236])

    The skewness test from [1]_ begins by computing a statistic based on the
    sample skewness.

    >>> from scipy import stats
    >>> res = stats.skewtest(x)
    >>> res.statistic
    2.7788579769903414

    Because normal distributions have zero skewness, the magnitude of this
    statistic tends to be low for samples drawn from a normal distribution.

    The test is performed by comparing the observed value of the
    statistic against the null distribution: the distribution of statistic
    values derived under the null hypothesis that the weights were drawn from
    a normal distribution.

    For this test, the null distribution of the statistic for very large
    samples is the standard normal distribution.

    >>> import matplotlib.pyplot as plt
    >>> dist = stats.norm()
    >>> st_val = np.linspace(-5, 5, 100)
    >>> pdf = dist.pdf(st_val)
    >>> fig, ax = plt.subplots(figsize=(8, 5))
    >>> def st_plot(ax):  # we'll reuse this
    ...     ax.plot(st_val, pdf)
    ...     ax.set_title("Skew Test Null Distribution")
    ...     ax.set_xlabel("statistic")
    ...     ax.set_ylabel("probability density")
    >>> st_plot(ax)
    >>> plt.show()

    The comparison is quantified by the p-value: the proportion of values in
    the null distribution as extreme or more extreme than the observed
    value of the statistic. In a two-sided test, elements of the null
    distribution greater than the observed statistic and elements of the null
    distribution less than the negative of the observed statistic are both
    considered "more extreme".

    >>> fig, ax = plt.subplots(figsize=(8, 5))
    >>> st_plot(ax)
    >>> pvalue = dist.cdf(-res.statistic) + dist.sf(res.statistic)
    >>> annotation = (f'p-value={pvalue:.3f}\n(shaded area)')
    >>> props = dict(facecolor='black', width=1, headwidth=5, headlength=8)
    >>> _ = ax.annotate(annotation, (3, 0.005), (3.25, 0.02), arrowprops=props)
    >>> i = st_val >= res.statistic
    >>> ax.fill_between(st_val[i], y1=0, y2=pdf[i], color='C0')
    >>> i = st_val <= -res.statistic
    >>> ax.fill_between(st_val[i], y1=0, y2=pdf[i], color='C0')
    >>> ax.set_xlim(-5, 5)
    >>> ax.set_ylim(0, 0.1)
    >>> plt.show()
    >>> res.pvalue
    0.005455036974740185

    If the p-value is "small" - that is, if there is a low probability of
    sampling data from a normally distributed population that produces such an
    extreme value of the statistic - this may be taken as evidence against
    the null hypothesis in favor of the alternative: the weights were not
    drawn from a normal distribution. Note that:

    - The inverse is not true; that is, the test is not used to provide
      evidence for the null hypothesis.
    - The threshold for values that will be considered "small" is a choice that
      should be made before the data is analyzed [3]_ with consideration of the
      risks of both false positives (incorrectly rejecting the null hypothesis)
      and false negatives (failure to reject a false null hypothesis).

    Note that the standard normal distribution provides an asymptotic
    approximation of the null distribution; it is only accurate for samples
    with many observations. For small samples like ours,
    `scipy.stats.monte_carlo_test` may provide a more accurate, albeit
    stochastic, approximation of the exact p-value.

    >>> def statistic(x, axis):
    ...     # get just the skewtest statistic; ignore the p-value
    ...     return stats.skewtest(x, axis=axis).statistic
    >>> res = stats.monte_carlo_test(x, stats.norm.rvs, statistic)
    >>> fig, ax = plt.subplots(figsize=(8, 5))
    >>> st_plot(ax)
    >>> ax.hist(res.null_distribution, np.linspace(-5, 5, 50),
    ...         density=True)
    >>> ax.legend(['aymptotic approximation\n(many observations)',
    ...            'Monte Carlo approximation\n(11 observations)'])
    >>> plt.show()
    >>> res.pvalue
    0.0062  # may vary

    In this case, the asymptotic approximation and Monte Carlo approximation
    agree fairly closely, even for our small sample.

    """
    xp = array_namespace(a)
    a, axis = _chk_asarray(a, axis, xp=xp)

    b2 = skew(a, axis, _no_deco=True)
    n = a.shape[axis]
    if n < 8:
        message = ("`skewtest` requires at least 8 observations; "
                   f"only {n=} observations were given.")
        raise ValueError(message)

    y = b2 * math.sqrt(((n + 1) * (n + 3)) / (6.0 * (n - 2)))
    beta2 = (3.0 * (n**2 + 27*n - 70) * (n+1) * (n+3) /
             ((n-2.0) * (n+5) * (n+7) * (n+9)))
    W2 = -1 + math.sqrt(2 * (beta2 - 1))
    delta = 1 / math.sqrt(0.5 * math.log(W2))
    alpha = math.sqrt(2.0 / (W2 - 1))
    y = xp.where(y == 0, xp.asarray(1, dtype=y.dtype), y)
    Z = delta * xp.log(y / alpha + xp.sqrt((y / alpha)**2 + 1))

    pvalue = _get_pvalue(Z, _SimpleNormal(), alternative, xp=xp)

    Z = Z[()] if Z.ndim == 0 else Z
    pvalue = pvalue[()] if pvalue.ndim == 0 else pvalue
    return SkewtestResult(Z, pvalue)


KurtosistestResult = namedtuple('KurtosistestResult', ('statistic', 'pvalue'))


@_axis_nan_policy_factory(KurtosistestResult, n_samples=1, too_small=4)
def kurtosistest(a, axis=0, nan_policy='propagate', alternative='two-sided'):
    r"""Test whether a dataset has normal kurtosis.

    This function tests the null hypothesis that the kurtosis
    of the population from which the sample was drawn is that
    of the normal distribution.

    Parameters
    ----------
    a : array
        Array of the sample data. Must contain at least five observations.
    axis : int or None, optional
       Axis along which to compute test. Default is 0. If None,
       compute over the whole array `a`.
    nan_policy : {'propagate', 'raise', 'omit'}, optional
        Defines how to handle when input contains nan.
        The following options are available (default is 'propagate'):

        * 'propagate': returns nan
        * 'raise': throws an error
        * 'omit': performs the calculations ignoring nan values
    alternative : {'two-sided', 'less', 'greater'}, optional
        Defines the alternative hypothesis.
        The following options are available (default is 'two-sided'):

        * 'two-sided': the kurtosis of the distribution underlying the sample
          is different from that of the normal distribution
        * 'less': the kurtosis of the distribution underlying the sample
          is less than that of the normal distribution
        * 'greater': the kurtosis of the distribution underlying the sample
          is greater than that of the normal distribution

        .. versionadded:: 1.7.0

    Returns
    -------
    statistic : float
        The computed z-score for this test.
    pvalue : float
        The p-value for the hypothesis test.

    Notes
    -----
    Valid only for n>20. This function uses the method described in [1]_.

    References
    ----------
    .. [1] see e.g. F. J. Anscombe, W. J. Glynn, "Distribution of the kurtosis
       statistic b2 for normal samples", Biometrika, vol. 70, pp. 227-234, 1983.
    .. [2] Shapiro, S. S., & Wilk, M. B. (1965). An analysis of variance test
           for normality (complete samples). Biometrika, 52(3/4), 591-611.
    .. [3] B. Phipson and G. K. Smyth. "Permutation P-values Should Never Be
           Zero: Calculating Exact P-values When Permutations Are Randomly
           Drawn." Statistical Applications in Genetics and Molecular Biology
           9.1 (2010).
    .. [4] Panagiotakos, D. B. (2008). The value of p-value in biomedical
           research. The open cardiovascular medicine journal, 2, 97.

    Examples
    --------
    Suppose we wish to infer from measurements whether the weights of adult
    human males in a medical study are not normally distributed [2]_.
    The weights (lbs) are recorded in the array ``x`` below.

    >>> import numpy as np
    >>> x = np.array([148, 154, 158, 160, 161, 162, 166, 170, 182, 195, 236])

    The kurtosis test from [1]_ begins by computing a statistic based on the
    sample (excess/Fisher) kurtosis.

    >>> from scipy import stats
    >>> res = stats.kurtosistest(x)
    >>> res.statistic
    2.3048235214240873

    (The test warns that our sample has too few observations to perform the
    test. We'll return to this at the end of the example.)
    Because normal distributions have zero excess kurtosis (by definition),
    the magnitude of this statistic tends to be low for samples drawn from a
    normal distribution.

    The test is performed by comparing the observed value of the
    statistic against the null distribution: the distribution of statistic
    values derived under the null hypothesis that the weights were drawn from
    a normal distribution.

    For this test, the null distribution of the statistic for very large
    samples is the standard normal distribution.

    >>> import matplotlib.pyplot as plt
    >>> dist = stats.norm()
    >>> kt_val = np.linspace(-5, 5, 100)
    >>> pdf = dist.pdf(kt_val)
    >>> fig, ax = plt.subplots(figsize=(8, 5))
    >>> def kt_plot(ax):  # we'll reuse this
    ...     ax.plot(kt_val, pdf)
    ...     ax.set_title("Kurtosis Test Null Distribution")
    ...     ax.set_xlabel("statistic")
    ...     ax.set_ylabel("probability density")
    >>> kt_plot(ax)
    >>> plt.show()

    The comparison is quantified by the p-value: the proportion of values in
    the null distribution as extreme or more extreme than the observed
    value of the statistic. In a two-sided test in which the statistic is
    positive, elements of the null distribution greater than the observed
    statistic and elements of the null distribution less than the negative of
    the observed statistic are both considered "more extreme".

    >>> fig, ax = plt.subplots(figsize=(8, 5))
    >>> kt_plot(ax)
    >>> pvalue = dist.cdf(-res.statistic) + dist.sf(res.statistic)
    >>> annotation = (f'p-value={pvalue:.3f}\n(shaded area)')
    >>> props = dict(facecolor='black', width=1, headwidth=5, headlength=8)
    >>> _ = ax.annotate(annotation, (3, 0.005), (3.25, 0.02), arrowprops=props)
    >>> i = kt_val >= res.statistic
    >>> ax.fill_between(kt_val[i], y1=0, y2=pdf[i], color='C0')
    >>> i = kt_val <= -res.statistic
    >>> ax.fill_between(kt_val[i], y1=0, y2=pdf[i], color='C0')
    >>> ax.set_xlim(-5, 5)
    >>> ax.set_ylim(0, 0.1)
    >>> plt.show()
    >>> res.pvalue
    0.0211764592113868

    If the p-value is "small" - that is, if there is a low probability of
    sampling data from a normally distributed population that produces such an
    extreme value of the statistic - this may be taken as evidence against
    the null hypothesis in favor of the alternative: the weights were not
    drawn from a normal distribution. Note that:

    - The inverse is not true; that is, the test is not used to provide
      evidence for the null hypothesis.
    - The threshold for values that will be considered "small" is a choice that
      should be made before the data is analyzed [3]_ with consideration of the
      risks of both false positives (incorrectly rejecting the null hypothesis)
      and false negatives (failure to reject a false null hypothesis).

    Note that the standard normal distribution provides an asymptotic
    approximation of the null distribution; it is only accurate for samples
    with many observations. This is the reason we received a warning at the
    beginning of the example; our sample is quite small. In this case,
    `scipy.stats.monte_carlo_test` may provide a more accurate, albeit
    stochastic, approximation of the exact p-value.

    >>> def statistic(x, axis):
    ...     # get just the skewtest statistic; ignore the p-value
    ...     return stats.kurtosistest(x, axis=axis).statistic
    >>> res = stats.monte_carlo_test(x, stats.norm.rvs, statistic)
    >>> fig, ax = plt.subplots(figsize=(8, 5))
    >>> kt_plot(ax)
    >>> ax.hist(res.null_distribution, np.linspace(-5, 5, 50),
    ...         density=True)
    >>> ax.legend(['aymptotic approximation\n(many observations)',
    ...            'Monte Carlo approximation\n(11 observations)'])
    >>> plt.show()
    >>> res.pvalue
    0.0272  # may vary

    Furthermore, despite their stochastic nature, p-values computed in this way
    can be used to exactly control the rate of false rejections of the null
    hypothesis [4]_.

    """
    xp = array_namespace(a)
    a, axis = _chk_asarray(a, axis, xp=xp)

    n = a.shape[axis]

    if n < 5:
        message = ("`kurtosistest` requires at least 5 observations; "
                   f"only {n=} observations were given.")
        raise ValueError(message)
    if n < 20:
        message = ("`kurtosistest` p-value may be inaccurate with fewer than 20 "
                   f"observations; only {n=} observations were given.")
        warnings.warn(message, stacklevel=2)
    b2 = kurtosis(a, axis, fisher=False, _no_deco=True)

    E = 3.0*(n-1) / (n+1)
    varb2 = 24.0*n*(n-2)*(n-3) / ((n+1)*(n+1.)*(n+3)*(n+5))  # [1]_ Eq. 1
    x = (b2-E) / varb2**0.5  # [1]_ Eq. 4
    # [1]_ Eq. 2:
    sqrtbeta1 = 6.0*(n*n-5*n+2)/((n+7)*(n+9)) * ((6.0*(n+3)*(n+5))
                                                 / (n*(n-2)*(n-3)))**0.5
    # [1]_ Eq. 3:
    A = 6.0 + 8.0/sqrtbeta1 * (2.0/sqrtbeta1 + (1+4.0/(sqrtbeta1**2))**0.5)
    term1 = 1 - 2/(9.0*A)
    denom = 1 + x * (2/(A-4.0))**0.5
    NaN = _get_nan(x, xp=xp)
    term2 = xp_sign(denom) * xp.where(denom == 0.0, NaN,
                                      ((1-2.0/A)/xp.abs(denom))**(1/3))
    if xp.any(denom == 0):
        msg = ("Test statistic not defined in some cases due to division by "
               "zero. Return nan in that case...")
        warnings.warn(msg, RuntimeWarning, stacklevel=2)

    Z = (term1 - term2) / (2/(9.0*A))**0.5  # [1]_ Eq. 5

    pvalue = _get_pvalue(Z, _SimpleNormal(), alternative, xp=xp)

    Z = Z[()] if Z.ndim == 0 else Z
    pvalue = pvalue[()] if pvalue.ndim == 0 else pvalue
    return KurtosistestResult(Z, pvalue)


NormaltestResult = namedtuple('NormaltestResult', ('statistic', 'pvalue'))


@_axis_nan_policy_factory(NormaltestResult, n_samples=1, too_small=7)
def normaltest(a, axis=0, nan_policy='propagate'):
    r"""Test whether a sample differs from a normal distribution.

    This function tests the null hypothesis that a sample comes
    from a normal distribution.  It is based on D'Agostino and
    Pearson's [1]_, [2]_ test that combines skew and kurtosis to
    produce an omnibus test of normality.

    Parameters
    ----------
    a : array_like
        The array containing the sample to be tested. Must contain
        at least eight observations.
    axis : int or None, optional
        Axis along which to compute test. Default is 0. If None,
        compute over the whole array `a`.
    nan_policy : {'propagate', 'raise', 'omit'}, optional
        Defines how to handle when input contains nan.
        The following options are available (default is 'propagate'):

          * 'propagate': returns nan
          * 'raise': throws an error
          * 'omit': performs the calculations ignoring nan values

    Returns
    -------
    statistic : float or array
        ``s^2 + k^2``, where ``s`` is the z-score returned by `skewtest` and
        ``k`` is the z-score returned by `kurtosistest`.
    pvalue : float or array
       A 2-sided chi squared probability for the hypothesis test.

    References
    ----------
    .. [1] D'Agostino, R. B. (1971), "An omnibus test of normality for
           moderate and large sample size", Biometrika, 58, 341-348
    .. [2] D'Agostino, R. and Pearson, E. S. (1973), "Tests for departure from
           normality", Biometrika, 60, 613-622
    .. [3] Shapiro, S. S., & Wilk, M. B. (1965). An analysis of variance test
           for normality (complete samples). Biometrika, 52(3/4), 591-611.
    .. [4] B. Phipson and G. K. Smyth. "Permutation P-values Should Never Be
           Zero: Calculating Exact P-values When Permutations Are Randomly
           Drawn." Statistical Applications in Genetics and Molecular Biology
           9.1 (2010).
    .. [5] Panagiotakos, D. B. (2008). The value of p-value in biomedical
           research. The open cardiovascular medicine journal, 2, 97.

    Examples
    --------
    Suppose we wish to infer from measurements whether the weights of adult
    human males in a medical study are not normally distributed [3]_.
    The weights (lbs) are recorded in the array ``x`` below.

    >>> import numpy as np
    >>> x = np.array([148, 154, 158, 160, 161, 162, 166, 170, 182, 195, 236])

    The normality test of [1]_ and [2]_ begins by computing a statistic based
    on the sample skewness and kurtosis.

    >>> from scipy import stats
    >>> res = stats.normaltest(x)
    >>> res.statistic
    13.034263121192582

    (The test warns that our sample has too few observations to perform the
    test. We'll return to this at the end of the example.)
    Because the normal distribution has zero skewness and zero
    ("excess" or "Fisher") kurtosis, the value of this statistic tends to be
    low for samples drawn from a normal distribution.

    The test is performed by comparing the observed value of the statistic
    against the null distribution: the distribution of statistic values derived
    under the null hypothesis that the weights were drawn from a normal
    distribution.
    For this normality test, the null distribution for very large samples is
    the chi-squared distribution with two degrees of freedom.

    >>> import matplotlib.pyplot as plt
    >>> dist = stats.chi2(df=2)
    >>> stat_vals = np.linspace(0, 16, 100)
    >>> pdf = dist.pdf(stat_vals)
    >>> fig, ax = plt.subplots(figsize=(8, 5))
    >>> def plot(ax):  # we'll reuse this
    ...     ax.plot(stat_vals, pdf)
    ...     ax.set_title("Normality Test Null Distribution")
    ...     ax.set_xlabel("statistic")
    ...     ax.set_ylabel("probability density")
    >>> plot(ax)
    >>> plt.show()

    The comparison is quantified by the p-value: the proportion of values in
    the null distribution greater than or equal to the observed value of the
    statistic.

    >>> fig, ax = plt.subplots(figsize=(8, 5))
    >>> plot(ax)
    >>> pvalue = dist.sf(res.statistic)
    >>> annotation = (f'p-value={pvalue:.6f}\n(shaded area)')
    >>> props = dict(facecolor='black', width=1, headwidth=5, headlength=8)
    >>> _ = ax.annotate(annotation, (13.5, 5e-4), (14, 5e-3), arrowprops=props)
    >>> i = stat_vals >= res.statistic  # index more extreme statistic values
    >>> ax.fill_between(stat_vals[i], y1=0, y2=pdf[i])
    >>> ax.set_xlim(8, 16)
    >>> ax.set_ylim(0, 0.01)
    >>> plt.show()
    >>> res.pvalue
    0.0014779023013100172

    If the p-value is "small" - that is, if there is a low probability of
    sampling data from a normally distributed population that produces such an
    extreme value of the statistic - this may be taken as evidence against
    the null hypothesis in favor of the alternative: the weights were not
    drawn from a normal distribution. Note that:

    - The inverse is not true; that is, the test is not used to provide
      evidence for the null hypothesis.
    - The threshold for values that will be considered "small" is a choice that
      should be made before the data is analyzed [4]_ with consideration of the
      risks of both false positives (incorrectly rejecting the null hypothesis)
      and false negatives (failure to reject a false null hypothesis).

    Note that the chi-squared distribution provides an asymptotic
    approximation of the null distribution; it is only accurate for samples
    with many observations. This is the reason we received a warning at the
    beginning of the example; our sample is quite small. In this case,
    `scipy.stats.monte_carlo_test` may provide a more accurate, albeit
    stochastic, approximation of the exact p-value.

    >>> def statistic(x, axis):
    ...     # Get only the `normaltest` statistic; ignore approximate p-value
    ...     return stats.normaltest(x, axis=axis).statistic
    >>> res = stats.monte_carlo_test(x, stats.norm.rvs, statistic,
    ...                              alternative='greater')
    >>> fig, ax = plt.subplots(figsize=(8, 5))
    >>> plot(ax)
    >>> ax.hist(res.null_distribution, np.linspace(0, 25, 50),
    ...         density=True)
    >>> ax.legend(['aymptotic approximation (many observations)',
    ...            'Monte Carlo approximation (11 observations)'])
    >>> ax.set_xlim(0, 14)
    >>> plt.show()
    >>> res.pvalue
    0.0082  # may vary

    Furthermore, despite their stochastic nature, p-values computed in this way
    can be used to exactly control the rate of false rejections of the null
    hypothesis [5]_.

    """
<<<<<<< HEAD
    s, _ = skewtest(a, axis, _no_deco=True)
    k, _ = kurtosistest(a, axis, _no_deco=True)
    k2 = s*s + k*k
=======
    xp = array_namespace(a)

    s, _ = skewtest(a, axis)
    k, _ = kurtosistest(a, axis)
    statistic = s*s + k*k
>>>>>>> cdc251d1

    chi2 = _SimpleChi2(xp.asarray(2.))
    pvalue = _get_pvalue(statistic, chi2, alternative='greater', symmetric=False, xp=xp)

    statistic = statistic[()] if statistic.ndim == 0 else statistic
    pvalue = pvalue[()] if pvalue.ndim == 0 else pvalue

    return NormaltestResult(statistic, pvalue)


@_axis_nan_policy_factory(SignificanceResult, default_axis=None)
def jarque_bera(x, *, axis=None):
    r"""Perform the Jarque-Bera goodness of fit test on sample data.

    The Jarque-Bera test tests whether the sample data has the skewness and
    kurtosis matching a normal distribution.

    Note that this test only works for a large enough number of data samples
    (>2000) as the test statistic asymptotically has a Chi-squared distribution
    with 2 degrees of freedom.

    Parameters
    ----------
    x : array_like
        Observations of a random variable.
    axis : int or None, default: 0
        If an int, the axis of the input along which to compute the statistic.
        The statistic of each axis-slice (e.g. row) of the input will appear in
        a corresponding element of the output.
        If ``None``, the input will be raveled before computing the statistic.

    Returns
    -------
    result : SignificanceResult
        An object with the following attributes:

        statistic : float
            The test statistic.
        pvalue : float
            The p-value for the hypothesis test.

    References
    ----------
    .. [1] Jarque, C. and Bera, A. (1980) "Efficient tests for normality,
           homoscedasticity and serial independence of regression residuals",
           6 Econometric Letters 255-259.
    .. [2] Shapiro, S. S., & Wilk, M. B. (1965). An analysis of variance test
           for normality (complete samples). Biometrika, 52(3/4), 591-611.
    .. [3] B. Phipson and G. K. Smyth. "Permutation P-values Should Never Be
           Zero: Calculating Exact P-values When Permutations Are Randomly
           Drawn." Statistical Applications in Genetics and Molecular Biology
           9.1 (2010).
    .. [4] Panagiotakos, D. B. (2008). The value of p-value in biomedical
           research. The open cardiovascular medicine journal, 2, 97.

    Examples
    --------
    Suppose we wish to infer from measurements whether the weights of adult
    human males in a medical study are not normally distributed [2]_.
    The weights (lbs) are recorded in the array ``x`` below.

    >>> import numpy as np
    >>> x = np.array([148, 154, 158, 160, 161, 162, 166, 170, 182, 195, 236])

    The Jarque-Bera test begins by computing a statistic based on the sample
    skewness and kurtosis.

    >>> from scipy import stats
    >>> res = stats.jarque_bera(x)
    >>> res.statistic
    6.982848237344646

    Because the normal distribution has zero skewness and zero
    ("excess" or "Fisher") kurtosis, the value of this statistic tends to be
    low for samples drawn from a normal distribution.

    The test is performed by comparing the observed value of the statistic
    against the null distribution: the distribution of statistic values derived
    under the null hypothesis that the weights were drawn from a normal
    distribution.
    For the Jarque-Bera test, the null distribution for very large samples is
    the chi-squared distribution with two degrees of freedom.

    >>> import matplotlib.pyplot as plt
    >>> dist = stats.chi2(df=2)
    >>> jb_val = np.linspace(0, 11, 100)
    >>> pdf = dist.pdf(jb_val)
    >>> fig, ax = plt.subplots(figsize=(8, 5))
    >>> def jb_plot(ax):  # we'll reuse this
    ...     ax.plot(jb_val, pdf)
    ...     ax.set_title("Jarque-Bera Null Distribution")
    ...     ax.set_xlabel("statistic")
    ...     ax.set_ylabel("probability density")
    >>> jb_plot(ax)
    >>> plt.show()

    The comparison is quantified by the p-value: the proportion of values in
    the null distribution greater than or equal to the observed value of the
    statistic.

    >>> fig, ax = plt.subplots(figsize=(8, 5))
    >>> jb_plot(ax)
    >>> pvalue = dist.sf(res.statistic)
    >>> annotation = (f'p-value={pvalue:.6f}\n(shaded area)')
    >>> props = dict(facecolor='black', width=1, headwidth=5, headlength=8)
    >>> _ = ax.annotate(annotation, (7.5, 0.01), (8, 0.05), arrowprops=props)
    >>> i = jb_val >= res.statistic  # indices of more extreme statistic values
    >>> ax.fill_between(jb_val[i], y1=0, y2=pdf[i])
    >>> ax.set_xlim(0, 11)
    >>> ax.set_ylim(0, 0.3)
    >>> plt.show()
    >>> res.pvalue
    0.03045746622458189

    If the p-value is "small" - that is, if there is a low probability of
    sampling data from a normally distributed population that produces such an
    extreme value of the statistic - this may be taken as evidence against
    the null hypothesis in favor of the alternative: the weights were not
    drawn from a normal distribution. Note that:

    - The inverse is not true; that is, the test is not used to provide
      evidence for the null hypothesis.
    - The threshold for values that will be considered "small" is a choice that
      should be made before the data is analyzed [3]_ with consideration of the
      risks of both false positives (incorrectly rejecting the null hypothesis)
      and false negatives (failure to reject a false null hypothesis).

    Note that the chi-squared distribution provides an asymptotic approximation
    of the null distribution; it is only accurate for samples with many
    observations. For small samples like ours, `scipy.stats.monte_carlo_test`
    may provide a more accurate, albeit stochastic, approximation of the
    exact p-value.

    >>> def statistic(x, axis):
    ...     # underlying calculation of the Jarque Bera statistic
    ...     s = stats.skew(x, axis=axis)
    ...     k = stats.kurtosis(x, axis=axis)
    ...     return x.shape[axis]/6 * (s**2 + k**2/4)
    >>> res = stats.monte_carlo_test(x, stats.norm.rvs, statistic,
    ...                              alternative='greater')
    >>> fig, ax = plt.subplots(figsize=(8, 5))
    >>> jb_plot(ax)
    >>> ax.hist(res.null_distribution, np.linspace(0, 10, 50),
    ...         density=True)
    >>> ax.legend(['aymptotic approximation (many observations)',
    ...            'Monte Carlo approximation (11 observations)'])
    >>> plt.show()
    >>> res.pvalue
    0.0097  # may vary

    Furthermore, despite their stochastic nature, p-values computed in this way
    can be used to exactly control the rate of false rejections of the null
    hypothesis [4]_.

    """
    xp = array_namespace(x)
    x = xp.asarray(x)
    if axis is None:
        x = xp.reshape(x, (-1,))
        axis = 0

    n = x.shape[axis]
    if n == 0:
        raise ValueError('At least one observation is required.')

    mu = xp.mean(x, axis=axis, keepdims=True)
    diffx = x - mu
    s = skew(diffx, axis=axis, _no_deco=True)
    k = kurtosis(diffx, axis=axis, _no_deco=True)
    statistic = n / 6 * (s**2 + k**2 / 4)

    chi2 = _SimpleChi2(xp.asarray(2.))
    pvalue = _get_pvalue(statistic, chi2, alternative='greater', symmetric=False, xp=xp)

    statistic = statistic[()] if statistic.ndim == 0 else statistic
    pvalue = pvalue[()] if pvalue.ndim == 0 else pvalue

    return SignificanceResult(statistic, pvalue)


#####################################
#        FREQUENCY FUNCTIONS        #
#####################################


def scoreatpercentile(a, per, limit=(), interpolation_method='fraction',
                      axis=None):
    """Calculate the score at a given percentile of the input sequence.

    For example, the score at `per=50` is the median. If the desired quantile
    lies between two data points, we interpolate between them, according to
    the value of `interpolation`. If the parameter `limit` is provided, it
    should be a tuple (lower, upper) of two values.

    Parameters
    ----------
    a : array_like
        A 1-D array of values from which to extract score.
    per : array_like
        Percentile(s) at which to extract score.  Values should be in range
        [0,100].
    limit : tuple, optional
        Tuple of two scalars, the lower and upper limits within which to
        compute the percentile. Values of `a` outside
        this (closed) interval will be ignored.
    interpolation_method : {'fraction', 'lower', 'higher'}, optional
        Specifies the interpolation method to use,
        when the desired quantile lies between two data points `i` and `j`
        The following options are available (default is 'fraction'):

          * 'fraction': ``i + (j - i) * fraction`` where ``fraction`` is the
            fractional part of the index surrounded by ``i`` and ``j``
          * 'lower': ``i``
          * 'higher': ``j``

    axis : int, optional
        Axis along which the percentiles are computed. Default is None. If
        None, compute over the whole array `a`.

    Returns
    -------
    score : float or ndarray
        Score at percentile(s).

    See Also
    --------
    percentileofscore, numpy.percentile

    Notes
    -----
    This function will become obsolete in the future.
    For NumPy 1.9 and higher, `numpy.percentile` provides all the functionality
    that `scoreatpercentile` provides.  And it's significantly faster.
    Therefore it's recommended to use `numpy.percentile` for users that have
    numpy >= 1.9.

    Examples
    --------
    >>> import numpy as np
    >>> from scipy import stats
    >>> a = np.arange(100)
    >>> stats.scoreatpercentile(a, 50)
    49.5

    """
    # adapted from NumPy's percentile function.  When we require numpy >= 1.8,
    # the implementation of this function can be replaced by np.percentile.
    a = np.asarray(a)
    if a.size == 0:
        # empty array, return nan(s) with shape matching `per`
        if np.isscalar(per):
            return np.nan
        else:
            return np.full(np.asarray(per).shape, np.nan, dtype=np.float64)

    if limit:
        a = a[(limit[0] <= a) & (a <= limit[1])]

    sorted_ = np.sort(a, axis=axis)
    if axis is None:
        axis = 0

    return _compute_qth_percentile(sorted_, per, interpolation_method, axis)


# handle sequence of per's without calling sort multiple times
def _compute_qth_percentile(sorted_, per, interpolation_method, axis):
    if not np.isscalar(per):
        score = [_compute_qth_percentile(sorted_, i,
                                         interpolation_method, axis)
                 for i in per]
        return np.array(score)

    if not (0 <= per <= 100):
        raise ValueError("percentile must be in the range [0, 100]")

    indexer = [slice(None)] * sorted_.ndim
    idx = per / 100. * (sorted_.shape[axis] - 1)

    if int(idx) != idx:
        # round fractional indices according to interpolation method
        if interpolation_method == 'lower':
            idx = int(np.floor(idx))
        elif interpolation_method == 'higher':
            idx = int(np.ceil(idx))
        elif interpolation_method == 'fraction':
            pass  # keep idx as fraction and interpolate
        else:
            raise ValueError("interpolation_method can only be 'fraction', "
                             "'lower' or 'higher'")

    i = int(idx)
    if i == idx:
        indexer[axis] = slice(i, i + 1)
        weights = array(1)
        sumval = 1.0
    else:
        indexer[axis] = slice(i, i + 2)
        j = i + 1
        weights = array([(j - idx), (idx - i)], float)
        wshape = [1] * sorted_.ndim
        wshape[axis] = 2
        weights.shape = wshape
        sumval = weights.sum()

    # Use np.add.reduce (== np.sum but a little faster) to coerce data type
    return np.add.reduce(sorted_[tuple(indexer)] * weights, axis=axis) / sumval


def percentileofscore(a, score, kind='rank', nan_policy='propagate'):
    """Compute the percentile rank of a score relative to a list of scores.

    A `percentileofscore` of, for example, 80% means that 80% of the
    scores in `a` are below the given score. In the case of gaps or
    ties, the exact definition depends on the optional keyword, `kind`.

    Parameters
    ----------
    a : array_like
        A 1-D array to which `score` is compared.
    score : array_like
        Scores to compute percentiles for.
    kind : {'rank', 'weak', 'strict', 'mean'}, optional
        Specifies the interpretation of the resulting score.
        The following options are available (default is 'rank'):

          * 'rank': Average percentage ranking of score.  In case of multiple
            matches, average the percentage rankings of all matching scores.
          * 'weak': This kind corresponds to the definition of a cumulative
            distribution function.  A percentileofscore of 80% means that 80%
            of values are less than or equal to the provided score.
          * 'strict': Similar to "weak", except that only values that are
            strictly less than the given score are counted.
          * 'mean': The average of the "weak" and "strict" scores, often used
            in testing.  See https://en.wikipedia.org/wiki/Percentile_rank
    nan_policy : {'propagate', 'raise', 'omit'}, optional
        Specifies how to treat `nan` values in `a`.
        The following options are available (default is 'propagate'):

          * 'propagate': returns nan (for each value in `score`).
          * 'raise': throws an error
          * 'omit': performs the calculations ignoring nan values

    Returns
    -------
    pcos : float
        Percentile-position of score (0-100) relative to `a`.

    See Also
    --------
    numpy.percentile
    scipy.stats.scoreatpercentile, scipy.stats.rankdata

    Examples
    --------
    Three-quarters of the given values lie below a given score:

    >>> import numpy as np
    >>> from scipy import stats
    >>> stats.percentileofscore([1, 2, 3, 4], 3)
    75.0

    With multiple matches, note how the scores of the two matches, 0.6
    and 0.8 respectively, are averaged:

    >>> stats.percentileofscore([1, 2, 3, 3, 4], 3)
    70.0

    Only 2/5 values are strictly less than 3:

    >>> stats.percentileofscore([1, 2, 3, 3, 4], 3, kind='strict')
    40.0

    But 4/5 values are less than or equal to 3:

    >>> stats.percentileofscore([1, 2, 3, 3, 4], 3, kind='weak')
    80.0

    The average between the weak and the strict scores is:

    >>> stats.percentileofscore([1, 2, 3, 3, 4], 3, kind='mean')
    60.0

    Score arrays (of any dimensionality) are supported:

    >>> stats.percentileofscore([1, 2, 3, 3, 4], [2, 3])
    array([40., 70.])

    The inputs can be infinite:

    >>> stats.percentileofscore([-np.inf, 0, 1, np.inf], [1, 2, np.inf])
    array([75., 75., 100.])

    If `a` is empty, then the resulting percentiles are all `nan`:

    >>> stats.percentileofscore([], [1, 2])
    array([nan, nan])
    """

    a = np.asarray(a)
    n = len(a)
    score = np.asarray(score)

    # Nan treatment
    cna, npa = _contains_nan(a, nan_policy)
    cns, nps = _contains_nan(score, nan_policy)

    if (cna or cns) and nan_policy == 'raise':
        raise ValueError("The input contains nan values")

    if cns:
        # If a score is nan, then the output should be nan
        # (also if nan_policy is "omit", because it only applies to `a`)
        score = ma.masked_where(np.isnan(score), score)

    if cna:
        if nan_policy == "omit":
            # Don't count nans
            a = ma.masked_where(np.isnan(a), a)
            n = a.count()

        if nan_policy == "propagate":
            # All outputs should be nans
            n = 0

    # Cannot compare to empty list ==> nan
    if n == 0:
        perct = np.full_like(score, np.nan, dtype=np.float64)

    else:
        # Prepare broadcasting
        score = score[..., None]

        def count(x):
            return np.count_nonzero(x, -1)

        # Main computations/logic
        if kind == 'rank':
            left = count(a < score)
            right = count(a <= score)
            plus1 = left < right
            perct = (left + right + plus1) * (50.0 / n)
        elif kind == 'strict':
            perct = count(a < score) * (100.0 / n)
        elif kind == 'weak':
            perct = count(a <= score) * (100.0 / n)
        elif kind == 'mean':
            left = count(a < score)
            right = count(a <= score)
            perct = (left + right) * (50.0 / n)
        else:
            raise ValueError(
                "kind can only be 'rank', 'strict', 'weak' or 'mean'")

    # Re-insert nan values
    perct = ma.filled(perct, np.nan)

    if perct.ndim == 0:
        return perct[()]
    return perct


HistogramResult = namedtuple('HistogramResult',
                             ('count', 'lowerlimit', 'binsize', 'extrapoints'))


def _histogram(a, numbins=10, defaultlimits=None, weights=None,
               printextras=False):
    """Create a histogram.

    Separate the range into several bins and return the number of instances
    in each bin.

    Parameters
    ----------
    a : array_like
        Array of scores which will be put into bins.
    numbins : int, optional
        The number of bins to use for the histogram. Default is 10.
    defaultlimits : tuple (lower, upper), optional
        The lower and upper values for the range of the histogram.
        If no value is given, a range slightly larger than the range of the
        values in a is used. Specifically ``(a.min() - s, a.max() + s)``,
        where ``s = (1/2)(a.max() - a.min()) / (numbins - 1)``.
    weights : array_like, optional
        The weights for each value in `a`. Default is None, which gives each
        value a weight of 1.0
    printextras : bool, optional
        If True, if there are extra points (i.e. the points that fall outside
        the bin limits) a warning is raised saying how many of those points
        there are.  Default is False.

    Returns
    -------
    count : ndarray
        Number of points (or sum of weights) in each bin.
    lowerlimit : float
        Lowest value of histogram, the lower limit of the first bin.
    binsize : float
        The size of the bins (all bins have the same size).
    extrapoints : int
        The number of points outside the range of the histogram.

    See Also
    --------
    numpy.histogram

    Notes
    -----
    This histogram is based on numpy's histogram but has a larger range by
    default if default limits is not set.

    """
    a = np.ravel(a)
    if defaultlimits is None:
        if a.size == 0:
            # handle empty arrays. Undetermined range, so use 0-1.
            defaultlimits = (0, 1)
        else:
            # no range given, so use values in `a`
            data_min = a.min()
            data_max = a.max()
            # Have bins extend past min and max values slightly
            s = (data_max - data_min) / (2. * (numbins - 1.))
            defaultlimits = (data_min - s, data_max + s)

    # use numpy's histogram method to compute bins
    hist, bin_edges = np.histogram(a, bins=numbins, range=defaultlimits,
                                   weights=weights)
    # hist are not always floats, convert to keep with old output
    hist = np.array(hist, dtype=float)
    # fixed width for bins is assumed, as numpy's histogram gives
    # fixed width bins for int values for 'bins'
    binsize = bin_edges[1] - bin_edges[0]
    # calculate number of extra points
    extrapoints = len([v for v in a
                       if defaultlimits[0] > v or v > defaultlimits[1]])
    if extrapoints > 0 and printextras:
        warnings.warn(f"Points outside given histogram range = {extrapoints}",
                      stacklevel=3,)

    return HistogramResult(hist, defaultlimits[0], binsize, extrapoints)


CumfreqResult = namedtuple('CumfreqResult',
                           ('cumcount', 'lowerlimit', 'binsize',
                            'extrapoints'))


def cumfreq(a, numbins=10, defaultreallimits=None, weights=None):
    """Return a cumulative frequency histogram, using the histogram function.

    A cumulative histogram is a mapping that counts the cumulative number of
    observations in all of the bins up to the specified bin.

    Parameters
    ----------
    a : array_like
        Input array.
    numbins : int, optional
        The number of bins to use for the histogram. Default is 10.
    defaultreallimits : tuple (lower, upper), optional
        The lower and upper values for the range of the histogram.
        If no value is given, a range slightly larger than the range of the
        values in `a` is used. Specifically ``(a.min() - s, a.max() + s)``,
        where ``s = (1/2)(a.max() - a.min()) / (numbins - 1)``.
    weights : array_like, optional
        The weights for each value in `a`. Default is None, which gives each
        value a weight of 1.0

    Returns
    -------
    cumcount : ndarray
        Binned values of cumulative frequency.
    lowerlimit : float
        Lower real limit
    binsize : float
        Width of each bin.
    extrapoints : int
        Extra points.

    Examples
    --------
    >>> import numpy as np
    >>> import matplotlib.pyplot as plt
    >>> from scipy import stats
    >>> rng = np.random.default_rng()
    >>> x = [1, 4, 2, 1, 3, 1]
    >>> res = stats.cumfreq(x, numbins=4, defaultreallimits=(1.5, 5))
    >>> res.cumcount
    array([ 1.,  2.,  3.,  3.])
    >>> res.extrapoints
    3

    Create a normal distribution with 1000 random values

    >>> samples = stats.norm.rvs(size=1000, random_state=rng)

    Calculate cumulative frequencies

    >>> res = stats.cumfreq(samples, numbins=25)

    Calculate space of values for x

    >>> x = res.lowerlimit + np.linspace(0, res.binsize*res.cumcount.size,
    ...                                  res.cumcount.size)

    Plot histogram and cumulative histogram

    >>> fig = plt.figure(figsize=(10, 4))
    >>> ax1 = fig.add_subplot(1, 2, 1)
    >>> ax2 = fig.add_subplot(1, 2, 2)
    >>> ax1.hist(samples, bins=25)
    >>> ax1.set_title('Histogram')
    >>> ax2.bar(x, res.cumcount, width=res.binsize)
    >>> ax2.set_title('Cumulative histogram')
    >>> ax2.set_xlim([x.min(), x.max()])

    >>> plt.show()

    """
    h, l, b, e = _histogram(a, numbins, defaultreallimits, weights=weights)
    cumhist = np.cumsum(h * 1, axis=0)
    return CumfreqResult(cumhist, l, b, e)


RelfreqResult = namedtuple('RelfreqResult',
                           ('frequency', 'lowerlimit', 'binsize',
                            'extrapoints'))


def relfreq(a, numbins=10, defaultreallimits=None, weights=None):
    """Return a relative frequency histogram, using the histogram function.

    A relative frequency  histogram is a mapping of the number of
    observations in each of the bins relative to the total of observations.

    Parameters
    ----------
    a : array_like
        Input array.
    numbins : int, optional
        The number of bins to use for the histogram. Default is 10.
    defaultreallimits : tuple (lower, upper), optional
        The lower and upper values for the range of the histogram.
        If no value is given, a range slightly larger than the range of the
        values in a is used. Specifically ``(a.min() - s, a.max() + s)``,
        where ``s = (1/2)(a.max() - a.min()) / (numbins - 1)``.
    weights : array_like, optional
        The weights for each value in `a`. Default is None, which gives each
        value a weight of 1.0

    Returns
    -------
    frequency : ndarray
        Binned values of relative frequency.
    lowerlimit : float
        Lower real limit.
    binsize : float
        Width of each bin.
    extrapoints : int
        Extra points.

    Examples
    --------
    >>> import numpy as np
    >>> import matplotlib.pyplot as plt
    >>> from scipy import stats
    >>> rng = np.random.default_rng()
    >>> a = np.array([2, 4, 1, 2, 3, 2])
    >>> res = stats.relfreq(a, numbins=4)
    >>> res.frequency
    array([ 0.16666667, 0.5       , 0.16666667,  0.16666667])
    >>> np.sum(res.frequency)  # relative frequencies should add up to 1
    1.0

    Create a normal distribution with 1000 random values

    >>> samples = stats.norm.rvs(size=1000, random_state=rng)

    Calculate relative frequencies

    >>> res = stats.relfreq(samples, numbins=25)

    Calculate space of values for x

    >>> x = res.lowerlimit + np.linspace(0, res.binsize*res.frequency.size,
    ...                                  res.frequency.size)

    Plot relative frequency histogram

    >>> fig = plt.figure(figsize=(5, 4))
    >>> ax = fig.add_subplot(1, 1, 1)
    >>> ax.bar(x, res.frequency, width=res.binsize)
    >>> ax.set_title('Relative frequency histogram')
    >>> ax.set_xlim([x.min(), x.max()])

    >>> plt.show()

    """
    a = np.asanyarray(a)
    h, l, b, e = _histogram(a, numbins, defaultreallimits, weights=weights)
    h = h / a.shape[0]

    return RelfreqResult(h, l, b, e)


#####################################
#        VARIABILITY FUNCTIONS      #
#####################################

def obrientransform(*samples):
    """Compute the O'Brien transform on input data (any number of arrays).

    Used to test for homogeneity of variance prior to running one-way stats.
    Each array in ``*samples`` is one level of a factor.
    If `f_oneway` is run on the transformed data and found significant,
    the variances are unequal.  From Maxwell and Delaney [1]_, p.112.

    Parameters
    ----------
    sample1, sample2, ... : array_like
        Any number of arrays.

    Returns
    -------
    obrientransform : ndarray
        Transformed data for use in an ANOVA.  The first dimension
        of the result corresponds to the sequence of transformed
        arrays.  If the arrays given are all 1-D of the same length,
        the return value is a 2-D array; otherwise it is a 1-D array
        of type object, with each element being an ndarray.

    References
    ----------
    .. [1] S. E. Maxwell and H. D. Delaney, "Designing Experiments and
           Analyzing Data: A Model Comparison Perspective", Wadsworth, 1990.

    Examples
    --------
    We'll test the following data sets for differences in their variance.

    >>> x = [10, 11, 13, 9, 7, 12, 12, 9, 10]
    >>> y = [13, 21, 5, 10, 8, 14, 10, 12, 7, 15]

    Apply the O'Brien transform to the data.

    >>> from scipy.stats import obrientransform
    >>> tx, ty = obrientransform(x, y)

    Use `scipy.stats.f_oneway` to apply a one-way ANOVA test to the
    transformed data.

    >>> from scipy.stats import f_oneway
    >>> F, p = f_oneway(tx, ty)
    >>> p
    0.1314139477040335

    If we require that ``p < 0.05`` for significance, we cannot conclude
    that the variances are different.

    """
    TINY = np.sqrt(np.finfo(float).eps)

    # `arrays` will hold the transformed arguments.
    arrays = []
    sLast = None

    for sample in samples:
        a = np.asarray(sample)
        n = len(a)
        mu = np.mean(a)
        sq = (a - mu)**2
        sumsq = sq.sum()

        # The O'Brien transform.
        t = ((n - 1.5) * n * sq - 0.5 * sumsq) / ((n - 1) * (n - 2))

        # Check that the mean of the transformed data is equal to the
        # original variance.
        var = sumsq / (n - 1)
        if abs(var - np.mean(t)) > TINY:
            raise ValueError('Lack of convergence in obrientransform.')

        arrays.append(t)
        sLast = a.shape

    if sLast:
        for arr in arrays[:-1]:
            if sLast != arr.shape:
                return np.array(arrays, dtype=object)
    return np.array(arrays)


@_axis_nan_policy_factory(
    lambda x: x, result_to_tuple=lambda x: (x,), n_outputs=1, too_small=1
)
def sem(a, axis=0, ddof=1, nan_policy='propagate'):
    """Compute standard error of the mean.

    Calculate the standard error of the mean (or standard error of
    measurement) of the values in the input array.

    Parameters
    ----------
    a : array_like
        An array containing the values for which the standard error is
        returned. Must contain at least two observations.
    axis : int or None, optional
        Axis along which to operate. Default is 0. If None, compute over
        the whole array `a`.
    ddof : int, optional
        Delta degrees-of-freedom. How many degrees of freedom to adjust
        for bias in limited samples relative to the population estimate
        of variance. Defaults to 1.
    nan_policy : {'propagate', 'raise', 'omit'}, optional
        Defines how to handle when input contains nan.
        The following options are available (default is 'propagate'):

          * 'propagate': returns nan
          * 'raise': throws an error
          * 'omit': performs the calculations ignoring nan values

    Returns
    -------
    s : ndarray or float
        The standard error of the mean in the sample(s), along the input axis.

    Notes
    -----
    The default value for `ddof` is different to the default (0) used by other
    ddof containing routines, such as np.std and np.nanstd.

    Examples
    --------
    Find standard error along the first axis:

    >>> import numpy as np
    >>> from scipy import stats
    >>> a = np.arange(20).reshape(5,4)
    >>> stats.sem(a)
    array([ 2.8284,  2.8284,  2.8284,  2.8284])

    Find standard error across the whole array, using n degrees of freedom:

    >>> stats.sem(a, axis=None, ddof=0)
    1.2893796958227628

    """
    xp = array_namespace(a)
    if axis is None:
        a = xp.reshape(a, (-1,))
        axis = 0
    a = atleast_nd(a, ndim=1, xp=xp)
    n = a.shape[axis]
    s = xp.std(a, axis=axis, correction=ddof) / n**0.5
    return s


def _isconst(x):
    """
    Check if all values in x are the same.  nans are ignored.

    x must be a 1d array.

    The return value is a 1d array with length 1, so it can be used
    in np.apply_along_axis.
    """
    y = x[~np.isnan(x)]
    if y.size == 0:
        return np.array([True])
    else:
        return (y[0] == y).all(keepdims=True)


def _quiet_nanmean(x):
    """
    Compute nanmean for the 1d array x, but quietly return nan if x is all nan.

    The return value is a 1d array with length 1, so it can be used
    in np.apply_along_axis.
    """
    y = x[~np.isnan(x)]
    if y.size == 0:
        return np.array([np.nan])
    else:
        return np.mean(y, keepdims=True)


def _quiet_nanstd(x, ddof=0):
    """
    Compute nanstd for the 1d array x, but quietly return nan if x is all nan.

    The return value is a 1d array with length 1, so it can be used
    in np.apply_along_axis.
    """
    y = x[~np.isnan(x)]
    if y.size == 0:
        return np.array([np.nan])
    else:
        return np.std(y, keepdims=True, ddof=ddof)


def zscore(a, axis=0, ddof=0, nan_policy='propagate'):
    """
    Compute the z score.

    Compute the z score of each value in the sample, relative to the
    sample mean and standard deviation.

    Parameters
    ----------
    a : array_like
        An array like object containing the sample data.
    axis : int or None, optional
        Axis along which to operate. Default is 0. If None, compute over
        the whole array `a`.
    ddof : int, optional
        Degrees of freedom correction in the calculation of the
        standard deviation. Default is 0.
    nan_policy : {'propagate', 'raise', 'omit'}, optional
        Defines how to handle when input contains nan. 'propagate' returns nan,
        'raise' throws an error, 'omit' performs the calculations ignoring nan
        values. Default is 'propagate'.  Note that when the value is 'omit',
        nans in the input also propagate to the output, but they do not affect
        the z-scores computed for the non-nan values.

    Returns
    -------
    zscore : array_like
        The z-scores, standardized by mean and standard deviation of
        input array `a`.

    See Also
    --------
    numpy.mean : Arithmetic average
    numpy.std : Arithmetic standard deviation
    scipy.stats.gzscore : Geometric standard score

    Notes
    -----
    This function preserves ndarray subclasses, and works also with
    matrices and masked arrays (it uses `asanyarray` instead of
    `asarray` for parameters).

    References
    ----------
    .. [1] "Standard score", *Wikipedia*,
           https://en.wikipedia.org/wiki/Standard_score.
    .. [2] Huck, S. W., Cross, T. L., Clark, S. B, "Overcoming misconceptions
           about Z-scores", Teaching Statistics, vol. 8, pp. 38-40, 1986

    Examples
    --------
    >>> import numpy as np
    >>> a = np.array([ 0.7972,  0.0767,  0.4383,  0.7866,  0.8091,
    ...                0.1954,  0.6307,  0.6599,  0.1065,  0.0508])
    >>> from scipy import stats
    >>> stats.zscore(a)
    array([ 1.1273, -1.247 , -0.0552,  1.0923,  1.1664, -0.8559,  0.5786,
            0.6748, -1.1488, -1.3324])

    Computing along a specified axis, using n-1 degrees of freedom
    (``ddof=1``) to calculate the standard deviation:

    >>> b = np.array([[ 0.3148,  0.0478,  0.6243,  0.4608],
    ...               [ 0.7149,  0.0775,  0.6072,  0.9656],
    ...               [ 0.6341,  0.1403,  0.9759,  0.4064],
    ...               [ 0.5918,  0.6948,  0.904 ,  0.3721],
    ...               [ 0.0921,  0.2481,  0.1188,  0.1366]])
    >>> stats.zscore(b, axis=1, ddof=1)
    array([[-0.19264823, -1.28415119,  1.07259584,  0.40420358],
           [ 0.33048416, -1.37380874,  0.04251374,  1.00081084],
           [ 0.26796377, -1.12598418,  1.23283094, -0.37481053],
           [-0.22095197,  0.24468594,  1.19042819, -1.21416216],
           [-0.82780366,  1.4457416 , -0.43867764, -0.1792603 ]])

    An example with `nan_policy='omit'`:

    >>> x = np.array([[25.11, 30.10, np.nan, 32.02, 43.15],
    ...               [14.95, 16.06, 121.25, 94.35, 29.81]])
    >>> stats.zscore(x, axis=1, nan_policy='omit')
    array([[-1.13490897, -0.37830299,         nan, -0.08718406,  1.60039602],
           [-0.91611681, -0.89090508,  1.4983032 ,  0.88731639, -0.5785977 ]])
    """
    return zmap(a, a, axis=axis, ddof=ddof, nan_policy=nan_policy)


def gzscore(a, *, axis=0, ddof=0, nan_policy='propagate'):
    """
    Compute the geometric standard score.

    Compute the geometric z score of each strictly positive value in the
    sample, relative to the geometric mean and standard deviation.
    Mathematically the geometric z score can be evaluated as::

        gzscore = log(a/gmu) / log(gsigma)

    where ``gmu`` (resp. ``gsigma``) is the geometric mean (resp. standard
    deviation).

    Parameters
    ----------
    a : array_like
        Sample data.
    axis : int or None, optional
        Axis along which to operate. Default is 0. If None, compute over
        the whole array `a`.
    ddof : int, optional
        Degrees of freedom correction in the calculation of the
        standard deviation. Default is 0.
    nan_policy : {'propagate', 'raise', 'omit'}, optional
        Defines how to handle when input contains nan. 'propagate' returns nan,
        'raise' throws an error, 'omit' performs the calculations ignoring nan
        values. Default is 'propagate'.  Note that when the value is 'omit',
        nans in the input also propagate to the output, but they do not affect
        the geometric z scores computed for the non-nan values.

    Returns
    -------
    gzscore : array_like
        The geometric z scores, standardized by geometric mean and geometric
        standard deviation of input array `a`.

    See Also
    --------
    gmean : Geometric mean
    gstd : Geometric standard deviation
    zscore : Standard score

    Notes
    -----
    This function preserves ndarray subclasses, and works also with
    matrices and masked arrays (it uses ``asanyarray`` instead of
    ``asarray`` for parameters).

    .. versionadded:: 1.8

    References
    ----------
    .. [1] "Geometric standard score", *Wikipedia*,
           https://en.wikipedia.org/wiki/Geometric_standard_deviation#Geometric_standard_score.

    Examples
    --------
    Draw samples from a log-normal distribution:

    >>> import numpy as np
    >>> from scipy.stats import zscore, gzscore
    >>> import matplotlib.pyplot as plt

    >>> rng = np.random.default_rng()
    >>> mu, sigma = 3., 1.  # mean and standard deviation
    >>> x = rng.lognormal(mu, sigma, size=500)

    Display the histogram of the samples:

    >>> fig, ax = plt.subplots()
    >>> ax.hist(x, 50)
    >>> plt.show()

    Display the histogram of the samples standardized by the classical zscore.
    Distribution is rescaled but its shape is unchanged.

    >>> fig, ax = plt.subplots()
    >>> ax.hist(zscore(x), 50)
    >>> plt.show()

    Demonstrate that the distribution of geometric zscores is rescaled and
    quasinormal:

    >>> fig, ax = plt.subplots()
    >>> ax.hist(gzscore(x), 50)
    >>> plt.show()

    """
    a = np.asanyarray(a)
    log = ma.log if isinstance(a, ma.MaskedArray) else np.log

    return zscore(log(a), axis=axis, ddof=ddof, nan_policy=nan_policy)


def zmap(scores, compare, axis=0, ddof=0, nan_policy='propagate'):
    """
    Calculate the relative z-scores.

    Return an array of z-scores, i.e., scores that are standardized to
    zero mean and unit variance, where mean and variance are calculated
    from the comparison array.

    Parameters
    ----------
    scores : array_like
        The input for which z-scores are calculated.
    compare : array_like
        The input from which the mean and standard deviation of the
        normalization are taken; assumed to have the same dimension as
        `scores`.
    axis : int or None, optional
        Axis over which mean and variance of `compare` are calculated.
        Default is 0. If None, compute over the whole array `scores`.
    ddof : int, optional
        Degrees of freedom correction in the calculation of the
        standard deviation. Default is 0.
    nan_policy : {'propagate', 'raise', 'omit'}, optional
        Defines how to handle the occurrence of nans in `compare`.
        'propagate' returns nan, 'raise' raises an exception, 'omit'
        performs the calculations ignoring nan values. Default is
        'propagate'. Note that when the value is 'omit', nans in `scores`
        also propagate to the output, but they do not affect the z-scores
        computed for the non-nan values.

    Returns
    -------
    zscore : array_like
        Z-scores, in the same shape as `scores`.

    Notes
    -----
    This function preserves ndarray subclasses, and works also with
    matrices and masked arrays (it uses `asanyarray` instead of
    `asarray` for parameters).

    Examples
    --------
    >>> from scipy.stats import zmap
    >>> a = [0.5, 2.0, 2.5, 3]
    >>> b = [0, 1, 2, 3, 4]
    >>> zmap(a, b)
    array([-1.06066017,  0.        ,  0.35355339,  0.70710678])

    """
    a = np.asanyarray(compare)

    if a.size == 0:
        return np.empty(a.shape)

    contains_nan, nan_policy = _contains_nan(a, nan_policy)

    if contains_nan and nan_policy == 'omit':
        if axis is None:
            mn = _quiet_nanmean(a.ravel())
            std = _quiet_nanstd(a.ravel(), ddof=ddof)
            isconst = _isconst(a.ravel())
        else:
            mn = np.apply_along_axis(_quiet_nanmean, axis, a)
            std = np.apply_along_axis(_quiet_nanstd, axis, a, ddof=ddof)
            isconst = np.apply_along_axis(_isconst, axis, a)
    else:
        mn = a.mean(axis=axis, keepdims=True)
        std = a.std(axis=axis, ddof=ddof, keepdims=True)
        # The intent is to check whether all elements of `a` along `axis` are
        # identical. Due to finite precision arithmetic, comparing elements
        # against `mn` doesn't work. Previously, this compared elements to
        # `_first`, but that extracts the element at index 0 regardless of
        # whether it is masked. As a simple fix, compare against `min`.
        a0 = a.min(axis=axis, keepdims=True)
        isconst = (a == a0).all(axis=axis, keepdims=True)

    # Set std deviations that are 0 to 1 to avoid division by 0.
    std[isconst] = 1.0
    z = (scores - mn) / std
    # Set the outputs associated with a constant input to nan.
    z[np.broadcast_to(isconst, z.shape)] = np.nan
    return z


def gstd(a, axis=0, ddof=1):
    """
    Calculate the geometric standard deviation of an array.

    The geometric standard deviation describes the spread of a set of numbers
    where the geometric mean is preferred. It is a multiplicative factor, and
    so a dimensionless quantity.

    It is defined as the exponent of the standard deviation of ``log(a)``.
    Mathematically the population geometric standard deviation can be
    evaluated as::

        gstd = exp(std(log(a)))

    .. versionadded:: 1.3.0

    Parameters
    ----------
    a : array_like
        An array like object containing the sample data.
    axis : int, tuple or None, optional
        Axis along which to operate. Default is 0. If None, compute over
        the whole array `a`.
    ddof : int, optional
        Degree of freedom correction in the calculation of the
        geometric standard deviation. Default is 1.

    Returns
    -------
    gstd : ndarray or float
        An array of the geometric standard deviation. If `axis` is None or `a`
        is a 1d array a float is returned.

    See Also
    --------
    gmean : Geometric mean
    numpy.std : Standard deviation
    gzscore : Geometric standard score

    Notes
    -----
    As the calculation requires the use of logarithms the geometric standard
    deviation only supports strictly positive values. Any non-positive or
    infinite values will raise a `ValueError`.
    The geometric standard deviation is sometimes confused with the exponent of
    the standard deviation, ``exp(std(a))``. Instead the geometric standard
    deviation is ``exp(std(log(a)))``.
    The default value for `ddof` is different to the default value (0) used
    by other ddof containing functions, such as ``np.std`` and ``np.nanstd``.

    References
    ----------
    .. [1] "Geometric standard deviation", *Wikipedia*,
           https://en.wikipedia.org/wiki/Geometric_standard_deviation.
    .. [2] Kirkwood, T. B., "Geometric means and measures of dispersion",
           Biometrics, vol. 35, pp. 908-909, 1979

    Examples
    --------
    Find the geometric standard deviation of a log-normally distributed sample.
    Note that the standard deviation of the distribution is one, on a
    log scale this evaluates to approximately ``exp(1)``.

    >>> import numpy as np
    >>> from scipy.stats import gstd
    >>> rng = np.random.default_rng()
    >>> sample = rng.lognormal(mean=0, sigma=1, size=1000)
    >>> gstd(sample)
    2.810010162475324

    Compute the geometric standard deviation of a multidimensional array and
    of a given axis.

    >>> a = np.arange(1, 25).reshape(2, 3, 4)
    >>> gstd(a, axis=None)
    2.2944076136018947
    >>> gstd(a, axis=2)
    array([[1.82424757, 1.22436866, 1.13183117],
           [1.09348306, 1.07244798, 1.05914985]])
    >>> gstd(a, axis=(1,2))
    array([2.12939215, 1.22120169])

    The geometric standard deviation further handles masked arrays.

    >>> a = np.arange(1, 25).reshape(2, 3, 4)
    >>> ma = np.ma.masked_where(a > 16, a)
    >>> ma
    masked_array(
      data=[[[1, 2, 3, 4],
             [5, 6, 7, 8],
             [9, 10, 11, 12]],
            [[13, 14, 15, 16],
             [--, --, --, --],
             [--, --, --, --]]],
      mask=[[[False, False, False, False],
             [False, False, False, False],
             [False, False, False, False]],
            [[False, False, False, False],
             [ True,  True,  True,  True],
             [ True,  True,  True,  True]]],
      fill_value=999999)
    >>> gstd(ma, axis=2)
    masked_array(
      data=[[1.8242475707663655, 1.2243686572447428, 1.1318311657788478],
            [1.0934830582350938, --, --]],
      mask=[[False, False, False],
            [False,  True,  True]],
      fill_value=999999)

    """
    a = np.asanyarray(a)
    log = ma.log if isinstance(a, ma.MaskedArray) else np.log

    try:
        with warnings.catch_warnings():
            warnings.simplefilter("error", RuntimeWarning)
            return np.exp(np.std(log(a), axis=axis, ddof=ddof))
    except RuntimeWarning as w:
        if np.isinf(a).any():
            raise ValueError(
                'Infinite value encountered. The geometric standard deviation '
                'is defined for strictly positive values only.'
            ) from w
        a_nan = np.isnan(a)
        a_nan_any = a_nan.any()
        # exclude NaN's from negativity check, but
        # avoid expensive masking for arrays with no NaN
        if ((a_nan_any and np.less_equal(np.nanmin(a), 0)) or
                (not a_nan_any and np.less_equal(a, 0).any())):
            raise ValueError(
                'Non positive value encountered. The geometric standard '
                'deviation is defined for strictly positive values only.'
            ) from w
        elif 'Degrees of freedom <= 0 for slice' == str(w):
            raise ValueError(w) from w
        else:
            #  Remaining warnings don't need to be exceptions.
            return np.exp(np.std(log(a, where=~a_nan), axis=axis, ddof=ddof))
    except TypeError as e:
        raise ValueError(
            'Invalid array input. The inputs could not be '
            'safely coerced to any supported types') from e


# Private dictionary initialized only once at module level
# See https://en.wikipedia.org/wiki/Robust_measures_of_scale
_scale_conversions = {'normal': special.erfinv(0.5) * 2.0 * math.sqrt(2.0)}


@_axis_nan_policy_factory(
    lambda x: x, result_to_tuple=lambda x: (x,), n_outputs=1,
    default_axis=None, override={'nan_propagation': False}
)
def iqr(x, axis=None, rng=(25, 75), scale=1.0, nan_policy='propagate',
        interpolation='linear', keepdims=False):
    r"""
    Compute the interquartile range of the data along the specified axis.

    The interquartile range (IQR) is the difference between the 75th and
    25th percentile of the data. It is a measure of the dispersion
    similar to standard deviation or variance, but is much more robust
    against outliers [2]_.

    The ``rng`` parameter allows this function to compute other
    percentile ranges than the actual IQR. For example, setting
    ``rng=(0, 100)`` is equivalent to `numpy.ptp`.

    The IQR of an empty array is `np.nan`.

    .. versionadded:: 0.18.0

    Parameters
    ----------
    x : array_like
        Input array or object that can be converted to an array.
    axis : int or sequence of int, optional
        Axis along which the range is computed. The default is to
        compute the IQR for the entire array.
    rng : Two-element sequence containing floats in range of [0,100] optional
        Percentiles over which to compute the range. Each must be
        between 0 and 100, inclusive. The default is the true IQR:
        ``(25, 75)``. The order of the elements is not important.
    scale : scalar or str or array_like of reals, optional
        The numerical value of scale will be divided out of the final
        result. The following string value is also recognized:

          * 'normal' : Scale by
            :math:`2 \sqrt{2} erf^{-1}(\frac{1}{2}) \approx 1.349`.

        The default is 1.0.
        Array-like `scale` of real dtype is also allowed, as long
        as it broadcasts correctly to the output such that
        ``out / scale`` is a valid operation. The output dimensions
        depend on the input array, `x`, the `axis` argument, and the
        `keepdims` flag.
    nan_policy : {'propagate', 'raise', 'omit'}, optional
        Defines how to handle when input contains nan.
        The following options are available (default is 'propagate'):

          * 'propagate': returns nan
          * 'raise': throws an error
          * 'omit': performs the calculations ignoring nan values
    interpolation : str, optional

        Specifies the interpolation method to use when the percentile
        boundaries lie between two data points ``i`` and ``j``.
        The following options are available (default is 'linear'):

          * 'linear': ``i + (j - i)*fraction``, where ``fraction`` is the
            fractional part of the index surrounded by ``i`` and ``j``.
          * 'lower': ``i``.
          * 'higher': ``j``.
          * 'nearest': ``i`` or ``j`` whichever is nearest.
          * 'midpoint': ``(i + j)/2``.

        For NumPy >= 1.22.0, the additional options provided by the ``method``
        keyword of `numpy.percentile` are also valid.

    keepdims : bool, optional
        If this is set to True, the reduced axes are left in the
        result as dimensions with size one. With this option, the result
        will broadcast correctly against the original array `x`.

    Returns
    -------
    iqr : scalar or ndarray
        If ``axis=None``, a scalar is returned. If the input contains
        integers or floats of smaller precision than ``np.float64``, then the
        output data-type is ``np.float64``. Otherwise, the output data-type is
        the same as that of the input.

    See Also
    --------
    numpy.std, numpy.var

    References
    ----------
    .. [1] "Interquartile range" https://en.wikipedia.org/wiki/Interquartile_range
    .. [2] "Robust measures of scale" https://en.wikipedia.org/wiki/Robust_measures_of_scale
    .. [3] "Quantile" https://en.wikipedia.org/wiki/Quantile

    Examples
    --------
    >>> import numpy as np
    >>> from scipy.stats import iqr
    >>> x = np.array([[10, 7, 4], [3, 2, 1]])
    >>> x
    array([[10,  7,  4],
           [ 3,  2,  1]])
    >>> iqr(x)
    4.0
    >>> iqr(x, axis=0)
    array([ 3.5,  2.5,  1.5])
    >>> iqr(x, axis=1)
    array([ 3.,  1.])
    >>> iqr(x, axis=1, keepdims=True)
    array([[ 3.],
           [ 1.]])

    """
    x = asarray(x)

    # This check prevents percentile from raising an error later. Also, it is
    # consistent with `np.var` and `np.std`.
    if not x.size:
        return _get_nan(x)

    # An error may be raised here, so fail-fast, before doing lengthy
    # computations, even though `scale` is not used until later
    if isinstance(scale, str):
        scale_key = scale.lower()
        if scale_key not in _scale_conversions:
            raise ValueError(f"{scale} not a valid scale for `iqr`")
        scale = _scale_conversions[scale_key]

    # Select the percentile function to use based on nans and policy
    contains_nan, nan_policy = _contains_nan(x, nan_policy)

    if contains_nan and nan_policy == 'omit':
        percentile_func = np.nanpercentile
    else:
        percentile_func = np.percentile

    if len(rng) != 2:
        raise TypeError("quantile range must be two element sequence")

    if np.isnan(rng).any():
        raise ValueError("range must not contain NaNs")

    rng = sorted(rng)
    pct = percentile_func(x, rng, axis=axis, method=interpolation,
                          keepdims=keepdims)
    out = np.subtract(pct[1], pct[0])

    if scale != 1.0:
        out /= scale

    return out


def _mad_1d(x, center, nan_policy):
    # Median absolute deviation for 1-d array x.
    # This is a helper function for `median_abs_deviation`; it assumes its
    # arguments have been validated already.  In particular,  x must be a
    # 1-d numpy array, center must be callable, and if nan_policy is not
    # 'propagate', it is assumed to be 'omit', because 'raise' is handled
    # in `median_abs_deviation`.
    # No warning is generated if x is empty or all nan.
    isnan = np.isnan(x)
    if isnan.any():
        if nan_policy == 'propagate':
            return np.nan
        x = x[~isnan]
    if x.size == 0:
        # MAD of an empty array is nan.
        return np.nan
    # Edge cases have been handled, so do the basic MAD calculation.
    med = center(x)
    mad = np.median(np.abs(x - med))
    return mad


def median_abs_deviation(x, axis=0, center=np.median, scale=1.0,
                         nan_policy='propagate'):
    r"""
    Compute the median absolute deviation of the data along the given axis.

    The median absolute deviation (MAD, [1]_) computes the median over the
    absolute deviations from the median. It is a measure of dispersion
    similar to the standard deviation but more robust to outliers [2]_.

    The MAD of an empty array is ``np.nan``.

    .. versionadded:: 1.5.0

    Parameters
    ----------
    x : array_like
        Input array or object that can be converted to an array.
    axis : int or None, optional
        Axis along which the range is computed. Default is 0. If None, compute
        the MAD over the entire array.
    center : callable, optional
        A function that will return the central value. The default is to use
        np.median. Any user defined function used will need to have the
        function signature ``func(arr, axis)``.
    scale : scalar or str, optional
        The numerical value of scale will be divided out of the final
        result. The default is 1.0. The string "normal" is also accepted,
        and results in `scale` being the inverse of the standard normal
        quantile function at 0.75, which is approximately 0.67449.
        Array-like scale is also allowed, as long as it broadcasts correctly
        to the output such that ``out / scale`` is a valid operation. The
        output dimensions depend on the input array, `x`, and the `axis`
        argument.
    nan_policy : {'propagate', 'raise', 'omit'}, optional
        Defines how to handle when input contains nan.
        The following options are available (default is 'propagate'):

        * 'propagate': returns nan
        * 'raise': throws an error
        * 'omit': performs the calculations ignoring nan values

    Returns
    -------
    mad : scalar or ndarray
        If ``axis=None``, a scalar is returned. If the input contains
        integers or floats of smaller precision than ``np.float64``, then the
        output data-type is ``np.float64``. Otherwise, the output data-type is
        the same as that of the input.

    See Also
    --------
    numpy.std, numpy.var, numpy.median, scipy.stats.iqr, scipy.stats.tmean,
    scipy.stats.tstd, scipy.stats.tvar

    Notes
    -----
    The `center` argument only affects the calculation of the central value
    around which the MAD is calculated. That is, passing in ``center=np.mean``
    will calculate the MAD around the mean - it will not calculate the *mean*
    absolute deviation.

    The input array may contain `inf`, but if `center` returns `inf`, the
    corresponding MAD for that data will be `nan`.

    References
    ----------
    .. [1] "Median absolute deviation",
           https://en.wikipedia.org/wiki/Median_absolute_deviation
    .. [2] "Robust measures of scale",
           https://en.wikipedia.org/wiki/Robust_measures_of_scale

    Examples
    --------
    When comparing the behavior of `median_abs_deviation` with ``np.std``,
    the latter is affected when we change a single value of an array to have an
    outlier value while the MAD hardly changes:

    >>> import numpy as np
    >>> from scipy import stats
    >>> x = stats.norm.rvs(size=100, scale=1, random_state=123456)
    >>> x.std()
    0.9973906394005013
    >>> stats.median_abs_deviation(x)
    0.82832610097857
    >>> x[0] = 345.6
    >>> x.std()
    34.42304872314415
    >>> stats.median_abs_deviation(x)
    0.8323442311590675

    Axis handling example:

    >>> x = np.array([[10, 7, 4], [3, 2, 1]])
    >>> x
    array([[10,  7,  4],
           [ 3,  2,  1]])
    >>> stats.median_abs_deviation(x)
    array([3.5, 2.5, 1.5])
    >>> stats.median_abs_deviation(x, axis=None)
    2.0

    Scale normal example:

    >>> x = stats.norm.rvs(size=1000000, scale=2, random_state=123456)
    >>> stats.median_abs_deviation(x)
    1.3487398527041636
    >>> stats.median_abs_deviation(x, scale='normal')
    1.9996446978061115

    """
    if not callable(center):
        raise TypeError("The argument 'center' must be callable. The given "
                        f"value {repr(center)} is not callable.")

    # An error may be raised here, so fail-fast, before doing lengthy
    # computations, even though `scale` is not used until later
    if isinstance(scale, str):
        if scale.lower() == 'normal':
            scale = 0.6744897501960817  # special.ndtri(0.75)
        else:
            raise ValueError(f"{scale} is not a valid scale value.")

    x = asarray(x)

    # Consistent with `np.var` and `np.std`.
    if not x.size:
        if axis is None:
            return np.nan
        nan_shape = tuple(item for i, item in enumerate(x.shape) if i != axis)
        if nan_shape == ():
            # Return nan, not array(nan)
            return np.nan
        return np.full(nan_shape, np.nan)

    contains_nan, nan_policy = _contains_nan(x, nan_policy)

    if contains_nan:
        if axis is None:
            mad = _mad_1d(x.ravel(), center, nan_policy)
        else:
            mad = np.apply_along_axis(_mad_1d, axis, x, center, nan_policy)
    else:
        if axis is None:
            med = center(x, axis=None)
            mad = np.median(np.abs(x - med))
        else:
            # Wrap the call to center() in expand_dims() so it acts like
            # keepdims=True was used.
            med = np.expand_dims(center(x, axis=axis), axis)
            mad = np.median(np.abs(x - med), axis=axis)

    return mad / scale


#####################################
#         TRIMMING FUNCTIONS        #
#####################################


SigmaclipResult = namedtuple('SigmaclipResult', ('clipped', 'lower', 'upper'))


def sigmaclip(a, low=4., high=4.):
    """Perform iterative sigma-clipping of array elements.

    Starting from the full sample, all elements outside the critical range are
    removed, i.e. all elements of the input array `c` that satisfy either of
    the following conditions::

        c < mean(c) - std(c)*low
        c > mean(c) + std(c)*high

    The iteration continues with the updated sample until no
    elements are outside the (updated) range.

    Parameters
    ----------
    a : array_like
        Data array, will be raveled if not 1-D.
    low : float, optional
        Lower bound factor of sigma clipping. Default is 4.
    high : float, optional
        Upper bound factor of sigma clipping. Default is 4.

    Returns
    -------
    clipped : ndarray
        Input array with clipped elements removed.
    lower : float
        Lower threshold value use for clipping.
    upper : float
        Upper threshold value use for clipping.

    Examples
    --------
    >>> import numpy as np
    >>> from scipy.stats import sigmaclip
    >>> a = np.concatenate((np.linspace(9.5, 10.5, 31),
    ...                     np.linspace(0, 20, 5)))
    >>> fact = 1.5
    >>> c, low, upp = sigmaclip(a, fact, fact)
    >>> c
    array([  9.96666667,  10.        ,  10.03333333,  10.        ])
    >>> c.var(), c.std()
    (0.00055555555555555165, 0.023570226039551501)
    >>> low, c.mean() - fact*c.std(), c.min()
    (9.9646446609406727, 9.9646446609406727, 9.9666666666666668)
    >>> upp, c.mean() + fact*c.std(), c.max()
    (10.035355339059327, 10.035355339059327, 10.033333333333333)

    >>> a = np.concatenate((np.linspace(9.5, 10.5, 11),
    ...                     np.linspace(-100, -50, 3)))
    >>> c, low, upp = sigmaclip(a, 1.8, 1.8)
    >>> (c == np.linspace(9.5, 10.5, 11)).all()
    True

    """
    c = np.asarray(a).ravel()
    delta = 1
    while delta:
        c_std = c.std()
        c_mean = c.mean()
        size = c.size
        critlower = c_mean - c_std * low
        critupper = c_mean + c_std * high
        c = c[(c >= critlower) & (c <= critupper)]
        delta = size - c.size

    return SigmaclipResult(c, critlower, critupper)


def trimboth(a, proportiontocut, axis=0):
    """Slice off a proportion of items from both ends of an array.

    Slice off the passed proportion of items from both ends of the passed
    array (i.e., with `proportiontocut` = 0.1, slices leftmost 10% **and**
    rightmost 10% of scores). The trimmed values are the lowest and
    highest ones.
    Slice off less if proportion results in a non-integer slice index (i.e.
    conservatively slices off `proportiontocut`).

    Parameters
    ----------
    a : array_like
        Data to trim.
    proportiontocut : float
        Proportion (in range 0-1) of total data set to trim of each end.
    axis : int or None, optional
        Axis along which to trim data. Default is 0. If None, compute over
        the whole array `a`.

    Returns
    -------
    out : ndarray
        Trimmed version of array `a`. The order of the trimmed content
        is undefined.

    See Also
    --------
    trim_mean

    Examples
    --------
    Create an array of 10 values and trim 10% of those values from each end:

    >>> import numpy as np
    >>> from scipy import stats
    >>> a = [0, 1, 2, 3, 4, 5, 6, 7, 8, 9]
    >>> stats.trimboth(a, 0.1)
    array([1, 3, 2, 4, 5, 6, 7, 8])

    Note that the elements of the input array are trimmed by value, but the
    output array is not necessarily sorted.

    The proportion to trim is rounded down to the nearest integer. For
    instance, trimming 25% of the values from each end of an array of 10
    values will return an array of 6 values:

    >>> b = np.arange(10)
    >>> stats.trimboth(b, 1/4).shape
    (6,)

    Multidimensional arrays can be trimmed along any axis or across the entire
    array:

    >>> c = [2, 4, 6, 8, 0, 1, 3, 5, 7, 9]
    >>> d = np.array([a, b, c])
    >>> stats.trimboth(d, 0.4, axis=0).shape
    (1, 10)
    >>> stats.trimboth(d, 0.4, axis=1).shape
    (3, 2)
    >>> stats.trimboth(d, 0.4, axis=None).shape
    (6,)

    """
    a = np.asarray(a)

    if a.size == 0:
        return a

    if axis is None:
        a = a.ravel()
        axis = 0

    nobs = a.shape[axis]
    lowercut = int(proportiontocut * nobs)
    uppercut = nobs - lowercut
    if (lowercut >= uppercut):
        raise ValueError("Proportion too big.")

    atmp = np.partition(a, (lowercut, uppercut - 1), axis)

    sl = [slice(None)] * atmp.ndim
    sl[axis] = slice(lowercut, uppercut)
    return atmp[tuple(sl)]


def trim1(a, proportiontocut, tail='right', axis=0):
    """Slice off a proportion from ONE end of the passed array distribution.

    If `proportiontocut` = 0.1, slices off 'leftmost' or 'rightmost'
    10% of scores. The lowest or highest values are trimmed (depending on
    the tail).
    Slice off less if proportion results in a non-integer slice index
    (i.e. conservatively slices off `proportiontocut` ).

    Parameters
    ----------
    a : array_like
        Input array.
    proportiontocut : float
        Fraction to cut off of 'left' or 'right' of distribution.
    tail : {'left', 'right'}, optional
        Defaults to 'right'.
    axis : int or None, optional
        Axis along which to trim data. Default is 0. If None, compute over
        the whole array `a`.

    Returns
    -------
    trim1 : ndarray
        Trimmed version of array `a`. The order of the trimmed content is
        undefined.

    Examples
    --------
    Create an array of 10 values and trim 20% of its lowest values:

    >>> import numpy as np
    >>> from scipy import stats
    >>> a = [0, 1, 2, 3, 4, 5, 6, 7, 8, 9]
    >>> stats.trim1(a, 0.2, 'left')
    array([2, 4, 3, 5, 6, 7, 8, 9])

    Note that the elements of the input array are trimmed by value, but the
    output array is not necessarily sorted.

    The proportion to trim is rounded down to the nearest integer. For
    instance, trimming 25% of the values from an array of 10 values will
    return an array of 8 values:

    >>> b = np.arange(10)
    >>> stats.trim1(b, 1/4).shape
    (8,)

    Multidimensional arrays can be trimmed along any axis or across the entire
    array:

    >>> c = [2, 4, 6, 8, 0, 1, 3, 5, 7, 9]
    >>> d = np.array([a, b, c])
    >>> stats.trim1(d, 0.8, axis=0).shape
    (1, 10)
    >>> stats.trim1(d, 0.8, axis=1).shape
    (3, 2)
    >>> stats.trim1(d, 0.8, axis=None).shape
    (6,)

    """
    a = np.asarray(a)
    if axis is None:
        a = a.ravel()
        axis = 0

    nobs = a.shape[axis]

    # avoid possible corner case
    if proportiontocut >= 1:
        return []

    if tail.lower() == 'right':
        lowercut = 0
        uppercut = nobs - int(proportiontocut * nobs)

    elif tail.lower() == 'left':
        lowercut = int(proportiontocut * nobs)
        uppercut = nobs

    atmp = np.partition(a, (lowercut, uppercut - 1), axis)

    sl = [slice(None)] * atmp.ndim
    sl[axis] = slice(lowercut, uppercut)
    return atmp[tuple(sl)]


def trim_mean(a, proportiontocut, axis=0):
    """Return mean of array after trimming a specified fraction of extreme values

    Removes the specified proportion of elements from *each* end of the
    sorted array, then computes the mean of the remaining elements.

    Parameters
    ----------
    a : array_like
        Input array.
    proportiontocut : float
        Fraction of the most positive and most negative elements to remove.
        When the specified proportion does not result in an integer number of
        elements, the number of elements to trim is rounded down.
    axis : int or None, default: 0
        Axis along which the trimmed means are computed.
        If None, compute over the raveled array.

    Returns
    -------
    trim_mean : ndarray
        Mean of trimmed array.

    See Also
    --------
    trimboth : Remove a proportion of elements from each end of an array.
    tmean : Compute the mean after trimming values outside specified limits.

    Notes
    -----
    For 1-D array `a`, `trim_mean` is approximately equivalent to the following
    calculation::

        import numpy as np
        a = np.sort(a)
        m = int(proportiontocut * len(a))
        np.mean(a[m: len(a) - m])

    Examples
    --------
    >>> import numpy as np
    >>> from scipy import stats
    >>> x = [1, 2, 3, 5]
    >>> stats.trim_mean(x, 0.25)
    2.5

    When the specified proportion does not result in an integer number of
    elements, the number of elements to trim is rounded down.

    >>> stats.trim_mean(x, 0.24999) == np.mean(x)
    True

    Use `axis` to specify the axis along which the calculation is performed.

    >>> x2 = [[1, 2, 3, 5],
    ...       [10, 20, 30, 50]]
    >>> stats.trim_mean(x2, 0.25)
    array([ 5.5, 11. , 16.5, 27.5])
    >>> stats.trim_mean(x2, 0.25, axis=1)
    array([ 2.5, 25. ])

    """
    a = np.asarray(a)

    if a.size == 0:
        return np.nan

    if axis is None:
        a = a.ravel()
        axis = 0

    nobs = a.shape[axis]
    lowercut = int(proportiontocut * nobs)
    uppercut = nobs - lowercut
    if (lowercut > uppercut):
        raise ValueError("Proportion too big.")

    atmp = np.partition(a, (lowercut, uppercut - 1), axis)

    sl = [slice(None)] * atmp.ndim
    sl[axis] = slice(lowercut, uppercut)
    return np.mean(atmp[tuple(sl)], axis=axis)


F_onewayResult = namedtuple('F_onewayResult', ('statistic', 'pvalue'))


def _create_f_oneway_nan_result(shape, axis, samples):
    """
    This is a helper function for f_oneway for creating the return values
    in certain degenerate conditions.  It creates return values that are
    all nan with the appropriate shape for the given `shape` and `axis`.
    """
    axis = normalize_axis_index(axis, len(shape))
    shp = shape[:axis] + shape[axis+1:]
    f = np.full(shp, fill_value=_get_nan(*samples))
    prob = f.copy()
    return F_onewayResult(f[()], prob[()])


def _first(arr, axis):
    """Return arr[..., 0:1, ...] where 0:1 is in the `axis` position."""
    return np.take_along_axis(arr, np.array(0, ndmin=arr.ndim), axis)


def _f_oneway_is_too_small(samples, kwargs={}, axis=-1):
    message = f"At least two samples are required; got {len(samples)}."
    if len(samples) < 2:
        raise TypeError(message)

    # Check this after forming alldata, so shape errors are detected
    # and reported before checking for 0 length inputs.
    if any(sample.shape[axis] == 0 for sample in samples):
        return True

    # Must have at least one group with length greater than 1.
    if all(sample.shape[axis] == 1 for sample in samples):
        msg = ('all input arrays have length 1.  f_oneway requires that at '
               'least one input has length greater than 1.')
        warnings.warn(SmallSampleWarning(msg), stacklevel=2)
        return True

    return False


@_axis_nan_policy_factory(
    F_onewayResult, n_samples=None, too_small=_f_oneway_is_too_small)
def f_oneway(*samples, axis=0):
    """Perform one-way ANOVA.

    The one-way ANOVA tests the null hypothesis that two or more groups have
    the same population mean.  The test is applied to samples from two or
    more groups, possibly with differing sizes.

    Parameters
    ----------
    sample1, sample2, ... : array_like
        The sample measurements for each group.  There must be at least
        two arguments.  If the arrays are multidimensional, then all the
        dimensions of the array must be the same except for `axis`.
    axis : int, optional
        Axis of the input arrays along which the test is applied.
        Default is 0.

    Returns
    -------
    statistic : float
        The computed F statistic of the test.
    pvalue : float
        The associated p-value from the F distribution.

    Warns
    -----
    `~scipy.stats.ConstantInputWarning`
        Emitted if all values within each of the input arrays are identical.
        In this case the F statistic is either infinite or isn't defined,
        so ``np.inf`` or ``np.nan`` is returned.

    RuntimeWarning
        Emitted if the length of any input array is 0, or if all the input
        arrays have length 1.  ``np.nan`` is returned for the F statistic
        and the p-value in these cases.

    Notes
    -----
    The ANOVA test has important assumptions that must be satisfied in order
    for the associated p-value to be valid.

    1. The samples are independent.
    2. Each sample is from a normally distributed population.
    3. The population standard deviations of the groups are all equal.  This
       property is known as homoscedasticity.

    If these assumptions are not true for a given set of data, it may still
    be possible to use the Kruskal-Wallis H-test (`scipy.stats.kruskal`) or
    the Alexander-Govern test (`scipy.stats.alexandergovern`) although with
    some loss of power.

    The length of each group must be at least one, and there must be at
    least one group with length greater than one.  If these conditions
    are not satisfied, a warning is generated and (``np.nan``, ``np.nan``)
    is returned.

    If all values in each group are identical, and there exist at least two
    groups with different values, the function generates a warning and
    returns (``np.inf``, 0).

    If all values in all groups are the same, function generates a warning
    and returns (``np.nan``, ``np.nan``).

    The algorithm is from Heiman [2]_, pp.394-7.

    References
    ----------
    .. [1] R. Lowry, "Concepts and Applications of Inferential Statistics",
           Chapter 14, 2014, http://vassarstats.net/textbook/

    .. [2] G.W. Heiman, "Understanding research methods and statistics: An
           integrated introduction for psychology", Houghton, Mifflin and
           Company, 2001.

    .. [3] G.H. McDonald, "Handbook of Biological Statistics", One-way ANOVA.
           http://www.biostathandbook.com/onewayanova.html

    Examples
    --------
    >>> import numpy as np
    >>> from scipy.stats import f_oneway

    Here are some data [3]_ on a shell measurement (the length of the anterior
    adductor muscle scar, standardized by dividing by length) in the mussel
    Mytilus trossulus from five locations: Tillamook, Oregon; Newport, Oregon;
    Petersburg, Alaska; Magadan, Russia; and Tvarminne, Finland, taken from a
    much larger data set used in McDonald et al. (1991).

    >>> tillamook = [0.0571, 0.0813, 0.0831, 0.0976, 0.0817, 0.0859, 0.0735,
    ...              0.0659, 0.0923, 0.0836]
    >>> newport = [0.0873, 0.0662, 0.0672, 0.0819, 0.0749, 0.0649, 0.0835,
    ...            0.0725]
    >>> petersburg = [0.0974, 0.1352, 0.0817, 0.1016, 0.0968, 0.1064, 0.105]
    >>> magadan = [0.1033, 0.0915, 0.0781, 0.0685, 0.0677, 0.0697, 0.0764,
    ...            0.0689]
    >>> tvarminne = [0.0703, 0.1026, 0.0956, 0.0973, 0.1039, 0.1045]
    >>> f_oneway(tillamook, newport, petersburg, magadan, tvarminne)
    F_onewayResult(statistic=7.121019471642447, pvalue=0.0002812242314534544)

    `f_oneway` accepts multidimensional input arrays.  When the inputs
    are multidimensional and `axis` is not given, the test is performed
    along the first axis of the input arrays.  For the following data, the
    test is performed three times, once for each column.

    >>> a = np.array([[9.87, 9.03, 6.81],
    ...               [7.18, 8.35, 7.00],
    ...               [8.39, 7.58, 7.68],
    ...               [7.45, 6.33, 9.35],
    ...               [6.41, 7.10, 9.33],
    ...               [8.00, 8.24, 8.44]])
    >>> b = np.array([[6.35, 7.30, 7.16],
    ...               [6.65, 6.68, 7.63],
    ...               [5.72, 7.73, 6.72],
    ...               [7.01, 9.19, 7.41],
    ...               [7.75, 7.87, 8.30],
    ...               [6.90, 7.97, 6.97]])
    >>> c = np.array([[3.31, 8.77, 1.01],
    ...               [8.25, 3.24, 3.62],
    ...               [6.32, 8.81, 5.19],
    ...               [7.48, 8.83, 8.91],
    ...               [8.59, 6.01, 6.07],
    ...               [3.07, 9.72, 7.48]])
    >>> F, p = f_oneway(a, b, c)
    >>> F
    array([1.75676344, 0.03701228, 3.76439349])
    >>> p
    array([0.20630784, 0.96375203, 0.04733157])

    """
    if len(samples) < 2:
        raise TypeError('at least two inputs are required;'
                        f' got {len(samples)}.')

    # ANOVA on N groups, each in its own array
    num_groups = len(samples)

    # We haven't explicitly validated axis, but if it is bad, this call of
    # np.concatenate will raise np.exceptions.AxisError. The call will raise
    # ValueError if the dimensions of all the arrays, except the axis
    # dimension, are not the same.
    alldata = np.concatenate(samples, axis=axis)
    bign = alldata.shape[axis]

    # Check if the inputs are too small
    if _f_oneway_is_too_small(samples):
        return _create_f_oneway_nan_result(alldata.shape, axis, samples)

    # Check if all values within each group are identical, and if the common
    # value in at least one group is different from that in another group.
    # Based on https://github.com/scipy/scipy/issues/11669

    # If axis=0, say, and the groups have shape (n0, ...), (n1, ...), ...,
    # then is_const is a boolean array with shape (num_groups, ...).
    # It is True if the values within the groups along the axis slice are
    # identical. In the typical case where each input array is 1-d, is_const is
    # a 1-d array with length num_groups.
    is_const = np.concatenate(
        [(_first(sample, axis) == sample).all(axis=axis,
                                              keepdims=True)
         for sample in samples],
        axis=axis
    )

    # all_const is a boolean array with shape (...) (see previous comment).
    # It is True if the values within each group along the axis slice are
    # the same (e.g. [[3, 3, 3], [5, 5, 5, 5], [4, 4, 4]]).
    all_const = is_const.all(axis=axis)
    if all_const.any():
        msg = ("Each of the input arrays is constant; "
               "the F statistic is not defined or infinite")
        warnings.warn(stats.ConstantInputWarning(msg), stacklevel=2)

    # all_same_const is True if all the values in the groups along the axis=0
    # slice are the same (e.g. [[3, 3, 3], [3, 3, 3, 3], [3, 3, 3]]).
    all_same_const = (_first(alldata, axis) == alldata).all(axis=axis)

    # Determine the mean of the data, and subtract that from all inputs to a
    # variance (via sum_of_sq / sq_of_sum) calculation.  Variance is invariant
    # to a shift in location, and centering all data around zero vastly
    # improves numerical stability.
    offset = alldata.mean(axis=axis, keepdims=True)
    alldata = alldata - offset

    normalized_ss = _square_of_sums(alldata, axis=axis) / bign

    sstot = _sum_of_squares(alldata, axis=axis) - normalized_ss

    ssbn = 0
    for sample in samples:
        smo_ss = _square_of_sums(sample - offset, axis=axis)
        ssbn = ssbn + smo_ss / sample.shape[axis]

    # Naming: variables ending in bn/b are for "between treatments", wn/w are
    # for "within treatments"
    ssbn = ssbn - normalized_ss
    sswn = sstot - ssbn
    dfbn = num_groups - 1
    dfwn = bign - num_groups
    msb = ssbn / dfbn
    msw = sswn / dfwn
    with np.errstate(divide='ignore', invalid='ignore'):
        f = msb / msw

    prob = special.fdtrc(dfbn, dfwn, f)   # equivalent to stats.f.sf

    # Fix any f values that should be inf or nan because the corresponding
    # inputs were constant.
    if np.isscalar(f):
        if all_same_const:
            f = np.nan
            prob = np.nan
        elif all_const:
            f = np.inf
            prob = 0.0
    else:
        f[all_const] = np.inf
        prob[all_const] = 0.0
        f[all_same_const] = np.nan
        prob[all_same_const] = np.nan

    return F_onewayResult(f, prob)


@dataclass
class AlexanderGovernResult:
    statistic: float
    pvalue: float


@_axis_nan_policy_factory(
    AlexanderGovernResult, n_samples=None,
    result_to_tuple=lambda x: (x.statistic, x.pvalue),
    too_small=1
)
def alexandergovern(*samples, nan_policy='propagate'):
    """Performs the Alexander Govern test.

    The Alexander-Govern approximation tests the equality of k independent
    means in the face of heterogeneity of variance. The test is applied to
    samples from two or more groups, possibly with differing sizes.

    Parameters
    ----------
    sample1, sample2, ... : array_like
        The sample measurements for each group.  There must be at least
        two samples, and each sample must contain at least two observations.
    nan_policy : {'propagate', 'raise', 'omit'}, optional
        Defines how to handle when input contains nan.
        The following options are available (default is 'propagate'):

        * 'propagate': returns nan
        * 'raise': throws an error
        * 'omit': performs the calculations ignoring nan values

    Returns
    -------
    res : AlexanderGovernResult
        An object with attributes:

        statistic : float
            The computed A statistic of the test.
        pvalue : float
            The associated p-value from the chi-squared distribution.

    Warns
    -----
    `~scipy.stats.ConstantInputWarning`
        Raised if an input is a constant array.  The statistic is not defined
        in this case, so ``np.nan`` is returned.

    See Also
    --------
    f_oneway : one-way ANOVA

    Notes
    -----
    The use of this test relies on several assumptions.

    1. The samples are independent.
    2. Each sample is from a normally distributed population.
    3. Unlike `f_oneway`, this test does not assume on homoscedasticity,
       instead relaxing the assumption of equal variances.

    Input samples must be finite, one dimensional, and with size greater than
    one.

    References
    ----------
    .. [1] Alexander, Ralph A., and Diane M. Govern. "A New and Simpler
           Approximation for ANOVA under Variance Heterogeneity." Journal
           of Educational Statistics, vol. 19, no. 2, 1994, pp. 91-101.
           JSTOR, www.jstor.org/stable/1165140. Accessed 12 Sept. 2020.

    Examples
    --------
    >>> from scipy.stats import alexandergovern

    Here are some data on annual percentage rate of interest charged on
    new car loans at nine of the largest banks in four American cities
    taken from the National Institute of Standards and Technology's
    ANOVA dataset.

    We use `alexandergovern` to test the null hypothesis that all cities
    have the same mean APR against the alternative that the cities do not
    all have the same mean APR. We decide that a significance level of 5%
    is required to reject the null hypothesis in favor of the alternative.

    >>> atlanta = [13.75, 13.75, 13.5, 13.5, 13.0, 13.0, 13.0, 12.75, 12.5]
    >>> chicago = [14.25, 13.0, 12.75, 12.5, 12.5, 12.4, 12.3, 11.9, 11.9]
    >>> houston = [14.0, 14.0, 13.51, 13.5, 13.5, 13.25, 13.0, 12.5, 12.5]
    >>> memphis = [15.0, 14.0, 13.75, 13.59, 13.25, 12.97, 12.5, 12.25,
    ...           11.89]
    >>> alexandergovern(atlanta, chicago, houston, memphis)
    AlexanderGovernResult(statistic=4.65087071883494,
                          pvalue=0.19922132490385214)

    The p-value is 0.1992, indicating a nearly 20% chance of observing
    such an extreme value of the test statistic under the null hypothesis.
    This exceeds 5%, so we do not reject the null hypothesis in favor of
    the alternative.

    """
    samples = _alexandergovern_input_validation(samples, nan_policy)

    if np.any([(sample == sample[0]).all() for sample in samples]):
        msg = "An input array is constant; the statistic is not defined."
        warnings.warn(stats.ConstantInputWarning(msg), stacklevel=2)
        return AlexanderGovernResult(np.nan, np.nan)

    # The following formula numbers reference the equation described on
    # page 92 by Alexander, Govern. Formulas 5, 6, and 7 describe other
    # tests that serve as the basis for equation (8) but are not needed
    # to perform the test.

    # precalculate mean and length of each sample
    lengths = np.array([len(sample) for sample in samples])
    means = np.array([np.mean(sample) for sample in samples])

    # (1) determine standard error of the mean for each sample
    standard_errors = [np.std(sample, ddof=1) / np.sqrt(length)
                       for sample, length in zip(samples, lengths)]

    # (2) define a weight for each sample
    inv_sq_se = 1 / np.square(standard_errors)
    weights = inv_sq_se / np.sum(inv_sq_se)

    # (3) determine variance-weighted estimate of the common mean
    var_w = np.sum(weights * means)

    # (4) determine one-sample t statistic for each group
    t_stats = (means - var_w)/standard_errors

    # calculate parameters to be used in transformation
    v = lengths - 1
    a = v - .5
    b = 48 * a**2
    c = (a * np.log(1 + (t_stats ** 2)/v))**.5

    # (8) perform a normalizing transformation on t statistic
    z = (c + ((c**3 + 3*c)/b) -
         ((4*c**7 + 33*c**5 + 240*c**3 + 855*c) /
          (b**2*10 + 8*b*c**4 + 1000*b)))

    # (9) calculate statistic
    A = np.sum(np.square(z))

    # "[the p value is determined from] central chi-square random deviates
    # with k - 1 degrees of freedom". Alexander, Govern (94)
    df = len(samples) - 1
    chi2 = _SimpleChi2(df)
    p = _get_pvalue(A, chi2, alternative='greater', symmetric=False, xp=np)
    return AlexanderGovernResult(A, p)


def _alexandergovern_input_validation(samples, nan_policy):
    if len(samples) < 2:
        raise TypeError(f"2 or more inputs required, got {len(samples)}")

    for sample in samples:
        if np.size(sample) <= 1:
            raise ValueError("Input sample size must be greater than one.")
        if np.isinf(sample).any():
            raise ValueError("Input samples must be finite.")

    return samples


def _pearsonr_fisher_ci(r, n, confidence_level, alternative):
    """
    Compute the confidence interval for Pearson's R.

    Fisher's transformation is used to compute the confidence interval
    (https://en.wikipedia.org/wiki/Fisher_transformation).
    """
    xp = array_namespace(r)

    with np.errstate(divide='ignore'):
        zr = xp.atanh(r)

    ones = xp.ones_like(r)
    n, confidence_level = xp.asarray([n, confidence_level], dtype=r.dtype)
    if n > 3:
        se = xp.sqrt(1 / (n - 3))
        if alternative == "two-sided":
            h = special.ndtri(0.5 + confidence_level/2)
            zlo = zr - h*se
            zhi = zr + h*se
            rlo = xp.tanh(zlo)
            rhi = xp.tanh(zhi)
        elif alternative == "less":
            h = special.ndtri(confidence_level)
            zhi = zr + h*se
            rhi = xp.tanh(zhi)
            rlo = -ones
        else:
            # alternative == "greater":
            h = special.ndtri(confidence_level)
            zlo = zr - h*se
            rlo = xp.tanh(zlo)
            rhi = ones
    else:
        rlo, rhi = -ones, ones

    rlo = rlo[()] if rlo.ndim == 0 else rlo
    rhi = rhi[()] if rhi.ndim == 0 else rhi
    return ConfidenceInterval(low=rlo, high=rhi)


def _pearsonr_bootstrap_ci(confidence_level, method, x, y, alternative, axis):
    """
    Compute the confidence interval for Pearson's R using the bootstrap.
    """
    def statistic(x, y, axis):
        statistic, _ = pearsonr(x, y, axis=axis)
        return statistic

    res = bootstrap((x, y), statistic, confidence_level=confidence_level, axis=axis,
                    paired=True, alternative=alternative, **method._asdict())
    # for one-sided confidence intervals, bootstrap gives +/- inf on one side
    res.confidence_interval = np.clip(res.confidence_interval, -1, 1)

    return ConfidenceInterval(*res.confidence_interval)


ConfidenceInterval = namedtuple('ConfidenceInterval', ['low', 'high'])

PearsonRResultBase = _make_tuple_bunch('PearsonRResultBase',
                                       ['statistic', 'pvalue'], [])


class PearsonRResult(PearsonRResultBase):
    """
    Result of `scipy.stats.pearsonr`

    Attributes
    ----------
    statistic : float
        Pearson product-moment correlation coefficient.
    pvalue : float
        The p-value associated with the chosen alternative.

    Methods
    -------
    confidence_interval
        Computes the confidence interval of the correlation
        coefficient `statistic` for the given confidence level.

    """
    def __init__(self, statistic, pvalue, alternative, n, x, y, axis):
        super().__init__(statistic, pvalue)
        self._alternative = alternative
        self._n = n
        self._x = x
        self._y = y
        self._axis = axis

        # add alias for consistency with other correlation functions
        self.correlation = statistic

    def confidence_interval(self, confidence_level=0.95, method=None):
        """
        The confidence interval for the correlation coefficient.

        Compute the confidence interval for the correlation coefficient
        ``statistic`` with the given confidence level.

        If `method` is not provided,
        The confidence interval is computed using the Fisher transformation
        F(r) = arctanh(r) [1]_.  When the sample pairs are drawn from a
        bivariate normal distribution, F(r) approximately follows a normal
        distribution with standard error ``1/sqrt(n - 3)``, where ``n`` is the
        length of the original samples along the calculation axis. When
        ``n <= 3``, this approximation does not yield a finite, real standard
        error, so we define the confidence interval to be -1 to 1.

        If `method` is an instance of `BootstrapMethod`, the confidence
        interval is computed using `scipy.stats.bootstrap` with the provided
        configuration options and other appropriate settings. In some cases,
        confidence limits may be NaN due to a degenerate resample, and this is
        typical for very small samples (~6 observations).

        Parameters
        ----------
        confidence_level : float
            The confidence level for the calculation of the correlation
            coefficient confidence interval. Default is 0.95.

        method : BootstrapMethod, optional
            Defines the method used to compute the confidence interval. See
            method description for details.

            .. versionadded:: 1.11.0

        Returns
        -------
        ci : namedtuple
            The confidence interval is returned in a ``namedtuple`` with
            fields `low` and `high`.

        References
        ----------
        .. [1] "Pearson correlation coefficient", Wikipedia,
               https://en.wikipedia.org/wiki/Pearson_correlation_coefficient
        """
        if isinstance(method, BootstrapMethod):
            xp = array_namespace(self._x)
            message = ('`method` must be `None` if `pearsonr` '
                       'arguments were not NumPy arrays.')
            if not is_numpy(xp):
                raise ValueError(message)

            ci = _pearsonr_bootstrap_ci(confidence_level, method, self._x, self._y,
                                        self._alternative, self._axis)
        elif method is None:
            ci = _pearsonr_fisher_ci(self.statistic, self._n, confidence_level,
                                     self._alternative)
        else:
            message = ('`method` must be an instance of `BootstrapMethod` '
                       'or None.')
            raise ValueError(message)
        return ci


def pearsonr(x, y, *, alternative='two-sided', method=None, axis=0):
    r"""
    Pearson correlation coefficient and p-value for testing non-correlation.

    The Pearson correlation coefficient [1]_ measures the linear relationship
    between two datasets. Like other correlation
    coefficients, this one varies between -1 and +1 with 0 implying no
    correlation. Correlations of -1 or +1 imply an exact linear relationship.
    Positive correlations imply that as x increases, so does y. Negative
    correlations imply that as x increases, y decreases.

    This function also performs a test of the null hypothesis that the
    distributions underlying the samples are uncorrelated and normally
    distributed. (See Kowalski [3]_
    for a discussion of the effects of non-normality of the input on the
    distribution of the correlation coefficient.)
    The p-value roughly indicates the probability of an uncorrelated system
    producing datasets that have a Pearson correlation at least as extreme
    as the one computed from these datasets.

    Parameters
    ----------
    x : array_like
        Input array.
    y : array_like
        Input array.
    axis : int or None, default
        Axis along which to perform the calculation. Default is 0.
        If None, ravel both arrays before performing the calculation.

        .. versionadded:: 1.13.0
    alternative : {'two-sided', 'greater', 'less'}, optional
        Defines the alternative hypothesis. Default is 'two-sided'.
        The following options are available:

        * 'two-sided': the correlation is nonzero
        * 'less': the correlation is negative (less than zero)
        * 'greater':  the correlation is positive (greater than zero)

        .. versionadded:: 1.9.0
    method : ResamplingMethod, optional
        Defines the method used to compute the p-value. If `method` is an
        instance of `PermutationMethod`/`MonteCarloMethod`, the p-value is
        computed using
        `scipy.stats.permutation_test`/`scipy.stats.monte_carlo_test` with the
        provided configuration options and other appropriate settings.
        Otherwise, the p-value is computed as documented in the notes.

        .. versionadded:: 1.11.0

    Returns
    -------
    result : `~scipy.stats._result_classes.PearsonRResult`
        An object with the following attributes:

        statistic : float
            Pearson product-moment correlation coefficient.
        pvalue : float
            The p-value associated with the chosen alternative.

        The object has the following method:

        confidence_interval(confidence_level, method)
            This computes the confidence interval of the correlation
            coefficient `statistic` for the given confidence level.
            The confidence interval is returned in a ``namedtuple`` with
            fields `low` and `high`. If `method` is not provided, the
            confidence interval is computed using the Fisher transformation
            [1]_. If `method` is an instance of `BootstrapMethod`, the
            confidence interval is computed using `scipy.stats.bootstrap` with
            the provided configuration options and other appropriate settings.
            In some cases, confidence limits may be NaN due to a degenerate
            resample, and this is typical for very small samples (~6
            observations).

    Warns
    -----
    `~scipy.stats.ConstantInputWarning`
        Raised if an input is a constant array.  The correlation coefficient
        is not defined in this case, so ``np.nan`` is returned.

    `~scipy.stats.NearConstantInputWarning`
        Raised if an input is "nearly" constant.  The array ``x`` is considered
        nearly constant if ``norm(x - mean(x)) < 1e-13 * abs(mean(x))``.
        Numerical errors in the calculation ``x - mean(x)`` in this case might
        result in an inaccurate calculation of r.

    See Also
    --------
    spearmanr : Spearman rank-order correlation coefficient.
    kendalltau : Kendall's tau, a correlation measure for ordinal data.

    Notes
    -----
    The correlation coefficient is calculated as follows:

    .. math::

        r = \frac{\sum (x - m_x) (y - m_y)}
                 {\sqrt{\sum (x - m_x)^2 \sum (y - m_y)^2}}

    where :math:`m_x` is the mean of the vector x and :math:`m_y` is
    the mean of the vector y.

    Under the assumption that x and y are drawn from
    independent normal distributions (so the population correlation coefficient
    is 0), the probability density function of the sample correlation
    coefficient r is ([1]_, [2]_):

    .. math::
        f(r) = \frac{{(1-r^2)}^{n/2-2}}{\mathrm{B}(\frac{1}{2},\frac{n}{2}-1)}

    where n is the number of samples, and B is the beta function.  This
    is sometimes referred to as the exact distribution of r.  This is
    the distribution that is used in `pearsonr` to compute the p-value when
    the `method` parameter is left at its default value (None).
    The distribution is a beta distribution on the interval [-1, 1],
    with equal shape parameters a = b = n/2 - 1.  In terms of SciPy's
    implementation of the beta distribution, the distribution of r is::

        dist = scipy.stats.beta(n/2 - 1, n/2 - 1, loc=-1, scale=2)

    The default p-value returned by `pearsonr` is a two-sided p-value. For a
    given sample with correlation coefficient r, the p-value is
    the probability that abs(r') of a random sample x' and y' drawn from
    the population with zero correlation would be greater than or equal
    to abs(r). In terms of the object ``dist`` shown above, the p-value
    for a given r and length n can be computed as::

        p = 2*dist.cdf(-abs(r))

    When n is 2, the above continuous distribution is not well-defined.
    One can interpret the limit of the beta distribution as the shape
    parameters a and b approach a = b = 0 as a discrete distribution with
    equal probability masses at r = 1 and r = -1.  More directly, one
    can observe that, given the data x = [x1, x2] and y = [y1, y2], and
    assuming x1 != x2 and y1 != y2, the only possible values for r are 1
    and -1.  Because abs(r') for any sample x' and y' with length 2 will
    be 1, the two-sided p-value for a sample of length 2 is always 1.

    For backwards compatibility, the object that is returned also behaves
    like a tuple of length two that holds the statistic and the p-value.

    References
    ----------
    .. [1] "Pearson correlation coefficient", Wikipedia,
           https://en.wikipedia.org/wiki/Pearson_correlation_coefficient
    .. [2] Student, "Probable error of a correlation coefficient",
           Biometrika, Volume 6, Issue 2-3, 1 September 1908, pp. 302-310.
    .. [3] C. J. Kowalski, "On the Effects of Non-Normality on the Distribution
           of the Sample Product-Moment Correlation Coefficient"
           Journal of the Royal Statistical Society. Series C (Applied
           Statistics), Vol. 21, No. 1 (1972), pp. 1-12.

    Examples
    --------
    >>> import numpy as np
    >>> from scipy import stats
    >>> x, y = [1, 2, 3, 4, 5, 6, 7], [10, 9, 2.5, 6, 4, 3, 2]
    >>> res = stats.pearsonr(x, y)
    >>> res
    PearsonRResult(statistic=-0.828503883588428, pvalue=0.021280260007523286)

    To perform an exact permutation version of the test:

    >>> rng = np.random.default_rng(7796654889291491997)
    >>> method = stats.PermutationMethod(n_resamples=np.inf, random_state=rng)
    >>> stats.pearsonr(x, y, method=method)
    PearsonRResult(statistic=-0.828503883588428, pvalue=0.028174603174603175)

    To perform the test under the null hypothesis that the data were drawn from
    *uniform* distributions:

    >>> method = stats.MonteCarloMethod(rvs=(rng.uniform, rng.uniform))
    >>> stats.pearsonr(x, y, method=method)
    PearsonRResult(statistic=-0.828503883588428, pvalue=0.0188)

    To produce an asymptotic 90% confidence interval:

    >>> res.confidence_interval(confidence_level=0.9)
    ConfidenceInterval(low=-0.9644331982722841, high=-0.3460237473272273)

    And for a bootstrap confidence interval:

    >>> method = stats.BootstrapMethod(method='BCa', random_state=rng)
    >>> res.confidence_interval(confidence_level=0.9, method=method)
    ConfidenceInterval(low=-0.9983163756488651, high=-0.22771001702132443)  # may vary

    If N-dimensional arrays are provided, multiple tests are performed in a
    single call according to the same conventions as most `scipy.stats` functions:

    >>> rng = np.random.default_rng(2348246935601934321)
    >>> x = rng.standard_normal((8, 15))
    >>> y = rng.standard_normal((8, 15))
    >>> stats.pearsonr(x, y, axis=0).statistic.shape  # between corresponding columns
    (15,)
    >>> stats.pearsonr(x, y, axis=1).statistic.shape  # between corresponding rows
    (8,)

    To perform all pairwise comparisons between slices of the arrays,
    use standard NumPy broadcasting techniques. For instance, to compute the
    correlation between all pairs of rows:

    >>> stats.pearsonr(x[:, np.newaxis, :], y, axis=-1).statistic.shape
    (8, 8)

    There is a linear dependence between x and y if y = a + b*x + e, where
    a,b are constants and e is a random error term, assumed to be independent
    of x. For simplicity, assume that x is standard normal, a=0, b=1 and let
    e follow a normal distribution with mean zero and standard deviation s>0.

    >>> rng = np.random.default_rng()
    >>> s = 0.5
    >>> x = stats.norm.rvs(size=500, random_state=rng)
    >>> e = stats.norm.rvs(scale=s, size=500, random_state=rng)
    >>> y = x + e
    >>> stats.pearsonr(x, y).statistic
    0.9001942438244763

    This should be close to the exact value given by

    >>> 1/np.sqrt(1 + s**2)
    0.8944271909999159

    For s=0.5, we observe a high level of correlation. In general, a large
    variance of the noise reduces the correlation, while the correlation
    approaches one as the variance of the error goes to zero.

    It is important to keep in mind that no correlation does not imply
    independence unless (x, y) is jointly normal. Correlation can even be zero
    when there is a very simple dependence structure: if X follows a
    standard normal distribution, let y = abs(x). Note that the correlation
    between x and y is zero. Indeed, since the expectation of x is zero,
    cov(x, y) = E[x*y]. By definition, this equals E[x*abs(x)] which is zero
    by symmetry. The following lines of code illustrate this observation:

    >>> y = np.abs(x)
    >>> stats.pearsonr(x, y)
    PearsonRResult(statistic=-0.05444919272687482, pvalue=0.22422294836207743)

    A non-zero correlation coefficient can be misleading. For example, if X has
    a standard normal distribution, define y = x if x < 0 and y = 0 otherwise.
    A simple calculation shows that corr(x, y) = sqrt(2/Pi) = 0.797...,
    implying a high level of correlation:

    >>> y = np.where(x < 0, x, 0)
    >>> stats.pearsonr(x, y)
    PearsonRResult(statistic=0.861985781588, pvalue=4.813432002751103e-149)

    This is unintuitive since there is no dependence of x and y if x is larger
    than zero which happens in about half of the cases if we sample x and y.

    """
    xp = array_namespace(x, y)
    x = xp.asarray(x)
    y = xp.asarray(y)

    if not is_numpy(xp) and method is not None:
        method = 'invalid'

    if axis is None:
        x = xp.reshape(x, (-1,))
        y = xp.reshape(y, (-1,))
        axis = -1

    axis_int = int(axis)
    if axis_int != axis:
        raise ValueError('`axis` must be an integer.')
    axis = axis_int

    n = x.shape[axis]
    if n != y.shape[axis]:
        raise ValueError('`x` and `y` must have the same length along `axis`.')

    if n < 2:
        raise ValueError('`x` and `y` must have length at least 2.')

    try:
        x, y = xp.broadcast_arrays(x, y)
    except (ValueError, RuntimeError) as e:
        message = '`x` and `y` must be broadcastable.'
        raise ValueError(message) from e

    # `moveaxis` only recently added to array API, so it's not yey available in
    # array_api_strict. Replace with e.g. `xp.moveaxis(x, axis, -1)` when available.
    x = xp_moveaxis_to_end(x, axis, xp=xp)
    y = xp_moveaxis_to_end(y, axis, xp=xp)
    axis = -1

    dtype = xp.result_type(x.dtype, y.dtype)
    if xp.isdtype(dtype, "integral"):
        dtype = xp.asarray(1.).dtype

    if xp.isdtype(dtype, "complex floating"):
        raise ValueError('This function does not support complex data')

    x = xp.astype(x, dtype, copy=False)
    y = xp.astype(y, dtype, copy=False)
    threshold = xp.finfo(dtype).eps ** 0.75

    # If an input is constant, the correlation coefficient is not defined.
    const_x = xp.all(x == x[..., 0:1], axis=-1)
    const_y = xp.all(y == y[..., 0:1], axis=-1)
    const_xy = const_x | const_y
    if xp.any(const_xy):
        msg = ("An input array is constant; the correlation coefficient "
               "is not defined.")
        warnings.warn(stats.ConstantInputWarning(msg), stacklevel=2)

    if isinstance(method, PermutationMethod):
        def statistic(y, axis):
            statistic, _ = pearsonr(x, y, axis=axis, alternative=alternative)
            return statistic

        res = permutation_test((y,), statistic, permutation_type='pairings',
                               axis=axis, alternative=alternative, **method._asdict())

        return PearsonRResult(statistic=res.statistic, pvalue=res.pvalue, n=n,
                              alternative=alternative, x=x, y=y, axis=axis)
    elif isinstance(method, MonteCarloMethod):
        def statistic(x, y, axis):
            statistic, _ = pearsonr(x, y, axis=axis, alternative=alternative)
            return statistic

        if method.rvs is None:
            rng = np.random.default_rng()
            method.rvs = rng.normal, rng.normal

        res = monte_carlo_test((x, y,), statistic=statistic, axis=axis,
                               alternative=alternative, **method._asdict())

        return PearsonRResult(statistic=res.statistic, pvalue=res.pvalue, n=n,
                              alternative=alternative, x=x, y=y, axis=axis)
    elif method == 'invalid':
        message = '`method` must be `None` if arguments are not NumPy arrays.'
        raise ValueError(message)
    elif method is not None:
        message = ('`method` must be an instance of `PermutationMethod`,'
                   '`MonteCarloMethod`, or None.')
        raise ValueError(message)

    if n == 2:
        r = (xp.sign(x[..., 1] - x[..., 0])*xp.sign(y[..., 1] - y[..., 0]))
        r = r[()] if r.ndim == 0 else r
        pvalue = xp.ones_like(r)
        pvalue = pvalue[()] if pvalue.ndim == 0 else pvalue
        result = PearsonRResult(statistic=r, pvalue=pvalue, n=n,
                                alternative=alternative, x=x, y=y, axis=axis)
        return result

    xmean = xp.mean(x, axis=axis, keepdims=True)
    ymean = xp.mean(y, axis=axis, keepdims=True)
    xm = x - xmean
    ym = y - ymean

    # scipy.linalg.norm(xm) avoids premature overflow when xm is e.g.
    # [-5e210, 5e210, 3e200, -3e200]
    # but not when `axis` is provided, so scale manually. scipy.linalg.norm
    # also raises an error with NaN input rather than returning NaN, so
    # use np.linalg.norm.
    xmax = xp.max(xp.abs(xm), axis=axis, keepdims=True)
    ymax = xp.max(xp.abs(ym), axis=axis, keepdims=True)
    with np.errstate(invalid='ignore'):
        normxm = xmax * xp.linalg.vector_norm(xm/xmax, axis=axis, keepdims=True)
        normym = ymax * xp.linalg.vector_norm(ym/ymax, axis=axis, keepdims=True)

    nconst_x = xp.any(normxm < threshold*xp.abs(xmean), axis=axis)
    nconst_y = xp.any(normym < threshold*xp.abs(ymean), axis=axis)
    nconst_xy = nconst_x | nconst_y
    if xp.any(nconst_xy & (~const_xy)):
        # If all the values in x (likewise y) are very close to the mean,
        # the loss of precision that occurs in the subtraction xm = x - xmean
        # might result in large errors in r.
        msg = ("An input array is nearly constant; the computed "
               "correlation coefficient may be inaccurate.")
        warnings.warn(stats.NearConstantInputWarning(msg), stacklevel=2)

    with np.errstate(invalid='ignore', divide='ignore'):
        r = xp.sum(xm/normxm * ym/normym, axis=axis)

    # Presumably, if abs(r) > 1, then it is only some small artifact of
    # floating point arithmetic.
    one = xp.asarray(1, dtype=dtype)
    # `clip` only recently added to array API, so it's not yet available in
    # array_api_strict. Replace with e.g. `xp.clip(r, -one, one)` when available.
    r = xp.asarray(xp_clip(r, -one, one, xp=xp))
    r[const_xy] = xp.nan

    # As explained in the docstring, the distribution of `r` under the null
    # hypothesis is the beta distribution on (-1, 1) with a = b = n/2 - 1.
    # This needs to be done with NumPy arrays given the existing infrastructure.
    ab = n/2 - 1
    dist = stats.beta(ab, ab, loc=-1, scale=2)
    pvalue = _get_pvalue(np.asarray(r), dist, alternative, xp=np)
    pvalue = xp.asarray(pvalue, dtype=dtype)

    r = r[()] if r.ndim == 0 else r
    pvalue = pvalue[()] if pvalue.ndim == 0 else pvalue
    return PearsonRResult(statistic=r, pvalue=pvalue, n=n,
                          alternative=alternative, x=x, y=y, axis=axis)


def fisher_exact(table, alternative='two-sided'):
    """Perform a Fisher exact test on a 2x2 contingency table.

    The null hypothesis is that the true odds ratio of the populations
    underlying the observations is one, and the observations were sampled
    from these populations under a condition: the marginals of the
    resulting table must equal those of the observed table. The statistic
    returned is the unconditional maximum likelihood estimate of the odds
    ratio, and the p-value is the probability under the null hypothesis of
    obtaining a table at least as extreme as the one that was actually
    observed. There are other possible choices of statistic and two-sided
    p-value definition associated with Fisher's exact test; please see the
    Notes for more information.

    Parameters
    ----------
    table : array_like of ints
        A 2x2 contingency table.  Elements must be non-negative integers.
    alternative : {'two-sided', 'less', 'greater'}, optional
        Defines the alternative hypothesis.
        The following options are available (default is 'two-sided'):

        * 'two-sided': the odds ratio of the underlying population is not one
        * 'less': the odds ratio of the underlying population is less than one
        * 'greater': the odds ratio of the underlying population is greater
          than one

        See the Notes for more details.

    Returns
    -------
    res : SignificanceResult
        An object containing attributes:

        statistic : float
            This is the prior odds ratio, not a posterior estimate.
        pvalue : float
            The probability under the null hypothesis of obtaining a
            table at least as extreme as the one that was actually observed.

    See Also
    --------
    chi2_contingency : Chi-square test of independence of variables in a
        contingency table.  This can be used as an alternative to
        `fisher_exact` when the numbers in the table are large.
    contingency.odds_ratio : Compute the odds ratio (sample or conditional
        MLE) for a 2x2 contingency table.
    barnard_exact : Barnard's exact test, which is a more powerful alternative
        than Fisher's exact test for 2x2 contingency tables.
    boschloo_exact : Boschloo's exact test, which is a more powerful
        alternative than Fisher's exact test for 2x2 contingency tables.

    Notes
    -----
    *Null hypothesis and p-values*

    The null hypothesis is that the true odds ratio of the populations
    underlying the observations is one, and the observations were sampled at
    random from these populations under a condition: the marginals of the
    resulting table must equal those of the observed table. Equivalently,
    the null hypothesis is that the input table is from the hypergeometric
    distribution with parameters (as used in `hypergeom`)
    ``M = a + b + c + d``, ``n = a + b`` and ``N = a + c``, where the
    input table is ``[[a, b], [c, d]]``.  This distribution has support
    ``max(0, N + n - M) <= x <= min(N, n)``, or, in terms of the values
    in the input table, ``min(0, a - d) <= x <= a + min(b, c)``.  ``x``
    can be interpreted as the upper-left element of a 2x2 table, so the
    tables in the distribution have form::

        [  x           n - x     ]
        [N - x    M - (n + N) + x]

    For example, if::

        table = [6  2]
                [1  4]

    then the support is ``2 <= x <= 7``, and the tables in the distribution
    are::

        [2 6]   [3 5]   [4 4]   [5 3]   [6 2]  [7 1]
        [5 0]   [4 1]   [3 2]   [2 3]   [1 4]  [0 5]

    The probability of each table is given by the hypergeometric distribution
    ``hypergeom.pmf(x, M, n, N)``.  For this example, these are (rounded to
    three significant digits)::

        x       2      3      4      5       6        7
        p  0.0163  0.163  0.408  0.326  0.0816  0.00466

    These can be computed with::

        >>> import numpy as np
        >>> from scipy.stats import hypergeom
        >>> table = np.array([[6, 2], [1, 4]])
        >>> M = table.sum()
        >>> n = table[0].sum()
        >>> N = table[:, 0].sum()
        >>> start, end = hypergeom.support(M, n, N)
        >>> hypergeom.pmf(np.arange(start, end+1), M, n, N)
        array([0.01631702, 0.16317016, 0.40792541, 0.32634033, 0.08158508,
               0.004662  ])

    The two-sided p-value is the probability that, under the null hypothesis,
    a random table would have a probability equal to or less than the
    probability of the input table.  For our example, the probability of
    the input table (where ``x = 6``) is 0.0816.  The x values where the
    probability does not exceed this are 2, 6 and 7, so the two-sided p-value
    is ``0.0163 + 0.0816 + 0.00466 ~= 0.10256``::

        >>> from scipy.stats import fisher_exact
        >>> res = fisher_exact(table, alternative='two-sided')
        >>> res.pvalue
        0.10256410256410257

    The one-sided p-value for ``alternative='greater'`` is the probability
    that a random table has ``x >= a``, which in our example is ``x >= 6``,
    or ``0.0816 + 0.00466 ~= 0.08626``::

        >>> res = fisher_exact(table, alternative='greater')
        >>> res.pvalue
        0.08624708624708627

    This is equivalent to computing the survival function of the
    distribution at ``x = 5`` (one less than ``x`` from the input table,
    because we want to include the probability of ``x = 6`` in the sum)::

        >>> hypergeom.sf(5, M, n, N)
        0.08624708624708627

    For ``alternative='less'``, the one-sided p-value is the probability
    that a random table has ``x <= a``, (i.e. ``x <= 6`` in our example),
    or ``0.0163 + 0.163 + 0.408 + 0.326 + 0.0816 ~= 0.9949``::

        >>> res = fisher_exact(table, alternative='less')
        >>> res.pvalue
        0.9953379953379957

    This is equivalent to computing the cumulative distribution function
    of the distribution at ``x = 6``:

        >>> hypergeom.cdf(6, M, n, N)
        0.9953379953379957

    *Odds ratio*

    The calculated odds ratio is different from the value computed by the
    R function ``fisher.test``.  This implementation returns the "sample"
    or "unconditional" maximum likelihood estimate, while ``fisher.test``
    in R uses the conditional maximum likelihood estimate.  To compute the
    conditional maximum likelihood estimate of the odds ratio, use
    `scipy.stats.contingency.odds_ratio`.

    References
    ----------
    .. [1] Fisher, Sir Ronald A, "The Design of Experiments:
           Mathematics of a Lady Tasting Tea." ISBN 978-0-486-41151-4, 1935.
    .. [2] "Fisher's exact test",
           https://en.wikipedia.org/wiki/Fisher's_exact_test
    .. [3] Emma V. Low et al. "Identifying the lowest effective dose of
           acetazolamide for the prophylaxis of acute mountain sickness:
           systematic review and meta-analysis."
           BMJ, 345, :doi:`10.1136/bmj.e6779`, 2012.

    Examples
    --------
    In [3]_, the effective dose of acetazolamide for the prophylaxis of acute
    mountain sickness was investigated. The study notably concluded:

        Acetazolamide 250 mg, 500 mg, and 750 mg daily were all efficacious for
        preventing acute mountain sickness. Acetazolamide 250 mg was the lowest
        effective dose with available evidence for this indication.

    The following table summarizes the results of the experiment in which
    some participants took a daily dose of acetazolamide 250 mg while others
    took a placebo.
    Cases of acute mountain sickness were recorded::

                                    Acetazolamide   Control/Placebo
        Acute mountain sickness            7           17
        No                                15            5


    Is there evidence that the acetazolamide 250 mg reduces the risk of
    acute mountain sickness?
    We begin by formulating a null hypothesis :math:`H_0`:

        The odds of experiencing acute mountain sickness are the same with
        the acetazolamide treatment as they are with placebo.

    Let's assess the plausibility of this hypothesis with
    Fisher's test.

    >>> from scipy.stats import fisher_exact
    >>> res = fisher_exact([[7, 17], [15, 5]], alternative='less')
    >>> res.statistic
    0.13725490196078433
    >>> res.pvalue
    0.0028841933752349743

    Using a significance level of 5%, we would reject the null hypothesis in
    favor of the alternative hypothesis: "The odds of experiencing acute
    mountain sickness with acetazolamide treatment are less than the odds of
    experiencing acute mountain sickness with placebo."

    .. note::

        Because the null distribution of Fisher's exact test is formed under
        the assumption that both row and column sums are fixed, the result of
        the test are conservative when applied to an experiment in which the
        row sums are not fixed.

        In this case, the column sums are fixed; there are 22 subjects in each
        group. But the number of cases of acute mountain sickness is not
        (and cannot be) fixed before conducting the experiment. It is a
        consequence.

        Boschloo's test does not depend on the assumption that the row sums
        are fixed, and consequently, it provides a more powerful test in this
        situation.

        >>> from scipy.stats import boschloo_exact
        >>> res = boschloo_exact([[7, 17], [15, 5]], alternative='less')
        >>> res.statistic
        0.0028841933752349743
        >>> res.pvalue
        0.0015141406667567101

        We verify that the p-value is less than with `fisher_exact`.

    """
    hypergeom = distributions.hypergeom
    # int32 is not enough for the algorithm
    c = np.asarray(table, dtype=np.int64)
    if not c.shape == (2, 2):
        raise ValueError("The input `table` must be of shape (2, 2).")

    if np.any(c < 0):
        raise ValueError("All values in `table` must be nonnegative.")

    if 0 in c.sum(axis=0) or 0 in c.sum(axis=1):
        # If both values in a row or column are zero, the p-value is 1 and
        # the odds ratio is NaN.
        return SignificanceResult(np.nan, 1.0)

    if c[1, 0] > 0 and c[0, 1] > 0:
        oddsratio = c[0, 0] * c[1, 1] / (c[1, 0] * c[0, 1])
    else:
        oddsratio = np.inf

    n1 = c[0, 0] + c[0, 1]
    n2 = c[1, 0] + c[1, 1]
    n = c[0, 0] + c[1, 0]

    def pmf(x):
        return hypergeom.pmf(x, n1 + n2, n1, n)

    if alternative == 'less':
        pvalue = hypergeom.cdf(c[0, 0], n1 + n2, n1, n)
    elif alternative == 'greater':
        # Same formula as the 'less' case, but with the second column.
        pvalue = hypergeom.cdf(c[0, 1], n1 + n2, n1, c[0, 1] + c[1, 1])
    elif alternative == 'two-sided':
        mode = int((n + 1) * (n1 + 1) / (n1 + n2 + 2))
        pexact = hypergeom.pmf(c[0, 0], n1 + n2, n1, n)
        pmode = hypergeom.pmf(mode, n1 + n2, n1, n)

        epsilon = 1e-14
        gamma = 1 + epsilon

        if np.abs(pexact - pmode) / np.maximum(pexact, pmode) <= epsilon:
            return SignificanceResult(oddsratio, 1.)

        elif c[0, 0] < mode:
            plower = hypergeom.cdf(c[0, 0], n1 + n2, n1, n)
            if hypergeom.pmf(n, n1 + n2, n1, n) > pexact * gamma:
                return SignificanceResult(oddsratio, plower)

            guess = _binary_search(lambda x: -pmf(x), -pexact * gamma, mode, n)
            pvalue = plower + hypergeom.sf(guess, n1 + n2, n1, n)
        else:
            pupper = hypergeom.sf(c[0, 0] - 1, n1 + n2, n1, n)
            if hypergeom.pmf(0, n1 + n2, n1, n) > pexact * gamma:
                return SignificanceResult(oddsratio, pupper)

            guess = _binary_search(pmf, pexact * gamma, 0, mode)
            pvalue = pupper + hypergeom.cdf(guess, n1 + n2, n1, n)
    else:
        msg = "`alternative` should be one of {'two-sided', 'less', 'greater'}"
        raise ValueError(msg)

    pvalue = min(pvalue, 1.0)

    return SignificanceResult(oddsratio, pvalue)


def spearmanr(a, b=None, axis=0, nan_policy='propagate',
              alternative='two-sided'):
    r"""Calculate a Spearman correlation coefficient with associated p-value.

    The Spearman rank-order correlation coefficient is a nonparametric measure
    of the monotonicity of the relationship between two datasets.
    Like other correlation coefficients,
    this one varies between -1 and +1 with 0 implying no correlation.
    Correlations of -1 or +1 imply an exact monotonic relationship. Positive
    correlations imply that as x increases, so does y. Negative correlations
    imply that as x increases, y decreases.

    The p-value roughly indicates the probability of an uncorrelated system
    producing datasets that have a Spearman correlation at least as extreme
    as the one computed from these datasets. Although calculation of the
    p-value does not make strong assumptions about the distributions underlying
    the samples, it is only accurate for very large samples (>500
    observations). For smaller sample sizes, consider a permutation test (see
    Examples section below).

    Parameters
    ----------
    a, b : 1D or 2D array_like, b is optional
        One or two 1-D or 2-D arrays containing multiple variables and
        observations. When these are 1-D, each represents a vector of
        observations of a single variable. For the behavior in the 2-D case,
        see under ``axis``, below.
        Both arrays need to have the same length in the ``axis`` dimension.
    axis : int or None, optional
        If axis=0 (default), then each column represents a variable, with
        observations in the rows. If axis=1, the relationship is transposed:
        each row represents a variable, while the columns contain observations.
        If axis=None, then both arrays will be raveled.
    nan_policy : {'propagate', 'raise', 'omit'}, optional
        Defines how to handle when input contains nan.
        The following options are available (default is 'propagate'):

        * 'propagate': returns nan
        * 'raise': throws an error
        * 'omit': performs the calculations ignoring nan values

    alternative : {'two-sided', 'less', 'greater'}, optional
        Defines the alternative hypothesis. Default is 'two-sided'.
        The following options are available:

        * 'two-sided': the correlation is nonzero
        * 'less': the correlation is negative (less than zero)
        * 'greater':  the correlation is positive (greater than zero)

        .. versionadded:: 1.7.0

    Returns
    -------
    res : SignificanceResult
        An object containing attributes:

        statistic : float or ndarray (2-D square)
            Spearman correlation matrix or correlation coefficient (if only 2
            variables are given as parameters). Correlation matrix is square
            with length equal to total number of variables (columns or rows) in
            ``a`` and ``b`` combined.
        pvalue : float
            The p-value for a hypothesis test whose null hypothesis
            is that two samples have no ordinal correlation. See
            `alternative` above for alternative hypotheses. `pvalue` has the
            same shape as `statistic`.

    Warns
    -----
    `~scipy.stats.ConstantInputWarning`
        Raised if an input is a constant array.  The correlation coefficient
        is not defined in this case, so ``np.nan`` is returned.

    References
    ----------
    .. [1] Zwillinger, D. and Kokoska, S. (2000). CRC Standard
       Probability and Statistics Tables and Formulae. Chapman & Hall: New
       York. 2000.
       Section  14.7
    .. [2] Kendall, M. G. and Stuart, A. (1973).
       The Advanced Theory of Statistics, Volume 2: Inference and Relationship.
       Griffin. 1973.
       Section 31.18
    .. [3] Kershenobich, D., Fierro, F. J., & Rojkind, M. (1970). The
       relationship between the free pool of proline and collagen content in
       human liver cirrhosis. The Journal of Clinical Investigation, 49(12),
       2246-2249.
    .. [4] Hollander, M., Wolfe, D. A., & Chicken, E. (2013). Nonparametric
       statistical methods. John Wiley & Sons.
    .. [5] B. Phipson and G. K. Smyth. "Permutation P-values Should Never Be
       Zero: Calculating Exact P-values When Permutations Are Randomly Drawn."
       Statistical Applications in Genetics and Molecular Biology 9.1 (2010).
    .. [6] Ludbrook, J., & Dudley, H. (1998). Why permutation tests are
       superior to t and F tests in biomedical research. The American
       Statistician, 52(2), 127-132.

    Examples
    --------
    Consider the following data from [3]_, which studied the relationship
    between free proline (an amino acid) and total collagen (a protein often
    found in connective tissue) in unhealthy human livers.

    The ``x`` and ``y`` arrays below record measurements of the two compounds.
    The observations are paired: each free proline measurement was taken from
    the same liver as the total collagen measurement at the same index.

    >>> import numpy as np
    >>> # total collagen (mg/g dry weight of liver)
    >>> x = np.array([7.1, 7.1, 7.2, 8.3, 9.4, 10.5, 11.4])
    >>> # free proline (μ mole/g dry weight of liver)
    >>> y = np.array([2.8, 2.9, 2.8, 2.6, 3.5, 4.6, 5.0])

    These data were analyzed in [4]_ using Spearman's correlation coefficient,
    a statistic sensitive to monotonic correlation between the samples.

    >>> from scipy import stats
    >>> res = stats.spearmanr(x, y)
    >>> res.statistic
    0.7000000000000001

    The value of this statistic tends to be high (close to 1) for samples with
    a strongly positive ordinal correlation, low (close to -1) for samples with
    a strongly negative ordinal correlation, and small in magnitude (close to
    zero) for samples with weak ordinal correlation.

    The test is performed by comparing the observed value of the
    statistic against the null distribution: the distribution of statistic
    values derived under the null hypothesis that total collagen and free
    proline measurements are independent.

    For this test, the statistic can be transformed such that the null
    distribution for large samples is Student's t distribution with
    ``len(x) - 2`` degrees of freedom.

    >>> import matplotlib.pyplot as plt
    >>> dof = len(x)-2  # len(x) == len(y)
    >>> dist = stats.t(df=dof)
    >>> t_vals = np.linspace(-5, 5, 100)
    >>> pdf = dist.pdf(t_vals)
    >>> fig, ax = plt.subplots(figsize=(8, 5))
    >>> def plot(ax):  # we'll reuse this
    ...     ax.plot(t_vals, pdf)
    ...     ax.set_title("Spearman's Rho Test Null Distribution")
    ...     ax.set_xlabel("statistic")
    ...     ax.set_ylabel("probability density")
    >>> plot(ax)
    >>> plt.show()

    The comparison is quantified by the p-value: the proportion of values in
    the null distribution as extreme or more extreme than the observed
    value of the statistic. In a two-sided test in which the statistic is
    positive, elements of the null distribution greater than the transformed
    statistic and elements of the null distribution less than the negative of
    the observed statistic are both considered "more extreme".

    >>> fig, ax = plt.subplots(figsize=(8, 5))
    >>> plot(ax)
    >>> rs = res.statistic  # original statistic
    >>> transformed = rs * np.sqrt(dof / ((rs+1.0)*(1.0-rs)))
    >>> pvalue = dist.cdf(-transformed) + dist.sf(transformed)
    >>> annotation = (f'p-value={pvalue:.4f}\n(shaded area)')
    >>> props = dict(facecolor='black', width=1, headwidth=5, headlength=8)
    >>> _ = ax.annotate(annotation, (2.7, 0.025), (3, 0.03), arrowprops=props)
    >>> i = t_vals >= transformed
    >>> ax.fill_between(t_vals[i], y1=0, y2=pdf[i], color='C0')
    >>> i = t_vals <= -transformed
    >>> ax.fill_between(t_vals[i], y1=0, y2=pdf[i], color='C0')
    >>> ax.set_xlim(-5, 5)
    >>> ax.set_ylim(0, 0.1)
    >>> plt.show()
    >>> res.pvalue
    0.07991669030889909  # two-sided p-value

    If the p-value is "small" - that is, if there is a low probability of
    sampling data from independent distributions that produces such an extreme
    value of the statistic - this may be taken as evidence against the null
    hypothesis in favor of the alternative: the distribution of total collagen
    and free proline are *not* independent. Note that:

    - The inverse is not true; that is, the test is not used to provide
      evidence for the null hypothesis.
    - The threshold for values that will be considered "small" is a choice that
      should be made before the data is analyzed [5]_ with consideration of the
      risks of both false positives (incorrectly rejecting the null hypothesis)
      and false negatives (failure to reject a false null hypothesis).
    - Small p-values are not evidence for a *large* effect; rather, they can
      only provide evidence for a "significant" effect, meaning that they are
      unlikely to have occurred under the null hypothesis.

    Suppose that before performing the experiment, the authors had reason
    to predict a positive correlation between the total collagen and free
    proline measurements, and that they had chosen to assess the plausibility
    of the null hypothesis against a one-sided alternative: free proline has a
    positive ordinal correlation with total collagen. In this case, only those
    values in the null distribution that are as great or greater than the
    observed statistic are considered to be more extreme.

    >>> res = stats.spearmanr(x, y, alternative='greater')
    >>> res.statistic
    0.7000000000000001  # same statistic
    >>> fig, ax = plt.subplots(figsize=(8, 5))
    >>> plot(ax)
    >>> pvalue = dist.sf(transformed)
    >>> annotation = (f'p-value={pvalue:.6f}\n(shaded area)')
    >>> props = dict(facecolor='black', width=1, headwidth=5, headlength=8)
    >>> _ = ax.annotate(annotation, (3, 0.018), (3.5, 0.03), arrowprops=props)
    >>> i = t_vals >= transformed
    >>> ax.fill_between(t_vals[i], y1=0, y2=pdf[i], color='C0')
    >>> ax.set_xlim(1, 5)
    >>> ax.set_ylim(0, 0.1)
    >>> plt.show()
    >>> res.pvalue
    0.03995834515444954  # one-sided p-value; half of the two-sided p-value

    Note that the t-distribution provides an asymptotic approximation of the
    null distribution; it is only accurate for samples with many observations.
    For small samples, it may be more appropriate to perform a permutation
    test: Under the null hypothesis that total collagen and free proline are
    independent, each of the free proline measurements were equally likely to
    have been observed with any of the total collagen measurements. Therefore,
    we can form an *exact* null distribution by calculating the statistic under
    each possible pairing of elements between ``x`` and ``y``.

    >>> def statistic(x):  # explore all possible pairings by permuting `x`
    ...     rs = stats.spearmanr(x, y).statistic  # ignore pvalue
    ...     transformed = rs * np.sqrt(dof / ((rs+1.0)*(1.0-rs)))
    ...     return transformed
    >>> ref = stats.permutation_test((x,), statistic, alternative='greater',
    ...                              permutation_type='pairings')
    >>> fig, ax = plt.subplots(figsize=(8, 5))
    >>> plot(ax)
    >>> ax.hist(ref.null_distribution, np.linspace(-5, 5, 26),
    ...         density=True)
    >>> ax.legend(['aymptotic approximation\n(many observations)',
    ...            f'exact \n({len(ref.null_distribution)} permutations)'])
    >>> plt.show()
    >>> ref.pvalue
    0.04563492063492063  # exact one-sided p-value

    """
    if axis is not None and axis > 1:
        raise ValueError("spearmanr only handles 1-D or 2-D arrays, "
                         f"supplied axis argument {axis}, please use only "
                         "values 0, 1 or None for axis")

    a, axisout = _chk_asarray(a, axis)
    if a.ndim > 2:
        raise ValueError("spearmanr only handles 1-D or 2-D arrays")

    if b is None:
        if a.ndim < 2:
            raise ValueError("`spearmanr` needs at least 2 "
                             "variables to compare")
    else:
        # Concatenate a and b, so that we now only have to handle the case
        # of a 2-D `a`.
        b, _ = _chk_asarray(b, axis)
        if axisout == 0:
            a = np.column_stack((a, b))
        else:
            a = np.vstack((a, b))

    n_vars = a.shape[1 - axisout]
    n_obs = a.shape[axisout]
    if n_obs <= 1:
        # Handle empty arrays or single observations.
        res = SignificanceResult(np.nan, np.nan)
        res.correlation = np.nan
        return res

    warn_msg = ("An input array is constant; the correlation coefficient "
                "is not defined.")
    if axisout == 0:
        if (a[:, 0][0] == a[:, 0]).all() or (a[:, 1][0] == a[:, 1]).all():
            # If an input is constant, the correlation coefficient
            # is not defined.
            warnings.warn(stats.ConstantInputWarning(warn_msg), stacklevel=2)
            res = SignificanceResult(np.nan, np.nan)
            res.correlation = np.nan
            return res
    else:  # case when axisout == 1 b/c a is 2 dim only
        if (a[0, :][0] == a[0, :]).all() or (a[1, :][0] == a[1, :]).all():
            # If an input is constant, the correlation coefficient
            # is not defined.
            warnings.warn(stats.ConstantInputWarning(warn_msg), stacklevel=2)
            res = SignificanceResult(np.nan, np.nan)
            res.correlation = np.nan
            return res

    a_contains_nan, nan_policy = _contains_nan(a, nan_policy)
    variable_has_nan = np.zeros(n_vars, dtype=bool)
    if a_contains_nan:
        if nan_policy == 'omit':
            return mstats_basic.spearmanr(a, axis=axis, nan_policy=nan_policy,
                                          alternative=alternative)
        elif nan_policy == 'propagate':
            if a.ndim == 1 or n_vars <= 2:
                res = SignificanceResult(np.nan, np.nan)
                res.correlation = np.nan
                return res
            else:
                # Keep track of variables with NaNs, set the outputs to NaN
                # only for those variables
                variable_has_nan = np.isnan(a).any(axis=axisout)

    a_ranked = np.apply_along_axis(rankdata, axisout, a)
    rs = np.corrcoef(a_ranked, rowvar=axisout)
    dof = n_obs - 2  # degrees of freedom

    # rs can have elements equal to 1, so avoid zero division warnings
    with np.errstate(divide='ignore'):
        # clip the small negative values possibly caused by rounding
        # errors before taking the square root
        t = rs * np.sqrt((dof/((rs+1.0)*(1.0-rs))).clip(0))

    prob = _get_pvalue(t, distributions.t(dof), alternative, xp=np)

    # For backwards compatibility, return scalars when comparing 2 columns
    if rs.shape == (2, 2):
        res = SignificanceResult(rs[1, 0], prob[1, 0])
        res.correlation = rs[1, 0]
        return res
    else:
        rs[variable_has_nan, :] = np.nan
        rs[:, variable_has_nan] = np.nan
        res = SignificanceResult(rs[()], prob[()])
        res.correlation = rs
        return res


def pointbiserialr(x, y):
    r"""Calculate a point biserial correlation coefficient and its p-value.

    The point biserial correlation is used to measure the relationship
    between a binary variable, x, and a continuous variable, y. Like other
    correlation coefficients, this one varies between -1 and +1 with 0
    implying no correlation. Correlations of -1 or +1 imply a determinative
    relationship.

    This function may be computed using a shortcut formula but produces the
    same result as `pearsonr`.

    Parameters
    ----------
    x : array_like of bools
        Input array.
    y : array_like
        Input array.

    Returns
    -------
    res: SignificanceResult
        An object containing attributes:

        statistic : float
            The R value.
        pvalue : float
            The two-sided p-value.

    Notes
    -----
    `pointbiserialr` uses a t-test with ``n-1`` degrees of freedom.
    It is equivalent to `pearsonr`.

    The value of the point-biserial correlation can be calculated from:

    .. math::

        r_{pb} = \frac{\overline{Y_1} - \overline{Y_0}}
                      {s_y}
                 \sqrt{\frac{N_0 N_1}
                            {N (N - 1)}}

    Where :math:`\overline{Y_{0}}` and :math:`\overline{Y_{1}}` are means
    of the metric observations coded 0 and 1 respectively; :math:`N_{0}` and
    :math:`N_{1}` are number of observations coded 0 and 1 respectively;
    :math:`N` is the total number of observations and :math:`s_{y}` is the
    standard deviation of all the metric observations.

    A value of :math:`r_{pb}` that is significantly different from zero is
    completely equivalent to a significant difference in means between the two
    groups. Thus, an independent groups t Test with :math:`N-2` degrees of
    freedom may be used to test whether :math:`r_{pb}` is nonzero. The
    relation between the t-statistic for comparing two independent groups and
    :math:`r_{pb}` is given by:

    .. math::

        t = \sqrt{N - 2}\frac{r_{pb}}{\sqrt{1 - r^{2}_{pb}}}

    References
    ----------
    .. [1] J. Lev, "The Point Biserial Coefficient of Correlation", Ann. Math.
           Statist., Vol. 20, no.1, pp. 125-126, 1949.

    .. [2] R.F. Tate, "Correlation Between a Discrete and a Continuous
           Variable. Point-Biserial Correlation.", Ann. Math. Statist., Vol. 25,
           np. 3, pp. 603-607, 1954.

    .. [3] D. Kornbrot "Point Biserial Correlation", In Wiley StatsRef:
           Statistics Reference Online (eds N. Balakrishnan, et al.), 2014.
           :doi:`10.1002/9781118445112.stat06227`

    Examples
    --------
    >>> import numpy as np
    >>> from scipy import stats
    >>> a = np.array([0, 0, 0, 1, 1, 1, 1])
    >>> b = np.arange(7)
    >>> stats.pointbiserialr(a, b)
    (0.8660254037844386, 0.011724811003954652)
    >>> stats.pearsonr(a, b)
    (0.86602540378443871, 0.011724811003954626)
    >>> np.corrcoef(a, b)
    array([[ 1.       ,  0.8660254],
           [ 0.8660254,  1.       ]])

    """
    rpb, prob = pearsonr(x, y)
    # create result object with alias for backward compatibility
    res = SignificanceResult(rpb, prob)
    res.correlation = rpb
    return res


def kendalltau(x, y, *, nan_policy='propagate',
               method='auto', variant='b', alternative='two-sided'):
    r"""Calculate Kendall's tau, a correlation measure for ordinal data.

    Kendall's tau is a measure of the correspondence between two rankings.
    Values close to 1 indicate strong agreement, and values close to -1
    indicate strong disagreement. This implements two variants of Kendall's
    tau: tau-b (the default) and tau-c (also known as Stuart's tau-c). These
    differ only in how they are normalized to lie within the range -1 to 1;
    the hypothesis tests (their p-values) are identical. Kendall's original
    tau-a is not implemented separately because both tau-b and tau-c reduce
    to tau-a in the absence of ties.

    Parameters
    ----------
    x, y : array_like
        Arrays of rankings, of the same shape. If arrays are not 1-D, they
        will be flattened to 1-D.
    nan_policy : {'propagate', 'raise', 'omit'}, optional
        Defines how to handle when input contains nan.
        The following options are available (default is 'propagate'):

          * 'propagate': returns nan
          * 'raise': throws an error
          * 'omit': performs the calculations ignoring nan values

    method : {'auto', 'asymptotic', 'exact'}, optional
        Defines which method is used to calculate the p-value [5]_.
        The following options are available (default is 'auto'):

          * 'auto': selects the appropriate method based on a trade-off
            between speed and accuracy
          * 'asymptotic': uses a normal approximation valid for large samples
          * 'exact': computes the exact p-value, but can only be used if no ties
            are present. As the sample size increases, the 'exact' computation
            time may grow and the result may lose some precision.
    variant : {'b', 'c'}, optional
        Defines which variant of Kendall's tau is returned. Default is 'b'.
    alternative : {'two-sided', 'less', 'greater'}, optional
        Defines the alternative hypothesis. Default is 'two-sided'.
        The following options are available:

        * 'two-sided': the rank correlation is nonzero
        * 'less': the rank correlation is negative (less than zero)
        * 'greater':  the rank correlation is positive (greater than zero)

    Returns
    -------
    res : SignificanceResult
        An object containing attributes:

        statistic : float
           The tau statistic.
        pvalue : float
           The p-value for a hypothesis test whose null hypothesis is
           an absence of association, tau = 0.

    See Also
    --------
    spearmanr : Calculates a Spearman rank-order correlation coefficient.
    theilslopes : Computes the Theil-Sen estimator for a set of points (x, y).
    weightedtau : Computes a weighted version of Kendall's tau.

    Notes
    -----
    The definition of Kendall's tau that is used is [2]_::

      tau_b = (P - Q) / sqrt((P + Q + T) * (P + Q + U))

      tau_c = 2 (P - Q) / (n**2 * (m - 1) / m)

    where P is the number of concordant pairs, Q the number of discordant
    pairs, T the number of ties only in `x`, and U the number of ties only in
    `y`.  If a tie occurs for the same pair in both `x` and `y`, it is not
    added to either T or U. n is the total number of samples, and m is the
    number of unique values in either `x` or `y`, whichever is smaller.

    References
    ----------
    .. [1] Maurice G. Kendall, "A New Measure of Rank Correlation", Biometrika
           Vol. 30, No. 1/2, pp. 81-93, 1938.
    .. [2] Maurice G. Kendall, "The treatment of ties in ranking problems",
           Biometrika Vol. 33, No. 3, pp. 239-251. 1945.
    .. [3] Gottfried E. Noether, "Elements of Nonparametric Statistics", John
           Wiley & Sons, 1967.
    .. [4] Peter M. Fenwick, "A new data structure for cumulative frequency
           tables", Software: Practice and Experience, Vol. 24, No. 3,
           pp. 327-336, 1994.
    .. [5] Maurice G. Kendall, "Rank Correlation Methods" (4th Edition),
           Charles Griffin & Co., 1970.
    .. [6] Kershenobich, D., Fierro, F. J., & Rojkind, M. (1970). The
           relationship between the free pool of proline and collagen content
           in human liver cirrhosis. The Journal of Clinical Investigation,
           49(12), 2246-2249.
    .. [7] Hollander, M., Wolfe, D. A., & Chicken, E. (2013). Nonparametric
           statistical methods. John Wiley & Sons.
    .. [8] B. Phipson and G. K. Smyth. "Permutation P-values Should Never Be
           Zero: Calculating Exact P-values When Permutations Are Randomly
           Drawn." Statistical Applications in Genetics and Molecular Biology
           9.1 (2010).

    Examples
    --------
    Consider the following data from [6]_, which studied the relationship
    between free proline (an amino acid) and total collagen (a protein often
    found in connective tissue) in unhealthy human livers.

    The ``x`` and ``y`` arrays below record measurements of the two compounds.
    The observations are paired: each free proline measurement was taken from
    the same liver as the total collagen measurement at the same index.

    >>> import numpy as np
    >>> # total collagen (mg/g dry weight of liver)
    >>> x = np.array([7.1, 7.1, 7.2, 8.3, 9.4, 10.5, 11.4])
    >>> # free proline (μ mole/g dry weight of liver)
    >>> y = np.array([2.8, 2.9, 2.8, 2.6, 3.5, 4.6, 5.0])

    These data were analyzed in [7]_ using Spearman's correlation coefficient,
    a statistic similar to Kendall's tau in that it is also sensitive to
    ordinal correlation between the samples. Let's perform an analogous study
    using Kendall's tau.

    >>> from scipy import stats
    >>> res = stats.kendalltau(x, y)
    >>> res.statistic
    0.5499999999999999

    The value of this statistic tends to be high (close to 1) for samples with
    a strongly positive ordinal correlation, low (close to -1) for samples with
    a strongly negative ordinal correlation, and small in magnitude (close to
    zero) for samples with weak ordinal correlation.

    The test is performed by comparing the observed value of the
    statistic against the null distribution: the distribution of statistic
    values derived under the null hypothesis that total collagen and free
    proline measurements are independent.

    For this test, the null distribution for large samples without ties is
    approximated as the normal distribution with variance
    ``(2*(2*n + 5))/(9*n*(n - 1))``, where ``n = len(x)``.

    >>> import matplotlib.pyplot as plt
    >>> n = len(x)  # len(x) == len(y)
    >>> var = (2*(2*n + 5))/(9*n*(n - 1))
    >>> dist = stats.norm(scale=np.sqrt(var))
    >>> z_vals = np.linspace(-1.25, 1.25, 100)
    >>> pdf = dist.pdf(z_vals)
    >>> fig, ax = plt.subplots(figsize=(8, 5))
    >>> def plot(ax):  # we'll reuse this
    ...     ax.plot(z_vals, pdf)
    ...     ax.set_title("Kendall Tau Test Null Distribution")
    ...     ax.set_xlabel("statistic")
    ...     ax.set_ylabel("probability density")
    >>> plot(ax)
    >>> plt.show()

    The comparison is quantified by the p-value: the proportion of values in
    the null distribution as extreme or more extreme than the observed
    value of the statistic. In a two-sided test in which the statistic is
    positive, elements of the null distribution greater than the transformed
    statistic and elements of the null distribution less than the negative of
    the observed statistic are both considered "more extreme".

    >>> fig, ax = plt.subplots(figsize=(8, 5))
    >>> plot(ax)
    >>> pvalue = dist.cdf(-res.statistic) + dist.sf(res.statistic)
    >>> annotation = (f'p-value={pvalue:.4f}\n(shaded area)')
    >>> props = dict(facecolor='black', width=1, headwidth=5, headlength=8)
    >>> _ = ax.annotate(annotation, (0.65, 0.15), (0.8, 0.3), arrowprops=props)
    >>> i = z_vals >= res.statistic
    >>> ax.fill_between(z_vals[i], y1=0, y2=pdf[i], color='C0')
    >>> i = z_vals <= -res.statistic
    >>> ax.fill_between(z_vals[i], y1=0, y2=pdf[i], color='C0')
    >>> ax.set_xlim(-1.25, 1.25)
    >>> ax.set_ylim(0, 0.5)
    >>> plt.show()
    >>> res.pvalue
    0.09108705741631495  # approximate p-value

    Note that there is slight disagreement between the shaded area of the curve
    and the p-value returned by `kendalltau`. This is because our data has
    ties, and we have neglected a tie correction to the null distribution
    variance that `kendalltau` performs. For samples without ties, the shaded
    areas of our plot and p-value returned by `kendalltau` would match exactly.

    If the p-value is "small" - that is, if there is a low probability of
    sampling data from independent distributions that produces such an extreme
    value of the statistic - this may be taken as evidence against the null
    hypothesis in favor of the alternative: the distribution of total collagen
    and free proline are *not* independent. Note that:

    - The inverse is not true; that is, the test is not used to provide
      evidence for the null hypothesis.
    - The threshold for values that will be considered "small" is a choice that
      should be made before the data is analyzed [8]_ with consideration of the
      risks of both false positives (incorrectly rejecting the null hypothesis)
      and false negatives (failure to reject a false null hypothesis).
    - Small p-values are not evidence for a *large* effect; rather, they can
      only provide evidence for a "significant" effect, meaning that they are
      unlikely to have occurred under the null hypothesis.

    For samples without ties of moderate size, `kendalltau` can compute the
    p-value exactly. However, in the presence of ties, `kendalltau` resorts
    to an asymptotic approximation. Nonetheles, we can use a permutation test
    to compute the null distribution exactly: Under the null hypothesis that
    total collagen and free proline are independent, each of the free proline
    measurements were equally likely to have been observed with any of the
    total collagen measurements. Therefore, we can form an *exact* null
    distribution by calculating the statistic under each possible pairing of
    elements between ``x`` and ``y``.

    >>> def statistic(x):  # explore all possible pairings by permuting `x`
    ...     return stats.kendalltau(x, y).statistic  # ignore pvalue
    >>> ref = stats.permutation_test((x,), statistic,
    ...                              permutation_type='pairings')
    >>> fig, ax = plt.subplots(figsize=(8, 5))
    >>> plot(ax)
    >>> bins = np.linspace(-1.25, 1.25, 25)
    >>> ax.hist(ref.null_distribution, bins=bins, density=True)
    >>> ax.legend(['aymptotic approximation\n(many observations)',
    ...            'exact null distribution'])
    >>> plot(ax)
    >>> plt.show()
    >>> ref.pvalue
    0.12222222222222222  # exact p-value

    Note that there is significant disagreement between the exact p-value
    calculated here and the approximation returned by `kendalltau` above. For
    small samples with ties, consider performing a permutation test for more
    accurate results.

    """
    x = np.asarray(x).ravel()
    y = np.asarray(y).ravel()

    if x.size != y.size:
        raise ValueError("All inputs to `kendalltau` must be of the same "
                         f"size, found x-size {x.size} and y-size {y.size}")
    elif not x.size or not y.size:
        # Return NaN if arrays are empty
        res = SignificanceResult(np.nan, np.nan)
        res.correlation = np.nan
        return res

    # check both x and y
    cnx, npx = _contains_nan(x, nan_policy)
    cny, npy = _contains_nan(y, nan_policy)
    contains_nan = cnx or cny
    if npx == 'omit' or npy == 'omit':
        nan_policy = 'omit'

    if contains_nan and nan_policy == 'propagate':
        res = SignificanceResult(np.nan, np.nan)
        res.correlation = np.nan
        return res

    elif contains_nan and nan_policy == 'omit':
        x = ma.masked_invalid(x)
        y = ma.masked_invalid(y)
        if variant == 'b':
            return mstats_basic.kendalltau(x, y, method=method, use_ties=True,
                                           alternative=alternative)
        else:
            message = ("nan_policy='omit' is currently compatible only with "
                       "variant='b'.")
            raise ValueError(message)

    def count_rank_tie(ranks):
        cnt = np.bincount(ranks).astype('int64', copy=False)
        cnt = cnt[cnt > 1]
        # Python ints to avoid overflow down the line
        return (int((cnt * (cnt - 1) // 2).sum()),
                int((cnt * (cnt - 1.) * (cnt - 2)).sum()),
                int((cnt * (cnt - 1.) * (2*cnt + 5)).sum()))

    size = x.size
    perm = np.argsort(y)  # sort on y and convert y to dense ranks
    x, y = x[perm], y[perm]
    y = np.r_[True, y[1:] != y[:-1]].cumsum(dtype=np.intp)

    # stable sort on x and convert x to dense ranks
    perm = np.argsort(x, kind='mergesort')
    x, y = x[perm], y[perm]
    x = np.r_[True, x[1:] != x[:-1]].cumsum(dtype=np.intp)

    dis = _kendall_dis(x, y)  # discordant pairs

    obs = np.r_[True, (x[1:] != x[:-1]) | (y[1:] != y[:-1]), True]
    cnt = np.diff(np.nonzero(obs)[0]).astype('int64', copy=False)

    ntie = int((cnt * (cnt - 1) // 2).sum())  # joint ties
    xtie, x0, x1 = count_rank_tie(x)     # ties in x, stats
    ytie, y0, y1 = count_rank_tie(y)     # ties in y, stats

    tot = (size * (size - 1)) // 2

    if xtie == tot or ytie == tot:
        res = SignificanceResult(np.nan, np.nan)
        res.correlation = np.nan
        return res

    # Note that tot = con + dis + (xtie - ntie) + (ytie - ntie) + ntie
    #               = con + dis + xtie + ytie - ntie
    con_minus_dis = tot - xtie - ytie + ntie - 2 * dis
    if variant == 'b':
        tau = con_minus_dis / np.sqrt(tot - xtie) / np.sqrt(tot - ytie)
    elif variant == 'c':
        minclasses = min(len(set(x)), len(set(y)))
        tau = 2*con_minus_dis / (size**2 * (minclasses-1)/minclasses)
    else:
        raise ValueError(f"Unknown variant of the method chosen: {variant}. "
                         "variant must be 'b' or 'c'.")

    # Limit range to fix computational errors
    tau = np.minimum(1., max(-1., tau))

    # The p-value calculation is the same for all variants since the p-value
    # depends only on con_minus_dis.
    if method == 'exact' and (xtie != 0 or ytie != 0):
        raise ValueError("Ties found, exact method cannot be used.")

    if method == 'auto':
        if (xtie == 0 and ytie == 0) and (size <= 33 or
                                          min(dis, tot-dis) <= 1):
            method = 'exact'
        else:
            method = 'asymptotic'

    if xtie == 0 and ytie == 0 and method == 'exact':
        pvalue = mstats_basic._kendall_p_exact(size, tot-dis, alternative)
    elif method == 'asymptotic':
        # con_minus_dis is approx normally distributed with this variance [3]_
        m = size * (size - 1.)
        var = ((m * (2*size + 5) - x1 - y1) / 18 +
               (2 * xtie * ytie) / m + x0 * y0 / (9 * m * (size - 2)))
        z = con_minus_dis / np.sqrt(var)
        pvalue = _get_pvalue(z, _SimpleNormal(), alternative, xp=np)
    else:
        raise ValueError(f"Unknown method {method} specified.  Use 'auto', "
                         "'exact' or 'asymptotic'.")

    # create result object with alias for backward compatibility
    res = SignificanceResult(tau[()], pvalue[()])
    res.correlation = tau[()]
    return res


def weightedtau(x, y, rank=True, weigher=None, additive=True):
    r"""Compute a weighted version of Kendall's :math:`\tau`.

    The weighted :math:`\tau` is a weighted version of Kendall's
    :math:`\tau` in which exchanges of high weight are more influential than
    exchanges of low weight. The default parameters compute the additive
    hyperbolic version of the index, :math:`\tau_\mathrm h`, which has
    been shown to provide the best balance between important and
    unimportant elements [1]_.

    The weighting is defined by means of a rank array, which assigns a
    nonnegative rank to each element (higher importance ranks being
    associated with smaller values, e.g., 0 is the highest possible rank),
    and a weigher function, which assigns a weight based on the rank to
    each element. The weight of an exchange is then the sum or the product
    of the weights of the ranks of the exchanged elements. The default
    parameters compute :math:`\tau_\mathrm h`: an exchange between
    elements with rank :math:`r` and :math:`s` (starting from zero) has
    weight :math:`1/(r+1) + 1/(s+1)`.

    Specifying a rank array is meaningful only if you have in mind an
    external criterion of importance. If, as it usually happens, you do
    not have in mind a specific rank, the weighted :math:`\tau` is
    defined by averaging the values obtained using the decreasing
    lexicographical rank by (`x`, `y`) and by (`y`, `x`). This is the
    behavior with default parameters. Note that the convention used
    here for ranking (lower values imply higher importance) is opposite
    to that used by other SciPy statistical functions.

    Parameters
    ----------
    x, y : array_like
        Arrays of scores, of the same shape. If arrays are not 1-D, they will
        be flattened to 1-D.
    rank : array_like of ints or bool, optional
        A nonnegative rank assigned to each element. If it is None, the
        decreasing lexicographical rank by (`x`, `y`) will be used: elements of
        higher rank will be those with larger `x`-values, using `y`-values to
        break ties (in particular, swapping `x` and `y` will give a different
        result). If it is False, the element indices will be used
        directly as ranks. The default is True, in which case this
        function returns the average of the values obtained using the
        decreasing lexicographical rank by (`x`, `y`) and by (`y`, `x`).
    weigher : callable, optional
        The weigher function. Must map nonnegative integers (zero
        representing the most important element) to a nonnegative weight.
        The default, None, provides hyperbolic weighing, that is,
        rank :math:`r` is mapped to weight :math:`1/(r+1)`.
    additive : bool, optional
        If True, the weight of an exchange is computed by adding the
        weights of the ranks of the exchanged elements; otherwise, the weights
        are multiplied. The default is True.

    Returns
    -------
    res: SignificanceResult
        An object containing attributes:

        statistic : float
           The weighted :math:`\tau` correlation index.
        pvalue : float
           Presently ``np.nan``, as the null distribution of the statistic is
           unknown (even in the additive hyperbolic case).

    See Also
    --------
    kendalltau : Calculates Kendall's tau.
    spearmanr : Calculates a Spearman rank-order correlation coefficient.
    theilslopes : Computes the Theil-Sen estimator for a set of points (x, y).

    Notes
    -----
    This function uses an :math:`O(n \log n)`, mergesort-based algorithm
    [1]_ that is a weighted extension of Knight's algorithm for Kendall's
    :math:`\tau` [2]_. It can compute Shieh's weighted :math:`\tau` [3]_
    between rankings without ties (i.e., permutations) by setting
    `additive` and `rank` to False, as the definition given in [1]_ is a
    generalization of Shieh's.

    NaNs are considered the smallest possible score.

    .. versionadded:: 0.19.0

    References
    ----------
    .. [1] Sebastiano Vigna, "A weighted correlation index for rankings with
           ties", Proceedings of the 24th international conference on World
           Wide Web, pp. 1166-1176, ACM, 2015.
    .. [2] W.R. Knight, "A Computer Method for Calculating Kendall's Tau with
           Ungrouped Data", Journal of the American Statistical Association,
           Vol. 61, No. 314, Part 1, pp. 436-439, 1966.
    .. [3] Grace S. Shieh. "A weighted Kendall's tau statistic", Statistics &
           Probability Letters, Vol. 39, No. 1, pp. 17-24, 1998.

    Examples
    --------
    >>> import numpy as np
    >>> from scipy import stats
    >>> x = [12, 2, 1, 12, 2]
    >>> y = [1, 4, 7, 1, 0]
    >>> res = stats.weightedtau(x, y)
    >>> res.statistic
    -0.56694968153682723
    >>> res.pvalue
    nan
    >>> res = stats.weightedtau(x, y, additive=False)
    >>> res.statistic
    -0.62205716951801038

    NaNs are considered the smallest possible score:

    >>> x = [12, 2, 1, 12, 2]
    >>> y = [1, 4, 7, 1, np.nan]
    >>> res = stats.weightedtau(x, y)
    >>> res.statistic
    -0.56694968153682723

    This is exactly Kendall's tau:

    >>> x = [12, 2, 1, 12, 2]
    >>> y = [1, 4, 7, 1, 0]
    >>> res = stats.weightedtau(x, y, weigher=lambda x: 1)
    >>> res.statistic
    -0.47140452079103173

    >>> x = [12, 2, 1, 12, 2]
    >>> y = [1, 4, 7, 1, 0]
    >>> stats.weightedtau(x, y, rank=None)
    SignificanceResult(statistic=-0.4157652301037516, pvalue=nan)
    >>> stats.weightedtau(y, x, rank=None)
    SignificanceResult(statistic=-0.7181341329699028, pvalue=nan)

    """
    x = np.asarray(x).ravel()
    y = np.asarray(y).ravel()

    if x.size != y.size:
        raise ValueError("All inputs to `weightedtau` must be "
                         "of the same size, "
                         f"found x-size {x.size} and y-size {y.size}")
    if not x.size:
        # Return NaN if arrays are empty
        res = SignificanceResult(np.nan, np.nan)
        res.correlation = np.nan
        return res

    # If there are NaNs we apply _toint64()
    if np.isnan(np.sum(x)):
        x = _toint64(x)
    if np.isnan(np.sum(y)):
        y = _toint64(y)

    # Reduce to ranks unsupported types
    if x.dtype != y.dtype:
        if x.dtype != np.int64:
            x = _toint64(x)
        if y.dtype != np.int64:
            y = _toint64(y)
    else:
        if x.dtype not in (np.int32, np.int64, np.float32, np.float64):
            x = _toint64(x)
            y = _toint64(y)

    if rank is True:
        tau = (
            _weightedrankedtau(x, y, None, weigher, additive) +
            _weightedrankedtau(y, x, None, weigher, additive)
        ) / 2
        res = SignificanceResult(tau, np.nan)
        res.correlation = tau
        return res

    if rank is False:
        rank = np.arange(x.size, dtype=np.intp)
    elif rank is not None:
        rank = np.asarray(rank).ravel()
        if rank.size != x.size:
            raise ValueError(
                "All inputs to `weightedtau` must be of the same size, "
                f"found x-size {x.size} and rank-size {rank.size}"
            )

    tau = _weightedrankedtau(x, y, rank, weigher, additive)
    res = SignificanceResult(tau, np.nan)
    res.correlation = tau
    return res


#####################################
#       INFERENTIAL STATISTICS      #
#####################################

TtestResultBase = _make_tuple_bunch('TtestResultBase',
                                    ['statistic', 'pvalue'], ['df'])


class TtestResult(TtestResultBase):
    """
    Result of a t-test.

    See the documentation of the particular t-test function for more
    information about the definition of the statistic and meaning of
    the confidence interval.

    Attributes
    ----------
    statistic : float or array
        The t-statistic of the sample.
    pvalue : float or array
        The p-value associated with the given alternative.
    df : float or array
        The number of degrees of freedom used in calculation of the
        t-statistic; this is one less than the size of the sample
        (``a.shape[axis]-1`` if there are no masked elements or omitted NaNs).

    Methods
    -------
    confidence_interval
        Computes a confidence interval around the population statistic
        for the given confidence level.
        The confidence interval is returned in a ``namedtuple`` with
        fields `low` and `high`.

    """

    def __init__(self, statistic, pvalue, df,  # public
                 alternative, standard_error, estimate,  # private
                 statistic_np=None, xp=None):  # private
        super().__init__(statistic, pvalue, df=df)
        self._alternative = alternative
        self._standard_error = standard_error  # denominator of t-statistic
        self._estimate = estimate  # point estimate of sample mean
        self._statistic_np = statistic if statistic_np is None else statistic_np
        self._dtype = statistic.dtype
        self._xp = array_namespace(statistic, pvalue) if xp is None else xp


    def confidence_interval(self, confidence_level=0.95):
        """
        Parameters
        ----------
        confidence_level : float
            The confidence level for the calculation of the population mean
            confidence interval. Default is 0.95.

        Returns
        -------
        ci : namedtuple
            The confidence interval is returned in a ``namedtuple`` with
            fields `low` and `high`.

        """
        low, high = _t_confidence_interval(self.df, self._statistic_np,
                                           confidence_level, self._alternative,
                                           self._dtype, self._xp)
        low = low * self._standard_error + self._estimate
        high = high * self._standard_error + self._estimate
        return ConfidenceInterval(low=low, high=high)


def pack_TtestResult(statistic, pvalue, df, alternative, standard_error,
                     estimate):
    # this could be any number of dimensions (including 0d), but there is
    # at most one unique non-NaN value
    alternative = np.atleast_1d(alternative)  # can't index 0D object
    alternative = alternative[np.isfinite(alternative)]
    alternative = alternative[0] if alternative.size else np.nan
    return TtestResult(statistic, pvalue, df=df, alternative=alternative,
                       standard_error=standard_error, estimate=estimate)


def unpack_TtestResult(res):
    return (res.statistic, res.pvalue, res.df, res._alternative,
            res._standard_error, res._estimate)


@_axis_nan_policy_factory(pack_TtestResult, default_axis=0, n_samples=2,
                          result_to_tuple=unpack_TtestResult, n_outputs=6)
# nan_policy handled by `_axis_nan_policy`, but needs to be left
# in signature to preserve use as a positional argument
def ttest_1samp(a, popmean, axis=0, nan_policy='propagate',
                alternative="two-sided"):
    """Calculate the T-test for the mean of ONE group of scores.

    This is a test for the null hypothesis that the expected value
    (mean) of a sample of independent observations `a` is equal to the given
    population mean, `popmean`.

    Parameters
    ----------
    a : array_like
        Sample observations.
    popmean : float or array_like
        Expected value in null hypothesis. If array_like, then its length along
        `axis` must equal 1, and it must otherwise be broadcastable with `a`.
    axis : int or None, optional
        Axis along which to compute test; default is 0. If None, compute over
        the whole array `a`.
    nan_policy : {'propagate', 'raise', 'omit'}, optional
        Defines how to handle when input contains nan.
        The following options are available (default is 'propagate'):

          * 'propagate': returns nan
          * 'raise': throws an error
          * 'omit': performs the calculations ignoring nan values

    alternative : {'two-sided', 'less', 'greater'}, optional
        Defines the alternative hypothesis.
        The following options are available (default is 'two-sided'):

        * 'two-sided': the mean of the underlying distribution of the sample
          is different than the given population mean (`popmean`)
        * 'less': the mean of the underlying distribution of the sample is
          less than the given population mean (`popmean`)
        * 'greater': the mean of the underlying distribution of the sample is
          greater than the given population mean (`popmean`)

    Returns
    -------
    result : `~scipy.stats._result_classes.TtestResult`
        An object with the following attributes:

        statistic : float or array
            The t-statistic.
        pvalue : float or array
            The p-value associated with the given alternative.
        df : float or array
            The number of degrees of freedom used in calculation of the
            t-statistic; this is one less than the size of the sample
            (``a.shape[axis]``).

            .. versionadded:: 1.10.0

        The object also has the following method:

        confidence_interval(confidence_level=0.95)
            Computes a confidence interval around the population
            mean for the given confidence level.
            The confidence interval is returned in a ``namedtuple`` with
            fields `low` and `high`.

            .. versionadded:: 1.10.0

    Notes
    -----
    The statistic is calculated as ``(np.mean(a) - popmean)/se``, where
    ``se`` is the standard error. Therefore, the statistic will be positive
    when the sample mean is greater than the population mean and negative when
    the sample mean is less than the population mean.

    Examples
    --------
    Suppose we wish to test the null hypothesis that the mean of a population
    is equal to 0.5. We choose a confidence level of 99%; that is, we will
    reject the null hypothesis in favor of the alternative if the p-value is
    less than 0.01.

    When testing random variates from the standard uniform distribution, which
    has a mean of 0.5, we expect the data to be consistent with the null
    hypothesis most of the time.

    >>> import numpy as np
    >>> from scipy import stats
    >>> rng = np.random.default_rng()
    >>> rvs = stats.uniform.rvs(size=50, random_state=rng)
    >>> stats.ttest_1samp(rvs, popmean=0.5)
    TtestResult(statistic=2.456308468440, pvalue=0.017628209047638, df=49)

    As expected, the p-value of 0.017 is not below our threshold of 0.01, so
    we cannot reject the null hypothesis.

    When testing data from the standard *normal* distribution, which has a mean
    of 0, we would expect the null hypothesis to be rejected.

    >>> rvs = stats.norm.rvs(size=50, random_state=rng)
    >>> stats.ttest_1samp(rvs, popmean=0.5)
    TtestResult(statistic=-7.433605518875, pvalue=1.416760157221e-09, df=49)

    Indeed, the p-value is lower than our threshold of 0.01, so we reject the
    null hypothesis in favor of the default "two-sided" alternative: the mean
    of the population is *not* equal to 0.5.

    However, suppose we were to test the null hypothesis against the
    one-sided alternative that the mean of the population is *greater* than
    0.5. Since the mean of the standard normal is less than 0.5, we would not
    expect the null hypothesis to be rejected.

    >>> stats.ttest_1samp(rvs, popmean=0.5, alternative='greater')
    TtestResult(statistic=-7.433605518875, pvalue=0.99999999929, df=49)

    Unsurprisingly, with a p-value greater than our threshold, we would not
    reject the null hypothesis.

    Note that when working with a confidence level of 99%, a true null
    hypothesis will be rejected approximately 1% of the time.

    >>> rvs = stats.uniform.rvs(size=(100, 50), random_state=rng)
    >>> res = stats.ttest_1samp(rvs, popmean=0.5, axis=1)
    >>> np.sum(res.pvalue < 0.01)
    1

    Indeed, even though all 100 samples above were drawn from the standard
    uniform distribution, which *does* have a population mean of 0.5, we would
    mistakenly reject the null hypothesis for one of them.

    `ttest_1samp` can also compute a confidence interval around the population
    mean.

    >>> rvs = stats.norm.rvs(size=50, random_state=rng)
    >>> res = stats.ttest_1samp(rvs, popmean=0)
    >>> ci = res.confidence_interval(confidence_level=0.95)
    >>> ci
    ConfidenceInterval(low=-0.3193887540880017, high=0.2898583388980972)

    The bounds of the 95% confidence interval are the
    minimum and maximum values of the parameter `popmean` for which the
    p-value of the test would be 0.05.

    >>> res = stats.ttest_1samp(rvs, popmean=ci.low)
    >>> np.testing.assert_allclose(res.pvalue, 0.05)
    >>> res = stats.ttest_1samp(rvs, popmean=ci.high)
    >>> np.testing.assert_allclose(res.pvalue, 0.05)

    Under certain assumptions about the population from which a sample
    is drawn, the confidence interval with confidence level 95% is expected
    to contain the true population mean in 95% of sample replications.

    >>> rvs = stats.norm.rvs(size=(50, 1000), loc=1, random_state=rng)
    >>> res = stats.ttest_1samp(rvs, popmean=0)
    >>> ci = res.confidence_interval()
    >>> contains_pop_mean = (ci.low < 1) & (ci.high > 1)
    >>> contains_pop_mean.sum()
    953

    """
    xp = array_namespace(a)
    a, axis = _chk_asarray(a, axis, xp=xp)

    n = a.shape[axis]
    df = n - 1

    if n == 0:
        # This is really only needed for *testing* _axis_nan_policy decorator
        # It won't happen when the decorator is used.
        NaN = _get_nan(a)
        return TtestResult(NaN, NaN, df=NaN, alternative=NaN,
                           standard_error=NaN, estimate=NaN)

    mean = xp.mean(a, axis=axis)
    try:
        popmean = xp.asarray(popmean)
        popmean = xp.squeeze(popmean, axis=axis) if popmean.ndim > 0 else popmean
    except ValueError as e:
        raise ValueError("`popmean.shape[axis]` must equal 1.") from e
    d = mean - popmean
    v = _var(a, axis=axis, ddof=1)
    denom = xp.sqrt(v / n)

    with np.errstate(divide='ignore', invalid='ignore'):
        t = xp.divide(d, denom)
        t = t[()] if t.ndim == 0 else t
    # This will only work for CPU backends for now. That's OK. In time,
    # `from_dlpack` will enable the transfer from other devices, and
    # `_get_pvalue` will even be reworked to support the native backend.
    t_np = np.asarray(t)
    prob = _get_pvalue(t_np, distributions.t(df), alternative, xp=np)
    prob = xp.asarray(prob, dtype=t.dtype)
    prob = prob[()] if prob.ndim == 0 else prob

    # when nan_policy='omit', `df` can be different for different axis-slices
    df = xp.broadcast_to(xp.asarray(df), t.shape)
    df = df[()] if df.ndim == 0 else df
    # _axis_nan_policy decorator doesn't play well with strings
    alternative_num = {"less": -1, "two-sided": 0, "greater": 1}[alternative]
    return TtestResult(t, prob, df=df, alternative=alternative_num,
                       standard_error=denom, estimate=mean,
                       statistic_np=t_np, xp=xp)


def _t_confidence_interval(df, t, confidence_level, alternative, dtype=None, xp=None):
    # Input validation on `alternative` is already done
    # We just need IV on confidence_level
    dtype = t.dtype if dtype is None else dtype
    xp = array_namespace(t) if xp is None else xp

    if confidence_level < 0 or confidence_level > 1:
        message = "`confidence_level` must be a number between 0 and 1."
        raise ValueError(message)

    if alternative < 0:  # 'less'
        p = confidence_level
        low, high = np.broadcast_arrays(-np.inf, special.stdtrit(df, p))
    elif alternative > 0:  # 'greater'
        p = 1 - confidence_level
        low, high = np.broadcast_arrays(special.stdtrit(df, p), np.inf)
    elif alternative == 0:  # 'two-sided'
        tail_probability = (1 - confidence_level)/2
        p = tail_probability, 1-tail_probability
        # axis of p must be the zeroth and orthogonal to all the rest
        p = np.reshape(p, [2] + [1]*np.asarray(df).ndim)
        low, high = special.stdtrit(df, p)
    else:  # alternative is NaN when input is empty (see _axis_nan_policy)
        p, nans = np.broadcast_arrays(t, np.nan)
        low, high = nans, nans

    low = xp.asarray(low, dtype=dtype)
    low = low[()] if low.ndim == 0 else low
    high = xp.asarray(high, dtype=dtype)
    high = high[()] if high.ndim == 0 else high
    return low, high


def _ttest_ind_from_stats(mean1, mean2, denom, df, alternative):

    d = mean1 - mean2
    with np.errstate(divide='ignore', invalid='ignore'):
        t = np.divide(d, denom)[()]
    prob = _get_pvalue(t, distributions.t(df), alternative, xp=np)

    return (t, prob)


def _unequal_var_ttest_denom(v1, n1, v2, n2):
    vn1 = v1 / n1
    vn2 = v2 / n2
    with np.errstate(divide='ignore', invalid='ignore'):
        df = (vn1 + vn2)**2 / (vn1**2 / (n1 - 1) + vn2**2 / (n2 - 1))

    # If df is undefined, variances are zero (assumes n1 > 0 & n2 > 0).
    # Hence it doesn't matter what df is as long as it's not NaN.
    df = np.where(np.isnan(df), 1, df)
    denom = np.sqrt(vn1 + vn2)
    return df, denom


def _equal_var_ttest_denom(v1, n1, v2, n2):
    # If there is a single observation in one sample, this formula for pooled
    # variance breaks down because the variance of that sample is undefined.
    # The pooled variance is still defined, though, because the (n-1) in the
    # numerator should cancel with the (n-1) in the denominator, leaving only
    # the sum of squared differences from the mean: zero.
    v1 = np.where(n1 == 1, 0, v1)[()]
    v2 = np.where(n2 == 1, 0, v2)[()]

    df = n1 + n2 - 2.0
    svar = ((n1 - 1) * v1 + (n2 - 1) * v2) / df
    denom = np.sqrt(svar * (1.0 / n1 + 1.0 / n2))
    return df, denom


Ttest_indResult = namedtuple('Ttest_indResult', ('statistic', 'pvalue'))


def ttest_ind_from_stats(mean1, std1, nobs1, mean2, std2, nobs2,
                         equal_var=True, alternative="two-sided"):
    r"""
    T-test for means of two independent samples from descriptive statistics.

    This is a test for the null hypothesis that two independent
    samples have identical average (expected) values.

    Parameters
    ----------
    mean1 : array_like
        The mean(s) of sample 1.
    std1 : array_like
        The corrected sample standard deviation of sample 1 (i.e. ``ddof=1``).
    nobs1 : array_like
        The number(s) of observations of sample 1.
    mean2 : array_like
        The mean(s) of sample 2.
    std2 : array_like
        The corrected sample standard deviation of sample 2 (i.e. ``ddof=1``).
    nobs2 : array_like
        The number(s) of observations of sample 2.
    equal_var : bool, optional
        If True (default), perform a standard independent 2 sample test
        that assumes equal population variances [1]_.
        If False, perform Welch's t-test, which does not assume equal
        population variance [2]_.
    alternative : {'two-sided', 'less', 'greater'}, optional
        Defines the alternative hypothesis.
        The following options are available (default is 'two-sided'):

        * 'two-sided': the means of the distributions are unequal.
        * 'less': the mean of the first distribution is less than the
          mean of the second distribution.
        * 'greater': the mean of the first distribution is greater than the
          mean of the second distribution.

        .. versionadded:: 1.6.0

    Returns
    -------
    statistic : float or array
        The calculated t-statistics.
    pvalue : float or array
        The two-tailed p-value.

    See Also
    --------
    scipy.stats.ttest_ind

    Notes
    -----
    The statistic is calculated as ``(mean1 - mean2)/se``, where ``se`` is the
    standard error. Therefore, the statistic will be positive when `mean1` is
    greater than `mean2` and negative when `mean1` is less than `mean2`.

    This method does not check whether any of the elements of `std1` or `std2`
    are negative. If any elements of the `std1` or `std2` parameters are
    negative in a call to this method, this method will return the same result
    as if it were passed ``numpy.abs(std1)`` and ``numpy.abs(std2)``,
    respectively, instead; no exceptions or warnings will be emitted.

    References
    ----------
    .. [1] https://en.wikipedia.org/wiki/T-test#Independent_two-sample_t-test

    .. [2] https://en.wikipedia.org/wiki/Welch%27s_t-test

    Examples
    --------
    Suppose we have the summary data for two samples, as follows (with the
    Sample Variance being the corrected sample variance)::

                         Sample   Sample
                   Size   Mean   Variance
        Sample 1    13    15.0     87.5
        Sample 2    11    12.0     39.0

    Apply the t-test to this data (with the assumption that the population
    variances are equal):

    >>> import numpy as np
    >>> from scipy.stats import ttest_ind_from_stats
    >>> ttest_ind_from_stats(mean1=15.0, std1=np.sqrt(87.5), nobs1=13,
    ...                      mean2=12.0, std2=np.sqrt(39.0), nobs2=11)
    Ttest_indResult(statistic=0.9051358093310269, pvalue=0.3751996797581487)

    For comparison, here is the data from which those summary statistics
    were taken.  With this data, we can compute the same result using
    `scipy.stats.ttest_ind`:

    >>> a = np.array([1, 3, 4, 6, 11, 13, 15, 19, 22, 24, 25, 26, 26])
    >>> b = np.array([2, 4, 6, 9, 11, 13, 14, 15, 18, 19, 21])
    >>> from scipy.stats import ttest_ind
    >>> ttest_ind(a, b)
    Ttest_indResult(statistic=0.905135809331027, pvalue=0.3751996797581486)

    Suppose we instead have binary data and would like to apply a t-test to
    compare the proportion of 1s in two independent groups::

                          Number of    Sample     Sample
                    Size    ones        Mean     Variance
        Sample 1    150      30         0.2        0.161073
        Sample 2    200      45         0.225      0.175251

    The sample mean :math:`\hat{p}` is the proportion of ones in the sample
    and the variance for a binary observation is estimated by
    :math:`\hat{p}(1-\hat{p})`.

    >>> ttest_ind_from_stats(mean1=0.2, std1=np.sqrt(0.161073), nobs1=150,
    ...                      mean2=0.225, std2=np.sqrt(0.175251), nobs2=200)
    Ttest_indResult(statistic=-0.5627187905196761, pvalue=0.5739887114209541)

    For comparison, we could compute the t statistic and p-value using
    arrays of 0s and 1s and `scipy.stat.ttest_ind`, as above.

    >>> group1 = np.array([1]*30 + [0]*(150-30))
    >>> group2 = np.array([1]*45 + [0]*(200-45))
    >>> ttest_ind(group1, group2)
    Ttest_indResult(statistic=-0.5627179589855622, pvalue=0.573989277115258)

    """
    mean1 = np.asarray(mean1)
    std1 = np.asarray(std1)
    mean2 = np.asarray(mean2)
    std2 = np.asarray(std2)
    if equal_var:
        df, denom = _equal_var_ttest_denom(std1**2, nobs1, std2**2, nobs2)
    else:
        df, denom = _unequal_var_ttest_denom(std1**2, nobs1,
                                             std2**2, nobs2)

    res = _ttest_ind_from_stats(mean1, mean2, denom, df, alternative)
    return Ttest_indResult(*res)


@_axis_nan_policy_factory(pack_TtestResult, default_axis=0, n_samples=2,
                          result_to_tuple=unpack_TtestResult, n_outputs=6)
def ttest_ind(a, b, axis=0, equal_var=True, nan_policy='propagate',
              permutations=None, random_state=None, alternative="two-sided",
              trim=0):
    """
    Calculate the T-test for the means of *two independent* samples of scores.

    This is a test for the null hypothesis that 2 independent samples
    have identical average (expected) values. This test assumes that the
    populations have identical variances by default.

    Parameters
    ----------
    a, b : array_like
        The arrays must have the same shape, except in the dimension
        corresponding to `axis` (the first, by default).
    axis : int or None, optional
        Axis along which to compute test. If None, compute over the whole
        arrays, `a`, and `b`.
    equal_var : bool, optional
        If True (default), perform a standard independent 2 sample test
        that assumes equal population variances [1]_.
        If False, perform Welch's t-test, which does not assume equal
        population variance [2]_.

        .. versionadded:: 0.11.0

    nan_policy : {'propagate', 'raise', 'omit'}, optional
        Defines how to handle when input contains nan.
        The following options are available (default is 'propagate'):

          * 'propagate': returns nan
          * 'raise': throws an error
          * 'omit': performs the calculations ignoring nan values

        The 'omit' option is not currently available for permutation tests or
        one-sided asympyotic tests.

    permutations : non-negative int, np.inf, or None (default), optional
        If 0 or None (default), use the t-distribution to calculate p-values.
        Otherwise, `permutations` is  the number of random permutations that
        will be used to estimate p-values using a permutation test. If
        `permutations` equals or exceeds the number of distinct partitions of
        the pooled data, an exact test is performed instead (i.e. each
        distinct partition is used exactly once). See Notes for details.

        .. versionadded:: 1.7.0

    random_state : {None, int, `numpy.random.Generator`,
            `numpy.random.RandomState`}, optional

        If `seed` is None (or `np.random`), the `numpy.random.RandomState`
        singleton is used.
        If `seed` is an int, a new ``RandomState`` instance is used,
        seeded with `seed`.
        If `seed` is already a ``Generator`` or ``RandomState`` instance then
        that instance is used.

        Pseudorandom number generator state used to generate permutations
        (used only when `permutations` is not None).

        .. versionadded:: 1.7.0

    alternative : {'two-sided', 'less', 'greater'}, optional
        Defines the alternative hypothesis.
        The following options are available (default is 'two-sided'):

        * 'two-sided': the means of the distributions underlying the samples
          are unequal.
        * 'less': the mean of the distribution underlying the first sample
          is less than the mean of the distribution underlying the second
          sample.
        * 'greater': the mean of the distribution underlying the first
          sample is greater than the mean of the distribution underlying
          the second sample.

        .. versionadded:: 1.6.0

    trim : float, optional
        If nonzero, performs a trimmed (Yuen's) t-test.
        Defines the fraction of elements to be trimmed from each end of the
        input samples. If 0 (default), no elements will be trimmed from either
        side. The number of trimmed elements from each tail is the floor of the
        trim times the number of elements. Valid range is [0, .5).

        .. versionadded:: 1.7

    Returns
    -------
    result : `~scipy.stats._result_classes.TtestResult`
        An object with the following attributes:

        statistic : float or ndarray
            The t-statistic.
        pvalue : float or ndarray
            The p-value associated with the given alternative.
        df : float or ndarray
            The number of degrees of freedom used in calculation of the
            t-statistic. This is always NaN for a permutation t-test.

            .. versionadded:: 1.11.0

        The object also has the following method:

        confidence_interval(confidence_level=0.95)
            Computes a confidence interval around the difference in
            population means for the given confidence level.
            The confidence interval is returned in a ``namedtuple`` with
            fields ``low`` and ``high``.
            When a permutation t-test is performed, the confidence interval
            is not computed, and fields ``low`` and ``high`` contain NaN.

            .. versionadded:: 1.11.0

    Notes
    -----
    Suppose we observe two independent samples, e.g. flower petal lengths, and
    we are considering whether the two samples were drawn from the same
    population (e.g. the same species of flower or two species with similar
    petal characteristics) or two different populations.

    The t-test quantifies the difference between the arithmetic means
    of the two samples. The p-value quantifies the probability of observing
    as or more extreme values assuming the null hypothesis, that the
    samples are drawn from populations with the same population means, is true.
    A p-value larger than a chosen threshold (e.g. 5% or 1%) indicates that
    our observation is not so unlikely to have occurred by chance. Therefore,
    we do not reject the null hypothesis of equal population means.
    If the p-value is smaller than our threshold, then we have evidence
    against the null hypothesis of equal population means.

    By default, the p-value is determined by comparing the t-statistic of the
    observed data against a theoretical t-distribution.
    When ``1 < permutations < binom(n, k)``, where

    * ``k`` is the number of observations in `a`,
    * ``n`` is the total number of observations in `a` and `b`, and
    * ``binom(n, k)`` is the binomial coefficient (``n`` choose ``k``),

    the data are pooled (concatenated), randomly assigned to either group `a`
    or `b`, and the t-statistic is calculated. This process is performed
    repeatedly (`permutation` times), generating a distribution of the
    t-statistic under the null hypothesis, and the t-statistic of the observed
    data is compared to this distribution to determine the p-value.
    Specifically, the p-value reported is the "achieved significance level"
    (ASL) as defined in 4.4 of [3]_. Note that there are other ways of
    estimating p-values using randomized permutation tests; for other
    options, see the more general `permutation_test`.

    When ``permutations >= binom(n, k)``, an exact test is performed: the data
    are partitioned between the groups in each distinct way exactly once.

    The permutation test can be computationally expensive and not necessarily
    more accurate than the analytical test, but it does not make strong
    assumptions about the shape of the underlying distribution.

    Use of trimming is commonly referred to as the trimmed t-test. At times
    called Yuen's t-test, this is an extension of Welch's t-test, with the
    difference being the use of winsorized means in calculation of the variance
    and the trimmed sample size in calculation of the statistic. Trimming is
    recommended if the underlying distribution is long-tailed or contaminated
    with outliers [4]_.

    The statistic is calculated as ``(np.mean(a) - np.mean(b))/se``, where
    ``se`` is the standard error. Therefore, the statistic will be positive
    when the sample mean of `a` is greater than the sample mean of `b` and
    negative when the sample mean of `a` is less than the sample mean of
    `b`.

    References
    ----------
    .. [1] https://en.wikipedia.org/wiki/T-test#Independent_two-sample_t-test

    .. [2] https://en.wikipedia.org/wiki/Welch%27s_t-test

    .. [3] B. Efron and T. Hastie. Computer Age Statistical Inference. (2016).

    .. [4] Yuen, Karen K. "The Two-Sample Trimmed t for Unequal Population
           Variances." Biometrika, vol. 61, no. 1, 1974, pp. 165-170. JSTOR,
           www.jstor.org/stable/2334299. Accessed 30 Mar. 2021.

    .. [5] Yuen, Karen K., and W. J. Dixon. "The Approximate Behaviour and
           Performance of the Two-Sample Trimmed t." Biometrika, vol. 60,
           no. 2, 1973, pp. 369-374. JSTOR, www.jstor.org/stable/2334550.
           Accessed 30 Mar. 2021.

    Examples
    --------
    >>> import numpy as np
    >>> from scipy import stats
    >>> rng = np.random.default_rng()

    Test with sample with identical means:

    >>> rvs1 = stats.norm.rvs(loc=5, scale=10, size=500, random_state=rng)
    >>> rvs2 = stats.norm.rvs(loc=5, scale=10, size=500, random_state=rng)
    >>> stats.ttest_ind(rvs1, rvs2)
    Ttest_indResult(statistic=-0.4390847099199348, pvalue=0.6606952038870015)
    >>> stats.ttest_ind(rvs1, rvs2, equal_var=False)
    Ttest_indResult(statistic=-0.4390847099199348, pvalue=0.6606952553131064)

    `ttest_ind` underestimates p for unequal variances:

    >>> rvs3 = stats.norm.rvs(loc=5, scale=20, size=500, random_state=rng)
    >>> stats.ttest_ind(rvs1, rvs3)
    Ttest_indResult(statistic=-1.6370984482905417, pvalue=0.1019251574705033)
    >>> stats.ttest_ind(rvs1, rvs3, equal_var=False)
    Ttest_indResult(statistic=-1.637098448290542, pvalue=0.10202110497954867)

    When ``n1 != n2``, the equal variance t-statistic is no longer equal to the
    unequal variance t-statistic:

    >>> rvs4 = stats.norm.rvs(loc=5, scale=20, size=100, random_state=rng)
    >>> stats.ttest_ind(rvs1, rvs4)
    Ttest_indResult(statistic=-1.9481646859513422, pvalue=0.05186270935842703)
    >>> stats.ttest_ind(rvs1, rvs4, equal_var=False)
    Ttest_indResult(statistic=-1.3146566100751664, pvalue=0.1913495266513811)

    T-test with different means, variance, and n:

    >>> rvs5 = stats.norm.rvs(loc=8, scale=20, size=100, random_state=rng)
    >>> stats.ttest_ind(rvs1, rvs5)
    Ttest_indResult(statistic=-2.8415950600298774, pvalue=0.0046418707568707885)
    >>> stats.ttest_ind(rvs1, rvs5, equal_var=False)
    Ttest_indResult(statistic=-1.8686598649188084, pvalue=0.06434714193919686)

    When performing a permutation test, more permutations typically yields
    more accurate results. Use a ``np.random.Generator`` to ensure
    reproducibility:

    >>> stats.ttest_ind(rvs1, rvs5, permutations=10000,
    ...                 random_state=rng)
    Ttest_indResult(statistic=-2.8415950600298774, pvalue=0.0052994700529947)

    Take these two samples, one of which has an extreme tail.

    >>> a = (56, 128.6, 12, 123.8, 64.34, 78, 763.3)
    >>> b = (1.1, 2.9, 4.2)

    Use the `trim` keyword to perform a trimmed (Yuen) t-test. For example,
    using 20% trimming, ``trim=.2``, the test will reduce the impact of one
    (``np.floor(trim*len(a))``) element from each tail of sample `a`. It will
    have no effect on sample `b` because ``np.floor(trim*len(b))`` is 0.

    >>> stats.ttest_ind(a, b, trim=.2)
    Ttest_indResult(statistic=3.4463884028073513,
                    pvalue=0.01369338726499547)
    """
    if not (0 <= trim < .5):
        raise ValueError("Trimming percentage should be 0 <= `trim` < .5.")

    NaN = _get_nan(a, b)

    if a.size == 0 or b.size == 0:
        # _axis_nan_policy decorator ensures this only happens with 1d input
        return TtestResult(NaN, NaN, df=NaN, alternative=NaN,
                           standard_error=NaN, estimate=NaN)

    if permutations is not None and permutations != 0:
        if trim != 0:
            raise ValueError("Permutations are currently not supported "
                             "with trimming.")
        if permutations < 0 or (np.isfinite(permutations) and
                                int(permutations) != permutations):
            raise ValueError("Permutations must be a non-negative integer.")

        t, prob = _permutation_ttest(a, b, permutations=permutations,
                                     axis=axis, equal_var=equal_var,
                                     nan_policy=nan_policy,
                                     random_state=random_state,
                                     alternative=alternative)
        df, denom, estimate = NaN, NaN, NaN

    else:
        n1 = a.shape[axis]
        n2 = b.shape[axis]

        if trim == 0:
            if equal_var:
                old_errstate = np.geterr()
                np.seterr(divide='ignore', invalid='ignore')
            v1 = _var(a, axis, ddof=1)
            v2 = _var(b, axis, ddof=1)
            if equal_var:
                np.seterr(**old_errstate)
            m1 = np.mean(a, axis)
            m2 = np.mean(b, axis)
        else:
            v1, m1, n1 = _ttest_trim_var_mean_len(a, trim, axis)
            v2, m2, n2 = _ttest_trim_var_mean_len(b, trim, axis)

        if equal_var:
            df, denom = _equal_var_ttest_denom(v1, n1, v2, n2)
        else:
            df, denom = _unequal_var_ttest_denom(v1, n1, v2, n2)
        t, prob = _ttest_ind_from_stats(m1, m2, denom, df, alternative)

        # when nan_policy='omit', `df` can be different for different axis-slices
        df = np.broadcast_to(df, t.shape)[()]
        estimate = m1-m2

    # _axis_nan_policy decorator doesn't play well with strings
    alternative_num = {"less": -1, "two-sided": 0, "greater": 1}[alternative]
    return TtestResult(t, prob, df=df, alternative=alternative_num,
                       standard_error=denom, estimate=estimate)


def _ttest_trim_var_mean_len(a, trim, axis):
    """Variance, mean, and length of winsorized input along specified axis"""
    # for use with `ttest_ind` when trimming.
    # further calculations in this test assume that the inputs are sorted.
    # From [4] Section 1 "Let x_1, ..., x_n be n ordered observations..."
    a = np.sort(a, axis=axis)

    # `g` is the number of elements to be replaced on each tail, converted
    # from a percentage amount of trimming
    n = a.shape[axis]
    g = int(n * trim)

    # Calculate the Winsorized variance of the input samples according to
    # specified `g`
    v = _calculate_winsorized_variance(a, g, axis)

    # the total number of elements in the trimmed samples
    n -= 2 * g

    # calculate the g-times trimmed mean, as defined in [4] (1-1)
    m = trim_mean(a, trim, axis=axis)
    return v, m, n


def _calculate_winsorized_variance(a, g, axis):
    """Calculates g-times winsorized variance along specified axis"""
    # it is expected that the input `a` is sorted along the correct axis
    if g == 0:
        return _var(a, ddof=1, axis=axis)
    # move the intended axis to the end that way it is easier to manipulate
    a_win = np.moveaxis(a, axis, -1)

    # save where NaNs are for later use.
    nans_indices = np.any(np.isnan(a_win), axis=-1)

    # Winsorization and variance calculation are done in one step in [4]
    # (1-3), but here winsorization is done first; replace the left and
    # right sides with the repeating value. This can be see in effect in (
    # 1-3) in [4], where the leftmost and rightmost tails are replaced with
    # `(g + 1) * x_{g + 1}` on the left and `(g + 1) * x_{n - g}` on the
    # right. Zero-indexing turns `g + 1` to `g`, and `n - g` to `- g - 1` in
    # array indexing.
    a_win[..., :g] = a_win[..., [g]]
    a_win[..., -g:] = a_win[..., [-g - 1]]

    # Determine the variance. In [4], the degrees of freedom is expressed as
    # `h - 1`, where `h = n - 2g` (unnumbered equations in Section 1, end of
    # page 369, beginning of page 370). This is converted to NumPy's format,
    # `n - ddof` for use with `np.var`. The result is converted to an
    # array to accommodate indexing later.
    var_win = np.asarray(_var(a_win, ddof=(2 * g + 1), axis=-1))

    # with `nan_policy='propagate'`, NaNs may be completely trimmed out
    # because they were sorted into the tail of the array. In these cases,
    # replace computed variances with `np.nan`.
    var_win[nans_indices] = np.nan
    return var_win


def _permutation_distribution_t(data, permutations, size_a, equal_var,
                                random_state=None):
    """Generation permutation distribution of t statistic"""

    random_state = check_random_state(random_state)

    # prepare permutation indices
    size = data.shape[-1]
    # number of distinct combinations
    n_max = special.comb(size, size_a)

    if permutations < n_max:
        perm_generator = (random_state.permutation(size)
                          for i in range(permutations))
    else:
        permutations = n_max
        perm_generator = (np.concatenate(z)
                          for z in _all_partitions(size_a, size-size_a))

    t_stat = []
    for indices in _batch_generator(perm_generator, batch=50):
        # get one batch from perm_generator at a time as a list
        indices = np.array(indices)
        # generate permutations
        data_perm = data[..., indices]
        # move axis indexing permutations to position 0 to broadcast
        # nicely with t_stat_observed, which doesn't have this dimension
        data_perm = np.moveaxis(data_perm, -2, 0)

        a = data_perm[..., :size_a]
        b = data_perm[..., size_a:]
        t_stat.append(_calc_t_stat(a, b, equal_var))

    t_stat = np.concatenate(t_stat, axis=0)

    return t_stat, permutations, n_max


def _calc_t_stat(a, b, equal_var, axis=-1):
    """Calculate the t statistic along the given dimension."""
    na = a.shape[axis]
    nb = b.shape[axis]
    avg_a = np.mean(a, axis=axis)
    avg_b = np.mean(b, axis=axis)
    var_a = _var(a, axis=axis, ddof=1)
    var_b = _var(b, axis=axis, ddof=1)

    if not equal_var:
        denom = _unequal_var_ttest_denom(var_a, na, var_b, nb)[1]
    else:
        denom = _equal_var_ttest_denom(var_a, na, var_b, nb)[1]

    return (avg_a-avg_b)/denom


def _permutation_ttest(a, b, permutations, axis=0, equal_var=True,
                       nan_policy='propagate', random_state=None,
                       alternative="two-sided"):
    """
    Calculates the T-test for the means of TWO INDEPENDENT samples of scores
    using permutation methods.

    This test is similar to `stats.ttest_ind`, except it doesn't rely on an
    approximate normality assumption since it uses a permutation test.
    This function is only called from ttest_ind when permutations is not None.

    Parameters
    ----------
    a, b : array_like
        The arrays must be broadcastable, except along the dimension
        corresponding to `axis` (the zeroth, by default).
    axis : int, optional
        The axis over which to operate on a and b.
    permutations : int, optional
        Number of permutations used to calculate p-value. If greater than or
        equal to the number of distinct permutations, perform an exact test.
    equal_var : bool, optional
        If False, an equal variance (Welch's) t-test is conducted.  Otherwise,
        an ordinary t-test is conducted.
    random_state : {None, int, `numpy.random.Generator`}, optional
        If `seed` is None the `numpy.random.Generator` singleton is used.
        If `seed` is an int, a new ``Generator`` instance is used,
        seeded with `seed`.
        If `seed` is already a ``Generator`` instance then that instance is
        used.
        Pseudorandom number generator state used for generating random
        permutations.

    Returns
    -------
    statistic : float or array
        The calculated t-statistic.
    pvalue : float or array
        The p-value.

    """
    random_state = check_random_state(random_state)

    t_stat_observed = _calc_t_stat(a, b, equal_var, axis=axis)

    na = a.shape[axis]
    mat = _broadcast_concatenate((a, b), axis=axis)
    mat = np.moveaxis(mat, axis, -1)

    t_stat, permutations, n_max = _permutation_distribution_t(
        mat, permutations, size_a=na, equal_var=equal_var,
        random_state=random_state)

    compare = {"less": np.less_equal,
               "greater": np.greater_equal,
               "two-sided": lambda x, y: (x <= -np.abs(y)) | (x >= np.abs(y))}

    # Calculate the p-values
    cmps = compare[alternative](t_stat, t_stat_observed)
    # Randomized test p-value calculation should use biased estimate; see e.g.
    # https://www.degruyter.com/document/doi/10.2202/1544-6115.1585/
    adjustment = 1 if n_max > permutations else 0
    pvalues = (cmps.sum(axis=0) + adjustment) / (permutations + adjustment)

    # nans propagate naturally in statistic calculation, but need to be
    # propagated manually into pvalues
    if nan_policy == 'propagate' and np.isnan(t_stat_observed).any():
        if np.ndim(pvalues) == 0:
            pvalues = np.float64(np.nan)
        else:
            pvalues[np.isnan(t_stat_observed)] = np.nan

    return (t_stat_observed, pvalues)


def _get_len(a, axis, msg):
    try:
        n = a.shape[axis]
    except IndexError:
        raise AxisError(axis, a.ndim, msg) from None
    return n


@_axis_nan_policy_factory(pack_TtestResult, default_axis=0, n_samples=2,
                          result_to_tuple=unpack_TtestResult, n_outputs=6,
                          paired=True)
def ttest_rel(a, b, axis=0, nan_policy='propagate', alternative="two-sided"):
    """Calculate the t-test on TWO RELATED samples of scores, a and b.

    This is a test for the null hypothesis that two related or
    repeated samples have identical average (expected) values.

    Parameters
    ----------
    a, b : array_like
        The arrays must have the same shape.
    axis : int or None, optional
        Axis along which to compute test. If None, compute over the whole
        arrays, `a`, and `b`.
    nan_policy : {'propagate', 'raise', 'omit'}, optional
        Defines how to handle when input contains nan.
        The following options are available (default is 'propagate'):

          * 'propagate': returns nan
          * 'raise': throws an error
          * 'omit': performs the calculations ignoring nan values
    alternative : {'two-sided', 'less', 'greater'}, optional
        Defines the alternative hypothesis.
        The following options are available (default is 'two-sided'):

        * 'two-sided': the means of the distributions underlying the samples
          are unequal.
        * 'less': the mean of the distribution underlying the first sample
          is less than the mean of the distribution underlying the second
          sample.
        * 'greater': the mean of the distribution underlying the first
          sample is greater than the mean of the distribution underlying
          the second sample.

        .. versionadded:: 1.6.0

    Returns
    -------
    result : `~scipy.stats._result_classes.TtestResult`
        An object with the following attributes:

        statistic : float or array
            The t-statistic.
        pvalue : float or array
            The p-value associated with the given alternative.
        df : float or array
            The number of degrees of freedom used in calculation of the
            t-statistic; this is one less than the size of the sample
            (``a.shape[axis]``).

            .. versionadded:: 1.10.0

        The object also has the following method:

        confidence_interval(confidence_level=0.95)
            Computes a confidence interval around the difference in
            population means for the given confidence level.
            The confidence interval is returned in a ``namedtuple`` with
            fields `low` and `high`.

            .. versionadded:: 1.10.0

    Notes
    -----
    Examples for use are scores of the same set of student in
    different exams, or repeated sampling from the same units. The
    test measures whether the average score differs significantly
    across samples (e.g. exams). If we observe a large p-value, for
    example greater than 0.05 or 0.1 then we cannot reject the null
    hypothesis of identical average scores. If the p-value is smaller
    than the threshold, e.g. 1%, 5% or 10%, then we reject the null
    hypothesis of equal averages. Small p-values are associated with
    large t-statistics.

    The t-statistic is calculated as ``np.mean(a - b)/se``, where ``se`` is the
    standard error. Therefore, the t-statistic will be positive when the sample
    mean of ``a - b`` is greater than zero and negative when the sample mean of
    ``a - b`` is less than zero.

    References
    ----------
    https://en.wikipedia.org/wiki/T-test#Dependent_t-test_for_paired_samples

    Examples
    --------
    >>> import numpy as np
    >>> from scipy import stats
    >>> rng = np.random.default_rng()

    >>> rvs1 = stats.norm.rvs(loc=5, scale=10, size=500, random_state=rng)
    >>> rvs2 = (stats.norm.rvs(loc=5, scale=10, size=500, random_state=rng)
    ...         + stats.norm.rvs(scale=0.2, size=500, random_state=rng))
    >>> stats.ttest_rel(rvs1, rvs2)
    TtestResult(statistic=-0.4549717054410304, pvalue=0.6493274702088672, df=499)
    >>> rvs3 = (stats.norm.rvs(loc=8, scale=10, size=500, random_state=rng)
    ...         + stats.norm.rvs(scale=0.2, size=500, random_state=rng))
    >>> stats.ttest_rel(rvs1, rvs3)
    TtestResult(statistic=-5.879467544540889, pvalue=7.540777129099917e-09, df=499)

    """
    a, b, axis = _chk2_asarray(a, b, axis)

    na = _get_len(a, axis, "first argument")
    nb = _get_len(b, axis, "second argument")
    if na != nb:
        raise ValueError('unequal length arrays')

    if na == 0 or nb == 0:
        # _axis_nan_policy decorator ensures this only happens with 1d input
        NaN = _get_nan(a, b)
        return TtestResult(NaN, NaN, df=NaN, alternative=NaN,
                           standard_error=NaN, estimate=NaN)

    n = a.shape[axis]
    df = n - 1

    d = (a - b).astype(np.float64)
    v = _var(d, axis, ddof=1)
    dm = np.mean(d, axis)
    denom = np.sqrt(v / n)

    with np.errstate(divide='ignore', invalid='ignore'):
        t = np.divide(dm, denom)[()]
    prob = _get_pvalue(t, distributions.t(df), alternative, xp=np)

    # when nan_policy='omit', `df` can be different for different axis-slices
    df = np.broadcast_to(df, t.shape)[()]

    # _axis_nan_policy decorator doesn't play well with strings
    alternative_num = {"less": -1, "two-sided": 0, "greater": 1}[alternative]
    return TtestResult(t, prob, df=df, alternative=alternative_num,
                       standard_error=denom, estimate=dm)


# Map from names to lambda_ values used in power_divergence().
_power_div_lambda_names = {
    "pearson": 1,
    "log-likelihood": 0,
    "freeman-tukey": -0.5,
    "mod-log-likelihood": -1,
    "neyman": -2,
    "cressie-read": 2/3,
}


def _m_count(a, *, axis, xp):
    """Count the number of non-masked elements of an array.

    This function behaves like `np.ma.count`, but is much faster
    for ndarrays.
    """
    if hasattr(a, 'count'):
        num = a.count(axis=axis)
        if isinstance(num, np.ndarray) and num.ndim == 0:
            # In some cases, the `count` method returns a scalar array (e.g.
            # np.array(3)), but we want a plain integer.
            num = int(num)
    else:
        if axis is None:
            num = xp_size(a)
        else:
            num = a.shape[axis]
    return num


def _m_broadcast_to(a, shape, *, xp):
    if np.ma.isMaskedArray(a):
        return np.ma.masked_array(np.broadcast_to(a, shape),
                                  mask=np.broadcast_to(a.mask, shape))
    return xp.broadcast_to(a, shape)


def _m_sum(a, *, axis, preserve_mask, xp):
    if np.ma.isMaskedArray(a):
        sum = a.sum(axis)
        return sum if preserve_mask else np.asarray(sum)
    return xp.sum(a, axis=axis)


def _m_mean(a, *, axis, keepdims, xp):
    if np.ma.isMaskedArray(a):
        return np.asarray(a.mean(axis=axis, keepdims=keepdims))
    return xp.mean(a, axis=axis, keepdims=keepdims)


Power_divergenceResult = namedtuple('Power_divergenceResult',
                                    ('statistic', 'pvalue'))


def power_divergence(f_obs, f_exp=None, ddof=0, axis=0, lambda_=None):
    """Cressie-Read power divergence statistic and goodness of fit test.

    This function tests the null hypothesis that the categorical data
    has the given frequencies, using the Cressie-Read power divergence
    statistic.

    Parameters
    ----------
    f_obs : array_like
        Observed frequencies in each category.

        .. deprecated:: 1.14.0
            Support for masked array input was deprecated in
            SciPy 1.14.0 and will be removed in version 1.16.0.

    f_exp : array_like, optional
        Expected frequencies in each category.  By default the categories are
        assumed to be equally likely.

        .. deprecated:: 1.14.0
            Support for masked array input was deprecated in
            SciPy 1.14.0 and will be removed in version 1.16.0.

    ddof : int, optional
        "Delta degrees of freedom": adjustment to the degrees of freedom
        for the p-value.  The p-value is computed using a chi-squared
        distribution with ``k - 1 - ddof`` degrees of freedom, where `k`
        is the number of observed frequencies.  The default value of `ddof`
        is 0.
    axis : int or None, optional
        The axis of the broadcast result of `f_obs` and `f_exp` along which to
        apply the test.  If axis is None, all values in `f_obs` are treated
        as a single data set.  Default is 0.
    lambda_ : float or str, optional
        The power in the Cressie-Read power divergence statistic.  The default
        is 1.  For convenience, `lambda_` may be assigned one of the following
        strings, in which case the corresponding numerical value is used:

        * ``"pearson"`` (value 1)
            Pearson's chi-squared statistic. In this case, the function is
            equivalent to `chisquare`.
        * ``"log-likelihood"`` (value 0)
            Log-likelihood ratio. Also known as the G-test [3]_.
        * ``"freeman-tukey"`` (value -1/2)
            Freeman-Tukey statistic.
        * ``"mod-log-likelihood"`` (value -1)
            Modified log-likelihood ratio.
        * ``"neyman"`` (value -2)
            Neyman's statistic.
        * ``"cressie-read"`` (value 2/3)
            The power recommended in [5]_.

    Returns
    -------
    res: Power_divergenceResult
        An object containing attributes:

        statistic : float or ndarray
            The Cressie-Read power divergence test statistic.  The value is
            a float if `axis` is None or if` `f_obs` and `f_exp` are 1-D.
        pvalue : float or ndarray
            The p-value of the test.  The value is a float if `ddof` and the
            return value `stat` are scalars.

    See Also
    --------
    chisquare

    Notes
    -----
    This test is invalid when the observed or expected frequencies in each
    category are too small.  A typical rule is that all of the observed
    and expected frequencies should be at least 5.

    Also, the sum of the observed and expected frequencies must be the same
    for the test to be valid; `power_divergence` raises an error if the sums
    do not agree within a relative tolerance of ``eps**0.5``, where ``eps``
    is the precision of the input dtype.

    When `lambda_` is less than zero, the formula for the statistic involves
    dividing by `f_obs`, so a warning or error may be generated if any value
    in `f_obs` is 0.

    Similarly, a warning or error may be generated if any value in `f_exp` is
    zero when `lambda_` >= 0.

    The default degrees of freedom, k-1, are for the case when no parameters
    of the distribution are estimated. If p parameters are estimated by
    efficient maximum likelihood then the correct degrees of freedom are
    k-1-p. If the parameters are estimated in a different way, then the
    dof can be between k-1-p and k-1. However, it is also possible that
    the asymptotic distribution is not a chisquare, in which case this
    test is not appropriate.

    References
    ----------
    .. [1] Lowry, Richard.  "Concepts and Applications of Inferential
           Statistics". Chapter 8.
           https://web.archive.org/web/20171015035606/http://faculty.vassar.edu/lowry/ch8pt1.html
    .. [2] "Chi-squared test", https://en.wikipedia.org/wiki/Chi-squared_test
    .. [3] "G-test", https://en.wikipedia.org/wiki/G-test
    .. [4] Sokal, R. R. and Rohlf, F. J. "Biometry: the principles and
           practice of statistics in biological research", New York: Freeman
           (1981)
    .. [5] Cressie, N. and Read, T. R. C., "Multinomial Goodness-of-Fit
           Tests", J. Royal Stat. Soc. Series B, Vol. 46, No. 3 (1984),
           pp. 440-464.

    Examples
    --------
    (See `chisquare` for more examples.)

    When just `f_obs` is given, it is assumed that the expected frequencies
    are uniform and given by the mean of the observed frequencies.  Here we
    perform a G-test (i.e. use the log-likelihood ratio statistic):

    >>> import numpy as np
    >>> from scipy.stats import power_divergence
    >>> power_divergence([16, 18, 16, 14, 12, 12], lambda_='log-likelihood')
    (2.006573162632538, 0.84823476779463769)

    The expected frequencies can be given with the `f_exp` argument:

    >>> power_divergence([16, 18, 16, 14, 12, 12],
    ...                  f_exp=[16, 16, 16, 16, 16, 8],
    ...                  lambda_='log-likelihood')
    (3.3281031458963746, 0.6495419288047497)

    When `f_obs` is 2-D, by default the test is applied to each column.

    >>> obs = np.array([[16, 18, 16, 14, 12, 12], [32, 24, 16, 28, 20, 24]]).T
    >>> obs.shape
    (6, 2)
    >>> power_divergence(obs, lambda_="log-likelihood")
    (array([ 2.00657316,  6.77634498]), array([ 0.84823477,  0.23781225]))

    By setting ``axis=None``, the test is applied to all data in the array,
    which is equivalent to applying the test to the flattened array.

    >>> power_divergence(obs, axis=None)
    (23.31034482758621, 0.015975692534127565)
    >>> power_divergence(obs.ravel())
    (23.31034482758621, 0.015975692534127565)

    `ddof` is the change to make to the default degrees of freedom.

    >>> power_divergence([16, 18, 16, 14, 12, 12], ddof=1)
    (2.0, 0.73575888234288467)

    The calculation of the p-values is done by broadcasting the
    test statistic with `ddof`.

    >>> power_divergence([16, 18, 16, 14, 12, 12], ddof=[0,1,2])
    (2.0, array([ 0.84914504,  0.73575888,  0.5724067 ]))

    `f_obs` and `f_exp` are also broadcast.  In the following, `f_obs` has
    shape (6,) and `f_exp` has shape (2, 6), so the result of broadcasting
    `f_obs` and `f_exp` has shape (2, 6).  To compute the desired chi-squared
    statistics, we must use ``axis=1``:

    >>> power_divergence([16, 18, 16, 14, 12, 12],
    ...                  f_exp=[[16, 16, 16, 16, 16, 8],
    ...                         [8, 20, 20, 16, 12, 12]],
    ...                  axis=1)
    (array([ 3.5 ,  9.25]), array([ 0.62338763,  0.09949846]))

    """
    xp = array_namespace(f_obs)
    default_float = xp.asarray(1.).dtype

    # Convert the input argument `lambda_` to a numerical value.
    if isinstance(lambda_, str):
        if lambda_ not in _power_div_lambda_names:
            names = repr(list(_power_div_lambda_names.keys()))[1:-1]
            raise ValueError(f"invalid string for lambda_: {lambda_!r}. "
                             f"Valid strings are {names}")
        lambda_ = _power_div_lambda_names[lambda_]
    elif lambda_ is None:
        lambda_ = 1

    def warn_masked(arg):
        if isinstance(arg, ma.MaskedArray):
            message = (
                "`power_divergence` and `chisquare` support for masked array input was "
                "deprecated in SciPy 1.14.0 and will be removed in version 1.16.0.")
            warnings.warn(message, DeprecationWarning, stacklevel=2)

    warn_masked(f_obs)
    f_obs = f_obs if np.ma.isMaskedArray(f_obs) else xp.asarray(f_obs)
    dtype = default_float if xp.isdtype(f_obs.dtype, 'integral') else f_obs.dtype
    f_obs = (f_obs.astype(dtype) if np.ma.isMaskedArray(f_obs)
             else xp.asarray(f_obs, dtype=dtype))
    f_obs_float = (f_obs.astype(np.float64) if hasattr(f_obs, 'mask')
                   else xp.asarray(f_obs, dtype=xp.float64))

    if f_exp is not None:
        warn_masked(f_exp)
        f_exp = f_exp if np.ma.isMaskedArray(f_obs) else xp.asarray(f_exp)
        dtype = default_float if xp.isdtype(f_exp.dtype, 'integral') else f_exp.dtype
        f_exp = (f_exp.astype(dtype) if np.ma.isMaskedArray(f_exp)
                 else xp.asarray(f_exp, dtype=dtype))

        bshape = _broadcast_shapes((f_obs_float.shape, f_exp.shape))
        f_obs_float = _m_broadcast_to(f_obs_float, bshape, xp=xp)
        f_exp = _m_broadcast_to(f_exp, bshape, xp=xp)
        dtype_res = xp.result_type(f_obs.dtype, f_exp.dtype)
        rtol = xp.finfo(dtype_res).eps**0.5  # to pass existing tests
        with np.errstate(invalid='ignore'):
            f_obs_sum = _m_sum(f_obs_float, axis=axis, preserve_mask=False, xp=xp)
            f_exp_sum = _m_sum(f_exp, axis=axis, preserve_mask=False, xp=xp)
            relative_diff = (xp.abs(f_obs_sum - f_exp_sum) /
                             xp_minimum(f_obs_sum, f_exp_sum))
            diff_gt_tol = xp.any(relative_diff > rtol, axis=None)
        if diff_gt_tol:
            msg = (f"For each axis slice, the sum of the observed "
                   f"frequencies must agree with the sum of the "
                   f"expected frequencies to a relative tolerance "
                   f"of {rtol}, but the percent differences are:\n"
                   f"{relative_diff}")
            raise ValueError(msg)

    else:
        # Ignore 'invalid' errors so the edge case of a data set with length 0
        # is handled without spurious warnings.
        with np.errstate(invalid='ignore'):
            f_exp = _m_mean(f_obs, axis=axis, keepdims=True, xp=xp)

    # `terms` is the array of terms that are summed along `axis` to create
    # the test statistic.  We use some specialized code for a few special
    # cases of lambda_.
    if lambda_ == 1:
        # Pearson's chi-squared statistic
        terms = (f_obs - f_exp)**2 / f_exp
    elif lambda_ == 0:
        # Log-likelihood ratio (i.e. G-test)
        terms = 2.0 * special.xlogy(f_obs, f_obs / f_exp)
    elif lambda_ == -1:
        # Modified log-likelihood ratio
        terms = 2.0 * special.xlogy(f_exp, f_exp / f_obs)
    else:
        # General Cressie-Read power divergence.
        terms = f_obs * ((f_obs / f_exp)**lambda_ - 1)
        terms /= 0.5 * lambda_ * (lambda_ + 1)

    stat = _m_sum(terms, axis=axis, preserve_mask=True, xp=xp)

    num_obs = _m_count(terms, axis=axis, xp=xp)
    ddof = xp.asarray(ddof)

    df = xp.asarray(num_obs - 1 - ddof)
    chi2 = _SimpleChi2(df)
    pvalue = _get_pvalue(stat, chi2 , alternative='greater', symmetric=False, xp=xp)

    stat = stat[()] if stat.ndim == 0 else stat
    pvalue = pvalue[()] if pvalue.ndim == 0 else pvalue

    return Power_divergenceResult(stat, pvalue)


def chisquare(f_obs, f_exp=None, ddof=0, axis=0):
    """Calculate a one-way chi-square test.

    The chi-square test tests the null hypothesis that the categorical data
    has the given frequencies.

    Parameters
    ----------
    f_obs : array_like
        Observed frequencies in each category.
    f_exp : array_like, optional
        Expected frequencies in each category.  By default the categories are
        assumed to be equally likely.
    ddof : int, optional
        "Delta degrees of freedom": adjustment to the degrees of freedom
        for the p-value.  The p-value is computed using a chi-squared
        distribution with ``k - 1 - ddof`` degrees of freedom, where `k`
        is the number of observed frequencies.  The default value of `ddof`
        is 0.
    axis : int or None, optional
        The axis of the broadcast result of `f_obs` and `f_exp` along which to
        apply the test.  If axis is None, all values in `f_obs` are treated
        as a single data set.  Default is 0.

    Returns
    -------
    res: Power_divergenceResult
        An object containing attributes:

        statistic : float or ndarray
            The chi-squared test statistic.  The value is a float if `axis` is
            None or `f_obs` and `f_exp` are 1-D.
        pvalue : float or ndarray
            The p-value of the test.  The value is a float if `ddof` and the
            result attribute `statistic` are scalars.

    See Also
    --------
    scipy.stats.power_divergence
    scipy.stats.fisher_exact : Fisher exact test on a 2x2 contingency table.
    scipy.stats.barnard_exact : An unconditional exact test. An alternative
        to chi-squared test for small sample sizes.

    Notes
    -----
    This test is invalid when the observed or expected frequencies in each
    category are too small.  A typical rule is that all of the observed
    and expected frequencies should be at least 5. According to [3]_, the
    total number of samples is recommended to be greater than 13,
    otherwise exact tests (such as Barnard's Exact test) should be used
    because they do not overreject.

    Also, the sum of the observed and expected frequencies must be the same
    for the test to be valid; `chisquare` raises an error if the sums do not
    agree within a relative tolerance of ``1e-8``.

    The default degrees of freedom, k-1, are for the case when no parameters
    of the distribution are estimated. If p parameters are estimated by
    efficient maximum likelihood then the correct degrees of freedom are
    k-1-p. If the parameters are estimated in a different way, then the
    dof can be between k-1-p and k-1. However, it is also possible that
    the asymptotic distribution is not chi-square, in which case this test
    is not appropriate.

    References
    ----------
    .. [1] Lowry, Richard.  "Concepts and Applications of Inferential
           Statistics". Chapter 8.
           https://web.archive.org/web/20171022032306/http://vassarstats.net:80/textbook/ch8pt1.html
    .. [2] "Chi-squared test", https://en.wikipedia.org/wiki/Chi-squared_test
    .. [3] Pearson, Karl. "On the criterion that a given system of deviations from the probable
           in the case of a correlated system of variables is such that it can be reasonably
           supposed to have arisen from random sampling", Philosophical Magazine. Series 5. 50
           (1900), pp. 157-175.
    .. [4] Mannan, R. William and E. Charles. Meslow. "Bird populations and
           vegetation characteristics in managed and old-growth forests,
           northeastern Oregon." Journal of Wildlife Management
           48, 1219-1238, :doi:`10.2307/3801783`, 1984.

    Examples
    --------
    In [4]_, bird foraging behavior was investigated in an old-growth forest
    of Oregon.
    In the forest, 44% of the canopy volume was Douglas fir,
    24% was ponderosa pine, 29% was grand fir, and 3% was western larch.
    The authors observed the behavior of several species of birds, one of
    which was the red-breasted nuthatch. They made 189 observations of this
    species foraging, recording 43 ("23%") of observations in Douglas fir,
    52 ("28%") in ponderosa pine, 54 ("29%") in grand fir, and 40 ("21%") in
    western larch.

    Using a chi-square test, we can test the null hypothesis that the
    proportions of foraging events are equal to the proportions of canopy
    volume. The authors of the paper considered a p-value less than 1% to be
    significant.

    Using the above proportions of canopy volume and observed events, we can
    infer expected frequencies.

    >>> import numpy as np
    >>> f_exp = np.array([44, 24, 29, 3]) / 100 * 189

    The observed frequencies of foraging were:

    >>> f_obs = np.array([43, 52, 54, 40])

    We can now compare the observed frequencies with the expected frequencies.

    >>> from scipy.stats import chisquare
    >>> chisquare(f_obs=f_obs, f_exp=f_exp)
    Power_divergenceResult(statistic=228.23515947653874, pvalue=3.3295585338846486e-49)

    The p-value is well below the chosen significance level. Hence, the
    authors considered the difference to be significant and concluded
    that the relative proportions of foraging events were not the same
    as the relative proportions of tree canopy volume.

    Following are other generic examples to demonstrate how the other
    parameters can be used.

    When just `f_obs` is given, it is assumed that the expected frequencies
    are uniform and given by the mean of the observed frequencies.

    >>> chisquare([16, 18, 16, 14, 12, 12])
    Power_divergenceResult(statistic=2.0, pvalue=0.84914503608460956)

    With `f_exp` the expected frequencies can be given.

    >>> chisquare([16, 18, 16, 14, 12, 12], f_exp=[16, 16, 16, 16, 16, 8])
    Power_divergenceResult(statistic=3.5, pvalue=0.62338762774958223)

    When `f_obs` is 2-D, by default the test is applied to each column.

    >>> obs = np.array([[16, 18, 16, 14, 12, 12], [32, 24, 16, 28, 20, 24]]).T
    >>> obs.shape
    (6, 2)
    >>> chisquare(obs)
    Power_divergenceResult(statistic=array([2.        , 6.66666667]), pvalue=array([0.84914504, 0.24663415]))

    By setting ``axis=None``, the test is applied to all data in the array,
    which is equivalent to applying the test to the flattened array.

    >>> chisquare(obs, axis=None)
    Power_divergenceResult(statistic=23.31034482758621, pvalue=0.015975692534127565)
    >>> chisquare(obs.ravel())
    Power_divergenceResult(statistic=23.310344827586206, pvalue=0.01597569253412758)

    `ddof` is the change to make to the default degrees of freedom.

    >>> chisquare([16, 18, 16, 14, 12, 12], ddof=1)
    Power_divergenceResult(statistic=2.0, pvalue=0.7357588823428847)

    The calculation of the p-values is done by broadcasting the
    chi-squared statistic with `ddof`.

    >>> chisquare([16, 18, 16, 14, 12, 12], ddof=[0,1,2])
    Power_divergenceResult(statistic=2.0, pvalue=array([0.84914504, 0.73575888, 0.5724067 ]))

    `f_obs` and `f_exp` are also broadcast.  In the following, `f_obs` has
    shape (6,) and `f_exp` has shape (2, 6), so the result of broadcasting
    `f_obs` and `f_exp` has shape (2, 6).  To compute the desired chi-squared
    statistics, we use ``axis=1``:

    >>> chisquare([16, 18, 16, 14, 12, 12],
    ...           f_exp=[[16, 16, 16, 16, 16, 8], [8, 20, 20, 16, 12, 12]],
    ...           axis=1)
    Power_divergenceResult(statistic=array([3.5 , 9.25]), pvalue=array([0.62338763, 0.09949846]))

    """  # noqa: E501
    return power_divergence(f_obs, f_exp=f_exp, ddof=ddof, axis=axis,
                            lambda_="pearson")


KstestResult = _make_tuple_bunch('KstestResult', ['statistic', 'pvalue'],
                                 ['statistic_location', 'statistic_sign'])


def _compute_dplus(cdfvals, x):
    """Computes D+ as used in the Kolmogorov-Smirnov test.

    Parameters
    ----------
    cdfvals : array_like
        Sorted array of CDF values between 0 and 1
    x: array_like
        Sorted array of the stochastic variable itself

    Returns
    -------
    res: Pair with the following elements:
        - The maximum distance of the CDF values below Uniform(0, 1).
        - The location at which the maximum is reached.

    """
    n = len(cdfvals)
    dplus = (np.arange(1.0, n + 1) / n - cdfvals)
    amax = dplus.argmax()
    loc_max = x[amax]
    return (dplus[amax], loc_max)


def _compute_dminus(cdfvals, x):
    """Computes D- as used in the Kolmogorov-Smirnov test.

    Parameters
    ----------
    cdfvals : array_like
        Sorted array of CDF values between 0 and 1
    x: array_like
        Sorted array of the stochastic variable itself

    Returns
    -------
    res: Pair with the following elements:
        - Maximum distance of the CDF values above Uniform(0, 1)
        - The location at which the maximum is reached.
    """
    n = len(cdfvals)
    dminus = (cdfvals - np.arange(0.0, n)/n)
    amax = dminus.argmax()
    loc_max = x[amax]
    return (dminus[amax], loc_max)


def _tuple_to_KstestResult(statistic, pvalue,
                           statistic_location, statistic_sign):
    return KstestResult(statistic, pvalue,
                        statistic_location=statistic_location,
                        statistic_sign=statistic_sign)


def _KstestResult_to_tuple(res):
    return *res, res.statistic_location, res.statistic_sign


@_axis_nan_policy_factory(_tuple_to_KstestResult, n_samples=1, n_outputs=4,
                          result_to_tuple=_KstestResult_to_tuple)
@_rename_parameter("mode", "method")
def ks_1samp(x, cdf, args=(), alternative='two-sided', method='auto'):
    """
    Performs the one-sample Kolmogorov-Smirnov test for goodness of fit.

    This test compares the underlying distribution F(x) of a sample
    against a given continuous distribution G(x). See Notes for a description
    of the available null and alternative hypotheses.

    Parameters
    ----------
    x : array_like
        a 1-D array of observations of iid random variables.
    cdf : callable
        callable used to calculate the cdf.
    args : tuple, sequence, optional
        Distribution parameters, used with `cdf`.
    alternative : {'two-sided', 'less', 'greater'}, optional
        Defines the null and alternative hypotheses. Default is 'two-sided'.
        Please see explanations in the Notes below.
    method : {'auto', 'exact', 'approx', 'asymp'}, optional
        Defines the distribution used for calculating the p-value.
        The following options are available (default is 'auto'):

          * 'auto' : selects one of the other options.
          * 'exact' : uses the exact distribution of test statistic.
          * 'approx' : approximates the two-sided probability with twice
            the one-sided probability
          * 'asymp': uses asymptotic distribution of test statistic

    Returns
    -------
    res: KstestResult
        An object containing attributes:

        statistic : float
            KS test statistic, either D+, D-, or D (the maximum of the two)
        pvalue : float
            One-tailed or two-tailed p-value.
        statistic_location : float
            Value of `x` corresponding with the KS statistic; i.e., the
            distance between the empirical distribution function and the
            hypothesized cumulative distribution function is measured at this
            observation.
        statistic_sign : int
            +1 if the KS statistic is the maximum positive difference between
            the empirical distribution function and the hypothesized cumulative
            distribution function (D+); -1 if the KS statistic is the maximum
            negative difference (D-).


    See Also
    --------
    ks_2samp, kstest

    Notes
    -----
    There are three options for the null and corresponding alternative
    hypothesis that can be selected using the `alternative` parameter.

    - `two-sided`: The null hypothesis is that the two distributions are
      identical, F(x)=G(x) for all x; the alternative is that they are not
      identical.

    - `less`: The null hypothesis is that F(x) >= G(x) for all x; the
      alternative is that F(x) < G(x) for at least one x.

    - `greater`: The null hypothesis is that F(x) <= G(x) for all x; the
      alternative is that F(x) > G(x) for at least one x.

    Note that the alternative hypotheses describe the *CDFs* of the
    underlying distributions, not the observed values. For example,
    suppose x1 ~ F and x2 ~ G. If F(x) > G(x) for all x, the values in
    x1 tend to be less than those in x2.

    Examples
    --------
    Suppose we wish to test the null hypothesis that a sample is distributed
    according to the standard normal.
    We choose a confidence level of 95%; that is, we will reject the null
    hypothesis in favor of the alternative if the p-value is less than 0.05.

    When testing uniformly distributed data, we would expect the
    null hypothesis to be rejected.

    >>> import numpy as np
    >>> from scipy import stats
    >>> rng = np.random.default_rng()
    >>> stats.ks_1samp(stats.uniform.rvs(size=100, random_state=rng),
    ...                stats.norm.cdf)
    KstestResult(statistic=0.5001899973268688, pvalue=1.1616392184763533e-23)

    Indeed, the p-value is lower than our threshold of 0.05, so we reject the
    null hypothesis in favor of the default "two-sided" alternative: the data
    are *not* distributed according to the standard normal.

    When testing random variates from the standard normal distribution, we
    expect the data to be consistent with the null hypothesis most of the time.

    >>> x = stats.norm.rvs(size=100, random_state=rng)
    >>> stats.ks_1samp(x, stats.norm.cdf)
    KstestResult(statistic=0.05345882212970396, pvalue=0.9227159037744717)

    As expected, the p-value of 0.92 is not below our threshold of 0.05, so
    we cannot reject the null hypothesis.

    Suppose, however, that the random variates are distributed according to
    a normal distribution that is shifted toward greater values. In this case,
    the cumulative density function (CDF) of the underlying distribution tends
    to be *less* than the CDF of the standard normal. Therefore, we would
    expect the null hypothesis to be rejected with ``alternative='less'``:

    >>> x = stats.norm.rvs(size=100, loc=0.5, random_state=rng)
    >>> stats.ks_1samp(x, stats.norm.cdf, alternative='less')
    KstestResult(statistic=0.17482387821055168, pvalue=0.001913921057766743)

    and indeed, with p-value smaller than our threshold, we reject the null
    hypothesis in favor of the alternative.

    """
    mode = method

    alternative = {'t': 'two-sided', 'g': 'greater', 'l': 'less'}.get(
        alternative.lower()[0], alternative)
    if alternative not in ['two-sided', 'greater', 'less']:
        raise ValueError(f"Unexpected value {alternative=}")

    N = len(x)
    x = np.sort(x)
    cdfvals = cdf(x, *args)
    np_one = np.int8(1)

    if alternative == 'greater':
        Dplus, d_location = _compute_dplus(cdfvals, x)
        return KstestResult(Dplus, distributions.ksone.sf(Dplus, N),
                            statistic_location=d_location,
                            statistic_sign=np_one)

    if alternative == 'less':
        Dminus, d_location = _compute_dminus(cdfvals, x)
        return KstestResult(Dminus, distributions.ksone.sf(Dminus, N),
                            statistic_location=d_location,
                            statistic_sign=-np_one)

    # alternative == 'two-sided':
    Dplus, dplus_location = _compute_dplus(cdfvals, x)
    Dminus, dminus_location = _compute_dminus(cdfvals, x)
    if Dplus > Dminus:
        D = Dplus
        d_location = dplus_location
        d_sign = np_one
    else:
        D = Dminus
        d_location = dminus_location
        d_sign = -np_one

    if mode == 'auto':  # Always select exact
        mode = 'exact'
    if mode == 'exact':
        prob = distributions.kstwo.sf(D, N)
    elif mode == 'asymp':
        prob = distributions.kstwobign.sf(D * np.sqrt(N))
    else:
        # mode == 'approx'
        prob = 2 * distributions.ksone.sf(D, N)
    prob = np.clip(prob, 0, 1)
    return KstestResult(D, prob,
                        statistic_location=d_location,
                        statistic_sign=d_sign)


Ks_2sampResult = KstestResult


def _compute_prob_outside_square(n, h):
    """
    Compute the proportion of paths that pass outside the two diagonal lines.

    Parameters
    ----------
    n : integer
        n > 0
    h : integer
        0 <= h <= n

    Returns
    -------
    p : float
        The proportion of paths that pass outside the lines x-y = +/-h.

    """
    # Compute Pr(D_{n,n} >= h/n)
    # Prob = 2 * ( binom(2n, n-h) - binom(2n, n-2a) + binom(2n, n-3a) - ... )
    # / binom(2n, n)
    # This formulation exhibits subtractive cancellation.
    # Instead divide each term by binom(2n, n), then factor common terms
    # and use a Horner-like algorithm
    # P = 2 * A0 * (1 - A1*(1 - A2*(1 - A3*(1 - A4*(...)))))

    P = 0.0
    k = int(np.floor(n / h))
    while k >= 0:
        p1 = 1.0
        # Each of the Ai terms has numerator and denominator with
        # h simple terms.
        for j in range(h):
            p1 = (n - k * h - j) * p1 / (n + k * h + j + 1)
        P = p1 * (1.0 - P)
        k -= 1
    return 2 * P


def _count_paths_outside_method(m, n, g, h):
    """Count the number of paths that pass outside the specified diagonal.

    Parameters
    ----------
    m : integer
        m > 0
    n : integer
        n > 0
    g : integer
        g is greatest common divisor of m and n
    h : integer
        0 <= h <= lcm(m,n)

    Returns
    -------
    p : float
        The number of paths that go low.
        The calculation may overflow - check for a finite answer.

    Notes
    -----
    Count the integer lattice paths from (0, 0) to (m, n), which at some
    point (x, y) along the path, satisfy:
      m*y <= n*x - h*g
    The paths make steps of size +1 in either positive x or positive y
    directions.

    We generally follow Hodges' treatment of Drion/Gnedenko/Korolyuk.
    Hodges, J.L. Jr.,
    "The Significance Probability of the Smirnov Two-Sample Test,"
    Arkiv fiur Matematik, 3, No. 43 (1958), 469-86.

    """
    # Compute #paths which stay lower than x/m-y/n = h/lcm(m,n)
    # B(x, y) = #{paths from (0,0) to (x,y) without
    #             previously crossing the boundary}
    #         = binom(x, y) - #{paths which already reached the boundary}
    # Multiply by the number of path extensions going from (x, y) to (m, n)
    # Sum.

    # Probability is symmetrical in m, n.  Computation below assumes m >= n.
    if m < n:
        m, n = n, m
    mg = m // g
    ng = n // g

    # Not every x needs to be considered.
    # xj holds the list of x values to be checked.
    # Wherever n*x/m + ng*h crosses an integer
    lxj = n + (mg-h)//mg
    xj = [(h + mg * j + ng-1)//ng for j in range(lxj)]
    # B is an array just holding a few values of B(x,y), the ones needed.
    # B[j] == B(x_j, j)
    if lxj == 0:
        return special.binom(m + n, n)
    B = np.zeros(lxj)
    B[0] = 1
    # Compute the B(x, y) terms
    for j in range(1, lxj):
        Bj = special.binom(xj[j] + j, j)
        for i in range(j):
            bin = special.binom(xj[j] - xj[i] + j - i, j-i)
            Bj -= bin * B[i]
        B[j] = Bj
    # Compute the number of path extensions...
    num_paths = 0
    for j in range(lxj):
        bin = special.binom((m-xj[j]) + (n - j), n-j)
        term = B[j] * bin
        num_paths += term
    return num_paths


def _attempt_exact_2kssamp(n1, n2, g, d, alternative):
    """Attempts to compute the exact 2sample probability.

    n1, n2 are the sample sizes
    g is the gcd(n1, n2)
    d is the computed max difference in ECDFs

    Returns (success, d, probability)
    """
    lcm = (n1 // g) * n2
    h = int(np.round(d * lcm))
    d = h * 1.0 / lcm
    if h == 0:
        return True, d, 1.0
    saw_fp_error, prob = False, np.nan
    try:
        with np.errstate(invalid="raise", over="raise"):
            if alternative == 'two-sided':
                if n1 == n2:
                    prob = _compute_prob_outside_square(n1, h)
                else:
                    prob = _compute_outer_prob_inside_method(n1, n2, g, h)
            else:
                if n1 == n2:
                    # prob = binom(2n, n-h) / binom(2n, n)
                    # Evaluating in that form incurs roundoff errors
                    # from special.binom. Instead calculate directly
                    jrange = np.arange(h)
                    prob = np.prod((n1 - jrange) / (n1 + jrange + 1.0))
                else:
                    with np.errstate(over='raise'):
                        num_paths = _count_paths_outside_method(n1, n2, g, h)
                    bin = special.binom(n1 + n2, n1)
                    if num_paths > bin or np.isinf(bin):
                        saw_fp_error = True
                    else:
                        prob = num_paths / bin

    except (FloatingPointError, OverflowError):
        saw_fp_error = True

    if saw_fp_error:
        return False, d, np.nan
    if not (0 <= prob <= 1):
        return False, d, prob
    return True, d, prob


@_axis_nan_policy_factory(_tuple_to_KstestResult, n_samples=2, n_outputs=4,
                          result_to_tuple=_KstestResult_to_tuple)
@_rename_parameter("mode", "method")
def ks_2samp(data1, data2, alternative='two-sided', method='auto'):
    """
    Performs the two-sample Kolmogorov-Smirnov test for goodness of fit.

    This test compares the underlying continuous distributions F(x) and G(x)
    of two independent samples.  See Notes for a description of the available
    null and alternative hypotheses.

    Parameters
    ----------
    data1, data2 : array_like, 1-Dimensional
        Two arrays of sample observations assumed to be drawn from a continuous
        distribution, sample sizes can be different.
    alternative : {'two-sided', 'less', 'greater'}, optional
        Defines the null and alternative hypotheses. Default is 'two-sided'.
        Please see explanations in the Notes below.
    method : {'auto', 'exact', 'asymp'}, optional
        Defines the method used for calculating the p-value.
        The following options are available (default is 'auto'):

          * 'auto' : use 'exact' for small size arrays, 'asymp' for large
          * 'exact' : use exact distribution of test statistic
          * 'asymp' : use asymptotic distribution of test statistic

    Returns
    -------
    res: KstestResult
        An object containing attributes:

        statistic : float
            KS test statistic.
        pvalue : float
            One-tailed or two-tailed p-value.
        statistic_location : float
            Value from `data1` or `data2` corresponding with the KS statistic;
            i.e., the distance between the empirical distribution functions is
            measured at this observation.
        statistic_sign : int
            +1 if the empirical distribution function of `data1` exceeds
            the empirical distribution function of `data2` at
            `statistic_location`, otherwise -1.

    See Also
    --------
    kstest, ks_1samp, epps_singleton_2samp, anderson_ksamp

    Notes
    -----
    There are three options for the null and corresponding alternative
    hypothesis that can be selected using the `alternative` parameter.

    - `less`: The null hypothesis is that F(x) >= G(x) for all x; the
      alternative is that F(x) < G(x) for at least one x. The statistic
      is the magnitude of the minimum (most negative) difference between the
      empirical distribution functions of the samples.

    - `greater`: The null hypothesis is that F(x) <= G(x) for all x; the
      alternative is that F(x) > G(x) for at least one x. The statistic
      is the maximum (most positive) difference between the empirical
      distribution functions of the samples.

    - `two-sided`: The null hypothesis is that the two distributions are
      identical, F(x)=G(x) for all x; the alternative is that they are not
      identical. The statistic is the maximum absolute difference between the
      empirical distribution functions of the samples.

    Note that the alternative hypotheses describe the *CDFs* of the
    underlying distributions, not the observed values of the data. For example,
    suppose x1 ~ F and x2 ~ G. If F(x) > G(x) for all x, the values in
    x1 tend to be less than those in x2.

    If the KS statistic is large, then the p-value will be small, and this may
    be taken as evidence against the null hypothesis in favor of the
    alternative.

    If ``method='exact'``, `ks_2samp` attempts to compute an exact p-value,
    that is, the probability under the null hypothesis of obtaining a test
    statistic value as extreme as the value computed from the data.
    If ``method='asymp'``, the asymptotic Kolmogorov-Smirnov distribution is
    used to compute an approximate p-value.
    If ``method='auto'``, an exact p-value computation is attempted if both
    sample sizes are less than 10000; otherwise, the asymptotic method is used.
    In any case, if an exact p-value calculation is attempted and fails, a
    warning will be emitted, and the asymptotic p-value will be returned.

    The 'two-sided' 'exact' computation computes the complementary probability
    and then subtracts from 1.  As such, the minimum probability it can return
    is about 1e-16.  While the algorithm itself is exact, numerical
    errors may accumulate for large sample sizes.   It is most suited to
    situations in which one of the sample sizes is only a few thousand.

    We generally follow Hodges' treatment of Drion/Gnedenko/Korolyuk [1]_.

    References
    ----------
    .. [1] Hodges, J.L. Jr.,  "The Significance Probability of the Smirnov
           Two-Sample Test," Arkiv fiur Matematik, 3, No. 43 (1958), 469-486.

    Examples
    --------
    Suppose we wish to test the null hypothesis that two samples were drawn
    from the same distribution.
    We choose a confidence level of 95%; that is, we will reject the null
    hypothesis in favor of the alternative if the p-value is less than 0.05.

    If the first sample were drawn from a uniform distribution and the second
    were drawn from the standard normal, we would expect the null hypothesis
    to be rejected.

    >>> import numpy as np
    >>> from scipy import stats
    >>> rng = np.random.default_rng()
    >>> sample1 = stats.uniform.rvs(size=100, random_state=rng)
    >>> sample2 = stats.norm.rvs(size=110, random_state=rng)
    >>> stats.ks_2samp(sample1, sample2)
    KstestResult(statistic=0.5454545454545454, pvalue=7.37417839555191e-15)

    Indeed, the p-value is lower than our threshold of 0.05, so we reject the
    null hypothesis in favor of the default "two-sided" alternative: the data
    were *not* drawn from the same distribution.

    When both samples are drawn from the same distribution, we expect the data
    to be consistent with the null hypothesis most of the time.

    >>> sample1 = stats.norm.rvs(size=105, random_state=rng)
    >>> sample2 = stats.norm.rvs(size=95, random_state=rng)
    >>> stats.ks_2samp(sample1, sample2)
    KstestResult(statistic=0.10927318295739348, pvalue=0.5438289009927495)

    As expected, the p-value of 0.54 is not below our threshold of 0.05, so
    we cannot reject the null hypothesis.

    Suppose, however, that the first sample were drawn from
    a normal distribution shifted toward greater values. In this case,
    the cumulative density function (CDF) of the underlying distribution tends
    to be *less* than the CDF underlying the second sample. Therefore, we would
    expect the null hypothesis to be rejected with ``alternative='less'``:

    >>> sample1 = stats.norm.rvs(size=105, loc=0.5, random_state=rng)
    >>> stats.ks_2samp(sample1, sample2, alternative='less')
    KstestResult(statistic=0.4055137844611529, pvalue=3.5474563068855554e-08)

    and indeed, with p-value smaller than our threshold, we reject the null
    hypothesis in favor of the alternative.

    """
    mode = method

    if mode not in ['auto', 'exact', 'asymp']:
        raise ValueError(f'Invalid value for mode: {mode}')
    alternative = {'t': 'two-sided', 'g': 'greater', 'l': 'less'}.get(
        alternative.lower()[0], alternative)
    if alternative not in ['two-sided', 'less', 'greater']:
        raise ValueError(f'Invalid value for alternative: {alternative}')
    MAX_AUTO_N = 10000  # 'auto' will attempt to be exact if n1,n2 <= MAX_AUTO_N
    if np.ma.is_masked(data1):
        data1 = data1.compressed()
    if np.ma.is_masked(data2):
        data2 = data2.compressed()
    data1 = np.sort(data1)
    data2 = np.sort(data2)
    n1 = data1.shape[0]
    n2 = data2.shape[0]
    if min(n1, n2) == 0:
        raise ValueError('Data passed to ks_2samp must not be empty')

    data_all = np.concatenate([data1, data2])
    # using searchsorted solves equal data problem
    cdf1 = np.searchsorted(data1, data_all, side='right') / n1
    cdf2 = np.searchsorted(data2, data_all, side='right') / n2
    cddiffs = cdf1 - cdf2

    # Identify the location of the statistic
    argminS = np.argmin(cddiffs)
    argmaxS = np.argmax(cddiffs)
    loc_minS = data_all[argminS]
    loc_maxS = data_all[argmaxS]

    # Ensure sign of minS is not negative.
    minS = np.clip(-cddiffs[argminS], 0, 1)
    maxS = cddiffs[argmaxS]

    if alternative == 'less' or (alternative == 'two-sided' and minS > maxS):
        d = minS
        d_location = loc_minS
        d_sign = -1
    else:
        d = maxS
        d_location = loc_maxS
        d_sign = 1
    g = gcd(n1, n2)
    n1g = n1 // g
    n2g = n2 // g
    prob = -np.inf
    if mode == 'auto':
        mode = 'exact' if max(n1, n2) <= MAX_AUTO_N else 'asymp'
    elif mode == 'exact':
        # If lcm(n1, n2) is too big, switch from exact to asymp
        if n1g >= np.iinfo(np.int32).max / n2g:
            mode = 'asymp'
            warnings.warn(
                f"Exact ks_2samp calculation not possible with samples sizes "
                f"{n1} and {n2}. Switching to 'asymp'.", RuntimeWarning,
                stacklevel=3)

    if mode == 'exact':
        success, d, prob = _attempt_exact_2kssamp(n1, n2, g, d, alternative)
        if not success:
            mode = 'asymp'
            warnings.warn(f"ks_2samp: Exact calculation unsuccessful. "
                          f"Switching to method={mode}.", RuntimeWarning,
                          stacklevel=3)

    if mode == 'asymp':
        # The product n1*n2 is large.  Use Smirnov's asymptoptic formula.
        # Ensure float to avoid overflow in multiplication
        # sorted because the one-sided formula is not symmetric in n1, n2
        m, n = sorted([float(n1), float(n2)], reverse=True)
        en = m * n / (m + n)
        if alternative == 'two-sided':
            prob = distributions.kstwo.sf(d, np.round(en))
        else:
            z = np.sqrt(en) * d
            # Use Hodges' suggested approximation Eqn 5.3
            # Requires m to be the larger of (n1, n2)
            expt = -2 * z**2 - 2 * z * (m + 2*n)/np.sqrt(m*n*(m+n))/3.0
            prob = np.exp(expt)

    prob = np.clip(prob, 0, 1)
    # Currently, `d` is a Python float. We want it to be a NumPy type, so
    # float64 is appropriate. An enhancement would be for `d` to respect the
    # dtype of the input.
    return KstestResult(np.float64(d), prob, statistic_location=d_location,
                        statistic_sign=np.int8(d_sign))


def _parse_kstest_args(data1, data2, args, N):
    # kstest allows many different variations of arguments.
    # Pull out the parsing into a separate function
    # (xvals, yvals, )  # 2sample
    # (xvals, cdf function,..)
    # (xvals, name of distribution, ...)
    # (name of distribution, name of distribution, ...)

    # Returns xvals, yvals, cdf
    # where cdf is a cdf function, or None
    # and yvals is either an array_like of values, or None
    # and xvals is array_like.
    rvsfunc, cdf = None, None
    if isinstance(data1, str):
        rvsfunc = getattr(distributions, data1).rvs
    elif callable(data1):
        rvsfunc = data1

    if isinstance(data2, str):
        cdf = getattr(distributions, data2).cdf
        data2 = None
    elif callable(data2):
        cdf = data2
        data2 = None

    data1 = np.sort(rvsfunc(*args, size=N) if rvsfunc else data1)
    return data1, data2, cdf


def _kstest_n_samples(kwargs):
    cdf = kwargs['cdf']
    return 1 if (isinstance(cdf, str) or callable(cdf)) else 2


@_axis_nan_policy_factory(_tuple_to_KstestResult, n_samples=_kstest_n_samples,
                          n_outputs=4, result_to_tuple=_KstestResult_to_tuple)
@_rename_parameter("mode", "method")
def kstest(rvs, cdf, args=(), N=20, alternative='two-sided', method='auto'):
    """
    Performs the (one-sample or two-sample) Kolmogorov-Smirnov test for
    goodness of fit.

    The one-sample test compares the underlying distribution F(x) of a sample
    against a given distribution G(x). The two-sample test compares the
    underlying distributions of two independent samples. Both tests are valid
    only for continuous distributions.

    Parameters
    ----------
    rvs : str, array_like, or callable
        If an array, it should be a 1-D array of observations of random
        variables.
        If a callable, it should be a function to generate random variables;
        it is required to have a keyword argument `size`.
        If a string, it should be the name of a distribution in `scipy.stats`,
        which will be used to generate random variables.
    cdf : str, array_like or callable
        If array_like, it should be a 1-D array of observations of random
        variables, and the two-sample test is performed
        (and rvs must be array_like).
        If a callable, that callable is used to calculate the cdf.
        If a string, it should be the name of a distribution in `scipy.stats`,
        which will be used as the cdf function.
    args : tuple, sequence, optional
        Distribution parameters, used if `rvs` or `cdf` are strings or
        callables.
    N : int, optional
        Sample size if `rvs` is string or callable.  Default is 20.
    alternative : {'two-sided', 'less', 'greater'}, optional
        Defines the null and alternative hypotheses. Default is 'two-sided'.
        Please see explanations in the Notes below.
    method : {'auto', 'exact', 'approx', 'asymp'}, optional
        Defines the distribution used for calculating the p-value.
        The following options are available (default is 'auto'):

          * 'auto' : selects one of the other options.
          * 'exact' : uses the exact distribution of test statistic.
          * 'approx' : approximates the two-sided probability with twice the
            one-sided probability
          * 'asymp': uses asymptotic distribution of test statistic

    Returns
    -------
    res: KstestResult
        An object containing attributes:

        statistic : float
            KS test statistic, either D+, D-, or D (the maximum of the two)
        pvalue : float
            One-tailed or two-tailed p-value.
        statistic_location : float
            In a one-sample test, this is the value of `rvs`
            corresponding with the KS statistic; i.e., the distance between
            the empirical distribution function and the hypothesized cumulative
            distribution function is measured at this observation.

            In a two-sample test, this is the value from `rvs` or `cdf`
            corresponding with the KS statistic; i.e., the distance between
            the empirical distribution functions is measured at this
            observation.
        statistic_sign : int
            In a one-sample test, this is +1 if the KS statistic is the
            maximum positive difference between the empirical distribution
            function and the hypothesized cumulative distribution function
            (D+); it is -1 if the KS statistic is the maximum negative
            difference (D-).

            In a two-sample test, this is +1 if the empirical distribution
            function of `rvs` exceeds the empirical distribution
            function of `cdf` at `statistic_location`, otherwise -1.

    See Also
    --------
    ks_1samp, ks_2samp

    Notes
    -----
    There are three options for the null and corresponding alternative
    hypothesis that can be selected using the `alternative` parameter.

    - `two-sided`: The null hypothesis is that the two distributions are
      identical, F(x)=G(x) for all x; the alternative is that they are not
      identical.

    - `less`: The null hypothesis is that F(x) >= G(x) for all x; the
      alternative is that F(x) < G(x) for at least one x.

    - `greater`: The null hypothesis is that F(x) <= G(x) for all x; the
      alternative is that F(x) > G(x) for at least one x.

    Note that the alternative hypotheses describe the *CDFs* of the
    underlying distributions, not the observed values. For example,
    suppose x1 ~ F and x2 ~ G. If F(x) > G(x) for all x, the values in
    x1 tend to be less than those in x2.


    Examples
    --------
    Suppose we wish to test the null hypothesis that a sample is distributed
    according to the standard normal.
    We choose a confidence level of 95%; that is, we will reject the null
    hypothesis in favor of the alternative if the p-value is less than 0.05.

    When testing uniformly distributed data, we would expect the
    null hypothesis to be rejected.

    >>> import numpy as np
    >>> from scipy import stats
    >>> rng = np.random.default_rng()
    >>> stats.kstest(stats.uniform.rvs(size=100, random_state=rng),
    ...              stats.norm.cdf)
    KstestResult(statistic=0.5001899973268688, pvalue=1.1616392184763533e-23)

    Indeed, the p-value is lower than our threshold of 0.05, so we reject the
    null hypothesis in favor of the default "two-sided" alternative: the data
    are *not* distributed according to the standard normal.

    When testing random variates from the standard normal distribution, we
    expect the data to be consistent with the null hypothesis most of the time.

    >>> x = stats.norm.rvs(size=100, random_state=rng)
    >>> stats.kstest(x, stats.norm.cdf)
    KstestResult(statistic=0.05345882212970396, pvalue=0.9227159037744717)

    As expected, the p-value of 0.92 is not below our threshold of 0.05, so
    we cannot reject the null hypothesis.

    Suppose, however, that the random variates are distributed according to
    a normal distribution that is shifted toward greater values. In this case,
    the cumulative density function (CDF) of the underlying distribution tends
    to be *less* than the CDF of the standard normal. Therefore, we would
    expect the null hypothesis to be rejected with ``alternative='less'``:

    >>> x = stats.norm.rvs(size=100, loc=0.5, random_state=rng)
    >>> stats.kstest(x, stats.norm.cdf, alternative='less')
    KstestResult(statistic=0.17482387821055168, pvalue=0.001913921057766743)

    and indeed, with p-value smaller than our threshold, we reject the null
    hypothesis in favor of the alternative.

    For convenience, the previous test can be performed using the name of the
    distribution as the second argument.

    >>> stats.kstest(x, "norm", alternative='less')
    KstestResult(statistic=0.17482387821055168, pvalue=0.001913921057766743)

    The examples above have all been one-sample tests identical to those
    performed by `ks_1samp`. Note that `kstest` can also perform two-sample
    tests identical to those performed by `ks_2samp`. For example, when two
    samples are drawn from the same distribution, we expect the data to be
    consistent with the null hypothesis most of the time.

    >>> sample1 = stats.laplace.rvs(size=105, random_state=rng)
    >>> sample2 = stats.laplace.rvs(size=95, random_state=rng)
    >>> stats.kstest(sample1, sample2)
    KstestResult(statistic=0.11779448621553884, pvalue=0.4494256912629795)

    As expected, the p-value of 0.45 is not below our threshold of 0.05, so
    we cannot reject the null hypothesis.

    """
    # to not break compatibility with existing code
    if alternative == 'two_sided':
        alternative = 'two-sided'
    if alternative not in ['two-sided', 'greater', 'less']:
        raise ValueError(f"Unexpected alternative: {alternative}")
    xvals, yvals, cdf = _parse_kstest_args(rvs, cdf, args, N)
    if cdf:
        return ks_1samp(xvals, cdf, args=args, alternative=alternative,
                        method=method, _no_deco=True)
    return ks_2samp(xvals, yvals, alternative=alternative, method=method,
                    _no_deco=True)


def tiecorrect(rankvals):
    """Tie correction factor for Mann-Whitney U and Kruskal-Wallis H tests.

    Parameters
    ----------
    rankvals : array_like
        A 1-D sequence of ranks.  Typically this will be the array
        returned by `~scipy.stats.rankdata`.

    Returns
    -------
    factor : float
        Correction factor for U or H.

    See Also
    --------
    rankdata : Assign ranks to the data
    mannwhitneyu : Mann-Whitney rank test
    kruskal : Kruskal-Wallis H test

    References
    ----------
    .. [1] Siegel, S. (1956) Nonparametric Statistics for the Behavioral
           Sciences.  New York: McGraw-Hill.

    Examples
    --------
    >>> from scipy.stats import tiecorrect, rankdata
    >>> tiecorrect([1, 2.5, 2.5, 4])
    0.9
    >>> ranks = rankdata([1, 3, 2, 4, 5, 7, 2, 8, 4])
    >>> ranks
    array([ 1. ,  4. ,  2.5,  5.5,  7. ,  8. ,  2.5,  9. ,  5.5])
    >>> tiecorrect(ranks)
    0.9833333333333333

    """
    arr = np.sort(rankvals)
    idx = np.nonzero(np.r_[True, arr[1:] != arr[:-1], True])[0]
    cnt = np.diff(idx).astype(np.float64)

    size = np.float64(arr.size)
    return 1.0 if size < 2 else 1.0 - (cnt**3 - cnt).sum() / (size**3 - size)


RanksumsResult = namedtuple('RanksumsResult', ('statistic', 'pvalue'))


@_axis_nan_policy_factory(RanksumsResult, n_samples=2)
def ranksums(x, y, alternative='two-sided'):
    """Compute the Wilcoxon rank-sum statistic for two samples.

    The Wilcoxon rank-sum test tests the null hypothesis that two sets
    of measurements are drawn from the same distribution.  The alternative
    hypothesis is that values in one sample are more likely to be
    larger than the values in the other sample.

    This test should be used to compare two samples from continuous
    distributions.  It does not handle ties between measurements
    in x and y.  For tie-handling and an optional continuity correction
    see `scipy.stats.mannwhitneyu`.

    Parameters
    ----------
    x,y : array_like
        The data from the two samples.
    alternative : {'two-sided', 'less', 'greater'}, optional
        Defines the alternative hypothesis. Default is 'two-sided'.
        The following options are available:

        * 'two-sided': one of the distributions (underlying `x` or `y`) is
          stochastically greater than the other.
        * 'less': the distribution underlying `x` is stochastically less
          than the distribution underlying `y`.
        * 'greater': the distribution underlying `x` is stochastically greater
          than the distribution underlying `y`.

        .. versionadded:: 1.7.0

    Returns
    -------
    statistic : float
        The test statistic under the large-sample approximation that the
        rank sum statistic is normally distributed.
    pvalue : float
        The p-value of the test.

    References
    ----------
    .. [1] https://en.wikipedia.org/wiki/Wilcoxon_rank-sum_test

    Examples
    --------
    We can test the hypothesis that two independent unequal-sized samples are
    drawn from the same distribution with computing the Wilcoxon rank-sum
    statistic.

    >>> import numpy as np
    >>> from scipy.stats import ranksums
    >>> rng = np.random.default_rng()
    >>> sample1 = rng.uniform(-1, 1, 200)
    >>> sample2 = rng.uniform(-0.5, 1.5, 300) # a shifted distribution
    >>> ranksums(sample1, sample2)
    RanksumsResult(statistic=-7.887059,
                   pvalue=3.09390448e-15) # may vary
    >>> ranksums(sample1, sample2, alternative='less')
    RanksumsResult(statistic=-7.750585297581713,
                   pvalue=4.573497606342543e-15) # may vary
    >>> ranksums(sample1, sample2, alternative='greater')
    RanksumsResult(statistic=-7.750585297581713,
                   pvalue=0.9999999999999954) # may vary

    The p-value of less than ``0.05`` indicates that this test rejects the
    hypothesis at the 5% significance level.

    """
    x, y = map(np.asarray, (x, y))
    n1 = len(x)
    n2 = len(y)
    alldata = np.concatenate((x, y))
    ranked = rankdata(alldata)
    x = ranked[:n1]
    s = np.sum(x, axis=0)
    expected = n1 * (n1+n2+1) / 2.0
    z = (s - expected) / np.sqrt(n1*n2*(n1+n2+1)/12.0)
    pvalue = _get_pvalue(z, _SimpleNormal(), alternative, xp=np)

    return RanksumsResult(z[()], pvalue[()])


KruskalResult = namedtuple('KruskalResult', ('statistic', 'pvalue'))


@_axis_nan_policy_factory(KruskalResult, n_samples=None)
def kruskal(*samples, nan_policy='propagate'):
    """Compute the Kruskal-Wallis H-test for independent samples.

    The Kruskal-Wallis H-test tests the null hypothesis that the population
    median of all of the groups are equal.  It is a non-parametric version of
    ANOVA.  The test works on 2 or more independent samples, which may have
    different sizes.  Note that rejecting the null hypothesis does not
    indicate which of the groups differs.  Post hoc comparisons between
    groups are required to determine which groups are different.

    Parameters
    ----------
    sample1, sample2, ... : array_like
       Two or more arrays with the sample measurements can be given as
       arguments. Samples must be one-dimensional.
    nan_policy : {'propagate', 'raise', 'omit'}, optional
        Defines how to handle when input contains nan.
        The following options are available (default is 'propagate'):

          * 'propagate': returns nan
          * 'raise': throws an error
          * 'omit': performs the calculations ignoring nan values

    Returns
    -------
    statistic : float
       The Kruskal-Wallis H statistic, corrected for ties.
    pvalue : float
       The p-value for the test using the assumption that H has a chi
       square distribution. The p-value returned is the survival function of
       the chi square distribution evaluated at H.

    See Also
    --------
    f_oneway : 1-way ANOVA.
    mannwhitneyu : Mann-Whitney rank test on two samples.
    friedmanchisquare : Friedman test for repeated measurements.

    Notes
    -----
    Due to the assumption that H has a chi square distribution, the number
    of samples in each group must not be too small.  A typical rule is
    that each sample must have at least 5 measurements.

    References
    ----------
    .. [1] W. H. Kruskal & W. W. Wallis, "Use of Ranks in
       One-Criterion Variance Analysis", Journal of the American Statistical
       Association, Vol. 47, Issue 260, pp. 583-621, 1952.
    .. [2] https://en.wikipedia.org/wiki/Kruskal-Wallis_one-way_analysis_of_variance

    Examples
    --------
    >>> from scipy import stats
    >>> x = [1, 3, 5, 7, 9]
    >>> y = [2, 4, 6, 8, 10]
    >>> stats.kruskal(x, y)
    KruskalResult(statistic=0.2727272727272734, pvalue=0.6015081344405895)

    >>> x = [1, 1, 1]
    >>> y = [2, 2, 2]
    >>> z = [2, 2]
    >>> stats.kruskal(x, y, z)
    KruskalResult(statistic=7.0, pvalue=0.0301973834223185)

    """
    samples = list(map(np.asarray, samples))

    num_groups = len(samples)
    if num_groups < 2:
        raise ValueError("Need at least two groups in stats.kruskal()")

    n = np.asarray(list(map(len, samples)))

    alldata = np.concatenate(samples)
    ranked = rankdata(alldata)
    ties = tiecorrect(ranked)
    if ties == 0:
        raise ValueError('All numbers are identical in kruskal')

    # Compute sum^2/n for each group and sum
    j = np.insert(np.cumsum(n), 0, 0)
    ssbn = 0
    for i in range(num_groups):
        ssbn += _square_of_sums(ranked[j[i]:j[i+1]]) / n[i]

    totaln = np.sum(n, dtype=float)
    h = 12.0 / (totaln * (totaln + 1)) * ssbn - 3 * (totaln + 1)
    df = num_groups - 1
    h /= ties

    chi2 = _SimpleChi2(df)
    pvalue = _get_pvalue(h, chi2, alternative='greater', symmetric=False, xp=np)
    return KruskalResult(h, pvalue)


FriedmanchisquareResult = namedtuple('FriedmanchisquareResult',
                                     ('statistic', 'pvalue'))


@_axis_nan_policy_factory(FriedmanchisquareResult, n_samples=None, paired=True)
def friedmanchisquare(*samples):
    """Compute the Friedman test for repeated samples.

    The Friedman test tests the null hypothesis that repeated samples of
    the same individuals have the same distribution.  It is often used
    to test for consistency among samples obtained in different ways.
    For example, if two sampling techniques are used on the same set of
    individuals, the Friedman test can be used to determine if the two
    sampling techniques are consistent.

    Parameters
    ----------
    sample1, sample2, sample3... : array_like
        Arrays of observations.  All of the arrays must have the same number
        of elements.  At least three samples must be given.

    Returns
    -------
    statistic : float
        The test statistic, correcting for ties.
    pvalue : float
        The associated p-value assuming that the test statistic has a chi
        squared distribution.

    Notes
    -----
    Due to the assumption that the test statistic has a chi squared
    distribution, the p-value is only reliable for n > 10 and more than
    6 repeated samples.

    References
    ----------
    .. [1] https://en.wikipedia.org/wiki/Friedman_test
    .. [2] P. Sprent and N.C. Smeeton, "Applied Nonparametric Statistical
           Methods, Third Edition". Chapter 6, Section 6.3.2.

    Examples
    --------
    In [2]_, the pulse rate (per minute) of a group of seven students was
    measured before exercise, immediately after exercise and 5 minutes
    after exercise. Is there evidence to suggest that the pulse rates on
    these three occasions are similar?

    We begin by formulating a null hypothesis :math:`H_0`:

        The pulse rates are identical on these three occasions.

    Let's assess the plausibility of this hypothesis with a Friedman test.

    >>> from scipy.stats import friedmanchisquare
    >>> before = [72, 96, 88, 92, 74, 76, 82]
    >>> immediately_after = [120, 120, 132, 120, 101, 96, 112]
    >>> five_min_after = [76, 95, 104, 96, 84, 72, 76]
    >>> res = friedmanchisquare(before, immediately_after, five_min_after)
    >>> res.statistic
    10.57142857142857
    >>> res.pvalue
    0.005063414171757498

    Using a significance level of 5%, we would reject the null hypothesis in
    favor of the alternative hypothesis: "the pulse rates are different on
    these three occasions".

    """
    k = len(samples)
    if k < 3:
        raise ValueError('At least 3 sets of samples must be given '
                         f'for Friedman test, got {k}.')

    n = len(samples[0])
    for i in range(1, k):
        if len(samples[i]) != n:
            raise ValueError('Unequal N in friedmanchisquare.  Aborting.')

    # Rank data
    data = np.vstack(samples).T
    data = data.astype(float)
    for i in range(len(data)):
        data[i] = rankdata(data[i])

    # Handle ties
    ties = 0
    for d in data:
        replist, repnum = find_repeats(array(d))
        for t in repnum:
            ties += t * (t*t - 1)
    c = 1 - ties / (k*(k*k - 1)*n)

    ssbn = np.sum(data.sum(axis=0)**2)
    statistic = (12.0 / (k*n*(k+1)) * ssbn - 3*n*(k+1)) / c

    chi2 = _SimpleChi2(k - 1)
    pvalue = _get_pvalue(statistic, chi2, alternative='greater', symmetric=False, xp=np)
    return FriedmanchisquareResult(statistic, pvalue)


BrunnerMunzelResult = namedtuple('BrunnerMunzelResult',
                                 ('statistic', 'pvalue'))


@_axis_nan_policy_factory(BrunnerMunzelResult, n_samples=2)
def brunnermunzel(x, y, alternative="two-sided", distribution="t",
                  nan_policy='propagate'):
    """Compute the Brunner-Munzel test on samples x and y.

    The Brunner-Munzel test is a nonparametric test of the null hypothesis that
    when values are taken one by one from each group, the probabilities of
    getting large values in both groups are equal.
    Unlike the Wilcoxon-Mann-Whitney's U test, this does not require the
    assumption of equivariance of two groups. Note that this does not assume
    the distributions are same. This test works on two independent samples,
    which may have different sizes.

    Parameters
    ----------
    x, y : array_like
        Array of samples, should be one-dimensional.
    alternative : {'two-sided', 'less', 'greater'}, optional
        Defines the alternative hypothesis.
        The following options are available (default is 'two-sided'):

          * 'two-sided'
          * 'less': one-sided
          * 'greater': one-sided
    distribution : {'t', 'normal'}, optional
        Defines how to get the p-value.
        The following options are available (default is 't'):

          * 't': get the p-value by t-distribution
          * 'normal': get the p-value by standard normal distribution.
    nan_policy : {'propagate', 'raise', 'omit'}, optional
        Defines how to handle when input contains nan.
        The following options are available (default is 'propagate'):

          * 'propagate': returns nan
          * 'raise': throws an error
          * 'omit': performs the calculations ignoring nan values

    Returns
    -------
    statistic : float
        The Brunner-Munzer W statistic.
    pvalue : float
        p-value assuming an t distribution. One-sided or
        two-sided, depending on the choice of `alternative` and `distribution`.

    See Also
    --------
    mannwhitneyu : Mann-Whitney rank test on two samples.

    Notes
    -----
    Brunner and Munzel recommended to estimate the p-value by t-distribution
    when the size of data is 50 or less. If the size is lower than 10, it would
    be better to use permuted Brunner Munzel test (see [2]_).

    References
    ----------
    .. [1] Brunner, E. and Munzel, U. "The nonparametric Benhrens-Fisher
           problem: Asymptotic theory and a small-sample approximation".
           Biometrical Journal. Vol. 42(2000): 17-25.
    .. [2] Neubert, K. and Brunner, E. "A studentized permutation test for the
           non-parametric Behrens-Fisher problem". Computational Statistics and
           Data Analysis. Vol. 51(2007): 5192-5204.

    Examples
    --------
    >>> from scipy import stats
    >>> x1 = [1,2,1,1,1,1,1,1,1,1,2,4,1,1]
    >>> x2 = [3,3,4,3,1,2,3,1,1,5,4]
    >>> w, p_value = stats.brunnermunzel(x1, x2)
    >>> w
    3.1374674823029505
    >>> p_value
    0.0057862086661515377

    """
    nx = len(x)
    ny = len(y)

    rankc = rankdata(np.concatenate((x, y)))
    rankcx = rankc[0:nx]
    rankcy = rankc[nx:nx+ny]
    rankcx_mean = np.mean(rankcx)
    rankcy_mean = np.mean(rankcy)
    rankx = rankdata(x)
    ranky = rankdata(y)
    rankx_mean = np.mean(rankx)
    ranky_mean = np.mean(ranky)

    Sx = np.sum(np.power(rankcx - rankx - rankcx_mean + rankx_mean, 2.0))
    Sx /= nx - 1
    Sy = np.sum(np.power(rankcy - ranky - rankcy_mean + ranky_mean, 2.0))
    Sy /= ny - 1

    wbfn = nx * ny * (rankcy_mean - rankcx_mean)
    wbfn /= (nx + ny) * np.sqrt(nx * Sx + ny * Sy)

    if distribution == "t":
        df_numer = np.power(nx * Sx + ny * Sy, 2.0)
        df_denom = np.power(nx * Sx, 2.0) / (nx - 1)
        df_denom += np.power(ny * Sy, 2.0) / (ny - 1)
        df = df_numer / df_denom

        if (df_numer == 0) and (df_denom == 0):
            message = ("p-value cannot be estimated with `distribution='t' "
                       "because degrees of freedom parameter is undefined "
                       "(0/0). Try using `distribution='normal'")
            warnings.warn(message, RuntimeWarning, stacklevel=2)

        distribution = distributions.t(df)
    elif distribution == "normal":
        distribution = _SimpleNormal()
    else:
        raise ValueError(
            "distribution should be 't' or 'normal'")

    p = _get_pvalue(-wbfn, distribution, alternative, xp=np)

    return BrunnerMunzelResult(wbfn, p)


@_axis_nan_policy_factory(SignificanceResult, kwd_samples=['weights'], paired=True)
def combine_pvalues(pvalues, method='fisher', weights=None):
    """
    Combine p-values from independent tests that bear upon the same hypothesis.

    These methods are intended only for combining p-values from hypothesis
    tests based upon continuous distributions.

    Each method assumes that under the null hypothesis, the p-values are
    sampled independently and uniformly from the interval [0, 1]. A test
    statistic (different for each method) is computed and a combined
    p-value is calculated based upon the distribution of this test statistic
    under the null hypothesis.

    Parameters
    ----------
    pvalues : array_like
        Array of p-values assumed to come from independent tests based on
        continuous distributions.
    method : {'fisher', 'pearson', 'tippett', 'stouffer', 'mudholkar_george'}

        Name of method to use to combine p-values.

        The available methods are (see Notes for details):

        * 'fisher': Fisher's method (Fisher's combined probability test)
        * 'pearson': Pearson's method
        * 'mudholkar_george': Mudholkar's and George's method
        * 'tippett': Tippett's method
        * 'stouffer': Stouffer's Z-score method
    weights : array_like, optional
        Optional array of weights used only for Stouffer's Z-score method.
        Ignored by other methods.

    Returns
    -------
    res : SignificanceResult
        An object containing attributes:

        statistic : float
            The statistic calculated by the specified method.
        pvalue : float
            The combined p-value.

    Examples
    --------
    Suppose we wish to combine p-values from four independent tests
    of the same null hypothesis using Fisher's method (default).

    >>> from scipy.stats import combine_pvalues
    >>> pvalues = [0.1, 0.05, 0.02, 0.3]
    >>> combine_pvalues(pvalues)
    SignificanceResult(statistic=20.828626352604235, pvalue=0.007616871850449092)

    When the individual p-values carry different weights, consider Stouffer's
    method.

    >>> weights = [1, 2, 3, 4]
    >>> res = combine_pvalues(pvalues, method='stouffer', weights=weights)
    >>> res.pvalue
    0.009578891494533616

    Notes
    -----
    If this function is applied to tests with a discrete statistics such as
    any rank test or contingency-table test, it will yield systematically
    wrong results, e.g. Fisher's method will systematically overestimate the
    p-value [1]_. This problem becomes less severe for large sample sizes
    when the discrete distributions become approximately continuous.

    The differences between the methods can be best illustrated by their
    statistics and what aspects of a combination of p-values they emphasise
    when considering significance [2]_. For example, methods emphasising large
    p-values are more sensitive to strong false and true negatives; conversely
    methods focussing on small p-values are sensitive to positives.

    * The statistics of Fisher's method (also known as Fisher's combined
      probability test) [3]_ is :math:`-2\\sum_i \\log(p_i)`, which is
      equivalent (as a test statistics) to the product of individual p-values:
      :math:`\\prod_i p_i`. Under the null hypothesis, this statistics follows
      a :math:`\\chi^2` distribution. This method emphasises small p-values.
    * Pearson's method uses :math:`-2\\sum_i\\log(1-p_i)`, which is equivalent
      to :math:`\\prod_i \\frac{1}{1-p_i}` [2]_.
      It thus emphasises large p-values.
    * Mudholkar and George compromise between Fisher's and Pearson's method by
      averaging their statistics [4]_. Their method emphasises extreme
      p-values, both close to 1 and 0.
    * Stouffer's method [5]_ uses Z-scores and the statistic:
      :math:`\\sum_i \\Phi^{-1} (p_i)`, where :math:`\\Phi` is the CDF of the
      standard normal distribution. The advantage of this method is that it is
      straightforward to introduce weights, which can make Stouffer's method
      more powerful than Fisher's method when the p-values are from studies
      of different size [6]_ [7]_.
    * Tippett's method uses the smallest p-value as a statistic.
      (Mind that this minimum is not the combined p-value.)

    Fisher's method may be extended to combine p-values from dependent tests
    [8]_. Extensions such as Brown's method and Kost's method are not currently
    implemented.

    .. versionadded:: 0.15.0

    References
    ----------
    .. [1] Kincaid, W. M., "The Combination of Tests Based on Discrete
           Distributions." Journal of the American Statistical Association 57,
           no. 297 (1962), 10-19.
    .. [2] Heard, N. and Rubin-Delanchey, P. "Choosing between methods of
           combining p-values."  Biometrika 105.1 (2018): 239-246.
    .. [3] https://en.wikipedia.org/wiki/Fisher%27s_method
    .. [4] George, E. O., and G. S. Mudholkar. "On the convolution of logistic
           random variables." Metrika 30.1 (1983): 1-13.
    .. [5] https://en.wikipedia.org/wiki/Fisher%27s_method#Relation_to_Stouffer.27s_Z-score_method
    .. [6] Whitlock, M. C. "Combining probability from independent tests: the
           weighted Z-method is superior to Fisher's approach." Journal of
           Evolutionary Biology 18, no. 5 (2005): 1368-1373.
    .. [7] Zaykin, Dmitri V. "Optimally weighted Z-test is a powerful method
           for combining probabilities in meta-analysis." Journal of
           Evolutionary Biology 24, no. 8 (2011): 1836-1841.
    .. [8] https://en.wikipedia.org/wiki/Extensions_of_Fisher%27s_method

    """
    if pvalues.size == 0:
        NaN = _get_nan(pvalues)
        return SignificanceResult(NaN, NaN)

    if method == 'fisher':
        statistic = -2 * np.sum(np.log(pvalues))
        chi2 = _SimpleChi2(2 * len(pvalues))
        pval = _get_pvalue(statistic, chi2, alternative='greater',
                           symmetric=False, xp=np)
    elif method == 'pearson':
        statistic = 2 * np.sum(np.log1p(-pvalues))
        # _SimpleChi2 doesn't have `cdf` yet;
        # add it when `combine_pvalues` is converted to array API
        pval = distributions.chi2.cdf(-statistic, 2 * len(pvalues))
    elif method == 'mudholkar_george':
        normalizing_factor = np.sqrt(3/len(pvalues))/np.pi
        statistic = -np.sum(np.log(pvalues)) + np.sum(np.log1p(-pvalues))
        nu = 5 * len(pvalues) + 4
        approx_factor = np.sqrt(nu / (nu - 2))
        pval = distributions.t.sf(statistic * normalizing_factor
                                  * approx_factor, nu)
    elif method == 'tippett':
        statistic = np.min(pvalues)
        pval = distributions.beta.cdf(statistic, 1, len(pvalues))
    elif method == 'stouffer':
        if weights is None:
            weights = np.ones_like(pvalues)
        elif len(weights) != len(pvalues):
            raise ValueError("pvalues and weights must be of the same size.")

        Zi = distributions.norm.isf(pvalues)
        statistic = np.dot(weights, Zi) / np.linalg.norm(weights)
        pval = distributions.norm.sf(statistic)

    else:
        raise ValueError(
            f"Invalid method {method!r}. Valid methods are 'fisher', "
            "'pearson', 'mudholkar_george', 'tippett', and 'stouffer'"
        )

    return SignificanceResult(statistic, pval)


@dataclass
class QuantileTestResult:
    r"""
    Result of `scipy.stats.quantile_test`.

    Attributes
    ----------
    statistic: float
        The statistic used to calculate the p-value; either ``T1``, the
        number of observations less than or equal to the hypothesized quantile,
        or ``T2``, the number of observations strictly less than the
        hypothesized quantile. Two test statistics are required to handle the
        possibility the data was generated from a discrete or mixed
        distribution.

    statistic_type : int
        ``1`` or ``2`` depending on which of ``T1`` or ``T2`` was used to
        calculate the p-value respectively. ``T1`` corresponds to the
        ``"greater"`` alternative hypothesis and ``T2`` to the ``"less"``.  For
        the ``"two-sided"`` case, the statistic type that leads to smallest
        p-value is used.  For significant tests, ``statistic_type = 1`` means
        there is evidence that the population quantile is significantly greater
        than the hypothesized value and ``statistic_type = 2`` means there is
        evidence that it is significantly less than the hypothesized value.

    pvalue : float
        The p-value of the hypothesis test.
    """
    statistic: float
    statistic_type: int
    pvalue: float
    _alternative: list[str] = field(repr=False)
    _x : np.ndarray = field(repr=False)
    _p : float = field(repr=False)

    def confidence_interval(self, confidence_level=0.95):
        """
        Compute the confidence interval of the quantile.

        Parameters
        ----------
        confidence_level : float, default: 0.95
            Confidence level for the computed confidence interval
            of the quantile. Default is 0.95.

        Returns
        -------
        ci : ``ConfidenceInterval`` object
            The object has attributes ``low`` and ``high`` that hold the
            lower and upper bounds of the confidence interval.

        Examples
        --------
        >>> import numpy as np
        >>> import scipy.stats as stats
        >>> p = 0.75  # quantile of interest
        >>> q = 0  # hypothesized value of the quantile
        >>> x = np.exp(np.arange(0, 1.01, 0.01))
        >>> res = stats.quantile_test(x, q=q, p=p, alternative='less')
        >>> lb, ub = res.confidence_interval()
        >>> lb, ub
        (-inf, 2.293318740264183)
        >>> res = stats.quantile_test(x, q=q, p=p, alternative='two-sided')
        >>> lb, ub = res.confidence_interval(0.9)
        >>> lb, ub
        (1.9542373206359396, 2.293318740264183)
        """

        alternative = self._alternative
        p = self._p
        x = np.sort(self._x)
        n = len(x)
        bd = stats.binom(n, p)

        if confidence_level <= 0 or confidence_level >= 1:
            message = "`confidence_level` must be a number between 0 and 1."
            raise ValueError(message)

        low_index = np.nan
        high_index = np.nan

        if alternative == 'less':
            p = 1 - confidence_level
            low = -np.inf
            high_index = int(bd.isf(p))
            high = x[high_index] if high_index < n else np.nan
        elif alternative == 'greater':
            p = 1 - confidence_level
            low_index = int(bd.ppf(p)) - 1
            low = x[low_index] if low_index >= 0 else np.nan
            high = np.inf
        elif alternative == 'two-sided':
            p = (1 - confidence_level) / 2
            low_index = int(bd.ppf(p)) - 1
            low = x[low_index] if low_index >= 0 else np.nan
            high_index = int(bd.isf(p))
            high = x[high_index] if high_index < n else np.nan

        return ConfidenceInterval(low, high)


def quantile_test_iv(x, q, p, alternative):

    x = np.atleast_1d(x)
    message = '`x` must be a one-dimensional array of numbers.'
    if x.ndim != 1 or not np.issubdtype(x.dtype, np.number):
        raise ValueError(message)

    q = np.array(q)[()]
    message = "`q` must be a scalar."
    if q.ndim != 0 or not np.issubdtype(q.dtype, np.number):
        raise ValueError(message)

    p = np.array(p)[()]
    message = "`p` must be a float strictly between 0 and 1."
    if p.ndim != 0 or p >= 1 or p <= 0:
        raise ValueError(message)

    alternatives = {'two-sided', 'less', 'greater'}
    message = f"`alternative` must be one of {alternatives}"
    if alternative not in alternatives:
        raise ValueError(message)

    return x, q, p, alternative


def quantile_test(x, *, q=0, p=0.5, alternative='two-sided'):
    r"""
    Perform a quantile test and compute a confidence interval of the quantile.

    This function tests the null hypothesis that `q` is the value of the
    quantile associated with probability `p` of the population underlying
    sample `x`. For example, with default parameters, it tests that the
    median of the population underlying `x` is zero. The function returns an
    object including the test statistic, a p-value, and a method for computing
    the confidence interval around the quantile.

    Parameters
    ----------
    x : array_like
        A one-dimensional sample.
    q : float, default: 0
        The hypothesized value of the quantile.
    p : float, default: 0.5
        The probability associated with the quantile; i.e. the proportion of
        the population less than `q` is `p`. Must be strictly between 0 and
        1.
    alternative : {'two-sided', 'less', 'greater'}, optional
        Defines the alternative hypothesis.
        The following options are available (default is 'two-sided'):

        * 'two-sided': the quantile associated with the probability `p`
          is not `q`.
        * 'less': the quantile associated with the probability `p` is less
          than `q`.
        * 'greater': the quantile associated with the probability `p` is
          greater than `q`.

    Returns
    -------
    result : QuantileTestResult
        An object with the following attributes:

        statistic : float
            One of two test statistics that may be used in the quantile test.
            The first test statistic, ``T1``, is the proportion of samples in
            `x` that are less than or equal to the hypothesized quantile
            `q`. The second test statistic, ``T2``, is the proportion of
            samples in `x` that are strictly less than the hypothesized
            quantile `q`.

            When ``alternative = 'greater'``, ``T1`` is used to calculate the
            p-value and ``statistic`` is set to ``T1``.

            When ``alternative = 'less'``, ``T2`` is used to calculate the
            p-value and ``statistic`` is set to ``T2``.

            When ``alternative = 'two-sided'``, both ``T1`` and ``T2`` are
            considered, and the one that leads to the smallest p-value is used.

        statistic_type : int
            Either `1` or `2` depending on which of ``T1`` or ``T2`` was
            used to calculate the p-value.

        pvalue : float
            The p-value associated with the given alternative.

        The object also has the following method:

        confidence_interval(confidence_level=0.95)
            Computes a confidence interval around the the
            population quantile associated with the probability `p`. The
            confidence interval is returned in a ``namedtuple`` with
            fields `low` and `high`.  Values are `nan` when there are
            not enough observations to compute the confidence interval at
            the desired confidence.

    Notes
    -----
    This test and its method for computing confidence intervals are
    non-parametric. They are valid if and only if the observations are i.i.d.

    The implementation of the test follows Conover [1]_. Two test statistics
    are considered.

    ``T1``: The number of observations in `x` less than or equal to `q`.

        ``T1 = (x <= q).sum()``

    ``T2``: The number of observations in `x` strictly less than `q`.

        ``T2 = (x < q).sum()``

    The use of two test statistics is necessary to handle the possibility that
    `x` was generated from a discrete or mixed distribution.

    The null hypothesis for the test is:

        H0: The :math:`p^{\mathrm{th}}` population quantile is `q`.

    and the null distribution for each test statistic is
    :math:`\mathrm{binom}\left(n, p\right)`. When ``alternative='less'``,
    the alternative hypothesis is:

        H1: The :math:`p^{\mathrm{th}}` population quantile is less than `q`.

    and the p-value is the probability that the binomial random variable

    .. math::
        Y \sim \mathrm{binom}\left(n, p\right)

    is greater than or equal to the observed value ``T2``.

    When ``alternative='greater'``, the alternative hypothesis is:

        H1: The :math:`p^{\mathrm{th}}` population quantile is greater than `q`

    and the p-value is the probability that the binomial random variable Y
    is less than or equal to the observed value ``T1``.

    When ``alternative='two-sided'``, the alternative hypothesis is

        H1: `q` is not the :math:`p^{\mathrm{th}}` population quantile.

    and the p-value is twice the smaller of the p-values for the ``'less'``
    and ``'greater'`` cases. Both of these p-values can exceed 0.5 for the same
    data, so the value is clipped into the interval :math:`[0, 1]`.

    The approach for confidence intervals is attributed to Thompson [2]_ and
    later proven to be applicable to any set of i.i.d. samples [3]_. The
    computation is based on the observation that the probability of a quantile
    :math:`q` to be larger than any observations :math:`x_m (1\leq m \leq N)`
    can be computed as

    .. math::

        \mathbb{P}(x_m \leq q) = 1 - \sum_{k=0}^{m-1} \binom{N}{k}
        q^k(1-q)^{N-k}

    By default, confidence intervals are computed for a 95% confidence level.
    A common interpretation of a 95% confidence intervals is that if i.i.d.
    samples are drawn repeatedly from the same population and confidence
    intervals are formed each time, the confidence interval will contain the
    true value of the specified quantile in approximately 95% of trials.

    A similar function is available in the QuantileNPCI R package [4]_. The
    foundation is the same, but it computes the confidence interval bounds by
    doing interpolations between the sample values, whereas this function uses
    only sample values as bounds. Thus, ``quantile_test.confidence_interval``
    returns more conservative intervals (i.e., larger).

    The same computation of confidence intervals for quantiles is included in
    the confintr package [5]_.

    Two-sided confidence intervals are not guaranteed to be optimal; i.e.,
    there may exist a tighter interval that may contain the quantile of
    interest with probability larger than the confidence level.
    Without further assumption on the samples (e.g., the nature of the
    underlying distribution), the one-sided intervals are optimally tight.

    References
    ----------
    .. [1] W. J. Conover. Practical Nonparametric Statistics, 3rd Ed. 1999.
    .. [2] W. R. Thompson, "On Confidence Ranges for the Median and Other
       Expectation Distributions for Populations of Unknown Distribution
       Form," The Annals of Mathematical Statistics, vol. 7, no. 3,
       pp. 122-128, 1936, Accessed: Sep. 18, 2019. [Online]. Available:
       https://www.jstor.org/stable/2957563.
    .. [3] H. A. David and H. N. Nagaraja, "Order Statistics in Nonparametric
       Inference" in Order Statistics, John Wiley & Sons, Ltd, 2005, pp.
       159-170. Available:
       https://onlinelibrary.wiley.com/doi/10.1002/0471722162.ch7.
    .. [4] N. Hutson, A. Hutson, L. Yan, "QuantileNPCI: Nonparametric
       Confidence Intervals for Quantiles," R package,
       https://cran.r-project.org/package=QuantileNPCI
    .. [5] M. Mayer, "confintr: Confidence Intervals," R package,
       https://cran.r-project.org/package=confintr


    Examples
    --------

    Suppose we wish to test the null hypothesis that the median of a population
    is equal to 0.5. We choose a confidence level of 99%; that is, we will
    reject the null hypothesis in favor of the alternative if the p-value is
    less than 0.01.

    When testing random variates from the standard uniform distribution, which
    has a median of 0.5, we expect the data to be consistent with the null
    hypothesis most of the time.

    >>> import numpy as np
    >>> from scipy import stats
    >>> rng = np.random.default_rng(6981396440634228121)
    >>> rvs = stats.uniform.rvs(size=100, random_state=rng)
    >>> stats.quantile_test(rvs, q=0.5, p=0.5)
    QuantileTestResult(statistic=45, statistic_type=1, pvalue=0.36820161732669576)

    As expected, the p-value is not below our threshold of 0.01, so
    we cannot reject the null hypothesis.

    When testing data from the standard *normal* distribution, which has a
    median of 0, we would expect the null hypothesis to be rejected.

    >>> rvs = stats.norm.rvs(size=100, random_state=rng)
    >>> stats.quantile_test(rvs, q=0.5, p=0.5)
    QuantileTestResult(statistic=67, statistic_type=2, pvalue=0.0008737198369123724)

    Indeed, the p-value is lower than our threshold of 0.01, so we reject the
    null hypothesis in favor of the default "two-sided" alternative: the median
    of the population is *not* equal to 0.5.

    However, suppose we were to test the null hypothesis against the
    one-sided alternative that the median of the population is *greater* than
    0.5. Since the median of the standard normal is less than 0.5, we would not
    expect the null hypothesis to be rejected.

    >>> stats.quantile_test(rvs, q=0.5, p=0.5, alternative='greater')
    QuantileTestResult(statistic=67, statistic_type=1, pvalue=0.9997956114162866)

    Unsurprisingly, with a p-value greater than our threshold, we would not
    reject the null hypothesis in favor of the chosen alternative.

    The quantile test can be used for any quantile, not only the median. For
    example, we can test whether the third quartile of the distribution
    underlying the sample is greater than 0.6.

    >>> rvs = stats.uniform.rvs(size=100, random_state=rng)
    >>> stats.quantile_test(rvs, q=0.6, p=0.75, alternative='greater')
    QuantileTestResult(statistic=64, statistic_type=1, pvalue=0.00940696592998271)

    The p-value is lower than the threshold. We reject the null hypothesis in
    favor of the alternative: the third quartile of the distribution underlying
    our sample is greater than 0.6.

    `quantile_test` can also compute confidence intervals for any quantile.

    >>> rvs = stats.norm.rvs(size=100, random_state=rng)
    >>> res = stats.quantile_test(rvs, q=0.6, p=0.75)
    >>> ci = res.confidence_interval(confidence_level=0.95)
    >>> ci
    ConfidenceInterval(low=0.284491604437432, high=0.8912531024914844)

    When testing a one-sided alternative, the confidence interval contains
    all observations such that if passed as `q`, the p-value of the
    test would be greater than 0.05, and therefore the null hypothesis
    would not be rejected. For example:

    >>> rvs.sort()
    >>> q, p, alpha = 0.6, 0.75, 0.95
    >>> res = stats.quantile_test(rvs, q=q, p=p, alternative='less')
    >>> ci = res.confidence_interval(confidence_level=alpha)
    >>> for x in rvs[rvs <= ci.high]:
    ...     res = stats.quantile_test(rvs, q=x, p=p, alternative='less')
    ...     assert res.pvalue > 1-alpha
    >>> for x in rvs[rvs > ci.high]:
    ...     res = stats.quantile_test(rvs, q=x, p=p, alternative='less')
    ...     assert res.pvalue < 1-alpha

    Also, if a 95% confidence interval is repeatedly generated for random
    samples, the confidence interval will contain the true quantile value in
    approximately 95% of replications.

    >>> dist = stats.rayleigh() # our "unknown" distribution
    >>> p = 0.2
    >>> true_stat = dist.ppf(p) # the true value of the statistic
    >>> n_trials = 1000
    >>> quantile_ci_contains_true_stat = 0
    >>> for i in range(n_trials):
    ...     data = dist.rvs(size=100, random_state=rng)
    ...     res = stats.quantile_test(data, p=p)
    ...     ci = res.confidence_interval(0.95)
    ...     if ci[0] < true_stat < ci[1]:
    ...         quantile_ci_contains_true_stat += 1
    >>> quantile_ci_contains_true_stat >= 950
    True

    This works with any distribution and any quantile, as long as the samples
    are i.i.d.
    """
    # Implementation carefully follows [1] 3.2
    # "H0: the p*th quantile of X is x*"
    # To facilitate comparison with [1], we'll use variable names that
    # best match Conover's notation
    X, x_star, p_star, H1 = quantile_test_iv(x, q, p, alternative)

    # "We will use two test statistics in this test. Let T1 equal "
    # "the number of observations less than or equal to x*, and "
    # "let T2 equal the number of observations less than x*."
    T1 = (X <= x_star).sum()
    T2 = (X < x_star).sum()

    # "The null distribution of the test statistics T1 and T2 is "
    # "the binomial distribution, with parameters n = sample size, and "
    # "p = p* as given in the null hypothesis.... Y has the binomial "
    # "distribution with parameters n and p*."
    n = len(X)
    Y = stats.binom(n=n, p=p_star)

    # "H1: the p* population quantile is less than x*"
    if H1 == 'less':
        # "The p-value is the probability that a binomial random variable Y "
        # "is greater than *or equal to* the observed value of T2...using p=p*"
        pvalue = Y.sf(T2-1)  # Y.pmf(T2) + Y.sf(T2)
        statistic = T2
        statistic_type = 2
    # "H1: the p* population quantile is greater than x*"
    elif H1 == 'greater':
        # "The p-value is the probability that a binomial random variable Y "
        # "is less than or equal to the observed value of T1... using p = p*"
        pvalue = Y.cdf(T1)
        statistic = T1
        statistic_type = 1
    # "H1: x* is not the p*th population quantile"
    elif H1 == 'two-sided':
        # "The p-value is twice the smaller of the probabilities that a
        # binomial random variable Y is less than or equal to the observed
        # value of T1 or greater than or equal to the observed value of T2
        # using p=p*."
        # Note: both one-sided p-values can exceed 0.5 for the same data, so
        # `clip`
        pvalues = [Y.cdf(T1), Y.sf(T2 - 1)]  # [greater, less]
        sorted_idx = np.argsort(pvalues)
        pvalue = np.clip(2*pvalues[sorted_idx[0]], 0, 1)
        if sorted_idx[0]:
            statistic, statistic_type = T2, 2
        else:
            statistic, statistic_type = T1, 1

    return QuantileTestResult(
        statistic=statistic,
        statistic_type=statistic_type,
        pvalue=pvalue,
        _alternative=H1,
        _x=X,
        _p=p_star
    )


#####################################
#       STATISTICAL DISTANCES       #
#####################################


def wasserstein_distance_nd(u_values, v_values, u_weights=None, v_weights=None):
    r"""
    Compute the Wasserstein-1 distance between two N-D discrete distributions.

    The Wasserstein distance, also called the Earth mover's distance or the
    optimal transport distance, is a similarity metric between two probability
    distributions [1]_. In the discrete case, the Wasserstein distance can be
    understood as the cost of an optimal transport plan to convert one
    distribution into the other. The cost is calculated as the product of the
    amount of probability mass being moved and the distance it is being moved.
    A brief and intuitive introduction can be found at [2]_.

    .. versionadded:: 1.13.0

    Parameters
    ----------
    u_values : 2d array_like
        A sample from a probability distribution or the support (set of all
        possible values) of a probability distribution. Each element along
        axis 0 is an observation or possible value, and axis 1 represents the
        dimensionality of the distribution; i.e., each row is a vector
        observation or possible value.

    v_values : 2d array_like
        A sample from or the support of a second distribution.

    u_weights, v_weights : 1d array_like, optional
        Weights or counts corresponding with the sample or probability masses
        corresponding with the support values. Sum of elements must be positive
        and finite. If unspecified, each value is assigned the same weight.

    Returns
    -------
    distance : float
        The computed distance between the distributions.

    Notes
    -----
    Given two probability mass functions, :math:`u`
    and :math:`v`, the first Wasserstein distance between the distributions
    using the Euclidean norm is:

    .. math::

        l_1 (u, v) = \inf_{\pi \in \Gamma (u, v)} \int \| x-y \|_2 \mathrm{d} \pi (x, y)

    where :math:`\Gamma (u, v)` is the set of (probability) distributions on
    :math:`\mathbb{R}^n \times \mathbb{R}^n` whose marginals are :math:`u` and
    :math:`v` on the first and second factors respectively. For a given value
    :math:`x`, :math:`u(x)` gives the probabilty of :math:`u` at position
    :math:`x`, and the same for :math:`v(x)`.

    This is also called the optimal transport problem or the Monge problem.
    Let the finite point sets :math:`\{x_i\}` and :math:`\{y_j\}` denote
    the support set of probability mass function :math:`u` and :math:`v`
    respectively. The Monge problem can be expressed as follows,

    Let :math:`\Gamma` denote the transport plan, :math:`D` denote the
    distance matrix and,

    .. math::

        x = \text{vec}(\Gamma)          \\
        c = \text{vec}(D)               \\
        b = \begin{bmatrix}
                u\\
                v\\
            \end{bmatrix}

    The :math:`\text{vec}()` function denotes the Vectorization function
    that transforms a matrix into a column vector by vertically stacking
    the columns of the matrix.
    The tranport plan :math:`\Gamma` is a matrix :math:`[\gamma_{ij}]` in
    which :math:`\gamma_{ij}` is a positive value representing the amount of
    probability mass transported from :math:`u(x_i)` to :math:`v(y_i)`.
    Summing over the rows of :math:`\Gamma` should give the source distribution
    :math:`u` : :math:`\sum_j \gamma_{ij} = u(x_i)` holds for all :math:`i`
    and summing over the columns of :math:`\Gamma` should give the target
    distribution :math:`v`: :math:`\sum_i \gamma_{ij} = v(y_j)` holds for all
    :math:`j`.
    The distance matrix :math:`D` is a matrix :math:`[d_{ij}]`, in which
    :math:`d_{ij} = d(x_i, y_j)`.

    Given :math:`\Gamma`, :math:`D`, :math:`b`, the Monge problem can be
    tranformed into a linear programming problem by
    taking :math:`A x = b` as constraints and :math:`z = c^T x` as minimization
    target (sum of costs) , where matrix :math:`A` has the form

    .. math::

        \begin{array} {rrrr|rrrr|r|rrrr}
            1 & 1 & \dots & 1 & 0 & 0 & \dots & 0 & \dots & 0 & 0 & \dots &
                0 \cr
            0 & 0 & \dots & 0 & 1 & 1 & \dots & 1 & \dots & 0 & 0 &\dots &
                0 \cr
            \vdots & \vdots & \ddots & \vdots & \vdots & \vdots & \ddots
                & \vdots & \vdots & \vdots & \vdots & \ddots & \vdots  \cr
            0 & 0 & \dots & 0 & 0 & 0 & \dots & 0 & \dots & 1 & 1 & \dots &
                1 \cr \hline

            1 & 0 & \dots & 0 & 1 & 0 & \dots & \dots & \dots & 1 & 0 & \dots &
                0 \cr
            0 & 1 & \dots & 0 & 0 & 1 & \dots & \dots & \dots & 0 & 1 & \dots &
                0 \cr
            \vdots & \vdots & \ddots & \vdots & \vdots & \vdots & \ddots &
                \vdots & \vdots & \vdots & \vdots & \ddots & \vdots \cr
            0 & 0 & \dots & 1 & 0 & 0 & \dots & 1 & \dots & 0 & 0 & \dots & 1
        \end{array}

    By solving the dual form of the above linear programming problem (with
    solution :math:`y^*`), the Wasserstein distance :math:`l_1 (u, v)` can
    be computed as :math:`b^T y^*`.

    The above solution is inspired by Vincent Herrmann's blog [3]_ . For a
    more thorough explanation, see [4]_ .

    The input distributions can be empirical, therefore coming from samples
    whose values are effectively inputs of the function, or they can be seen as
    generalized functions, in which case they are weighted sums of Dirac delta
    functions located at the specified values.

    References
    ----------
    .. [1] "Wasserstein metric",
           https://en.wikipedia.org/wiki/Wasserstein_metric
    .. [2] Lili Weng, "What is Wasserstein distance?", Lil'log,
           https://lilianweng.github.io/posts/2017-08-20-gan/#what-is-wasserstein-distance.
    .. [3] Hermann, Vincent. "Wasserstein GAN and the Kantorovich-Rubinstein
           Duality". https://vincentherrmann.github.io/blog/wasserstein/.
    .. [4] Peyré, Gabriel, and Marco Cuturi. "Computational optimal
           transport." Center for Research in Economics and Statistics
           Working Papers 2017-86 (2017).

    See Also
    --------
    wasserstein_distance: Compute the Wasserstein-1 distance between two
        1D discrete distributions.

    Examples
    --------
    Compute the Wasserstein distance between two three-dimensional samples,
    each with two observations.

    >>> from scipy.stats import wasserstein_distance_nd
    >>> wasserstein_distance_nd([[0, 2, 3], [1, 2, 5]], [[3, 2, 3], [4, 2, 5]])
    3.0

    Compute the Wasserstein distance between two two-dimensional distributions
    with three and two weighted observations, respectively.

    >>> wasserstein_distance_nd([[0, 2.75], [2, 209.3], [0, 0]],
    ...                      [[0.2, 0.322], [4.5, 25.1808]],
    ...                      [0.4, 5.2, 0.114], [0.8, 1.5])
    174.15840245217169
    """
    m, n = len(u_values), len(v_values)
    u_values = asarray(u_values)
    v_values = asarray(v_values)

    if u_values.ndim > 2 or v_values.ndim > 2:
        raise ValueError('Invalid input values. The inputs must have either '
                         'one or two dimensions.')
    # if dimensions are not equal throw error
    if u_values.ndim != v_values.ndim:
        raise ValueError('Invalid input values. Dimensions of inputs must be '
                         'equal.')
    # if data is 1D then call the cdf_distance function
    if u_values.ndim == 1 and v_values.ndim == 1:
        return _cdf_distance(1, u_values, v_values, u_weights, v_weights)

    u_values, u_weights = _validate_distribution(u_values, u_weights)
    v_values, v_weights = _validate_distribution(v_values, v_weights)
    # if number of columns is not equal throw error
    if u_values.shape[1] != v_values.shape[1]:
        raise ValueError('Invalid input values. If two-dimensional, '
                         '`u_values` and `v_values` must have the same '
                         'number of columns.')

    # if data contains np.inf then return inf or nan
    if np.any(np.isinf(u_values)) ^ np.any(np.isinf(v_values)):
        return np.inf
    elif np.any(np.isinf(u_values)) and np.any(np.isinf(v_values)):
        return np.nan

    # create constraints
    A_upper_part = sparse.block_diag((np.ones((1, n)), ) * m)
    A_lower_part = sparse.hstack((sparse.eye(n), ) * m)
    # sparse constraint matrix of size (m + n)*(m * n)
    A = sparse.vstack((A_upper_part, A_lower_part))
    A = sparse.coo_array(A)

    # get cost matrix
    D = distance_matrix(u_values, v_values, p=2)
    cost = D.ravel()

    # create the minimization target
    p_u = np.full(m, 1/m) if u_weights is None else u_weights/np.sum(u_weights)
    p_v = np.full(n, 1/n) if v_weights is None else v_weights/np.sum(v_weights)
    b = np.concatenate((p_u, p_v), axis=0)

    # solving LP
    constraints = LinearConstraint(A=A.T, ub=cost)
    opt_res = milp(c=-b, constraints=constraints, bounds=(-np.inf, np.inf))
    return -opt_res.fun


def wasserstein_distance(u_values, v_values, u_weights=None, v_weights=None):
    r"""
    Compute the Wasserstein-1 distance between two 1D discrete distributions.

    The Wasserstein distance, also called the Earth mover's distance or the
    optimal transport distance, is a similarity metric between two probability
    distributions [1]_. In the discrete case, the Wasserstein distance can be
    understood as the cost of an optimal transport plan to convert one
    distribution into the other. The cost is calculated as the product of the
    amount of probability mass being moved and the distance it is being moved.
    A brief and intuitive introduction can be found at [2]_.

    .. versionadded:: 1.0.0

    Parameters
    ----------
    u_values : 1d array_like
        A sample from a probability distribution or the support (set of all
        possible values) of a probability distribution. Each element is an
        observation or possible value.

    v_values : 1d array_like
        A sample from or the support of a second distribution.

    u_weights, v_weights : 1d array_like, optional
        Weights or counts corresponding with the sample or probability masses
        corresponding with the support values. Sum of elements must be positive
        and finite. If unspecified, each value is assigned the same weight.

    Returns
    -------
    distance : float
        The computed distance between the distributions.

    Notes
    -----
    Given two 1D probability mass functions, :math:`u` and :math:`v`, the first
    Wasserstein distance between the distributions is:

    .. math::

        l_1 (u, v) = \inf_{\pi \in \Gamma (u, v)} \int_{\mathbb{R} \times
        \mathbb{R}} |x-y| \mathrm{d} \pi (x, y)

    where :math:`\Gamma (u, v)` is the set of (probability) distributions on
    :math:`\mathbb{R} \times \mathbb{R}` whose marginals are :math:`u` and
    :math:`v` on the first and second factors respectively. For a given value
    :math:`x`, :math:`u(x)` gives the probabilty of :math:`u` at position
    :math:`x`, and the same for :math:`v(x)`.

    If :math:`U` and :math:`V` are the respective CDFs of :math:`u` and
    :math:`v`, this distance also equals to:

    .. math::

        l_1(u, v) = \int_{-\infty}^{+\infty} |U-V|

    See [3]_ for a proof of the equivalence of both definitions.

    The input distributions can be empirical, therefore coming from samples
    whose values are effectively inputs of the function, or they can be seen as
    generalized functions, in which case they are weighted sums of Dirac delta
    functions located at the specified values.

    References
    ----------
    .. [1] "Wasserstein metric", https://en.wikipedia.org/wiki/Wasserstein_metric
    .. [2] Lili Weng, "What is Wasserstein distance?", Lil'log,
           https://lilianweng.github.io/posts/2017-08-20-gan/#what-is-wasserstein-distance.
    .. [3] Ramdas, Garcia, Cuturi "On Wasserstein Two Sample Testing and Related
           Families of Nonparametric Tests" (2015). :arXiv:`1509.02237`.

    See Also
    --------
    wasserstein_distance_nd: Compute the Wasserstein-1 distance between two N-D
        discrete distributions.

    Examples
    --------
    >>> from scipy.stats import wasserstein_distance
    >>> wasserstein_distance([0, 1, 3], [5, 6, 8])
    5.0
    >>> wasserstein_distance([0, 1], [0, 1], [3, 1], [2, 2])
    0.25
    >>> wasserstein_distance([3.4, 3.9, 7.5, 7.8], [4.5, 1.4],
    ...                      [1.4, 0.9, 3.1, 7.2], [3.2, 3.5])
    4.0781331438047861

    """
    return _cdf_distance(1, u_values, v_values, u_weights, v_weights)


def energy_distance(u_values, v_values, u_weights=None, v_weights=None):
    r"""Compute the energy distance between two 1D distributions.

    .. versionadded:: 1.0.0

    Parameters
    ----------
    u_values, v_values : array_like
        Values observed in the (empirical) distribution.
    u_weights, v_weights : array_like, optional
        Weight for each value. If unspecified, each value is assigned the same
        weight.
        `u_weights` (resp. `v_weights`) must have the same length as
        `u_values` (resp. `v_values`). If the weight sum differs from 1, it
        must still be positive and finite so that the weights can be normalized
        to sum to 1.

    Returns
    -------
    distance : float
        The computed distance between the distributions.

    Notes
    -----
    The energy distance between two distributions :math:`u` and :math:`v`, whose
    respective CDFs are :math:`U` and :math:`V`, equals to:

    .. math::

        D(u, v) = \left( 2\mathbb E|X - Y| - \mathbb E|X - X'| -
        \mathbb E|Y - Y'| \right)^{1/2}

    where :math:`X` and :math:`X'` (resp. :math:`Y` and :math:`Y'`) are
    independent random variables whose probability distribution is :math:`u`
    (resp. :math:`v`).

    Sometimes the square of this quantity is referred to as the "energy
    distance" (e.g. in [2]_, [4]_), but as noted in [1]_ and [3]_, only the
    definition above satisfies the axioms of a distance function (metric).

    As shown in [2]_, for one-dimensional real-valued variables, the energy
    distance is linked to the non-distribution-free version of the Cramér-von
    Mises distance:

    .. math::

        D(u, v) = \sqrt{2} l_2(u, v) = \left( 2 \int_{-\infty}^{+\infty} (U-V)^2
        \right)^{1/2}

    Note that the common Cramér-von Mises criterion uses the distribution-free
    version of the distance. See [2]_ (section 2), for more details about both
    versions of the distance.

    The input distributions can be empirical, therefore coming from samples
    whose values are effectively inputs of the function, or they can be seen as
    generalized functions, in which case they are weighted sums of Dirac delta
    functions located at the specified values.

    References
    ----------
    .. [1] Rizzo, Szekely "Energy distance." Wiley Interdisciplinary Reviews:
           Computational Statistics, 8(1):27-38 (2015).
    .. [2] Szekely "E-statistics: The energy of statistical samples." Bowling
           Green State University, Department of Mathematics and Statistics,
           Technical Report 02-16 (2002).
    .. [3] "Energy distance", https://en.wikipedia.org/wiki/Energy_distance
    .. [4] Bellemare, Danihelka, Dabney, Mohamed, Lakshminarayanan, Hoyer,
           Munos "The Cramer Distance as a Solution to Biased Wasserstein
           Gradients" (2017). :arXiv:`1705.10743`.

    Examples
    --------
    >>> from scipy.stats import energy_distance
    >>> energy_distance([0], [2])
    2.0000000000000004
    >>> energy_distance([0, 8], [0, 8], [3, 1], [2, 2])
    1.0000000000000002
    >>> energy_distance([0.7, 7.4, 2.4, 6.8], [1.4, 8. ],
    ...                 [2.1, 4.2, 7.4, 8. ], [7.6, 8.8])
    0.88003340976158217

    """
    return np.sqrt(2) * _cdf_distance(2, u_values, v_values,
                                      u_weights, v_weights)


def _cdf_distance(p, u_values, v_values, u_weights=None, v_weights=None):
    r"""
    Compute, between two one-dimensional distributions :math:`u` and
    :math:`v`, whose respective CDFs are :math:`U` and :math:`V`, the
    statistical distance that is defined as:

    .. math::

        l_p(u, v) = \left( \int_{-\infty}^{+\infty} |U-V|^p \right)^{1/p}

    p is a positive parameter; p = 1 gives the Wasserstein distance, p = 2
    gives the energy distance.

    Parameters
    ----------
    u_values, v_values : array_like
        Values observed in the (empirical) distribution.
    u_weights, v_weights : array_like, optional
        Weight for each value. If unspecified, each value is assigned the same
        weight.
        `u_weights` (resp. `v_weights`) must have the same length as
        `u_values` (resp. `v_values`). If the weight sum differs from 1, it
        must still be positive and finite so that the weights can be normalized
        to sum to 1.

    Returns
    -------
    distance : float
        The computed distance between the distributions.

    Notes
    -----
    The input distributions can be empirical, therefore coming from samples
    whose values are effectively inputs of the function, or they can be seen as
    generalized functions, in which case they are weighted sums of Dirac delta
    functions located at the specified values.

    References
    ----------
    .. [1] Bellemare, Danihelka, Dabney, Mohamed, Lakshminarayanan, Hoyer,
           Munos "The Cramer Distance as a Solution to Biased Wasserstein
           Gradients" (2017). :arXiv:`1705.10743`.

    """
    u_values, u_weights = _validate_distribution(u_values, u_weights)
    v_values, v_weights = _validate_distribution(v_values, v_weights)

    u_sorter = np.argsort(u_values)
    v_sorter = np.argsort(v_values)

    all_values = np.concatenate((u_values, v_values))
    all_values.sort(kind='mergesort')

    # Compute the differences between pairs of successive values of u and v.
    deltas = np.diff(all_values)

    # Get the respective positions of the values of u and v among the values of
    # both distributions.
    u_cdf_indices = u_values[u_sorter].searchsorted(all_values[:-1], 'right')
    v_cdf_indices = v_values[v_sorter].searchsorted(all_values[:-1], 'right')

    # Calculate the CDFs of u and v using their weights, if specified.
    if u_weights is None:
        u_cdf = u_cdf_indices / u_values.size
    else:
        u_sorted_cumweights = np.concatenate(([0],
                                              np.cumsum(u_weights[u_sorter])))
        u_cdf = u_sorted_cumweights[u_cdf_indices] / u_sorted_cumweights[-1]

    if v_weights is None:
        v_cdf = v_cdf_indices / v_values.size
    else:
        v_sorted_cumweights = np.concatenate(([0],
                                              np.cumsum(v_weights[v_sorter])))
        v_cdf = v_sorted_cumweights[v_cdf_indices] / v_sorted_cumweights[-1]

    # Compute the value of the integral based on the CDFs.
    # If p = 1 or p = 2, we avoid using np.power, which introduces an overhead
    # of about 15%.
    if p == 1:
        return np.sum(np.multiply(np.abs(u_cdf - v_cdf), deltas))
    if p == 2:
        return np.sqrt(np.sum(np.multiply(np.square(u_cdf - v_cdf), deltas)))
    return np.power(np.sum(np.multiply(np.power(np.abs(u_cdf - v_cdf), p),
                                       deltas)), 1/p)


def _validate_distribution(values, weights):
    """
    Validate the values and weights from a distribution input of `cdf_distance`
    and return them as ndarray objects.

    Parameters
    ----------
    values : array_like
        Values observed in the (empirical) distribution.
    weights : array_like
        Weight for each value.

    Returns
    -------
    values : ndarray
        Values as ndarray.
    weights : ndarray
        Weights as ndarray.

    """
    # Validate the value array.
    values = np.asarray(values, dtype=float)
    if len(values) == 0:
        raise ValueError("Distribution can't be empty.")

    # Validate the weight array, if specified.
    if weights is not None:
        weights = np.asarray(weights, dtype=float)
        if len(weights) != len(values):
            raise ValueError('Value and weight array-likes for the same '
                             'empirical distribution must be of the same size.')
        if np.any(weights < 0):
            raise ValueError('All weights must be non-negative.')
        if not 0 < np.sum(weights) < np.inf:
            raise ValueError('Weight array-like sum must be positive and '
                             'finite. Set as None for an equal distribution of '
                             'weight.')

        return values, weights

    return values, None


#####################################
#         SUPPORT FUNCTIONS         #
#####################################

RepeatedResults = namedtuple('RepeatedResults', ('values', 'counts'))


def find_repeats(arr):
    """Find repeats and repeat counts.

    Parameters
    ----------
    arr : array_like
        Input array. This is cast to float64.

    Returns
    -------
    values : ndarray
        The unique values from the (flattened) input that are repeated.

    counts : ndarray
        Number of times the corresponding 'value' is repeated.

    Notes
    -----
    In numpy >= 1.9 `numpy.unique` provides similar functionality. The main
    difference is that `find_repeats` only returns repeated values.

    Examples
    --------
    >>> from scipy import stats
    >>> stats.find_repeats([2, 1, 2, 3, 2, 2, 5])
    RepeatedResults(values=array([2.]), counts=array([4]))

    >>> stats.find_repeats([[10, 20, 1, 2], [5, 5, 4, 4]])
    RepeatedResults(values=array([4.,  5.]), counts=array([2, 2]))

    """
    # Note: always copies.
    return RepeatedResults(*_find_repeats(np.array(arr, dtype=np.float64)))


def _sum_of_squares(a, axis=0):
    """Square each element of the input array, and return the sum(s) of that.

    Parameters
    ----------
    a : array_like
        Input array.
    axis : int or None, optional
        Axis along which to calculate. Default is 0. If None, compute over
        the whole array `a`.

    Returns
    -------
    sum_of_squares : ndarray
        The sum along the given axis for (a**2).

    See Also
    --------
    _square_of_sums : The square(s) of the sum(s) (the opposite of
        `_sum_of_squares`).

    """
    a, axis = _chk_asarray(a, axis)
    return np.sum(a*a, axis)


def _square_of_sums(a, axis=0):
    """Sum elements of the input array, and return the square(s) of that sum.

    Parameters
    ----------
    a : array_like
        Input array.
    axis : int or None, optional
        Axis along which to calculate. Default is 0. If None, compute over
        the whole array `a`.

    Returns
    -------
    square_of_sums : float or ndarray
        The square of the sum over `axis`.

    See Also
    --------
    _sum_of_squares : The sum of squares (the opposite of `square_of_sums`).

    """
    a, axis = _chk_asarray(a, axis)
    s = np.sum(a, axis)
    if not np.isscalar(s):
        return s.astype(float) * s
    else:
        return float(s) * s


def rankdata(a, method='average', *, axis=None, nan_policy='propagate'):
    """Assign ranks to data, dealing with ties appropriately.

    By default (``axis=None``), the data array is first flattened, and a flat
    array of ranks is returned. Separately reshape the rank array to the
    shape of the data array if desired (see Examples).

    Ranks begin at 1.  The `method` argument controls how ranks are assigned
    to equal values.  See [1]_ for further discussion of ranking methods.

    Parameters
    ----------
    a : array_like
        The array of values to be ranked.
    method : {'average', 'min', 'max', 'dense', 'ordinal'}, optional
        The method used to assign ranks to tied elements.
        The following methods are available (default is 'average'):

          * 'average': The average of the ranks that would have been assigned to
            all the tied values is assigned to each value.
          * 'min': The minimum of the ranks that would have been assigned to all
            the tied values is assigned to each value.  (This is also
            referred to as "competition" ranking.)
          * 'max': The maximum of the ranks that would have been assigned to all
            the tied values is assigned to each value.
          * 'dense': Like 'min', but the rank of the next highest element is
            assigned the rank immediately after those assigned to the tied
            elements.
          * 'ordinal': All values are given a distinct rank, corresponding to
            the order that the values occur in `a`.
    axis : {None, int}, optional
        Axis along which to perform the ranking. If ``None``, the data array
        is first flattened.
    nan_policy : {'propagate', 'omit', 'raise'}, optional
        Defines how to handle when input contains nan.
        The following options are available (default is 'propagate'):

          * 'propagate': propagates nans through the rank calculation
          * 'omit': performs the calculations ignoring nan values
          * 'raise': raises an error

        .. note::

            When `nan_policy` is 'propagate', the output is an array of *all*
            nans because ranks relative to nans in the input are undefined.
            When `nan_policy` is 'omit', nans in `a` are ignored when ranking
            the other values, and the corresponding locations of the output
            are nan.

        .. versionadded:: 1.10

    Returns
    -------
    ranks : ndarray
         An array of size equal to the size of `a`, containing rank
         scores.

    References
    ----------
    .. [1] "Ranking", https://en.wikipedia.org/wiki/Ranking

    Examples
    --------
    >>> import numpy as np
    >>> from scipy.stats import rankdata
    >>> rankdata([0, 2, 3, 2])
    array([ 1. ,  2.5,  4. ,  2.5])
    >>> rankdata([0, 2, 3, 2], method='min')
    array([ 1,  2,  4,  2])
    >>> rankdata([0, 2, 3, 2], method='max')
    array([ 1,  3,  4,  3])
    >>> rankdata([0, 2, 3, 2], method='dense')
    array([ 1,  2,  3,  2])
    >>> rankdata([0, 2, 3, 2], method='ordinal')
    array([ 1,  2,  4,  3])
    >>> rankdata([[0, 2], [3, 2]]).reshape(2,2)
    array([[1. , 2.5],
          [4. , 2.5]])
    >>> rankdata([[0, 2, 2], [3, 2, 5]], axis=1)
    array([[1. , 2.5, 2.5],
           [2. , 1. , 3. ]])
    >>> rankdata([0, 2, 3, np.nan, -2, np.nan], nan_policy="propagate")
    array([nan, nan, nan, nan, nan, nan])
    >>> rankdata([0, 2, 3, np.nan, -2, np.nan], nan_policy="omit")
    array([ 2.,  3.,  4., nan,  1., nan])

    """
    methods = ('average', 'min', 'max', 'dense', 'ordinal')
    if method not in methods:
        raise ValueError(f'unknown method "{method}"')

    x = np.asarray(a)

    if axis is None:
        x = x.ravel()
        axis = -1

    if x.size == 0:
        dtype = float if method == 'average' else np.dtype("long")
        return np.empty(x.shape, dtype=dtype)

    contains_nan, nan_policy = _contains_nan(x, nan_policy)

    x = np.swapaxes(x, axis, -1)
    ranks = _rankdata(x, method)

    if contains_nan:
        i_nan = (np.isnan(x) if nan_policy == 'omit'
                 else np.isnan(x).any(axis=-1))
        ranks = ranks.astype(float, copy=False)
        ranks[i_nan] = np.nan

    ranks = np.swapaxes(ranks, axis, -1)
    return ranks


def _order_ranks(ranks, j):
    # Reorder ascending order `ranks` according to `j`
    ordered_ranks = np.empty(j.shape, dtype=ranks.dtype)
    np.put_along_axis(ordered_ranks, j, ranks, axis=-1)
    return ordered_ranks


def _rankdata(x, method, return_ties=False):
    # Rank data `x` by desired `method`; `return_ties` if desired
    shape = x.shape

    # Get sort order
    kind = 'mergesort' if method == 'ordinal' else 'quicksort'
    j = np.argsort(x, axis=-1, kind=kind)
    ordinal_ranks = np.broadcast_to(np.arange(1, shape[-1]+1, dtype=int), shape)

    # Ordinal ranks is very easy because ties don't matter. We're done.
    if method == 'ordinal':
        return _order_ranks(ordinal_ranks, j)  # never return ties

    # Sort array
    y = np.take_along_axis(x, j, axis=-1)
    # Logical indices of unique elements
    i = np.concatenate([np.ones(shape[:-1] + (1,), dtype=np.bool_),
                       y[..., :-1] != y[..., 1:]], axis=-1)

    # Integer indices of unique elements
    indices = np.arange(y.size)[i.ravel()]
    # Counts of unique elements
    counts = np.diff(indices, append=y.size)

    # Compute `'min'`, `'max'`, and `'mid'` ranks of unique elements
    if method == 'min':
        ranks = ordinal_ranks[i]
    elif method == 'max':
        ranks = ordinal_ranks[i] + counts - 1
    elif method == 'average':
        ranks = ordinal_ranks[i] + (counts - 1)/2
    elif method == 'dense':
        ranks = np.cumsum(i, axis=-1)[i]

    ranks = np.repeat(ranks, counts).reshape(shape)
    ranks = _order_ranks(ranks, j)

    if return_ties:
        # Tie information is returned in a format that is useful to functions that
        # rely on this (private) function. Example:
        # >>> x = np.asarray([3, 2, 1, 2, 2, 2, 1])
        # >>> _, t = _rankdata(x, 'average', return_ties=True)
        # >>> t  # array([2., 0., 4., 0., 0., 0., 1.])  # two 1s, four 2s, and one 3
        # Unlike ranks, tie counts are *not* reordered to correspond with the order of
        # the input; e.g. the number of appearances of the lowest rank element comes
        # first. This is a useful format because:
        # - The shape of the result is the shape of the input. Different slices can
        #   have different numbers of tied elements but not result in a ragged array.
        # - Functions that use `t` usually don't need to which each element of the
        #   original array is associated with each tie count; they perform a reduction
        #   over the tie counts onnly. The tie counts are naturally computed in a
        #   sorted order, so this does not unnecesarily reorder them.
        # - One exception is `wilcoxon`, which needs the number of zeros. Zeros always
        #   have the lowest rank, so it is easy to find them at the zeroth index.
        t = np.zeros(shape, dtype=float)
        t[i] = counts
        return ranks, t
    return ranks


def expectile(a, alpha=0.5, *, weights=None):
    r"""Compute the expectile at the specified level.

    Expectiles are a generalization of the expectation in the same way as
    quantiles are a generalization of the median. The expectile at level
    `alpha = 0.5` is the mean (average). See Notes for more details.

    Parameters
    ----------
    a : array_like
        Array containing numbers whose expectile is desired.
    alpha : float, default: 0.5
        The level of the expectile; e.g., `alpha=0.5` gives the mean.
    weights : array_like, optional
        An array of weights associated with the values in `a`.
        The `weights` must be broadcastable to the same shape as `a`.
        Default is None, which gives each value a weight of 1.0.
        An integer valued weight element acts like repeating the corresponding
        observation in `a` that many times. See Notes for more details.

    Returns
    -------
    expectile : ndarray
        The empirical expectile at level `alpha`.

    See Also
    --------
    numpy.mean : Arithmetic average
    numpy.quantile : Quantile

    Notes
    -----
    In general, the expectile at level :math:`\alpha` of a random variable
    :math:`X` with cumulative distribution function (CDF) :math:`F` is given
    by the unique solution :math:`t` of:

    .. math::

        \alpha E((X - t)_+) = (1 - \alpha) E((t - X)_+) \,.

    Here, :math:`(x)_+ = \max(0, x)` is the positive part of :math:`x`.
    This equation can be equivalently written as:

    .. math::

        \alpha \int_t^\infty (x - t)\mathrm{d}F(x)
        = (1 - \alpha) \int_{-\infty}^t (t - x)\mathrm{d}F(x) \,.

    The empirical expectile at level :math:`\alpha` (`alpha`) of a sample
    :math:`a_i` (the array `a`) is defined by plugging in the empirical CDF of
    `a`. Given sample or case weights :math:`w` (the array `weights`), it
    reads :math:`F_a(x) = \frac{1}{\sum_i w_i} \sum_i w_i 1_{a_i \leq x}`
    with indicator function :math:`1_{A}`. This leads to the definition of the
    empirical expectile at level `alpha` as the unique solution :math:`t` of:

    .. math::

        \alpha \sum_{i=1}^n w_i (a_i - t)_+ =
            (1 - \alpha) \sum_{i=1}^n w_i (t - a_i)_+ \,.

    For :math:`\alpha=0.5`, this simplifies to the weighted average.
    Furthermore, the larger :math:`\alpha`, the larger the value of the
    expectile.

    As a final remark, the expectile at level :math:`\alpha` can also be
    written as a minimization problem. One often used choice is

    .. math::

        \operatorname{argmin}_t
        E(\lvert 1_{t\geq X} - \alpha\rvert(t - X)^2) \,.

    References
    ----------
    .. [1] W. K. Newey and J. L. Powell (1987), "Asymmetric Least Squares
           Estimation and Testing," Econometrica, 55, 819-847.
    .. [2] T. Gneiting (2009). "Making and Evaluating Point Forecasts,"
           Journal of the American Statistical Association, 106, 746 - 762.
           :doi:`10.48550/arXiv.0912.0902`

    Examples
    --------
    >>> import numpy as np
    >>> from scipy.stats import expectile
    >>> a = [1, 4, 2, -1]
    >>> expectile(a, alpha=0.5) == np.mean(a)
    True
    >>> expectile(a, alpha=0.2)
    0.42857142857142855
    >>> expectile(a, alpha=0.8)
    2.5714285714285716
    >>> weights = [1, 3, 1, 1]

    """
    if alpha < 0 or alpha > 1:
        raise ValueError(
            "The expectile level alpha must be in the range [0, 1]."
        )
    a = np.asarray(a)

    if weights is not None:
        weights = np.broadcast_to(weights, a.shape)

    # This is the empirical equivalent of Eq. (13) with identification
    # function from Table 9 (omitting a factor of 2) in [2] (their y is our
    # data a, their x is our t)
    def first_order(t):
        return np.average(np.abs((a <= t) - alpha) * (t - a), weights=weights)

    if alpha >= 0.5:
        x0 = np.average(a, weights=weights)
        x1 = np.amax(a)
    else:
        x1 = np.average(a, weights=weights)
        x0 = np.amin(a)

    if x0 == x1:
        # a has a single unique element
        return x0

    # Note that the expectile is the unique solution, so no worries about
    # finding a wrong root.
    res = root_scalar(first_order, x0=x0, x1=x1)
    return res.root


class _SimpleNormal:
    # A very simple, array-API compatible normal distribution for use in
    # hypothesis tests. May be replaced by new infrastructure Normal
    # distribution in due time.

    def cdf(self, x):
        return special.ndtr(x)

    def sf(self, x):
        return special.ndtr(-x)


class _SimpleChi2:
    # A very simple, array-API compatible chi-squared distribution for use in
    # hypothesis tests. May be replaced by new infrastructure chi-squared
    # distribution in due time.
    def __init__(self, df):
        self.df = df

    def sf(self, x):
        return special.chdtrc(self.df, x)<|MERGE_RESOLUTION|>--- conflicted
+++ resolved
@@ -1998,17 +1998,9 @@
     hypothesis [5]_.
 
     """
-<<<<<<< HEAD
     s, _ = skewtest(a, axis, _no_deco=True)
     k, _ = kurtosistest(a, axis, _no_deco=True)
-    k2 = s*s + k*k
-=======
-    xp = array_namespace(a)
-
-    s, _ = skewtest(a, axis)
-    k, _ = kurtosistest(a, axis)
     statistic = s*s + k*k
->>>>>>> cdc251d1
 
     chi2 = _SimpleChi2(xp.asarray(2.))
     pvalue = _get_pvalue(statistic, chi2, alternative='greater', symmetric=False, xp=xp)
