--- conflicted
+++ resolved
@@ -80,16 +80,10 @@
            'kstest', 'ks_1samp', 'ks_2samp',
            'chisquare', 'power_divergence',
            'tiecorrect', 'ranksums', 'kruskal', 'friedmanchisquare',
-           'rankdata',
-<<<<<<< HEAD
-           'combine_pvalues', 'quantile_test',
+           'rankdata', 'combine_pvalues', 'quantile_test',
            'wasserstein_distance', 'energy_distance',
-           'brunnermunzel', 'alexandergovern']
-=======
-           'combine_pvalues', 'wasserstein_distance', 'energy_distance',
            'brunnermunzel', 'alexandergovern',
-           'expectile', ]
->>>>>>> 5b8490a2
+           'expectile']
 
 
 def _chk_asarray(a, axis):
