--- conflicted
+++ resolved
@@ -67,11 +67,8 @@
 from scipy import stats
 from scipy.optimize import root_scalar
 from scipy._lib._util import normalize_axis_index
-<<<<<<< HEAD
-from scipy._lib._array_api import array_namespace, is_numpy, xp_clip, _move_axis_to_end
-=======
-from scipy._lib._array_api import array_namespace, is_numpy, atleast_nd
->>>>>>> 4a537b73
+from scipy._lib._array_api import (array_namespace, is_numpy, atleast_nd,
+                                   xp_clip, _move_axis_to_end)
 from scipy._lib.array_api_compat import size as xp_size
 
 # In __all__ but deprecated for removal in SciPy 1.13.0
@@ -8502,11 +8499,7 @@
     alternative = {'t': 'two-sided', 'g': 'greater', 'l': 'less'}.get(
         alternative.lower()[0], alternative)
     if alternative not in ['two-sided', 'greater', 'less']:
-<<<<<<< HEAD
-        raise ValueError(f"Unexpected {alternative=}")
-=======
         raise ValueError(f"Unexpected value {alternative=}")
->>>>>>> 4a537b73
 
     N = len(x)
     x = np.sort(x)
@@ -9159,11 +9152,7 @@
     if alternative == 'two_sided':
         alternative = 'two-sided'
     if alternative not in ['two-sided', 'greater', 'less']:
-<<<<<<< HEAD
-        raise ValueError(f"Unexpected {alternative=}")
-=======
         raise ValueError(f"Unexpected alternative: {alternative}")
->>>>>>> 4a537b73
     xvals, yvals, cdf = _parse_kstest_args(rvs, cdf, args, N)
     if cdf:
         return ks_1samp(xvals, cdf, args=args, alternative=alternative,
