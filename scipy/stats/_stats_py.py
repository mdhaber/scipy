# Copyright 2002 Gary Strangman.  All rights reserved
# Copyright 2002-2016 The SciPy Developers
#
# The original code from Gary Strangman was heavily adapted for
# use in SciPy by Travis Oliphant.  The original code came with the
# following disclaimer:
#
# This software is provided "as-is".  There are no expressed or implied
# warranties of any kind, including, but not limited to, the warranties
# of merchantability and fitness for a given application.  In no event
# shall Gary Strangman be liable for any direct, indirect, incidental,
# special, exemplary or consequential damages (including, but not limited
# to, loss of use, data or profits, or business interruption) however
# caused and on any theory of liability, whether in contract, strict
# liability or tort (including negligence or otherwise) arising in any way
# out of the use of this software, even if advised of the possibility of
# such damage.

"""
A collection of basic statistical functions for Python.

References
----------
.. [CRCProbStat2000] Zwillinger, D. and Kokoska, S. (2000). CRC Standard
   Probability and Statistics Tables and Formulae. Chapman & Hall: New
   York. 2000.

"""
import warnings
import math
from math import gcd
from collections import namedtuple

import numpy as np
from numpy import array, asarray, ma

from scipy import sparse
from scipy.spatial.distance import cdist
from scipy.spatial import distance_matrix

from scipy.ndimage import _measurements
from scipy.optimize import milp, LinearConstraint
from scipy._lib._util import (check_random_state, MapWrapper, _get_nan,
                              rng_integers, _rename_parameter, _contains_nan,
                              AxisError)

import scipy.special as special
# Import unused here but needs to stay until end of deprecation periode
# See https://github.com/scipy/scipy/issues/15765#issuecomment-1875564522
from scipy import linalg  # noqa: F401
from . import distributions
from . import _mstats_basic as mstats_basic
from ._stats_mstats_common import (_find_repeats, linregress, theilslopes,
                                   siegelslopes)
from ._stats import (_kendall_dis, _toint64, _weightedrankedtau,
                     _local_correlations)
from dataclasses import dataclass, field
from ._hypotests import _all_partitions
from ._stats_pythran import _compute_outer_prob_inside_method
from ._resampling import (MonteCarloMethod, PermutationMethod, BootstrapMethod,
                          monte_carlo_test, permutation_test, bootstrap,
                          _batch_generator)
from ._axis_nan_policy import (_axis_nan_policy_factory,
                               _broadcast_concatenate)
from ._binomtest import _binary_search_for_binom_tst as _binary_search
from scipy._lib._bunch import _make_tuple_bunch
from scipy import stats
from scipy.optimize import root_scalar
from scipy._lib._util import normalize_axis_index
<<<<<<< HEAD
from scipy._lib._array_api import (array_namespace, is_numpy, xp_swapaxes, xp_diff,
                                   xp_take_along_axis, xp_repeat_1d)
=======
from scipy._lib._array_api import array_namespace, is_numpy, atleast_nd
>>>>>>> 9c9122ab
from scipy._lib.array_api_compat import size as xp_size

# In __all__ but deprecated for removal in SciPy 1.13.0
from scipy._lib._util import float_factorial  # noqa: F401
from scipy.stats._mstats_basic import (  # noqa: F401
    PointbiserialrResult, Ttest_1sampResult,  Ttest_relResult
)


# Functions/classes in other files should be added in `__init__.py`, not here
__all__ = ['find_repeats', 'gmean', 'hmean', 'pmean', 'mode', 'tmean', 'tvar',
           'tmin', 'tmax', 'tstd', 'tsem', 'moment',
           'skew', 'kurtosis', 'describe', 'skewtest', 'kurtosistest',
           'normaltest', 'jarque_bera',
           'scoreatpercentile', 'percentileofscore',
           'cumfreq', 'relfreq', 'obrientransform',
           'sem', 'zmap', 'zscore', 'gzscore', 'iqr', 'gstd',
           'median_abs_deviation',
           'sigmaclip', 'trimboth', 'trim1', 'trim_mean',
           'f_oneway', 'pearsonr', 'fisher_exact',
           'spearmanr', 'pointbiserialr',
           'kendalltau', 'weightedtau', 'multiscale_graphcorr',
           'linregress', 'siegelslopes', 'theilslopes', 'ttest_1samp',
           'ttest_ind', 'ttest_ind_from_stats', 'ttest_rel',
           'kstest', 'ks_1samp', 'ks_2samp',
           'chisquare', 'power_divergence',
           'tiecorrect', 'ranksums', 'kruskal', 'friedmanchisquare',
           'rankdata', 'combine_pvalues', 'quantile_test',
           'wasserstein_distance', 'wasserstein_distance_nd', 'energy_distance',
           'brunnermunzel', 'alexandergovern',
           'expectile']


def _chk_asarray(a, axis, *, xp=None):
    if xp is None:
        xp = array_namespace(a)

    if axis is None:
        a = xp.reshape(a, (-1,))
        outaxis = 0
    else:
        a = xp.asarray(a)
        outaxis = axis

    if a.ndim == 0:
        a = xp.reshape(a, (-1,))

    return a, outaxis


def _chk2_asarray(a, b, axis):
    if axis is None:
        a = np.ravel(a)
        b = np.ravel(b)
        outaxis = 0
    else:
        a = np.asarray(a)
        b = np.asarray(b)
        outaxis = axis

    if a.ndim == 0:
        a = np.atleast_1d(a)
    if b.ndim == 0:
        b = np.atleast_1d(b)

    return a, b, outaxis


SignificanceResult = _make_tuple_bunch('SignificanceResult',
                                       ['statistic', 'pvalue'], [])


# note that `weights` are paired with `x`
@_axis_nan_policy_factory(
        lambda x: x, n_samples=1, n_outputs=1, too_small=0, paired=True,
        result_to_tuple=lambda x: (x,), kwd_samples=['weights'])
def gmean(a, axis=0, dtype=None, weights=None):
    r"""Compute the weighted geometric mean along the specified axis.

    The weighted geometric mean of the array :math:`a_i` associated to weights
    :math:`w_i` is:

    .. math::

        \exp \left( \frac{ \sum_{i=1}^n w_i \ln a_i }{ \sum_{i=1}^n w_i }
                   \right) \, ,

    and, with equal weights, it gives:

    .. math::

        \sqrt[n]{ \prod_{i=1}^n a_i } \, .

    Parameters
    ----------
    a : array_like
        Input array or object that can be converted to an array.
    axis : int or None, optional
        Axis along which the geometric mean is computed. Default is 0.
        If None, compute over the whole array `a`.
    dtype : dtype, optional
        Type to which the input arrays are cast before the calculation is
        performed.
    weights : array_like, optional
        The `weights` array must be broadcastable to the same shape as `a`.
        Default is None, which gives each value a weight of 1.0.

    Returns
    -------
    gmean : ndarray
        See `dtype` parameter above.

    See Also
    --------
    numpy.mean : Arithmetic average
    numpy.average : Weighted average
    hmean : Harmonic mean

    References
    ----------
    .. [1] "Weighted Geometric Mean", *Wikipedia*,
           https://en.wikipedia.org/wiki/Weighted_geometric_mean.
    .. [2] Grossman, J., Grossman, M., Katz, R., "Averages: A New Approach",
           Archimedes Foundation, 1983

    Examples
    --------
    >>> from scipy.stats import gmean
    >>> gmean([1, 4])
    2.0
    >>> gmean([1, 2, 3, 4, 5, 6, 7])
    3.3800151591412964
    >>> gmean([1, 4, 7], weights=[3, 1, 3])
    2.80668351922014

    """

    a = np.asarray(a, dtype=dtype)

    if weights is not None:
        weights = np.asarray(weights, dtype=dtype)

    with np.errstate(divide='ignore'):
        log_a = np.log(a)

    return np.exp(np.average(log_a, axis=axis, weights=weights))


@_axis_nan_policy_factory(
        lambda x: x, n_samples=1, n_outputs=1, too_small=0, paired=True,
        result_to_tuple=lambda x: (x,), kwd_samples=['weights'])
def hmean(a, axis=0, dtype=None, *, weights=None):
    r"""Calculate the weighted harmonic mean along the specified axis.

    The weighted harmonic mean of the array :math:`a_i` associated to weights
    :math:`w_i` is:

    .. math::

        \frac{ \sum_{i=1}^n w_i }{ \sum_{i=1}^n \frac{w_i}{a_i} } \, ,

    and, with equal weights, it gives:

    .. math::

        \frac{ n }{ \sum_{i=1}^n \frac{1}{a_i} } \, .

    Parameters
    ----------
    a : array_like
        Input array, masked array or object that can be converted to an array.
    axis : int or None, optional
        Axis along which the harmonic mean is computed. Default is 0.
        If None, compute over the whole array `a`.
    dtype : dtype, optional
        Type of the returned array and of the accumulator in which the
        elements are summed. If `dtype` is not specified, it defaults to the
        dtype of `a`, unless `a` has an integer `dtype` with a precision less
        than that of the default platform integer. In that case, the default
        platform integer is used.
    weights : array_like, optional
        The weights array can either be 1-D (in which case its length must be
        the size of `a` along the given `axis`) or of the same shape as `a`.
        Default is None, which gives each value a weight of 1.0.

        .. versionadded:: 1.9

    Returns
    -------
    hmean : ndarray
        See `dtype` parameter above.

    See Also
    --------
    numpy.mean : Arithmetic average
    numpy.average : Weighted average
    gmean : Geometric mean

    Notes
    -----
    The harmonic mean is computed over a single dimension of the input
    array, axis=0 by default, or all values in the array if axis=None.
    float64 intermediate and return values are used for integer inputs.

    References
    ----------
    .. [1] "Weighted Harmonic Mean", *Wikipedia*,
           https://en.wikipedia.org/wiki/Harmonic_mean#Weighted_harmonic_mean
    .. [2] Ferger, F., "The nature and use of the harmonic mean", Journal of
           the American Statistical Association, vol. 26, pp. 36-40, 1931

    Examples
    --------
    >>> from scipy.stats import hmean
    >>> hmean([1, 4])
    1.6000000000000001
    >>> hmean([1, 2, 3, 4, 5, 6, 7])
    2.6997245179063363
    >>> hmean([1, 4, 7], weights=[3, 1, 3])
    1.9029126213592233

    """
    if not isinstance(a, np.ndarray):
        a = np.array(a, dtype=dtype)
    elif dtype:
        # Must change the default dtype allowing array type
        if isinstance(a, np.ma.MaskedArray):
            a = np.ma.asarray(a, dtype=dtype)
        else:
            a = np.asarray(a, dtype=dtype)

    if np.all(a >= 0):
        # Harmonic mean only defined if greater than or equal to zero.
        if weights is not None:
            weights = np.asanyarray(weights, dtype=dtype)

        with np.errstate(divide='ignore'):
            return 1.0 / np.average(1.0 / a, axis=axis, weights=weights)
    else:
        raise ValueError("Harmonic mean only defined if all elements greater "
                         "than or equal to zero")


@_axis_nan_policy_factory(
        lambda x: x, n_samples=1, n_outputs=1, too_small=0, paired=True,
        result_to_tuple=lambda x: (x,), kwd_samples=['weights'])
def pmean(a, p, *, axis=0, dtype=None, weights=None):
    r"""Calculate the weighted power mean along the specified axis.

    The weighted power mean of the array :math:`a_i` associated to weights
    :math:`w_i` is:

    .. math::

        \left( \frac{ \sum_{i=1}^n w_i a_i^p }{ \sum_{i=1}^n w_i }
              \right)^{ 1 / p } \, ,

    and, with equal weights, it gives:

    .. math::

        \left( \frac{ 1 }{ n } \sum_{i=1}^n a_i^p \right)^{ 1 / p }  \, .

    When ``p=0``, it returns the geometric mean.

    This mean is also called generalized mean or Hölder mean, and must not be
    confused with the Kolmogorov generalized mean, also called
    quasi-arithmetic mean or generalized f-mean [3]_.

    Parameters
    ----------
    a : array_like
        Input array, masked array or object that can be converted to an array.
    p : int or float
        Exponent.
    axis : int or None, optional
        Axis along which the power mean is computed. Default is 0.
        If None, compute over the whole array `a`.
    dtype : dtype, optional
        Type of the returned array and of the accumulator in which the
        elements are summed. If `dtype` is not specified, it defaults to the
        dtype of `a`, unless `a` has an integer `dtype` with a precision less
        than that of the default platform integer. In that case, the default
        platform integer is used.
    weights : array_like, optional
        The weights array can either be 1-D (in which case its length must be
        the size of `a` along the given `axis`) or of the same shape as `a`.
        Default is None, which gives each value a weight of 1.0.

    Returns
    -------
    pmean : ndarray, see `dtype` parameter above.
        Output array containing the power mean values.

    See Also
    --------
    numpy.average : Weighted average
    gmean : Geometric mean
    hmean : Harmonic mean

    Notes
    -----
    The power mean is computed over a single dimension of the input
    array, ``axis=0`` by default, or all values in the array if ``axis=None``.
    float64 intermediate and return values are used for integer inputs.

    .. versionadded:: 1.9

    References
    ----------
    .. [1] "Generalized Mean", *Wikipedia*,
           https://en.wikipedia.org/wiki/Generalized_mean
    .. [2] Norris, N., "Convexity properties of generalized mean value
           functions", The Annals of Mathematical Statistics, vol. 8,
           pp. 118-120, 1937
    .. [3] Bullen, P.S., Handbook of Means and Their Inequalities, 2003

    Examples
    --------
    >>> from scipy.stats import pmean, hmean, gmean
    >>> pmean([1, 4], 1.3)
    2.639372938300652
    >>> pmean([1, 2, 3, 4, 5, 6, 7], 1.3)
    4.157111214492084
    >>> pmean([1, 4, 7], -2, weights=[3, 1, 3])
    1.4969684896631954

    For p=-1, power mean is equal to harmonic mean:

    >>> pmean([1, 4, 7], -1, weights=[3, 1, 3])
    1.9029126213592233
    >>> hmean([1, 4, 7], weights=[3, 1, 3])
    1.9029126213592233

    For p=0, power mean is defined as the geometric mean:

    >>> pmean([1, 4, 7], 0, weights=[3, 1, 3])
    2.80668351922014
    >>> gmean([1, 4, 7], weights=[3, 1, 3])
    2.80668351922014

    """
    if not isinstance(p, (int, float)):
        raise ValueError("Power mean only defined for exponent of type int or "
                         "float.")
    if p == 0:
        return gmean(a, axis=axis, dtype=dtype, weights=weights)

    if not isinstance(a, np.ndarray):
        a = np.array(a, dtype=dtype)
    elif dtype:
        # Must change the default dtype allowing array type
        if isinstance(a, np.ma.MaskedArray):
            a = np.ma.asarray(a, dtype=dtype)
        else:
            a = np.asarray(a, dtype=dtype)

    if np.all(a >= 0):
        # Power mean only defined if greater than or equal to zero
        if weights is not None:
            weights = np.asanyarray(weights, dtype=dtype)

        with np.errstate(divide='ignore'):
            return np.float_power(
                np.average(np.float_power(a, p), axis=axis, weights=weights),
                1/p)
    else:
        raise ValueError("Power mean only defined if all elements greater "
                         "than or equal to zero")


ModeResult = namedtuple('ModeResult', ('mode', 'count'))


def _mode_result(mode, count):
    # When a slice is empty, `_axis_nan_policy` automatically produces
    # NaN for `mode` and `count`. This is a reasonable convention for `mode`,
    # but `count` should not be NaN; it should be zero.
    i = np.isnan(count)
    if i.shape == ():
        count = count.dtype(0) if i else count
    else:
        count[i] = 0
    return ModeResult(mode, count)


@_axis_nan_policy_factory(_mode_result, override={'vectorization': True,
                                                  'nan_propagation': False})
def mode(a, axis=0, nan_policy='propagate', keepdims=False):
    r"""Return an array of the modal (most common) value in the passed array.

    If there is more than one such value, only one is returned.
    The bin-count for the modal bins is also returned.

    Parameters
    ----------
    a : array_like
        Numeric, n-dimensional array of which to find mode(s).
    axis : int or None, optional
        Axis along which to operate. Default is 0. If None, compute over
        the whole array `a`.
    nan_policy : {'propagate', 'raise', 'omit'}, optional
        Defines how to handle when input contains nan.
        The following options are available (default is 'propagate'):

          * 'propagate': treats nan as it would treat any other value
          * 'raise': throws an error
          * 'omit': performs the calculations ignoring nan values
    keepdims : bool, optional
        If set to ``False``, the `axis` over which the statistic is taken
        is consumed (eliminated from the output array). If set to ``True``,
        the `axis` is retained with size one, and the result will broadcast
        correctly against the input array.

    Returns
    -------
    mode : ndarray
        Array of modal values.
    count : ndarray
        Array of counts for each mode.

    Notes
    -----
    The mode  is calculated using `numpy.unique`.
    In NumPy versions 1.21 and after, all NaNs - even those with different
    binary representations - are treated as equivalent and counted as separate
    instances of the same value.

    By convention, the mode of an empty array is NaN, and the associated count
    is zero.

    Examples
    --------
    >>> import numpy as np
    >>> a = np.array([[3, 0, 3, 7],
    ...               [3, 2, 6, 2],
    ...               [1, 7, 2, 8],
    ...               [3, 0, 6, 1],
    ...               [3, 2, 5, 5]])
    >>> from scipy import stats
    >>> stats.mode(a, keepdims=True)
    ModeResult(mode=array([[3, 0, 6, 1]]), count=array([[4, 2, 2, 1]]))

    To get mode of whole array, specify ``axis=None``:

    >>> stats.mode(a, axis=None, keepdims=True)
    ModeResult(mode=[[3]], count=[[5]])
    >>> stats.mode(a, axis=None, keepdims=False)
    ModeResult(mode=3, count=5)

    """
    # `axis`, `nan_policy`, and `keepdims` are handled by `_axis_nan_policy`
    if not np.issubdtype(a.dtype, np.number):
        message = ("Argument `a` is not recognized as numeric. "
                   "Support for input that cannot be coerced to a numeric "
                   "array was deprecated in SciPy 1.9.0 and removed in SciPy "
                   "1.11.0. Please consider `np.unique`.")
        raise TypeError(message)

    if a.size == 0:
        NaN = _get_nan(a)
        return ModeResult(*np.array([NaN, 0], dtype=NaN.dtype))

    vals, cnts = np.unique(a, return_counts=True)
    modes, counts = vals[cnts.argmax()], cnts.max()
    return ModeResult(modes[()], counts[()])


def _put_nan_to_limits(a, limits, inclusive):
    """Put NaNs in an array for values outside of given limits.

    This is primarily a utility function.

    Parameters
    ----------
    a : array
    limits : (float or None, float or None)
        A tuple consisting of the (lower limit, upper limit).  Values in the
        input array less than the lower limit or greater than the upper limit
        will be replaced with `np.nan`. None implies no limit.
    inclusive : (bool, bool)
        A tuple consisting of the (lower flag, upper flag).  These flags
        determine whether values exactly equal to lower or upper are allowed.

    """
    if limits is None:
        return a
    mask = np.full_like(a, False, dtype=np.bool_)
    lower_limit, upper_limit = limits
    lower_include, upper_include = inclusive
    if lower_limit is not None:
        mask |= (a < lower_limit) if lower_include else a <= lower_limit
    if upper_limit is not None:
        mask |= (a > upper_limit) if upper_include else a >= upper_limit
    if np.all(mask):
        raise ValueError("No array values within given limits")
    if np.any(mask):
        a = a.copy() if np.issubdtype(a.dtype, np.inexact) else a.astype(np.float64)
        a[mask] = np.nan
    return a


@_axis_nan_policy_factory(
    lambda x: x, n_outputs=1, default_axis=None,
    result_to_tuple=lambda x: (x,)
)
def tmean(a, limits=None, inclusive=(True, True), axis=None):
    """Compute the trimmed mean.

    This function finds the arithmetic mean of given values, ignoring values
    outside the given `limits`.

    Parameters
    ----------
    a : array_like
        Array of values.
    limits : None or (lower limit, upper limit), optional
        Values in the input array less than the lower limit or greater than the
        upper limit will be ignored.  When limits is None (default), then all
        values are used.  Either of the limit values in the tuple can also be
        None representing a half-open interval.
    inclusive : (bool, bool), optional
        A tuple consisting of the (lower flag, upper flag).  These flags
        determine whether values exactly equal to the lower or upper limits
        are included.  The default value is (True, True).
    axis : int or None, optional
        Axis along which to compute test. Default is None.

    Returns
    -------
    tmean : ndarray
        Trimmed mean.

    See Also
    --------
    trim_mean : Returns mean after trimming a proportion from both tails.

    Examples
    --------
    >>> import numpy as np
    >>> from scipy import stats
    >>> x = np.arange(20)
    >>> stats.tmean(x)
    9.5
    >>> stats.tmean(x, (3,17))
    10.0

    """
    a = _put_nan_to_limits(a, limits, inclusive)
    return np.nanmean(a, axis=axis)


@_axis_nan_policy_factory(
    lambda x: x, n_outputs=1, result_to_tuple=lambda x: (x,)
)
def tvar(a, limits=None, inclusive=(True, True), axis=0, ddof=1):
    """Compute the trimmed variance.

    This function computes the sample variance of an array of values,
    while ignoring values which are outside of given `limits`.

    Parameters
    ----------
    a : array_like
        Array of values.
    limits : None or (lower limit, upper limit), optional
        Values in the input array less than the lower limit or greater than the
        upper limit will be ignored. When limits is None, then all values are
        used. Either of the limit values in the tuple can also be None
        representing a half-open interval.  The default value is None.
    inclusive : (bool, bool), optional
        A tuple consisting of the (lower flag, upper flag).  These flags
        determine whether values exactly equal to the lower or upper limits
        are included.  The default value is (True, True).
    axis : int or None, optional
        Axis along which to operate. Default is 0. If None, compute over the
        whole array `a`.
    ddof : int, optional
        Delta degrees of freedom.  Default is 1.

    Returns
    -------
    tvar : float
        Trimmed variance.

    Notes
    -----
    `tvar` computes the unbiased sample variance, i.e. it uses a correction
    factor ``n / (n - 1)``.

    Examples
    --------
    >>> import numpy as np
    >>> from scipy import stats
    >>> x = np.arange(20)
    >>> stats.tvar(x)
    35.0
    >>> stats.tvar(x, (3,17))
    20.0

    """
    a = _put_nan_to_limits(a, limits, inclusive)
    return np.nanvar(a, ddof=ddof, axis=axis)


@_axis_nan_policy_factory(
    lambda x: x, n_outputs=1, result_to_tuple=lambda x: (x,)
)
def tmin(a, lowerlimit=None, axis=0, inclusive=True, nan_policy='propagate'):
    """Compute the trimmed minimum.

    This function finds the minimum value of an array `a` along the
    specified axis, but only considering values greater than a specified
    lower limit.

    Parameters
    ----------
    a : array_like
        Array of values.
    lowerlimit : None or float, optional
        Values in the input array less than the given limit will be ignored.
        When lowerlimit is None, then all values are used. The default value
        is None.
    axis : int or None, optional
        Axis along which to operate. Default is 0. If None, compute over the
        whole array `a`.
    inclusive : {True, False}, optional
        This flag determines whether values exactly equal to the lower limit
        are included.  The default value is True.

    Returns
    -------
    tmin : float, int or ndarray
        Trimmed minimum.

    Examples
    --------
    >>> import numpy as np
    >>> from scipy import stats
    >>> x = np.arange(20)
    >>> stats.tmin(x)
    0

    >>> stats.tmin(x, 13)
    13

    >>> stats.tmin(x, 13, inclusive=False)
    14

    """
    dtype = a.dtype
    a = _put_nan_to_limits(a, (lowerlimit, None), (inclusive, None))
    res = np.nanmin(a, axis=axis)
    if not np.any(np.isnan(res)):
        # needed if input is of integer dtype
        return res.astype(dtype, copy=False)
    return res


@_axis_nan_policy_factory(
    lambda x: x, n_outputs=1, result_to_tuple=lambda x: (x,)
)
def tmax(a, upperlimit=None, axis=0, inclusive=True, nan_policy='propagate'):
    """Compute the trimmed maximum.

    This function computes the maximum value of an array along a given axis,
    while ignoring values larger than a specified upper limit.

    Parameters
    ----------
    a : array_like
        Array of values.
    upperlimit : None or float, optional
        Values in the input array greater than the given limit will be ignored.
        When upperlimit is None, then all values are used. The default value
        is None.
    axis : int or None, optional
        Axis along which to operate. Default is 0. If None, compute over the
        whole array `a`.
    inclusive : {True, False}, optional
        This flag determines whether values exactly equal to the upper limit
        are included.  The default value is True.

    Returns
    -------
    tmax : float, int or ndarray
        Trimmed maximum.

    Examples
    --------
    >>> import numpy as np
    >>> from scipy import stats
    >>> x = np.arange(20)
    >>> stats.tmax(x)
    19

    >>> stats.tmax(x, 13)
    13

    >>> stats.tmax(x, 13, inclusive=False)
    12

    """
    dtype = a.dtype
    a = _put_nan_to_limits(a, (None, upperlimit), (None, inclusive))
    res = np.nanmax(a, axis=axis)
    if not np.any(np.isnan(res)):
        # needed if input is of integer dtype
        return res.astype(dtype, copy=False)
    return res


@_axis_nan_policy_factory(
    lambda x: x, n_outputs=1, result_to_tuple=lambda x: (x,)
)
def tstd(a, limits=None, inclusive=(True, True), axis=0, ddof=1):
    """Compute the trimmed sample standard deviation.

    This function finds the sample standard deviation of given values,
    ignoring values outside the given `limits`.

    Parameters
    ----------
    a : array_like
        Array of values.
    limits : None or (lower limit, upper limit), optional
        Values in the input array less than the lower limit or greater than the
        upper limit will be ignored. When limits is None, then all values are
        used. Either of the limit values in the tuple can also be None
        representing a half-open interval.  The default value is None.
    inclusive : (bool, bool), optional
        A tuple consisting of the (lower flag, upper flag).  These flags
        determine whether values exactly equal to the lower or upper limits
        are included.  The default value is (True, True).
    axis : int or None, optional
        Axis along which to operate. Default is 0. If None, compute over the
        whole array `a`.
    ddof : int, optional
        Delta degrees of freedom.  Default is 1.

    Returns
    -------
    tstd : float
        Trimmed sample standard deviation.

    Notes
    -----
    `tstd` computes the unbiased sample standard deviation, i.e. it uses a
    correction factor ``n / (n - 1)``.

    Examples
    --------
    >>> import numpy as np
    >>> from scipy import stats
    >>> x = np.arange(20)
    >>> stats.tstd(x)
    5.9160797830996161
    >>> stats.tstd(x, (3,17))
    4.4721359549995796

    """
    return np.sqrt(tvar(a, limits, inclusive, axis, ddof, _no_deco=True))


@_axis_nan_policy_factory(
    lambda x: x, n_outputs=1, result_to_tuple=lambda x: (x,)
)
def tsem(a, limits=None, inclusive=(True, True), axis=0, ddof=1):
    """Compute the trimmed standard error of the mean.

    This function finds the standard error of the mean for given
    values, ignoring values outside the given `limits`.

    Parameters
    ----------
    a : array_like
        Array of values.
    limits : None or (lower limit, upper limit), optional
        Values in the input array less than the lower limit or greater than the
        upper limit will be ignored. When limits is None, then all values are
        used. Either of the limit values in the tuple can also be None
        representing a half-open interval.  The default value is None.
    inclusive : (bool, bool), optional
        A tuple consisting of the (lower flag, upper flag).  These flags
        determine whether values exactly equal to the lower or upper limits
        are included.  The default value is (True, True).
    axis : int or None, optional
        Axis along which to operate. Default is 0. If None, compute over the
        whole array `a`.
    ddof : int, optional
        Delta degrees of freedom.  Default is 1.

    Returns
    -------
    tsem : float
        Trimmed standard error of the mean.

    Notes
    -----
    `tsem` uses unbiased sample standard deviation, i.e. it uses a
    correction factor ``n / (n - 1)``.

    Examples
    --------
    >>> import numpy as np
    >>> from scipy import stats
    >>> x = np.arange(20)
    >>> stats.tsem(x)
    1.3228756555322954
    >>> stats.tsem(x, (3,17))
    1.1547005383792515

    """
    a = _put_nan_to_limits(a, limits, inclusive)
    sd = np.sqrt(np.nanvar(a, ddof=ddof, axis=axis))
    n_obs = (~np.isnan(a)).sum(axis=axis)
    return sd / np.sqrt(n_obs, dtype=sd.dtype)


#####################################
#              MOMENTS              #
#####################################


def _moment_outputs(kwds):
    order = np.atleast_1d(kwds.get('order', 1))
    if order.size == 0:
        raise ValueError("'order' must be a scalar or a non-empty 1D "
                         "list/array.")
    return len(order)


def _moment_result_object(*args):
    if len(args) == 1:
        return args[0]
    return np.asarray(args)

# `moment` fits into the `_axis_nan_policy` pattern, but it is a bit unusual
# because the number of outputs is variable. Specifically,
# `result_to_tuple=lambda x: (x,)` may be surprising for a function that
# can produce more than one output, but it is intended here.
# When `moment is called to produce the output:
# - `result_to_tuple` packs the returned array into a single-element tuple,
# - `_moment_result_object` extracts and returns that single element.
# However, when the input array is empty, `moment` is never called. Instead,
# - `_check_empty_inputs` is used to produce an empty array with the
#   appropriate dimensions.
# - A list comprehension creates the appropriate number of copies of this
#   array, depending on `n_outputs`.
# - This list - which may have multiple elements - is passed into
#   `_moment_result_object`.
# - If there is a single output, `_moment_result_object` extracts and returns
#   the single output from the list.
# - If there are multiple outputs, and therefore multiple elements in the list,
#   `_moment_result_object` converts the list of arrays to a single array and
#   returns it.
# Currently this leads to a slight inconsistency: when the input array is
# empty, there is no distinction between the `moment` function being called
# with parameter `order=1` and `order=[1]`; the latter *should* produce
# the same as the former but with a singleton zeroth dimension.
@_rename_parameter('moment', 'order')
@_axis_nan_policy_factory(  # noqa: E302
    _moment_result_object, n_samples=1, result_to_tuple=lambda x: (x,),
    n_outputs=_moment_outputs
)
def moment(a, order=1, axis=0, nan_policy='propagate', *, center=None):
    r"""Calculate the nth moment about the mean for a sample.

    A moment is a specific quantitative measure of the shape of a set of
    points. It is often used to calculate coefficients of skewness and kurtosis
    due to its close relationship with them.

    Parameters
    ----------
    a : array_like
       Input array.
    order : int or 1-D array_like of ints, optional
       Order of central moment that is returned. Default is 1.
    axis : int or None, optional
       Axis along which the central moment is computed. Default is 0.
       If None, compute over the whole array `a`.
    nan_policy : {'propagate', 'raise', 'omit'}, optional
        Defines how to handle when input contains nan.
        The following options are available (default is 'propagate'):

          * 'propagate': returns nan
          * 'raise': throws an error
          * 'omit': performs the calculations ignoring nan values

    center : float or None, optional
       The point about which moments are taken. This can be the sample mean,
       the origin, or any other be point. If `None` (default) compute the
       center as the sample mean.

    Returns
    -------
    n-th moment about the `center` : ndarray or float
       The appropriate moment along the given axis or over all values if axis
       is None. The denominator for the moment calculation is the number of
       observations, no degrees of freedom correction is done.

    See Also
    --------
    kurtosis, skew, describe

    Notes
    -----
    The k-th moment of a data sample is:

    .. math::

        m_k = \frac{1}{n} \sum_{i = 1}^n (x_i - c)^k

    Where `n` is the number of samples, and `c` is the center around which the
    moment is calculated. This function uses exponentiation by squares [1]_ for
    efficiency.

    Note that, if `a` is an empty array (``a.size == 0``), array `moment` with
    one element (`moment.size == 1`) is treated the same as scalar `moment`
    (``np.isscalar(moment)``). This might produce arrays of unexpected shape.

    References
    ----------
    .. [1] https://eli.thegreenplace.net/2009/03/21/efficient-integer-exponentiation-algorithms

    Examples
    --------
    >>> from scipy.stats import moment
    >>> moment([1, 2, 3, 4, 5], order=1)
    0.0
    >>> moment([1, 2, 3, 4, 5], order=2)
    2.0

    """
    xp = array_namespace(a)
    a, axis = _chk_asarray(a, axis, xp=xp)

    if xp.isdtype(a.dtype, 'integral'):
        a = xp.asarray(a, dtype=xp.float64)
    else:
        a = xp.asarray(a)

    order = xp.asarray(order, dtype=a.dtype)
    if xp_size(order) == 0:
        # This is tested by `_moment_outputs`, which is run by the `_axis_nan_policy`
        # decorator. Currently, the `_axis_nan_policy` decorator is skipped when `a`
        # is a non-NumPy array, so we need to check again. When the decorator is
        # updated for array API compatibility, we can remove this second check.
        raise ValueError("'order' must be a scalar or a non-empty 1D list/array.")
    if xp.any(order != xp.round(order)):
        raise ValueError("All elements of `order` must be integral.")
    order = order[()] if order.ndim == 0 else order

    # for array_like order input, return a value for each.
    if order.ndim > 0:
        # Calculated the mean once at most, and only if it will be used
        calculate_mean = center is None and xp.any(order > 1)
        mean = xp.mean(a, axis=axis, keepdims=True) if calculate_mean else None
        mmnt = []
        for i in order:
            if center is None and i > 1:
                mmnt.append(_moment(a, i, axis, mean=mean)[np.newaxis, ...])
            else:
                mmnt.append(_moment(a, i, axis, mean=center)[np.newaxis, ...])
        return xp.concat(mmnt, axis=0)
    else:
        return _moment(a, order, axis, mean=center)


def _moment(a, order, axis, *, mean=None, xp=None):
    """Vectorized calculation of raw moment about specified center

    When `mean` is None, the mean is computed and used as the center;
    otherwise, the provided value is used as the center.

    """
    xp = array_namespace(a) if xp is None else xp

    if xp.isdtype(a.dtype, 'integral'):
        a = xp.asarray(a, dtype=xp.float64)

    dtype = a.dtype

    # moment of empty array is the same regardless of order
    if xp_size(a) == 0:
        return xp.mean(a, axis=axis)

    if order == 0 or (order == 1 and mean is None):
        # By definition the zeroth moment is always 1, and the first *central*
        # moment is 0.
        shape = list(a.shape)
        del shape[axis]

        temp = (xp.ones(shape, dtype=dtype) if order == 0
                else xp.zeros(shape, dtype=dtype))
        return temp[()] if temp.ndim == 0 else temp

    # Exponentiation by squares: form exponent sequence
    n_list = [order]
    current_n = order
    while current_n > 2:
        if current_n % 2:
            current_n = (current_n - 1) / 2
        else:
            current_n /= 2
        n_list.append(current_n)

    # Starting point for exponentiation by squares
    mean = (xp.mean(a, axis=axis, keepdims=True) if mean is None
            else xp.asarray(mean, dtype=dtype))
    mean = mean[()] if mean.ndim == 0 else mean
    a_zero_mean = a - mean

    eps = xp.finfo(dtype).eps * 10

    with np.errstate(divide='ignore', invalid='ignore'):
        rel_diff = xp.max(xp.abs(a_zero_mean), axis=axis,
                          keepdims=True) / xp.abs(mean)
    with np.errstate(invalid='ignore'):
        precision_loss = xp.any(rel_diff < eps)
    n = a.shape[axis] if axis is not None else a.size
    if precision_loss and n > 1:
        message = ("Precision loss occurred in moment calculation due to "
                   "catastrophic cancellation. This occurs when the data "
                   "are nearly identical. Results may be unreliable.")
        warnings.warn(message, RuntimeWarning, stacklevel=4)

    if n_list[-1] == 1:
        s = xp.asarray(a_zero_mean, copy=True)
    else:
        s = a_zero_mean**2

    # Perform multiplications
    for n in n_list[-2::-1]:
        s = s**2
        if n % 2:
            s *= a_zero_mean
    return xp.mean(s, axis=axis)


def _var(x, axis=0, ddof=0, mean=None, xp=None):
    # Calculate variance of sample, warning if precision is lost
    xp = array_namespace(x) if xp is None else xp
    var = _moment(x, 2, axis, mean=mean, xp=xp)
    if ddof != 0:
        n = x.shape[axis] if axis is not None else x.size
        var *= np.divide(n, n-ddof)  # to avoid error on division by zero
    return var


@_axis_nan_policy_factory(
    lambda x: x, result_to_tuple=lambda x: (x,), n_outputs=1
)
# nan_policy handled by `_axis_nan_policy`, but needs to be left
# in signature to preserve use as a positional argument
def skew(a, axis=0, bias=True, nan_policy='propagate'):
    r"""Compute the sample skewness of a data set.

    For normally distributed data, the skewness should be about zero. For
    unimodal continuous distributions, a skewness value greater than zero means
    that there is more weight in the right tail of the distribution. The
    function `skewtest` can be used to determine if the skewness value
    is close enough to zero, statistically speaking.

    Parameters
    ----------
    a : ndarray
        Input array.
    axis : int or None, optional
        Axis along which skewness is calculated. Default is 0.
        If None, compute over the whole array `a`.
    bias : bool, optional
        If False, then the calculations are corrected for statistical bias.
    nan_policy : {'propagate', 'raise', 'omit'}, optional
        Defines how to handle when input contains nan.
        The following options are available (default is 'propagate'):

          * 'propagate': returns nan
          * 'raise': throws an error
          * 'omit': performs the calculations ignoring nan values

    Returns
    -------
    skewness : ndarray
        The skewness of values along an axis, returning NaN where all values
        are equal.

    Notes
    -----
    The sample skewness is computed as the Fisher-Pearson coefficient
    of skewness, i.e.

    .. math::

        g_1=\frac{m_3}{m_2^{3/2}}

    where

    .. math::

        m_i=\frac{1}{N}\sum_{n=1}^N(x[n]-\bar{x})^i

    is the biased sample :math:`i\texttt{th}` central moment, and
    :math:`\bar{x}` is
    the sample mean.  If ``bias`` is False, the calculations are
    corrected for bias and the value computed is the adjusted
    Fisher-Pearson standardized moment coefficient, i.e.

    .. math::

        G_1=\frac{k_3}{k_2^{3/2}}=
            \frac{\sqrt{N(N-1)}}{N-2}\frac{m_3}{m_2^{3/2}}.

    References
    ----------
    .. [1] Zwillinger, D. and Kokoska, S. (2000). CRC Standard
       Probability and Statistics Tables and Formulae. Chapman & Hall: New
       York. 2000.
       Section 2.2.24.1

    Examples
    --------
    >>> from scipy.stats import skew
    >>> skew([1, 2, 3, 4, 5])
    0.0
    >>> skew([2, 8, 0, 4, 1, 9, 9, 0])
    0.2650554122698573

    """
    xp = array_namespace(a)
    a, axis = _chk_asarray(a, axis, xp=xp)
    n = a.shape[axis]

    mean = xp.mean(a, axis=axis, keepdims=True)
    mean_reduced = xp.squeeze(mean, axis=axis)  # needed later
    m2 = _moment(a, 2, axis, mean=mean)
    m3 = _moment(a, 3, axis, mean=mean)
    with np.errstate(all='ignore'):
        eps = xp.finfo(m2.dtype).eps
        zero = m2 <= (eps * mean_reduced)**2
        vals = xp.where(zero, xp.asarray(xp.nan), m3 / m2**1.5)
    if not bias:
        can_correct = ~zero & (n > 2)
        if xp.any(can_correct):
            m2 = m2[can_correct]
            m3 = m3[can_correct]
            nval = ((n - 1.0) * n)**0.5 / (n - 2.0) * m3 / m2**1.5
            vals[can_correct] = nval

    return vals[()] if vals.ndim == 0 else vals


@_axis_nan_policy_factory(
    lambda x: x, result_to_tuple=lambda x: (x,), n_outputs=1
)
def kurtosis(a, axis=0, fisher=True, bias=True, nan_policy='propagate'):
    """Compute the kurtosis (Fisher or Pearson) of a dataset.

    Kurtosis is the fourth central moment divided by the square of the
    variance. If Fisher's definition is used, then 3.0 is subtracted from
    the result to give 0.0 for a normal distribution.

    If bias is False then the kurtosis is calculated using k statistics to
    eliminate bias coming from biased moment estimators

    Use `kurtosistest` to see if result is close enough to normal.

    Parameters
    ----------
    a : array
        Data for which the kurtosis is calculated.
    axis : int or None, optional
        Axis along which the kurtosis is calculated. Default is 0.
        If None, compute over the whole array `a`.
    fisher : bool, optional
        If True, Fisher's definition is used (normal ==> 0.0). If False,
        Pearson's definition is used (normal ==> 3.0).
    bias : bool, optional
        If False, then the calculations are corrected for statistical bias.
    nan_policy : {'propagate', 'raise', 'omit'}, optional
        Defines how to handle when input contains nan. 'propagate' returns nan,
        'raise' throws an error, 'omit' performs the calculations ignoring nan
        values. Default is 'propagate'.

    Returns
    -------
    kurtosis : array
        The kurtosis of values along an axis, returning NaN where all values
        are equal.

    References
    ----------
    .. [1] Zwillinger, D. and Kokoska, S. (2000). CRC Standard
       Probability and Statistics Tables and Formulae. Chapman & Hall: New
       York. 2000.

    Examples
    --------
    In Fisher's definition, the kurtosis of the normal distribution is zero.
    In the following example, the kurtosis is close to zero, because it was
    calculated from the dataset, not from the continuous distribution.

    >>> import numpy as np
    >>> from scipy.stats import norm, kurtosis
    >>> data = norm.rvs(size=1000, random_state=3)
    >>> kurtosis(data)
    -0.06928694200380558

    The distribution with a higher kurtosis has a heavier tail.
    The zero valued kurtosis of the normal distribution in Fisher's definition
    can serve as a reference point.

    >>> import matplotlib.pyplot as plt
    >>> import scipy.stats as stats
    >>> from scipy.stats import kurtosis

    >>> x = np.linspace(-5, 5, 100)
    >>> ax = plt.subplot()
    >>> distnames = ['laplace', 'norm', 'uniform']

    >>> for distname in distnames:
    ...     if distname == 'uniform':
    ...         dist = getattr(stats, distname)(loc=-2, scale=4)
    ...     else:
    ...         dist = getattr(stats, distname)
    ...     data = dist.rvs(size=1000)
    ...     kur = kurtosis(data, fisher=True)
    ...     y = dist.pdf(x)
    ...     ax.plot(x, y, label="{}, {}".format(distname, round(kur, 3)))
    ...     ax.legend()

    The Laplace distribution has a heavier tail than the normal distribution.
    The uniform distribution (which has negative kurtosis) has the thinnest
    tail.

    """
    a, axis = _chk_asarray(a, axis)

    contains_nan, nan_policy = _contains_nan(a, nan_policy)

    if contains_nan and nan_policy == 'omit':
        a = ma.masked_invalid(a)
        return mstats_basic.kurtosis(a, axis, fisher, bias)

    n = a.shape[axis]
    mean = a.mean(axis, keepdims=True)
    m2 = _moment(a, 2, axis, mean=mean)
    m4 = _moment(a, 4, axis, mean=mean)
    with np.errstate(all='ignore'):
        zero = (m2 <= (np.finfo(m2.dtype).resolution * mean.squeeze(axis))**2)
        vals = np.where(zero, np.nan, m4 / m2**2.0)

    if not bias:
        can_correct = ~zero & (n > 3)
        if can_correct.any():
            m2 = np.extract(can_correct, m2)
            m4 = np.extract(can_correct, m4)
            nval = 1.0/(n-2)/(n-3) * ((n**2-1.0)*m4/m2**2.0 - 3*(n-1)**2.0)
            np.place(vals, can_correct, nval + 3.0)

    return vals[()] - 3 if fisher else vals[()]


DescribeResult = namedtuple('DescribeResult',
                            ('nobs', 'minmax', 'mean', 'variance', 'skewness',
                             'kurtosis'))


def describe(a, axis=0, ddof=1, bias=True, nan_policy='propagate'):
    """Compute several descriptive statistics of the passed array.

    Parameters
    ----------
    a : array_like
        Input data.
    axis : int or None, optional
        Axis along which statistics are calculated. Default is 0.
        If None, compute over the whole array `a`.
    ddof : int, optional
        Delta degrees of freedom (only for variance).  Default is 1.
    bias : bool, optional
        If False, then the skewness and kurtosis calculations are corrected
        for statistical bias.
    nan_policy : {'propagate', 'raise', 'omit'}, optional
        Defines how to handle when input contains nan.
        The following options are available (default is 'propagate'):

        * 'propagate': returns nan
        * 'raise': throws an error
        * 'omit': performs the calculations ignoring nan values

    Returns
    -------
    nobs : int or ndarray of ints
        Number of observations (length of data along `axis`).
        When 'omit' is chosen as nan_policy, the length along each axis
        slice is counted separately.
    minmax: tuple of ndarrays or floats
        Minimum and maximum value of `a` along the given axis.
    mean : ndarray or float
        Arithmetic mean of `a` along the given axis.
    variance : ndarray or float
        Unbiased variance of `a` along the given axis; denominator is number
        of observations minus one.
    skewness : ndarray or float
        Skewness of `a` along the given axis, based on moment calculations
        with denominator equal to the number of observations, i.e. no degrees
        of freedom correction.
    kurtosis : ndarray or float
        Kurtosis (Fisher) of `a` along the given axis.  The kurtosis is
        normalized so that it is zero for the normal distribution.  No
        degrees of freedom are used.

    See Also
    --------
    skew, kurtosis

    Examples
    --------
    >>> import numpy as np
    >>> from scipy import stats
    >>> a = np.arange(10)
    >>> stats.describe(a)
    DescribeResult(nobs=10, minmax=(0, 9), mean=4.5,
                   variance=9.166666666666666, skewness=0.0,
                   kurtosis=-1.2242424242424244)
    >>> b = [[1, 2], [3, 4]]
    >>> stats.describe(b)
    DescribeResult(nobs=2, minmax=(array([1, 2]), array([3, 4])),
                   mean=array([2., 3.]), variance=array([2., 2.]),
                   skewness=array([0., 0.]), kurtosis=array([-2., -2.]))

    """
    a, axis = _chk_asarray(a, axis)

    contains_nan, nan_policy = _contains_nan(a, nan_policy)

    if contains_nan and nan_policy == 'omit':
        a = ma.masked_invalid(a)
        return mstats_basic.describe(a, axis, ddof, bias)

    if a.size == 0:
        raise ValueError("The input must not be empty.")
    n = a.shape[axis]
    mm = (np.min(a, axis=axis), np.max(a, axis=axis))
    m = np.mean(a, axis=axis)
    v = _var(a, axis=axis, ddof=ddof)
    sk = skew(a, axis, bias=bias)
    kurt = kurtosis(a, axis, bias=bias)

    return DescribeResult(n, mm, m, v, sk, kurt)

#####################################
#         NORMALITY TESTS           #
#####################################


def _get_pvalue(statistic, distribution, alternative, symmetric=True):
    """Get p-value given the statistic, (continuous) distribution, and alternative"""

    if alternative == 'less':
        pvalue = distribution.cdf(statistic)
    elif alternative == 'greater':
        pvalue = distribution.sf(statistic)
    elif alternative == 'two-sided':
        pvalue = 2 * (distribution.sf(np.abs(statistic)) if symmetric
                      else np.minimum(distribution.cdf(statistic),
                                      distribution.sf(statistic)))
    else:
        message = "`alternative` must be 'less', 'greater', or 'two-sided'."
        raise ValueError(message)

    return pvalue


SkewtestResult = namedtuple('SkewtestResult', ('statistic', 'pvalue'))


@_axis_nan_policy_factory(SkewtestResult, n_samples=1, too_small=7)
# nan_policy handled by `_axis_nan_policy`, but needs to be left
# in signature to preserve use as a positional argument
def skewtest(a, axis=0, nan_policy='propagate', alternative='two-sided'):
    r"""Test whether the skew is different from the normal distribution.

    This function tests the null hypothesis that the skewness of
    the population that the sample was drawn from is the same
    as that of a corresponding normal distribution.

    Parameters
    ----------
    a : array
        The data to be tested.
    axis : int or None, optional
       Axis along which statistics are calculated. Default is 0.
       If None, compute over the whole array `a`.
    nan_policy : {'propagate', 'raise', 'omit'}, optional
        Defines how to handle when input contains nan.
        The following options are available (default is 'propagate'):

        * 'propagate': returns nan
        * 'raise': throws an error
        * 'omit': performs the calculations ignoring nan values

    alternative : {'two-sided', 'less', 'greater'}, optional
        Defines the alternative hypothesis. Default is 'two-sided'.
        The following options are available:

        * 'two-sided': the skewness of the distribution underlying the sample
          is different from that of the normal distribution (i.e. 0)
        * 'less': the skewness of the distribution underlying the sample
          is less than that of the normal distribution
        * 'greater': the skewness of the distribution underlying the sample
          is greater than that of the normal distribution

        .. versionadded:: 1.7.0

    Returns
    -------
    statistic : float
        The computed z-score for this test.
    pvalue : float
        The p-value for the hypothesis test.

    Notes
    -----
    The sample size must be at least 8.

    References
    ----------
    .. [1] R. B. D'Agostino, A. J. Belanger and R. B. D'Agostino Jr.,
            "A suggestion for using powerful and informative tests of
            normality", American Statistician 44, pp. 316-321, 1990.
    .. [2] Shapiro, S. S., & Wilk, M. B. (1965). An analysis of variance test
           for normality (complete samples). Biometrika, 52(3/4), 591-611.
    .. [3] B. Phipson and G. K. Smyth. "Permutation P-values Should Never Be
           Zero: Calculating Exact P-values When Permutations Are Randomly
           Drawn." Statistical Applications in Genetics and Molecular Biology
           9.1 (2010).

    Examples
    --------
    Suppose we wish to infer from measurements whether the weights of adult
    human males in a medical study are not normally distributed [2]_.
    The weights (lbs) are recorded in the array ``x`` below.

    >>> import numpy as np
    >>> x = np.array([148, 154, 158, 160, 161, 162, 166, 170, 182, 195, 236])

    The skewness test from [1]_ begins by computing a statistic based on the
    sample skewness.

    >>> from scipy import stats
    >>> res = stats.skewtest(x)
    >>> res.statistic
    2.7788579769903414

    Because normal distributions have zero skewness, the magnitude of this
    statistic tends to be low for samples drawn from a normal distribution.

    The test is performed by comparing the observed value of the
    statistic against the null distribution: the distribution of statistic
    values derived under the null hypothesis that the weights were drawn from
    a normal distribution.

    For this test, the null distribution of the statistic for very large
    samples is the standard normal distribution.

    >>> import matplotlib.pyplot as plt
    >>> dist = stats.norm()
    >>> st_val = np.linspace(-5, 5, 100)
    >>> pdf = dist.pdf(st_val)
    >>> fig, ax = plt.subplots(figsize=(8, 5))
    >>> def st_plot(ax):  # we'll reuse this
    ...     ax.plot(st_val, pdf)
    ...     ax.set_title("Skew Test Null Distribution")
    ...     ax.set_xlabel("statistic")
    ...     ax.set_ylabel("probability density")
    >>> st_plot(ax)
    >>> plt.show()

    The comparison is quantified by the p-value: the proportion of values in
    the null distribution as extreme or more extreme than the observed
    value of the statistic. In a two-sided test, elements of the null
    distribution greater than the observed statistic and elements of the null
    distribution less than the negative of the observed statistic are both
    considered "more extreme".

    >>> fig, ax = plt.subplots(figsize=(8, 5))
    >>> st_plot(ax)
    >>> pvalue = dist.cdf(-res.statistic) + dist.sf(res.statistic)
    >>> annotation = (f'p-value={pvalue:.3f}\n(shaded area)')
    >>> props = dict(facecolor='black', width=1, headwidth=5, headlength=8)
    >>> _ = ax.annotate(annotation, (3, 0.005), (3.25, 0.02), arrowprops=props)
    >>> i = st_val >= res.statistic
    >>> ax.fill_between(st_val[i], y1=0, y2=pdf[i], color='C0')
    >>> i = st_val <= -res.statistic
    >>> ax.fill_between(st_val[i], y1=0, y2=pdf[i], color='C0')
    >>> ax.set_xlim(-5, 5)
    >>> ax.set_ylim(0, 0.1)
    >>> plt.show()
    >>> res.pvalue
    0.005455036974740185

    If the p-value is "small" - that is, if there is a low probability of
    sampling data from a normally distributed population that produces such an
    extreme value of the statistic - this may be taken as evidence against
    the null hypothesis in favor of the alternative: the weights were not
    drawn from a normal distribution. Note that:

    - The inverse is not true; that is, the test is not used to provide
      evidence for the null hypothesis.
    - The threshold for values that will be considered "small" is a choice that
      should be made before the data is analyzed [3]_ with consideration of the
      risks of both false positives (incorrectly rejecting the null hypothesis)
      and false negatives (failure to reject a false null hypothesis).

    Note that the standard normal distribution provides an asymptotic
    approximation of the null distribution; it is only accurate for samples
    with many observations. For small samples like ours,
    `scipy.stats.monte_carlo_test` may provide a more accurate, albeit
    stochastic, approximation of the exact p-value.

    >>> def statistic(x, axis):
    ...     # get just the skewtest statistic; ignore the p-value
    ...     return stats.skewtest(x, axis=axis).statistic
    >>> res = stats.monte_carlo_test(x, stats.norm.rvs, statistic)
    >>> fig, ax = plt.subplots(figsize=(8, 5))
    >>> st_plot(ax)
    >>> ax.hist(res.null_distribution, np.linspace(-5, 5, 50),
    ...         density=True)
    >>> ax.legend(['aymptotic approximation\n(many observations)',
    ...            'Monte Carlo approximation\n(11 observations)'])
    >>> plt.show()
    >>> res.pvalue
    0.0062  # may vary

    In this case, the asymptotic approximation and Monte Carlo approximation
    agree fairly closely, even for our small sample.

    """
    xp = array_namespace(a)
    a, axis = _chk_asarray(a, axis, xp=xp)

    b2 = skew(a, axis)
    n = a.shape[axis]
    if n < 8:
        raise ValueError(
            f"skewtest is not valid with less than 8 samples; {n} samples were given.")
    y = b2 * math.sqrt(((n + 1) * (n + 3)) / (6.0 * (n - 2)))
    beta2 = (3.0 * (n**2 + 27*n - 70) * (n+1) * (n+3) /
             ((n-2.0) * (n+5) * (n+7) * (n+9)))
    W2 = -1 + math.sqrt(2 * (beta2 - 1))
    delta = 1 / math.sqrt(0.5 * math.log(W2))
    alpha = math.sqrt(2.0 / (W2 - 1))
    y = xp.where(y == 0, xp.asarray(1, dtype=y.dtype), y)
    Z = delta * xp.log(y / alpha + xp.sqrt((y / alpha)**2 + 1))

    Z_np = np.asarray(Z)
    pvalue = _get_pvalue(Z_np, distributions.norm, alternative)
    pvalue = xp.asarray(pvalue, dtype=Z.dtype)
    Z = Z[()] if Z.ndim == 0 else Z
    pvalue = pvalue[()] if pvalue.ndim == 0 else pvalue
    return SkewtestResult(Z, pvalue)


KurtosistestResult = namedtuple('KurtosistestResult', ('statistic', 'pvalue'))


@_axis_nan_policy_factory(KurtosistestResult, n_samples=1, too_small=4)
def kurtosistest(a, axis=0, nan_policy='propagate', alternative='two-sided'):
    r"""Test whether a dataset has normal kurtosis.

    This function tests the null hypothesis that the kurtosis
    of the population from which the sample was drawn is that
    of the normal distribution.

    Parameters
    ----------
    a : array
        Array of the sample data.
    axis : int or None, optional
       Axis along which to compute test. Default is 0. If None,
       compute over the whole array `a`.
    nan_policy : {'propagate', 'raise', 'omit'}, optional
        Defines how to handle when input contains nan.
        The following options are available (default is 'propagate'):

        * 'propagate': returns nan
        * 'raise': throws an error
        * 'omit': performs the calculations ignoring nan values
    alternative : {'two-sided', 'less', 'greater'}, optional
        Defines the alternative hypothesis.
        The following options are available (default is 'two-sided'):

        * 'two-sided': the kurtosis of the distribution underlying the sample
          is different from that of the normal distribution
        * 'less': the kurtosis of the distribution underlying the sample
          is less than that of the normal distribution
        * 'greater': the kurtosis of the distribution underlying the sample
          is greater than that of the normal distribution

        .. versionadded:: 1.7.0

    Returns
    -------
    statistic : float
        The computed z-score for this test.
    pvalue : float
        The p-value for the hypothesis test.

    Notes
    -----
    Valid only for n>20. This function uses the method described in [1]_.

    References
    ----------
    .. [1] see e.g. F. J. Anscombe, W. J. Glynn, "Distribution of the kurtosis
       statistic b2 for normal samples", Biometrika, vol. 70, pp. 227-234, 1983.
    .. [2] Shapiro, S. S., & Wilk, M. B. (1965). An analysis of variance test
           for normality (complete samples). Biometrika, 52(3/4), 591-611.
    .. [3] B. Phipson and G. K. Smyth. "Permutation P-values Should Never Be
           Zero: Calculating Exact P-values When Permutations Are Randomly
           Drawn." Statistical Applications in Genetics and Molecular Biology
           9.1 (2010).
    .. [4] Panagiotakos, D. B. (2008). The value of p-value in biomedical
           research. The open cardiovascular medicine journal, 2, 97.

    Examples
    --------
    Suppose we wish to infer from measurements whether the weights of adult
    human males in a medical study are not normally distributed [2]_.
    The weights (lbs) are recorded in the array ``x`` below.

    >>> import numpy as np
    >>> x = np.array([148, 154, 158, 160, 161, 162, 166, 170, 182, 195, 236])

    The kurtosis test from [1]_ begins by computing a statistic based on the
    sample (excess/Fisher) kurtosis.

    >>> from scipy import stats
    >>> res = stats.kurtosistest(x)
    >>> res.statistic
    2.3048235214240873

    (The test warns that our sample has too few observations to perform the
    test. We'll return to this at the end of the example.)
    Because normal distributions have zero excess kurtosis (by definition),
    the magnitude of this statistic tends to be low for samples drawn from a
    normal distribution.

    The test is performed by comparing the observed value of the
    statistic against the null distribution: the distribution of statistic
    values derived under the null hypothesis that the weights were drawn from
    a normal distribution.

    For this test, the null distribution of the statistic for very large
    samples is the standard normal distribution.

    >>> import matplotlib.pyplot as plt
    >>> dist = stats.norm()
    >>> kt_val = np.linspace(-5, 5, 100)
    >>> pdf = dist.pdf(kt_val)
    >>> fig, ax = plt.subplots(figsize=(8, 5))
    >>> def kt_plot(ax):  # we'll reuse this
    ...     ax.plot(kt_val, pdf)
    ...     ax.set_title("Kurtosis Test Null Distribution")
    ...     ax.set_xlabel("statistic")
    ...     ax.set_ylabel("probability density")
    >>> kt_plot(ax)
    >>> plt.show()

    The comparison is quantified by the p-value: the proportion of values in
    the null distribution as extreme or more extreme than the observed
    value of the statistic. In a two-sided test in which the statistic is
    positive, elements of the null distribution greater than the observed
    statistic and elements of the null distribution less than the negative of
    the observed statistic are both considered "more extreme".

    >>> fig, ax = plt.subplots(figsize=(8, 5))
    >>> kt_plot(ax)
    >>> pvalue = dist.cdf(-res.statistic) + dist.sf(res.statistic)
    >>> annotation = (f'p-value={pvalue:.3f}\n(shaded area)')
    >>> props = dict(facecolor='black', width=1, headwidth=5, headlength=8)
    >>> _ = ax.annotate(annotation, (3, 0.005), (3.25, 0.02), arrowprops=props)
    >>> i = kt_val >= res.statistic
    >>> ax.fill_between(kt_val[i], y1=0, y2=pdf[i], color='C0')
    >>> i = kt_val <= -res.statistic
    >>> ax.fill_between(kt_val[i], y1=0, y2=pdf[i], color='C0')
    >>> ax.set_xlim(-5, 5)
    >>> ax.set_ylim(0, 0.1)
    >>> plt.show()
    >>> res.pvalue
    0.0211764592113868

    If the p-value is "small" - that is, if there is a low probability of
    sampling data from a normally distributed population that produces such an
    extreme value of the statistic - this may be taken as evidence against
    the null hypothesis in favor of the alternative: the weights were not
    drawn from a normal distribution. Note that:

    - The inverse is not true; that is, the test is not used to provide
      evidence for the null hypothesis.
    - The threshold for values that will be considered "small" is a choice that
      should be made before the data is analyzed [3]_ with consideration of the
      risks of both false positives (incorrectly rejecting the null hypothesis)
      and false negatives (failure to reject a false null hypothesis).

    Note that the standard normal distribution provides an asymptotic
    approximation of the null distribution; it is only accurate for samples
    with many observations. This is the reason we received a warning at the
    beginning of the example; our sample is quite small. In this case,
    `scipy.stats.monte_carlo_test` may provide a more accurate, albeit
    stochastic, approximation of the exact p-value.

    >>> def statistic(x, axis):
    ...     # get just the skewtest statistic; ignore the p-value
    ...     return stats.kurtosistest(x, axis=axis).statistic
    >>> res = stats.monte_carlo_test(x, stats.norm.rvs, statistic)
    >>> fig, ax = plt.subplots(figsize=(8, 5))
    >>> kt_plot(ax)
    >>> ax.hist(res.null_distribution, np.linspace(-5, 5, 50),
    ...         density=True)
    >>> ax.legend(['aymptotic approximation\n(many observations)',
    ...            'Monte Carlo approximation\n(11 observations)'])
    >>> plt.show()
    >>> res.pvalue
    0.0272  # may vary

    Furthermore, despite their stochastic nature, p-values computed in this way
    can be used to exactly control the rate of false rejections of the null
    hypothesis [4]_.

    """
    n = a.shape[axis]
    if n < 5:
        raise ValueError(
            "kurtosistest requires at least 5 observations; %i observations"
            " were given." % int(n))
    if n < 20:
        warnings.warn("kurtosistest only valid for n>=20 ... continuing "
                      "anyway, n=%i" % int(n),
                      stacklevel=2)
    b2 = kurtosis(a, axis, fisher=False)

    E = 3.0*(n-1) / (n+1)
    varb2 = 24.0*n*(n-2)*(n-3) / ((n+1)*(n+1.)*(n+3)*(n+5))  # [1]_ Eq. 1
    x = (b2-E) / np.sqrt(varb2)  # [1]_ Eq. 4
    # [1]_ Eq. 2:
    sqrtbeta1 = 6.0*(n*n-5*n+2)/((n+7)*(n+9)) * np.sqrt((6.0*(n+3)*(n+5)) /
                                                        (n*(n-2)*(n-3)))
    # [1]_ Eq. 3:
    A = 6.0 + 8.0/sqrtbeta1 * (2.0/sqrtbeta1 + np.sqrt(1+4.0/(sqrtbeta1**2)))
    term1 = 1 - 2/(9.0*A)
    denom = 1 + x*np.sqrt(2/(A-4.0))
    term2 = np.sign(denom) * np.where(denom == 0.0, np.nan,
                                      np.power((1-2.0/A)/np.abs(denom), 1/3.0))
    if np.any(denom == 0):
        msg = ("Test statistic not defined in some cases due to division by "
               "zero. Return nan in that case...")
        warnings.warn(msg, RuntimeWarning, stacklevel=2)

    Z = (term1 - term2) / np.sqrt(2/(9.0*A))  # [1]_ Eq. 5

    pvalue = _get_pvalue(Z, distributions.norm, alternative)
    return KurtosistestResult(Z[()], pvalue[()])


NormaltestResult = namedtuple('NormaltestResult', ('statistic', 'pvalue'))


@_axis_nan_policy_factory(NormaltestResult, n_samples=1, too_small=7)
def normaltest(a, axis=0, nan_policy='propagate'):
    r"""Test whether a sample differs from a normal distribution.

    This function tests the null hypothesis that a sample comes
    from a normal distribution.  It is based on D'Agostino and
    Pearson's [1]_, [2]_ test that combines skew and kurtosis to
    produce an omnibus test of normality.

    Parameters
    ----------
    a : array_like
        The array containing the sample to be tested.
    axis : int or None, optional
        Axis along which to compute test. Default is 0. If None,
        compute over the whole array `a`.
    nan_policy : {'propagate', 'raise', 'omit'}, optional
        Defines how to handle when input contains nan.
        The following options are available (default is 'propagate'):

          * 'propagate': returns nan
          * 'raise': throws an error
          * 'omit': performs the calculations ignoring nan values

    Returns
    -------
    statistic : float or array
        ``s^2 + k^2``, where ``s`` is the z-score returned by `skewtest` and
        ``k`` is the z-score returned by `kurtosistest`.
    pvalue : float or array
       A 2-sided chi squared probability for the hypothesis test.

    References
    ----------
    .. [1] D'Agostino, R. B. (1971), "An omnibus test of normality for
           moderate and large sample size", Biometrika, 58, 341-348
    .. [2] D'Agostino, R. and Pearson, E. S. (1973), "Tests for departure from
           normality", Biometrika, 60, 613-622
    .. [3] Shapiro, S. S., & Wilk, M. B. (1965). An analysis of variance test
           for normality (complete samples). Biometrika, 52(3/4), 591-611.
    .. [4] B. Phipson and G. K. Smyth. "Permutation P-values Should Never Be
           Zero: Calculating Exact P-values When Permutations Are Randomly
           Drawn." Statistical Applications in Genetics and Molecular Biology
           9.1 (2010).
    .. [5] Panagiotakos, D. B. (2008). The value of p-value in biomedical
           research. The open cardiovascular medicine journal, 2, 97.

    Examples
    --------
    Suppose we wish to infer from measurements whether the weights of adult
    human males in a medical study are not normally distributed [3]_.
    The weights (lbs) are recorded in the array ``x`` below.

    >>> import numpy as np
    >>> x = np.array([148, 154, 158, 160, 161, 162, 166, 170, 182, 195, 236])

    The normality test of [1]_ and [2]_ begins by computing a statistic based
    on the sample skewness and kurtosis.

    >>> from scipy import stats
    >>> res = stats.normaltest(x)
    >>> res.statistic
    13.034263121192582

    (The test warns that our sample has too few observations to perform the
    test. We'll return to this at the end of the example.)
    Because the normal distribution has zero skewness and zero
    ("excess" or "Fisher") kurtosis, the value of this statistic tends to be
    low for samples drawn from a normal distribution.

    The test is performed by comparing the observed value of the statistic
    against the null distribution: the distribution of statistic values derived
    under the null hypothesis that the weights were drawn from a normal
    distribution.
    For this normality test, the null distribution for very large samples is
    the chi-squared distribution with two degrees of freedom.

    >>> import matplotlib.pyplot as plt
    >>> dist = stats.chi2(df=2)
    >>> stat_vals = np.linspace(0, 16, 100)
    >>> pdf = dist.pdf(stat_vals)
    >>> fig, ax = plt.subplots(figsize=(8, 5))
    >>> def plot(ax):  # we'll reuse this
    ...     ax.plot(stat_vals, pdf)
    ...     ax.set_title("Normality Test Null Distribution")
    ...     ax.set_xlabel("statistic")
    ...     ax.set_ylabel("probability density")
    >>> plot(ax)
    >>> plt.show()

    The comparison is quantified by the p-value: the proportion of values in
    the null distribution greater than or equal to the observed value of the
    statistic.

    >>> fig, ax = plt.subplots(figsize=(8, 5))
    >>> plot(ax)
    >>> pvalue = dist.sf(res.statistic)
    >>> annotation = (f'p-value={pvalue:.6f}\n(shaded area)')
    >>> props = dict(facecolor='black', width=1, headwidth=5, headlength=8)
    >>> _ = ax.annotate(annotation, (13.5, 5e-4), (14, 5e-3), arrowprops=props)
    >>> i = stat_vals >= res.statistic  # index more extreme statistic values
    >>> ax.fill_between(stat_vals[i], y1=0, y2=pdf[i])
    >>> ax.set_xlim(8, 16)
    >>> ax.set_ylim(0, 0.01)
    >>> plt.show()
    >>> res.pvalue
    0.0014779023013100172

    If the p-value is "small" - that is, if there is a low probability of
    sampling data from a normally distributed population that produces such an
    extreme value of the statistic - this may be taken as evidence against
    the null hypothesis in favor of the alternative: the weights were not
    drawn from a normal distribution. Note that:

    - The inverse is not true; that is, the test is not used to provide
      evidence for the null hypothesis.
    - The threshold for values that will be considered "small" is a choice that
      should be made before the data is analyzed [4]_ with consideration of the
      risks of both false positives (incorrectly rejecting the null hypothesis)
      and false negatives (failure to reject a false null hypothesis).

    Note that the chi-squared distribution provides an asymptotic
    approximation of the null distribution; it is only accurate for samples
    with many observations. This is the reason we received a warning at the
    beginning of the example; our sample is quite small. In this case,
    `scipy.stats.monte_carlo_test` may provide a more accurate, albeit
    stochastic, approximation of the exact p-value.

    >>> def statistic(x, axis):
    ...     # Get only the `normaltest` statistic; ignore approximate p-value
    ...     return stats.normaltest(x, axis=axis).statistic
    >>> res = stats.monte_carlo_test(x, stats.norm.rvs, statistic,
    ...                              alternative='greater')
    >>> fig, ax = plt.subplots(figsize=(8, 5))
    >>> plot(ax)
    >>> ax.hist(res.null_distribution, np.linspace(0, 25, 50),
    ...         density=True)
    >>> ax.legend(['aymptotic approximation (many observations)',
    ...            'Monte Carlo approximation (11 observations)'])
    >>> ax.set_xlim(0, 14)
    >>> plt.show()
    >>> res.pvalue
    0.0082  # may vary

    Furthermore, despite their stochastic nature, p-values computed in this way
    can be used to exactly control the rate of false rejections of the null
    hypothesis [5]_.

    """
    s, _ = skewtest(a, axis)
    k, _ = kurtosistest(a, axis)
    k2 = s*s + k*k

    return NormaltestResult(k2, distributions.chi2.sf(k2, 2))


@_axis_nan_policy_factory(SignificanceResult, default_axis=None)
def jarque_bera(x, *, axis=None):
    r"""Perform the Jarque-Bera goodness of fit test on sample data.

    The Jarque-Bera test tests whether the sample data has the skewness and
    kurtosis matching a normal distribution.

    Note that this test only works for a large enough number of data samples
    (>2000) as the test statistic asymptotically has a Chi-squared distribution
    with 2 degrees of freedom.

    Parameters
    ----------
    x : array_like
        Observations of a random variable.
    axis : int or None, default: 0
        If an int, the axis of the input along which to compute the statistic.
        The statistic of each axis-slice (e.g. row) of the input will appear in
        a corresponding element of the output.
        If ``None``, the input will be raveled before computing the statistic.

    Returns
    -------
    result : SignificanceResult
        An object with the following attributes:

        statistic : float
            The test statistic.
        pvalue : float
            The p-value for the hypothesis test.

    References
    ----------
    .. [1] Jarque, C. and Bera, A. (1980) "Efficient tests for normality,
           homoscedasticity and serial independence of regression residuals",
           6 Econometric Letters 255-259.
    .. [2] Shapiro, S. S., & Wilk, M. B. (1965). An analysis of variance test
           for normality (complete samples). Biometrika, 52(3/4), 591-611.
    .. [3] B. Phipson and G. K. Smyth. "Permutation P-values Should Never Be
           Zero: Calculating Exact P-values When Permutations Are Randomly
           Drawn." Statistical Applications in Genetics and Molecular Biology
           9.1 (2010).
    .. [4] Panagiotakos, D. B. (2008). The value of p-value in biomedical
           research. The open cardiovascular medicine journal, 2, 97.

    Examples
    --------
    Suppose we wish to infer from measurements whether the weights of adult
    human males in a medical study are not normally distributed [2]_.
    The weights (lbs) are recorded in the array ``x`` below.

    >>> import numpy as np
    >>> x = np.array([148, 154, 158, 160, 161, 162, 166, 170, 182, 195, 236])

    The Jarque-Bera test begins by computing a statistic based on the sample
    skewness and kurtosis.

    >>> from scipy import stats
    >>> res = stats.jarque_bera(x)
    >>> res.statistic
    6.982848237344646

    Because the normal distribution has zero skewness and zero
    ("excess" or "Fisher") kurtosis, the value of this statistic tends to be
    low for samples drawn from a normal distribution.

    The test is performed by comparing the observed value of the statistic
    against the null distribution: the distribution of statistic values derived
    under the null hypothesis that the weights were drawn from a normal
    distribution.
    For the Jarque-Bera test, the null distribution for very large samples is
    the chi-squared distribution with two degrees of freedom.

    >>> import matplotlib.pyplot as plt
    >>> dist = stats.chi2(df=2)
    >>> jb_val = np.linspace(0, 11, 100)
    >>> pdf = dist.pdf(jb_val)
    >>> fig, ax = plt.subplots(figsize=(8, 5))
    >>> def jb_plot(ax):  # we'll reuse this
    ...     ax.plot(jb_val, pdf)
    ...     ax.set_title("Jarque-Bera Null Distribution")
    ...     ax.set_xlabel("statistic")
    ...     ax.set_ylabel("probability density")
    >>> jb_plot(ax)
    >>> plt.show()

    The comparison is quantified by the p-value: the proportion of values in
    the null distribution greater than or equal to the observed value of the
    statistic.

    >>> fig, ax = plt.subplots(figsize=(8, 5))
    >>> jb_plot(ax)
    >>> pvalue = dist.sf(res.statistic)
    >>> annotation = (f'p-value={pvalue:.6f}\n(shaded area)')
    >>> props = dict(facecolor='black', width=1, headwidth=5, headlength=8)
    >>> _ = ax.annotate(annotation, (7.5, 0.01), (8, 0.05), arrowprops=props)
    >>> i = jb_val >= res.statistic  # indices of more extreme statistic values
    >>> ax.fill_between(jb_val[i], y1=0, y2=pdf[i])
    >>> ax.set_xlim(0, 11)
    >>> ax.set_ylim(0, 0.3)
    >>> plt.show()
    >>> res.pvalue
    0.03045746622458189

    If the p-value is "small" - that is, if there is a low probability of
    sampling data from a normally distributed population that produces such an
    extreme value of the statistic - this may be taken as evidence against
    the null hypothesis in favor of the alternative: the weights were not
    drawn from a normal distribution. Note that:

    - The inverse is not true; that is, the test is not used to provide
      evidence for the null hypothesis.
    - The threshold for values that will be considered "small" is a choice that
      should be made before the data is analyzed [3]_ with consideration of the
      risks of both false positives (incorrectly rejecting the null hypothesis)
      and false negatives (failure to reject a false null hypothesis).

    Note that the chi-squared distribution provides an asymptotic approximation
    of the null distribution; it is only accurate for samples with many
    observations. For small samples like ours, `scipy.stats.monte_carlo_test`
    may provide a more accurate, albeit stochastic, approximation of the
    exact p-value.

    >>> def statistic(x, axis):
    ...     # underlying calculation of the Jarque Bera statistic
    ...     s = stats.skew(x, axis=axis)
    ...     k = stats.kurtosis(x, axis=axis)
    ...     return x.shape[axis]/6 * (s**2 + k**2/4)
    >>> res = stats.monte_carlo_test(x, stats.norm.rvs, statistic,
    ...                              alternative='greater')
    >>> fig, ax = plt.subplots(figsize=(8, 5))
    >>> jb_plot(ax)
    >>> ax.hist(res.null_distribution, np.linspace(0, 10, 50),
    ...         density=True)
    >>> ax.legend(['aymptotic approximation (many observations)',
    ...            'Monte Carlo approximation (11 observations)'])
    >>> plt.show()
    >>> res.pvalue
    0.0097  # may vary

    Furthermore, despite their stochastic nature, p-values computed in this way
    can be used to exactly control the rate of false rejections of the null
    hypothesis [4]_.

    """
    x = np.asarray(x)
    if axis is None:
        x = x.ravel()
        axis = 0

    n = x.shape[axis]
    if n == 0:
        raise ValueError('At least one observation is required.')

    mu = x.mean(axis=axis, keepdims=True)
    diffx = x - mu
    s = skew(diffx, axis=axis, _no_deco=True)
    k = kurtosis(diffx, axis=axis, _no_deco=True)
    statistic = n / 6 * (s**2 + k**2 / 4)
    pvalue = distributions.chi2.sf(statistic, df=2)

    return SignificanceResult(statistic, pvalue)


#####################################
#        FREQUENCY FUNCTIONS        #
#####################################


def scoreatpercentile(a, per, limit=(), interpolation_method='fraction',
                      axis=None):
    """Calculate the score at a given percentile of the input sequence.

    For example, the score at `per=50` is the median. If the desired quantile
    lies between two data points, we interpolate between them, according to
    the value of `interpolation`. If the parameter `limit` is provided, it
    should be a tuple (lower, upper) of two values.

    Parameters
    ----------
    a : array_like
        A 1-D array of values from which to extract score.
    per : array_like
        Percentile(s) at which to extract score.  Values should be in range
        [0,100].
    limit : tuple, optional
        Tuple of two scalars, the lower and upper limits within which to
        compute the percentile. Values of `a` outside
        this (closed) interval will be ignored.
    interpolation_method : {'fraction', 'lower', 'higher'}, optional
        Specifies the interpolation method to use,
        when the desired quantile lies between two data points `i` and `j`
        The following options are available (default is 'fraction'):

          * 'fraction': ``i + (j - i) * fraction`` where ``fraction`` is the
            fractional part of the index surrounded by ``i`` and ``j``
          * 'lower': ``i``
          * 'higher': ``j``

    axis : int, optional
        Axis along which the percentiles are computed. Default is None. If
        None, compute over the whole array `a`.

    Returns
    -------
    score : float or ndarray
        Score at percentile(s).

    See Also
    --------
    percentileofscore, numpy.percentile

    Notes
    -----
    This function will become obsolete in the future.
    For NumPy 1.9 and higher, `numpy.percentile` provides all the functionality
    that `scoreatpercentile` provides.  And it's significantly faster.
    Therefore it's recommended to use `numpy.percentile` for users that have
    numpy >= 1.9.

    Examples
    --------
    >>> import numpy as np
    >>> from scipy import stats
    >>> a = np.arange(100)
    >>> stats.scoreatpercentile(a, 50)
    49.5

    """
    # adapted from NumPy's percentile function.  When we require numpy >= 1.8,
    # the implementation of this function can be replaced by np.percentile.
    a = np.asarray(a)
    if a.size == 0:
        # empty array, return nan(s) with shape matching `per`
        if np.isscalar(per):
            return np.nan
        else:
            return np.full(np.asarray(per).shape, np.nan, dtype=np.float64)

    if limit:
        a = a[(limit[0] <= a) & (a <= limit[1])]

    sorted_ = np.sort(a, axis=axis)
    if axis is None:
        axis = 0

    return _compute_qth_percentile(sorted_, per, interpolation_method, axis)


# handle sequence of per's without calling sort multiple times
def _compute_qth_percentile(sorted_, per, interpolation_method, axis):
    if not np.isscalar(per):
        score = [_compute_qth_percentile(sorted_, i,
                                         interpolation_method, axis)
                 for i in per]
        return np.array(score)

    if not (0 <= per <= 100):
        raise ValueError("percentile must be in the range [0, 100]")

    indexer = [slice(None)] * sorted_.ndim
    idx = per / 100. * (sorted_.shape[axis] - 1)

    if int(idx) != idx:
        # round fractional indices according to interpolation method
        if interpolation_method == 'lower':
            idx = int(np.floor(idx))
        elif interpolation_method == 'higher':
            idx = int(np.ceil(idx))
        elif interpolation_method == 'fraction':
            pass  # keep idx as fraction and interpolate
        else:
            raise ValueError("interpolation_method can only be 'fraction', "
                             "'lower' or 'higher'")

    i = int(idx)
    if i == idx:
        indexer[axis] = slice(i, i + 1)
        weights = array(1)
        sumval = 1.0
    else:
        indexer[axis] = slice(i, i + 2)
        j = i + 1
        weights = array([(j - idx), (idx - i)], float)
        wshape = [1] * sorted_.ndim
        wshape[axis] = 2
        weights.shape = wshape
        sumval = weights.sum()

    # Use np.add.reduce (== np.sum but a little faster) to coerce data type
    return np.add.reduce(sorted_[tuple(indexer)] * weights, axis=axis) / sumval


def percentileofscore(a, score, kind='rank', nan_policy='propagate'):
    """Compute the percentile rank of a score relative to a list of scores.

    A `percentileofscore` of, for example, 80% means that 80% of the
    scores in `a` are below the given score. In the case of gaps or
    ties, the exact definition depends on the optional keyword, `kind`.

    Parameters
    ----------
    a : array_like
        A 1-D array to which `score` is compared.
    score : array_like
        Scores to compute percentiles for.
    kind : {'rank', 'weak', 'strict', 'mean'}, optional
        Specifies the interpretation of the resulting score.
        The following options are available (default is 'rank'):

          * 'rank': Average percentage ranking of score.  In case of multiple
            matches, average the percentage rankings of all matching scores.
          * 'weak': This kind corresponds to the definition of a cumulative
            distribution function.  A percentileofscore of 80% means that 80%
            of values are less than or equal to the provided score.
          * 'strict': Similar to "weak", except that only values that are
            strictly less than the given score are counted.
          * 'mean': The average of the "weak" and "strict" scores, often used
            in testing.  See https://en.wikipedia.org/wiki/Percentile_rank
    nan_policy : {'propagate', 'raise', 'omit'}, optional
        Specifies how to treat `nan` values in `a`.
        The following options are available (default is 'propagate'):

          * 'propagate': returns nan (for each value in `score`).
          * 'raise': throws an error
          * 'omit': performs the calculations ignoring nan values

    Returns
    -------
    pcos : float
        Percentile-position of score (0-100) relative to `a`.

    See Also
    --------
    numpy.percentile
    scipy.stats.scoreatpercentile, scipy.stats.rankdata

    Examples
    --------
    Three-quarters of the given values lie below a given score:

    >>> import numpy as np
    >>> from scipy import stats
    >>> stats.percentileofscore([1, 2, 3, 4], 3)
    75.0

    With multiple matches, note how the scores of the two matches, 0.6
    and 0.8 respectively, are averaged:

    >>> stats.percentileofscore([1, 2, 3, 3, 4], 3)
    70.0

    Only 2/5 values are strictly less than 3:

    >>> stats.percentileofscore([1, 2, 3, 3, 4], 3, kind='strict')
    40.0

    But 4/5 values are less than or equal to 3:

    >>> stats.percentileofscore([1, 2, 3, 3, 4], 3, kind='weak')
    80.0

    The average between the weak and the strict scores is:

    >>> stats.percentileofscore([1, 2, 3, 3, 4], 3, kind='mean')
    60.0

    Score arrays (of any dimensionality) are supported:

    >>> stats.percentileofscore([1, 2, 3, 3, 4], [2, 3])
    array([40., 70.])

    The inputs can be infinite:

    >>> stats.percentileofscore([-np.inf, 0, 1, np.inf], [1, 2, np.inf])
    array([75., 75., 100.])

    If `a` is empty, then the resulting percentiles are all `nan`:

    >>> stats.percentileofscore([], [1, 2])
    array([nan, nan])
    """

    a = np.asarray(a)
    n = len(a)
    score = np.asarray(score)

    # Nan treatment
    cna, npa = _contains_nan(a, nan_policy, use_summation=False)
    cns, nps = _contains_nan(score, nan_policy, use_summation=False)

    if (cna or cns) and nan_policy == 'raise':
        raise ValueError("The input contains nan values")

    if cns:
        # If a score is nan, then the output should be nan
        # (also if nan_policy is "omit", because it only applies to `a`)
        score = ma.masked_where(np.isnan(score), score)

    if cna:
        if nan_policy == "omit":
            # Don't count nans
            a = ma.masked_where(np.isnan(a), a)
            n = a.count()

        if nan_policy == "propagate":
            # All outputs should be nans
            n = 0

    # Cannot compare to empty list ==> nan
    if n == 0:
        perct = np.full_like(score, np.nan, dtype=np.float64)

    else:
        # Prepare broadcasting
        score = score[..., None]

        def count(x):
            return np.count_nonzero(x, -1)

        # Main computations/logic
        if kind == 'rank':
            left = count(a < score)
            right = count(a <= score)
            plus1 = left < right
            perct = (left + right + plus1) * (50.0 / n)
        elif kind == 'strict':
            perct = count(a < score) * (100.0 / n)
        elif kind == 'weak':
            perct = count(a <= score) * (100.0 / n)
        elif kind == 'mean':
            left = count(a < score)
            right = count(a <= score)
            perct = (left + right) * (50.0 / n)
        else:
            raise ValueError(
                "kind can only be 'rank', 'strict', 'weak' or 'mean'")

    # Re-insert nan values
    perct = ma.filled(perct, np.nan)

    if perct.ndim == 0:
        return perct[()]
    return perct


HistogramResult = namedtuple('HistogramResult',
                             ('count', 'lowerlimit', 'binsize', 'extrapoints'))


def _histogram(a, numbins=10, defaultlimits=None, weights=None,
               printextras=False):
    """Create a histogram.

    Separate the range into several bins and return the number of instances
    in each bin.

    Parameters
    ----------
    a : array_like
        Array of scores which will be put into bins.
    numbins : int, optional
        The number of bins to use for the histogram. Default is 10.
    defaultlimits : tuple (lower, upper), optional
        The lower and upper values for the range of the histogram.
        If no value is given, a range slightly larger than the range of the
        values in a is used. Specifically ``(a.min() - s, a.max() + s)``,
        where ``s = (1/2)(a.max() - a.min()) / (numbins - 1)``.
    weights : array_like, optional
        The weights for each value in `a`. Default is None, which gives each
        value a weight of 1.0
    printextras : bool, optional
        If True, if there are extra points (i.e. the points that fall outside
        the bin limits) a warning is raised saying how many of those points
        there are.  Default is False.

    Returns
    -------
    count : ndarray
        Number of points (or sum of weights) in each bin.
    lowerlimit : float
        Lowest value of histogram, the lower limit of the first bin.
    binsize : float
        The size of the bins (all bins have the same size).
    extrapoints : int
        The number of points outside the range of the histogram.

    See Also
    --------
    numpy.histogram

    Notes
    -----
    This histogram is based on numpy's histogram but has a larger range by
    default if default limits is not set.

    """
    a = np.ravel(a)
    if defaultlimits is None:
        if a.size == 0:
            # handle empty arrays. Undetermined range, so use 0-1.
            defaultlimits = (0, 1)
        else:
            # no range given, so use values in `a`
            data_min = a.min()
            data_max = a.max()
            # Have bins extend past min and max values slightly
            s = (data_max - data_min) / (2. * (numbins - 1.))
            defaultlimits = (data_min - s, data_max + s)

    # use numpy's histogram method to compute bins
    hist, bin_edges = np.histogram(a, bins=numbins, range=defaultlimits,
                                   weights=weights)
    # hist are not always floats, convert to keep with old output
    hist = np.array(hist, dtype=float)
    # fixed width for bins is assumed, as numpy's histogram gives
    # fixed width bins for int values for 'bins'
    binsize = bin_edges[1] - bin_edges[0]
    # calculate number of extra points
    extrapoints = len([v for v in a
                       if defaultlimits[0] > v or v > defaultlimits[1]])
    if extrapoints > 0 and printextras:
        warnings.warn(f"Points outside given histogram range = {extrapoints}",
                      stacklevel=3,)

    return HistogramResult(hist, defaultlimits[0], binsize, extrapoints)


CumfreqResult = namedtuple('CumfreqResult',
                           ('cumcount', 'lowerlimit', 'binsize',
                            'extrapoints'))


def cumfreq(a, numbins=10, defaultreallimits=None, weights=None):
    """Return a cumulative frequency histogram, using the histogram function.

    A cumulative histogram is a mapping that counts the cumulative number of
    observations in all of the bins up to the specified bin.

    Parameters
    ----------
    a : array_like
        Input array.
    numbins : int, optional
        The number of bins to use for the histogram. Default is 10.
    defaultreallimits : tuple (lower, upper), optional
        The lower and upper values for the range of the histogram.
        If no value is given, a range slightly larger than the range of the
        values in `a` is used. Specifically ``(a.min() - s, a.max() + s)``,
        where ``s = (1/2)(a.max() - a.min()) / (numbins - 1)``.
    weights : array_like, optional
        The weights for each value in `a`. Default is None, which gives each
        value a weight of 1.0

    Returns
    -------
    cumcount : ndarray
        Binned values of cumulative frequency.
    lowerlimit : float
        Lower real limit
    binsize : float
        Width of each bin.
    extrapoints : int
        Extra points.

    Examples
    --------
    >>> import numpy as np
    >>> import matplotlib.pyplot as plt
    >>> from scipy import stats
    >>> rng = np.random.default_rng()
    >>> x = [1, 4, 2, 1, 3, 1]
    >>> res = stats.cumfreq(x, numbins=4, defaultreallimits=(1.5, 5))
    >>> res.cumcount
    array([ 1.,  2.,  3.,  3.])
    >>> res.extrapoints
    3

    Create a normal distribution with 1000 random values

    >>> samples = stats.norm.rvs(size=1000, random_state=rng)

    Calculate cumulative frequencies

    >>> res = stats.cumfreq(samples, numbins=25)

    Calculate space of values for x

    >>> x = res.lowerlimit + np.linspace(0, res.binsize*res.cumcount.size,
    ...                                  res.cumcount.size)

    Plot histogram and cumulative histogram

    >>> fig = plt.figure(figsize=(10, 4))
    >>> ax1 = fig.add_subplot(1, 2, 1)
    >>> ax2 = fig.add_subplot(1, 2, 2)
    >>> ax1.hist(samples, bins=25)
    >>> ax1.set_title('Histogram')
    >>> ax2.bar(x, res.cumcount, width=res.binsize)
    >>> ax2.set_title('Cumulative histogram')
    >>> ax2.set_xlim([x.min(), x.max()])

    >>> plt.show()

    """
    h, l, b, e = _histogram(a, numbins, defaultreallimits, weights=weights)
    cumhist = np.cumsum(h * 1, axis=0)
    return CumfreqResult(cumhist, l, b, e)


RelfreqResult = namedtuple('RelfreqResult',
                           ('frequency', 'lowerlimit', 'binsize',
                            'extrapoints'))


def relfreq(a, numbins=10, defaultreallimits=None, weights=None):
    """Return a relative frequency histogram, using the histogram function.

    A relative frequency  histogram is a mapping of the number of
    observations in each of the bins relative to the total of observations.

    Parameters
    ----------
    a : array_like
        Input array.
    numbins : int, optional
        The number of bins to use for the histogram. Default is 10.
    defaultreallimits : tuple (lower, upper), optional
        The lower and upper values for the range of the histogram.
        If no value is given, a range slightly larger than the range of the
        values in a is used. Specifically ``(a.min() - s, a.max() + s)``,
        where ``s = (1/2)(a.max() - a.min()) / (numbins - 1)``.
    weights : array_like, optional
        The weights for each value in `a`. Default is None, which gives each
        value a weight of 1.0

    Returns
    -------
    frequency : ndarray
        Binned values of relative frequency.
    lowerlimit : float
        Lower real limit.
    binsize : float
        Width of each bin.
    extrapoints : int
        Extra points.

    Examples
    --------
    >>> import numpy as np
    >>> import matplotlib.pyplot as plt
    >>> from scipy import stats
    >>> rng = np.random.default_rng()
    >>> a = np.array([2, 4, 1, 2, 3, 2])
    >>> res = stats.relfreq(a, numbins=4)
    >>> res.frequency
    array([ 0.16666667, 0.5       , 0.16666667,  0.16666667])
    >>> np.sum(res.frequency)  # relative frequencies should add up to 1
    1.0

    Create a normal distribution with 1000 random values

    >>> samples = stats.norm.rvs(size=1000, random_state=rng)

    Calculate relative frequencies

    >>> res = stats.relfreq(samples, numbins=25)

    Calculate space of values for x

    >>> x = res.lowerlimit + np.linspace(0, res.binsize*res.frequency.size,
    ...                                  res.frequency.size)

    Plot relative frequency histogram

    >>> fig = plt.figure(figsize=(5, 4))
    >>> ax = fig.add_subplot(1, 1, 1)
    >>> ax.bar(x, res.frequency, width=res.binsize)
    >>> ax.set_title('Relative frequency histogram')
    >>> ax.set_xlim([x.min(), x.max()])

    >>> plt.show()

    """
    a = np.asanyarray(a)
    h, l, b, e = _histogram(a, numbins, defaultreallimits, weights=weights)
    h = h / a.shape[0]

    return RelfreqResult(h, l, b, e)


#####################################
#        VARIABILITY FUNCTIONS      #
#####################################

def obrientransform(*samples):
    """Compute the O'Brien transform on input data (any number of arrays).

    Used to test for homogeneity of variance prior to running one-way stats.
    Each array in ``*samples`` is one level of a factor.
    If `f_oneway` is run on the transformed data and found significant,
    the variances are unequal.  From Maxwell and Delaney [1]_, p.112.

    Parameters
    ----------
    sample1, sample2, ... : array_like
        Any number of arrays.

    Returns
    -------
    obrientransform : ndarray
        Transformed data for use in an ANOVA.  The first dimension
        of the result corresponds to the sequence of transformed
        arrays.  If the arrays given are all 1-D of the same length,
        the return value is a 2-D array; otherwise it is a 1-D array
        of type object, with each element being an ndarray.

    References
    ----------
    .. [1] S. E. Maxwell and H. D. Delaney, "Designing Experiments and
           Analyzing Data: A Model Comparison Perspective", Wadsworth, 1990.

    Examples
    --------
    We'll test the following data sets for differences in their variance.

    >>> x = [10, 11, 13, 9, 7, 12, 12, 9, 10]
    >>> y = [13, 21, 5, 10, 8, 14, 10, 12, 7, 15]

    Apply the O'Brien transform to the data.

    >>> from scipy.stats import obrientransform
    >>> tx, ty = obrientransform(x, y)

    Use `scipy.stats.f_oneway` to apply a one-way ANOVA test to the
    transformed data.

    >>> from scipy.stats import f_oneway
    >>> F, p = f_oneway(tx, ty)
    >>> p
    0.1314139477040335

    If we require that ``p < 0.05`` for significance, we cannot conclude
    that the variances are different.

    """
    TINY = np.sqrt(np.finfo(float).eps)

    # `arrays` will hold the transformed arguments.
    arrays = []
    sLast = None

    for sample in samples:
        a = np.asarray(sample)
        n = len(a)
        mu = np.mean(a)
        sq = (a - mu)**2
        sumsq = sq.sum()

        # The O'Brien transform.
        t = ((n - 1.5) * n * sq - 0.5 * sumsq) / ((n - 1) * (n - 2))

        # Check that the mean of the transformed data is equal to the
        # original variance.
        var = sumsq / (n - 1)
        if abs(var - np.mean(t)) > TINY:
            raise ValueError('Lack of convergence in obrientransform.')

        arrays.append(t)
        sLast = a.shape

    if sLast:
        for arr in arrays[:-1]:
            if sLast != arr.shape:
                return np.array(arrays, dtype=object)
    return np.array(arrays)


@_axis_nan_policy_factory(
    lambda x: x, result_to_tuple=lambda x: (x,), n_outputs=1, too_small=1
)
def sem(a, axis=0, ddof=1, nan_policy='propagate'):
    """Compute standard error of the mean.

    Calculate the standard error of the mean (or standard error of
    measurement) of the values in the input array.

    Parameters
    ----------
    a : array_like
        An array containing the values for which the standard error is
        returned.
    axis : int or None, optional
        Axis along which to operate. Default is 0. If None, compute over
        the whole array `a`.
    ddof : int, optional
        Delta degrees-of-freedom. How many degrees of freedom to adjust
        for bias in limited samples relative to the population estimate
        of variance. Defaults to 1.
    nan_policy : {'propagate', 'raise', 'omit'}, optional
        Defines how to handle when input contains nan.
        The following options are available (default is 'propagate'):

          * 'propagate': returns nan
          * 'raise': throws an error
          * 'omit': performs the calculations ignoring nan values

    Returns
    -------
    s : ndarray or float
        The standard error of the mean in the sample(s), along the input axis.

    Notes
    -----
    The default value for `ddof` is different to the default (0) used by other
    ddof containing routines, such as np.std and np.nanstd.

    Examples
    --------
    Find standard error along the first axis:

    >>> import numpy as np
    >>> from scipy import stats
    >>> a = np.arange(20).reshape(5,4)
    >>> stats.sem(a)
    array([ 2.8284,  2.8284,  2.8284,  2.8284])

    Find standard error across the whole array, using n degrees of freedom:

    >>> stats.sem(a, axis=None, ddof=0)
    1.2893796958227628

    """
    xp = array_namespace(a)
    a = atleast_nd(a, ndim=1, xp=xp)
    n = a.shape[axis]
    s = xp.std(a, axis=axis, correction=ddof) / n**0.5
    return s


def _isconst(x):
    """
    Check if all values in x are the same.  nans are ignored.

    x must be a 1d array.

    The return value is a 1d array with length 1, so it can be used
    in np.apply_along_axis.
    """
    y = x[~np.isnan(x)]
    if y.size == 0:
        return np.array([True])
    else:
        return (y[0] == y).all(keepdims=True)


def _quiet_nanmean(x):
    """
    Compute nanmean for the 1d array x, but quietly return nan if x is all nan.

    The return value is a 1d array with length 1, so it can be used
    in np.apply_along_axis.
    """
    y = x[~np.isnan(x)]
    if y.size == 0:
        return np.array([np.nan])
    else:
        return np.mean(y, keepdims=True)


def _quiet_nanstd(x, ddof=0):
    """
    Compute nanstd for the 1d array x, but quietly return nan if x is all nan.

    The return value is a 1d array with length 1, so it can be used
    in np.apply_along_axis.
    """
    y = x[~np.isnan(x)]
    if y.size == 0:
        return np.array([np.nan])
    else:
        return np.std(y, keepdims=True, ddof=ddof)


def zscore(a, axis=0, ddof=0, nan_policy='propagate'):
    """
    Compute the z score.

    Compute the z score of each value in the sample, relative to the
    sample mean and standard deviation.

    Parameters
    ----------
    a : array_like
        An array like object containing the sample data.
    axis : int or None, optional
        Axis along which to operate. Default is 0. If None, compute over
        the whole array `a`.
    ddof : int, optional
        Degrees of freedom correction in the calculation of the
        standard deviation. Default is 0.
    nan_policy : {'propagate', 'raise', 'omit'}, optional
        Defines how to handle when input contains nan. 'propagate' returns nan,
        'raise' throws an error, 'omit' performs the calculations ignoring nan
        values. Default is 'propagate'.  Note that when the value is 'omit',
        nans in the input also propagate to the output, but they do not affect
        the z-scores computed for the non-nan values.

    Returns
    -------
    zscore : array_like
        The z-scores, standardized by mean and standard deviation of
        input array `a`.

    See Also
    --------
    numpy.mean : Arithmetic average
    numpy.std : Arithmetic standard deviation
    scipy.stats.gzscore : Geometric standard score

    Notes
    -----
    This function preserves ndarray subclasses, and works also with
    matrices and masked arrays (it uses `asanyarray` instead of
    `asarray` for parameters).

    References
    ----------
    .. [1] "Standard score", *Wikipedia*,
           https://en.wikipedia.org/wiki/Standard_score.
    .. [2] Huck, S. W., Cross, T. L., Clark, S. B, "Overcoming misconceptions
           about Z-scores", Teaching Statistics, vol. 8, pp. 38-40, 1986

    Examples
    --------
    >>> import numpy as np
    >>> a = np.array([ 0.7972,  0.0767,  0.4383,  0.7866,  0.8091,
    ...                0.1954,  0.6307,  0.6599,  0.1065,  0.0508])
    >>> from scipy import stats
    >>> stats.zscore(a)
    array([ 1.1273, -1.247 , -0.0552,  1.0923,  1.1664, -0.8559,  0.5786,
            0.6748, -1.1488, -1.3324])

    Computing along a specified axis, using n-1 degrees of freedom
    (``ddof=1``) to calculate the standard deviation:

    >>> b = np.array([[ 0.3148,  0.0478,  0.6243,  0.4608],
    ...               [ 0.7149,  0.0775,  0.6072,  0.9656],
    ...               [ 0.6341,  0.1403,  0.9759,  0.4064],
    ...               [ 0.5918,  0.6948,  0.904 ,  0.3721],
    ...               [ 0.0921,  0.2481,  0.1188,  0.1366]])
    >>> stats.zscore(b, axis=1, ddof=1)
    array([[-0.19264823, -1.28415119,  1.07259584,  0.40420358],
           [ 0.33048416, -1.37380874,  0.04251374,  1.00081084],
           [ 0.26796377, -1.12598418,  1.23283094, -0.37481053],
           [-0.22095197,  0.24468594,  1.19042819, -1.21416216],
           [-0.82780366,  1.4457416 , -0.43867764, -0.1792603 ]])

    An example with `nan_policy='omit'`:

    >>> x = np.array([[25.11, 30.10, np.nan, 32.02, 43.15],
    ...               [14.95, 16.06, 121.25, 94.35, 29.81]])
    >>> stats.zscore(x, axis=1, nan_policy='omit')
    array([[-1.13490897, -0.37830299,         nan, -0.08718406,  1.60039602],
           [-0.91611681, -0.89090508,  1.4983032 ,  0.88731639, -0.5785977 ]])
    """
    return zmap(a, a, axis=axis, ddof=ddof, nan_policy=nan_policy)


def gzscore(a, *, axis=0, ddof=0, nan_policy='propagate'):
    """
    Compute the geometric standard score.

    Compute the geometric z score of each strictly positive value in the
    sample, relative to the geometric mean and standard deviation.
    Mathematically the geometric z score can be evaluated as::

        gzscore = log(a/gmu) / log(gsigma)

    where ``gmu`` (resp. ``gsigma``) is the geometric mean (resp. standard
    deviation).

    Parameters
    ----------
    a : array_like
        Sample data.
    axis : int or None, optional
        Axis along which to operate. Default is 0. If None, compute over
        the whole array `a`.
    ddof : int, optional
        Degrees of freedom correction in the calculation of the
        standard deviation. Default is 0.
    nan_policy : {'propagate', 'raise', 'omit'}, optional
        Defines how to handle when input contains nan. 'propagate' returns nan,
        'raise' throws an error, 'omit' performs the calculations ignoring nan
        values. Default is 'propagate'.  Note that when the value is 'omit',
        nans in the input also propagate to the output, but they do not affect
        the geometric z scores computed for the non-nan values.

    Returns
    -------
    gzscore : array_like
        The geometric z scores, standardized by geometric mean and geometric
        standard deviation of input array `a`.

    See Also
    --------
    gmean : Geometric mean
    gstd : Geometric standard deviation
    zscore : Standard score

    Notes
    -----
    This function preserves ndarray subclasses, and works also with
    matrices and masked arrays (it uses ``asanyarray`` instead of
    ``asarray`` for parameters).

    .. versionadded:: 1.8

    References
    ----------
    .. [1] "Geometric standard score", *Wikipedia*,
           https://en.wikipedia.org/wiki/Geometric_standard_deviation#Geometric_standard_score.

    Examples
    --------
    Draw samples from a log-normal distribution:

    >>> import numpy as np
    >>> from scipy.stats import zscore, gzscore
    >>> import matplotlib.pyplot as plt

    >>> rng = np.random.default_rng()
    >>> mu, sigma = 3., 1.  # mean and standard deviation
    >>> x = rng.lognormal(mu, sigma, size=500)

    Display the histogram of the samples:

    >>> fig, ax = plt.subplots()
    >>> ax.hist(x, 50)
    >>> plt.show()

    Display the histogram of the samples standardized by the classical zscore.
    Distribution is rescaled but its shape is unchanged.

    >>> fig, ax = plt.subplots()
    >>> ax.hist(zscore(x), 50)
    >>> plt.show()

    Demonstrate that the distribution of geometric zscores is rescaled and
    quasinormal:

    >>> fig, ax = plt.subplots()
    >>> ax.hist(gzscore(x), 50)
    >>> plt.show()

    """
    a = np.asanyarray(a)
    log = ma.log if isinstance(a, ma.MaskedArray) else np.log

    return zscore(log(a), axis=axis, ddof=ddof, nan_policy=nan_policy)


def zmap(scores, compare, axis=0, ddof=0, nan_policy='propagate'):
    """
    Calculate the relative z-scores.

    Return an array of z-scores, i.e., scores that are standardized to
    zero mean and unit variance, where mean and variance are calculated
    from the comparison array.

    Parameters
    ----------
    scores : array_like
        The input for which z-scores are calculated.
    compare : array_like
        The input from which the mean and standard deviation of the
        normalization are taken; assumed to have the same dimension as
        `scores`.
    axis : int or None, optional
        Axis over which mean and variance of `compare` are calculated.
        Default is 0. If None, compute over the whole array `scores`.
    ddof : int, optional
        Degrees of freedom correction in the calculation of the
        standard deviation. Default is 0.
    nan_policy : {'propagate', 'raise', 'omit'}, optional
        Defines how to handle the occurrence of nans in `compare`.
        'propagate' returns nan, 'raise' raises an exception, 'omit'
        performs the calculations ignoring nan values. Default is
        'propagate'. Note that when the value is 'omit', nans in `scores`
        also propagate to the output, but they do not affect the z-scores
        computed for the non-nan values.

    Returns
    -------
    zscore : array_like
        Z-scores, in the same shape as `scores`.

    Notes
    -----
    This function preserves ndarray subclasses, and works also with
    matrices and masked arrays (it uses `asanyarray` instead of
    `asarray` for parameters).

    Examples
    --------
    >>> from scipy.stats import zmap
    >>> a = [0.5, 2.0, 2.5, 3]
    >>> b = [0, 1, 2, 3, 4]
    >>> zmap(a, b)
    array([-1.06066017,  0.        ,  0.35355339,  0.70710678])

    """
    a = np.asanyarray(compare)

    if a.size == 0:
        return np.empty(a.shape)

    contains_nan, nan_policy = _contains_nan(a, nan_policy)

    if contains_nan and nan_policy == 'omit':
        if axis is None:
            mn = _quiet_nanmean(a.ravel())
            std = _quiet_nanstd(a.ravel(), ddof=ddof)
            isconst = _isconst(a.ravel())
        else:
            mn = np.apply_along_axis(_quiet_nanmean, axis, a)
            std = np.apply_along_axis(_quiet_nanstd, axis, a, ddof=ddof)
            isconst = np.apply_along_axis(_isconst, axis, a)
    else:
        mn = a.mean(axis=axis, keepdims=True)
        std = a.std(axis=axis, ddof=ddof, keepdims=True)
        # The intent is to check whether all elements of `a` along `axis` are
        # identical. Due to finite precision arithmetic, comparing elements
        # against `mn` doesn't work. Previously, this compared elements to
        # `_first`, but that extracts the element at index 0 regardless of
        # whether it is masked. As a simple fix, compare against `min`.
        a0 = a.min(axis=axis, keepdims=True)
        isconst = (a == a0).all(axis=axis, keepdims=True)

    # Set std deviations that are 0 to 1 to avoid division by 0.
    std[isconst] = 1.0
    z = (scores - mn) / std
    # Set the outputs associated with a constant input to nan.
    z[np.broadcast_to(isconst, z.shape)] = np.nan
    return z


def gstd(a, axis=0, ddof=1):
    """
    Calculate the geometric standard deviation of an array.

    The geometric standard deviation describes the spread of a set of numbers
    where the geometric mean is preferred. It is a multiplicative factor, and
    so a dimensionless quantity.

    It is defined as the exponent of the standard deviation of ``log(a)``.
    Mathematically the population geometric standard deviation can be
    evaluated as::

        gstd = exp(std(log(a)))

    .. versionadded:: 1.3.0

    Parameters
    ----------
    a : array_like
        An array like object containing the sample data.
    axis : int, tuple or None, optional
        Axis along which to operate. Default is 0. If None, compute over
        the whole array `a`.
    ddof : int, optional
        Degree of freedom correction in the calculation of the
        geometric standard deviation. Default is 1.

    Returns
    -------
    gstd : ndarray or float
        An array of the geometric standard deviation. If `axis` is None or `a`
        is a 1d array a float is returned.

    See Also
    --------
    gmean : Geometric mean
    numpy.std : Standard deviation
    gzscore : Geometric standard score

    Notes
    -----
    As the calculation requires the use of logarithms the geometric standard
    deviation only supports strictly positive values. Any non-positive or
    infinite values will raise a `ValueError`.
    The geometric standard deviation is sometimes confused with the exponent of
    the standard deviation, ``exp(std(a))``. Instead the geometric standard
    deviation is ``exp(std(log(a)))``.
    The default value for `ddof` is different to the default value (0) used
    by other ddof containing functions, such as ``np.std`` and ``np.nanstd``.

    References
    ----------
    .. [1] "Geometric standard deviation", *Wikipedia*,
           https://en.wikipedia.org/wiki/Geometric_standard_deviation.
    .. [2] Kirkwood, T. B., "Geometric means and measures of dispersion",
           Biometrics, vol. 35, pp. 908-909, 1979

    Examples
    --------
    Find the geometric standard deviation of a log-normally distributed sample.
    Note that the standard deviation of the distribution is one, on a
    log scale this evaluates to approximately ``exp(1)``.

    >>> import numpy as np
    >>> from scipy.stats import gstd
    >>> rng = np.random.default_rng()
    >>> sample = rng.lognormal(mean=0, sigma=1, size=1000)
    >>> gstd(sample)
    2.810010162475324

    Compute the geometric standard deviation of a multidimensional array and
    of a given axis.

    >>> a = np.arange(1, 25).reshape(2, 3, 4)
    >>> gstd(a, axis=None)
    2.2944076136018947
    >>> gstd(a, axis=2)
    array([[1.82424757, 1.22436866, 1.13183117],
           [1.09348306, 1.07244798, 1.05914985]])
    >>> gstd(a, axis=(1,2))
    array([2.12939215, 1.22120169])

    The geometric standard deviation further handles masked arrays.

    >>> a = np.arange(1, 25).reshape(2, 3, 4)
    >>> ma = np.ma.masked_where(a > 16, a)
    >>> ma
    masked_array(
      data=[[[1, 2, 3, 4],
             [5, 6, 7, 8],
             [9, 10, 11, 12]],
            [[13, 14, 15, 16],
             [--, --, --, --],
             [--, --, --, --]]],
      mask=[[[False, False, False, False],
             [False, False, False, False],
             [False, False, False, False]],
            [[False, False, False, False],
             [ True,  True,  True,  True],
             [ True,  True,  True,  True]]],
      fill_value=999999)
    >>> gstd(ma, axis=2)
    masked_array(
      data=[[1.8242475707663655, 1.2243686572447428, 1.1318311657788478],
            [1.0934830582350938, --, --]],
      mask=[[False, False, False],
            [False,  True,  True]],
      fill_value=999999)

    """
    a = np.asanyarray(a)
    log = ma.log if isinstance(a, ma.MaskedArray) else np.log

    try:
        with warnings.catch_warnings():
            warnings.simplefilter("error", RuntimeWarning)
            return np.exp(np.std(log(a), axis=axis, ddof=ddof))
    except RuntimeWarning as w:
        if np.isinf(a).any():
            raise ValueError(
                'Infinite value encountered. The geometric standard deviation '
                'is defined for strictly positive values only.'
            ) from w
        a_nan = np.isnan(a)
        a_nan_any = a_nan.any()
        # exclude NaN's from negativity check, but
        # avoid expensive masking for arrays with no NaN
        if ((a_nan_any and np.less_equal(np.nanmin(a), 0)) or
                (not a_nan_any and np.less_equal(a, 0).any())):
            raise ValueError(
                'Non positive value encountered. The geometric standard '
                'deviation is defined for strictly positive values only.'
            ) from w
        elif 'Degrees of freedom <= 0 for slice' == str(w):
            raise ValueError(w) from w
        else:
            #  Remaining warnings don't need to be exceptions.
            return np.exp(np.std(log(a, where=~a_nan), axis=axis, ddof=ddof))
    except TypeError as e:
        raise ValueError(
            'Invalid array input. The inputs could not be '
            'safely coerced to any supported types') from e


# Private dictionary initialized only once at module level
# See https://en.wikipedia.org/wiki/Robust_measures_of_scale
_scale_conversions = {'normal': special.erfinv(0.5) * 2.0 * math.sqrt(2.0)}


@_axis_nan_policy_factory(
    lambda x: x, result_to_tuple=lambda x: (x,), n_outputs=1,
    default_axis=None, override={'nan_propagation': False}
)
def iqr(x, axis=None, rng=(25, 75), scale=1.0, nan_policy='propagate',
        interpolation='linear', keepdims=False):
    r"""
    Compute the interquartile range of the data along the specified axis.

    The interquartile range (IQR) is the difference between the 75th and
    25th percentile of the data. It is a measure of the dispersion
    similar to standard deviation or variance, but is much more robust
    against outliers [2]_.

    The ``rng`` parameter allows this function to compute other
    percentile ranges than the actual IQR. For example, setting
    ``rng=(0, 100)`` is equivalent to `numpy.ptp`.

    The IQR of an empty array is `np.nan`.

    .. versionadded:: 0.18.0

    Parameters
    ----------
    x : array_like
        Input array or object that can be converted to an array.
    axis : int or sequence of int, optional
        Axis along which the range is computed. The default is to
        compute the IQR for the entire array.
    rng : Two-element sequence containing floats in range of [0,100] optional
        Percentiles over which to compute the range. Each must be
        between 0 and 100, inclusive. The default is the true IQR:
        ``(25, 75)``. The order of the elements is not important.
    scale : scalar or str or array_like of reals, optional
        The numerical value of scale will be divided out of the final
        result. The following string value is also recognized:

          * 'normal' : Scale by
            :math:`2 \sqrt{2} erf^{-1}(\frac{1}{2}) \approx 1.349`.

        The default is 1.0.
        Array-like `scale` of real dtype is also allowed, as long
        as it broadcasts correctly to the output such that
        ``out / scale`` is a valid operation. The output dimensions
        depend on the input array, `x`, the `axis` argument, and the
        `keepdims` flag.
    nan_policy : {'propagate', 'raise', 'omit'}, optional
        Defines how to handle when input contains nan.
        The following options are available (default is 'propagate'):

          * 'propagate': returns nan
          * 'raise': throws an error
          * 'omit': performs the calculations ignoring nan values
    interpolation : str, optional

        Specifies the interpolation method to use when the percentile
        boundaries lie between two data points ``i`` and ``j``.
        The following options are available (default is 'linear'):

          * 'linear': ``i + (j - i)*fraction``, where ``fraction`` is the
            fractional part of the index surrounded by ``i`` and ``j``.
          * 'lower': ``i``.
          * 'higher': ``j``.
          * 'nearest': ``i`` or ``j`` whichever is nearest.
          * 'midpoint': ``(i + j)/2``.

        For NumPy >= 1.22.0, the additional options provided by the ``method``
        keyword of `numpy.percentile` are also valid.

    keepdims : bool, optional
        If this is set to True, the reduced axes are left in the
        result as dimensions with size one. With this option, the result
        will broadcast correctly against the original array `x`.

    Returns
    -------
    iqr : scalar or ndarray
        If ``axis=None``, a scalar is returned. If the input contains
        integers or floats of smaller precision than ``np.float64``, then the
        output data-type is ``np.float64``. Otherwise, the output data-type is
        the same as that of the input.

    See Also
    --------
    numpy.std, numpy.var

    References
    ----------
    .. [1] "Interquartile range" https://en.wikipedia.org/wiki/Interquartile_range
    .. [2] "Robust measures of scale" https://en.wikipedia.org/wiki/Robust_measures_of_scale
    .. [3] "Quantile" https://en.wikipedia.org/wiki/Quantile

    Examples
    --------
    >>> import numpy as np
    >>> from scipy.stats import iqr
    >>> x = np.array([[10, 7, 4], [3, 2, 1]])
    >>> x
    array([[10,  7,  4],
           [ 3,  2,  1]])
    >>> iqr(x)
    4.0
    >>> iqr(x, axis=0)
    array([ 3.5,  2.5,  1.5])
    >>> iqr(x, axis=1)
    array([ 3.,  1.])
    >>> iqr(x, axis=1, keepdims=True)
    array([[ 3.],
           [ 1.]])

    """
    x = asarray(x)

    # This check prevents percentile from raising an error later. Also, it is
    # consistent with `np.var` and `np.std`.
    if not x.size:
        return _get_nan(x)

    # An error may be raised here, so fail-fast, before doing lengthy
    # computations, even though `scale` is not used until later
    if isinstance(scale, str):
        scale_key = scale.lower()
        if scale_key not in _scale_conversions:
            raise ValueError(f"{scale} not a valid scale for `iqr`")
        scale = _scale_conversions[scale_key]

    # Select the percentile function to use based on nans and policy
    contains_nan, nan_policy = _contains_nan(x, nan_policy)

    if contains_nan and nan_policy == 'omit':
        percentile_func = np.nanpercentile
    else:
        percentile_func = np.percentile

    if len(rng) != 2:
        raise TypeError("quantile range must be two element sequence")

    if np.isnan(rng).any():
        raise ValueError("range must not contain NaNs")

    rng = sorted(rng)
    pct = percentile_func(x, rng, axis=axis, method=interpolation,
                          keepdims=keepdims)
    out = np.subtract(pct[1], pct[0])

    if scale != 1.0:
        out /= scale

    return out


def _mad_1d(x, center, nan_policy):
    # Median absolute deviation for 1-d array x.
    # This is a helper function for `median_abs_deviation`; it assumes its
    # arguments have been validated already.  In particular,  x must be a
    # 1-d numpy array, center must be callable, and if nan_policy is not
    # 'propagate', it is assumed to be 'omit', because 'raise' is handled
    # in `median_abs_deviation`.
    # No warning is generated if x is empty or all nan.
    isnan = np.isnan(x)
    if isnan.any():
        if nan_policy == 'propagate':
            return np.nan
        x = x[~isnan]
    if x.size == 0:
        # MAD of an empty array is nan.
        return np.nan
    # Edge cases have been handled, so do the basic MAD calculation.
    med = center(x)
    mad = np.median(np.abs(x - med))
    return mad


def median_abs_deviation(x, axis=0, center=np.median, scale=1.0,
                         nan_policy='propagate'):
    r"""
    Compute the median absolute deviation of the data along the given axis.

    The median absolute deviation (MAD, [1]_) computes the median over the
    absolute deviations from the median. It is a measure of dispersion
    similar to the standard deviation but more robust to outliers [2]_.

    The MAD of an empty array is ``np.nan``.

    .. versionadded:: 1.5.0

    Parameters
    ----------
    x : array_like
        Input array or object that can be converted to an array.
    axis : int or None, optional
        Axis along which the range is computed. Default is 0. If None, compute
        the MAD over the entire array.
    center : callable, optional
        A function that will return the central value. The default is to use
        np.median. Any user defined function used will need to have the
        function signature ``func(arr, axis)``.
    scale : scalar or str, optional
        The numerical value of scale will be divided out of the final
        result. The default is 1.0. The string "normal" is also accepted,
        and results in `scale` being the inverse of the standard normal
        quantile function at 0.75, which is approximately 0.67449.
        Array-like scale is also allowed, as long as it broadcasts correctly
        to the output such that ``out / scale`` is a valid operation. The
        output dimensions depend on the input array, `x`, and the `axis`
        argument.
    nan_policy : {'propagate', 'raise', 'omit'}, optional
        Defines how to handle when input contains nan.
        The following options are available (default is 'propagate'):

        * 'propagate': returns nan
        * 'raise': throws an error
        * 'omit': performs the calculations ignoring nan values

    Returns
    -------
    mad : scalar or ndarray
        If ``axis=None``, a scalar is returned. If the input contains
        integers or floats of smaller precision than ``np.float64``, then the
        output data-type is ``np.float64``. Otherwise, the output data-type is
        the same as that of the input.

    See Also
    --------
    numpy.std, numpy.var, numpy.median, scipy.stats.iqr, scipy.stats.tmean,
    scipy.stats.tstd, scipy.stats.tvar

    Notes
    -----
    The `center` argument only affects the calculation of the central value
    around which the MAD is calculated. That is, passing in ``center=np.mean``
    will calculate the MAD around the mean - it will not calculate the *mean*
    absolute deviation.

    The input array may contain `inf`, but if `center` returns `inf`, the
    corresponding MAD for that data will be `nan`.

    References
    ----------
    .. [1] "Median absolute deviation",
           https://en.wikipedia.org/wiki/Median_absolute_deviation
    .. [2] "Robust measures of scale",
           https://en.wikipedia.org/wiki/Robust_measures_of_scale

    Examples
    --------
    When comparing the behavior of `median_abs_deviation` with ``np.std``,
    the latter is affected when we change a single value of an array to have an
    outlier value while the MAD hardly changes:

    >>> import numpy as np
    >>> from scipy import stats
    >>> x = stats.norm.rvs(size=100, scale=1, random_state=123456)
    >>> x.std()
    0.9973906394005013
    >>> stats.median_abs_deviation(x)
    0.82832610097857
    >>> x[0] = 345.6
    >>> x.std()
    34.42304872314415
    >>> stats.median_abs_deviation(x)
    0.8323442311590675

    Axis handling example:

    >>> x = np.array([[10, 7, 4], [3, 2, 1]])
    >>> x
    array([[10,  7,  4],
           [ 3,  2,  1]])
    >>> stats.median_abs_deviation(x)
    array([3.5, 2.5, 1.5])
    >>> stats.median_abs_deviation(x, axis=None)
    2.0

    Scale normal example:

    >>> x = stats.norm.rvs(size=1000000, scale=2, random_state=123456)
    >>> stats.median_abs_deviation(x)
    1.3487398527041636
    >>> stats.median_abs_deviation(x, scale='normal')
    1.9996446978061115

    """
    if not callable(center):
        raise TypeError("The argument 'center' must be callable. The given "
                        f"value {repr(center)} is not callable.")

    # An error may be raised here, so fail-fast, before doing lengthy
    # computations, even though `scale` is not used until later
    if isinstance(scale, str):
        if scale.lower() == 'normal':
            scale = 0.6744897501960817  # special.ndtri(0.75)
        else:
            raise ValueError(f"{scale} is not a valid scale value.")

    x = asarray(x)

    # Consistent with `np.var` and `np.std`.
    if not x.size:
        if axis is None:
            return np.nan
        nan_shape = tuple(item for i, item in enumerate(x.shape) if i != axis)
        if nan_shape == ():
            # Return nan, not array(nan)
            return np.nan
        return np.full(nan_shape, np.nan)

    contains_nan, nan_policy = _contains_nan(x, nan_policy)

    if contains_nan:
        if axis is None:
            mad = _mad_1d(x.ravel(), center, nan_policy)
        else:
            mad = np.apply_along_axis(_mad_1d, axis, x, center, nan_policy)
    else:
        if axis is None:
            med = center(x, axis=None)
            mad = np.median(np.abs(x - med))
        else:
            # Wrap the call to center() in expand_dims() so it acts like
            # keepdims=True was used.
            med = np.expand_dims(center(x, axis=axis), axis)
            mad = np.median(np.abs(x - med), axis=axis)

    return mad / scale


#####################################
#         TRIMMING FUNCTIONS        #
#####################################


SigmaclipResult = namedtuple('SigmaclipResult', ('clipped', 'lower', 'upper'))


def sigmaclip(a, low=4., high=4.):
    """Perform iterative sigma-clipping of array elements.

    Starting from the full sample, all elements outside the critical range are
    removed, i.e. all elements of the input array `c` that satisfy either of
    the following conditions::

        c < mean(c) - std(c)*low
        c > mean(c) + std(c)*high

    The iteration continues with the updated sample until no
    elements are outside the (updated) range.

    Parameters
    ----------
    a : array_like
        Data array, will be raveled if not 1-D.
    low : float, optional
        Lower bound factor of sigma clipping. Default is 4.
    high : float, optional
        Upper bound factor of sigma clipping. Default is 4.

    Returns
    -------
    clipped : ndarray
        Input array with clipped elements removed.
    lower : float
        Lower threshold value use for clipping.
    upper : float
        Upper threshold value use for clipping.

    Examples
    --------
    >>> import numpy as np
    >>> from scipy.stats import sigmaclip
    >>> a = np.concatenate((np.linspace(9.5, 10.5, 31),
    ...                     np.linspace(0, 20, 5)))
    >>> fact = 1.5
    >>> c, low, upp = sigmaclip(a, fact, fact)
    >>> c
    array([  9.96666667,  10.        ,  10.03333333,  10.        ])
    >>> c.var(), c.std()
    (0.00055555555555555165, 0.023570226039551501)
    >>> low, c.mean() - fact*c.std(), c.min()
    (9.9646446609406727, 9.9646446609406727, 9.9666666666666668)
    >>> upp, c.mean() + fact*c.std(), c.max()
    (10.035355339059327, 10.035355339059327, 10.033333333333333)

    >>> a = np.concatenate((np.linspace(9.5, 10.5, 11),
    ...                     np.linspace(-100, -50, 3)))
    >>> c, low, upp = sigmaclip(a, 1.8, 1.8)
    >>> (c == np.linspace(9.5, 10.5, 11)).all()
    True

    """
    c = np.asarray(a).ravel()
    delta = 1
    while delta:
        c_std = c.std()
        c_mean = c.mean()
        size = c.size
        critlower = c_mean - c_std * low
        critupper = c_mean + c_std * high
        c = c[(c >= critlower) & (c <= critupper)]
        delta = size - c.size

    return SigmaclipResult(c, critlower, critupper)


def trimboth(a, proportiontocut, axis=0):
    """Slice off a proportion of items from both ends of an array.

    Slice off the passed proportion of items from both ends of the passed
    array (i.e., with `proportiontocut` = 0.1, slices leftmost 10% **and**
    rightmost 10% of scores). The trimmed values are the lowest and
    highest ones.
    Slice off less if proportion results in a non-integer slice index (i.e.
    conservatively slices off `proportiontocut`).

    Parameters
    ----------
    a : array_like
        Data to trim.
    proportiontocut : float
        Proportion (in range 0-1) of total data set to trim of each end.
    axis : int or None, optional
        Axis along which to trim data. Default is 0. If None, compute over
        the whole array `a`.

    Returns
    -------
    out : ndarray
        Trimmed version of array `a`. The order of the trimmed content
        is undefined.

    See Also
    --------
    trim_mean

    Examples
    --------
    Create an array of 10 values and trim 10% of those values from each end:

    >>> import numpy as np
    >>> from scipy import stats
    >>> a = [0, 1, 2, 3, 4, 5, 6, 7, 8, 9]
    >>> stats.trimboth(a, 0.1)
    array([1, 3, 2, 4, 5, 6, 7, 8])

    Note that the elements of the input array are trimmed by value, but the
    output array is not necessarily sorted.

    The proportion to trim is rounded down to the nearest integer. For
    instance, trimming 25% of the values from each end of an array of 10
    values will return an array of 6 values:

    >>> b = np.arange(10)
    >>> stats.trimboth(b, 1/4).shape
    (6,)

    Multidimensional arrays can be trimmed along any axis or across the entire
    array:

    >>> c = [2, 4, 6, 8, 0, 1, 3, 5, 7, 9]
    >>> d = np.array([a, b, c])
    >>> stats.trimboth(d, 0.4, axis=0).shape
    (1, 10)
    >>> stats.trimboth(d, 0.4, axis=1).shape
    (3, 2)
    >>> stats.trimboth(d, 0.4, axis=None).shape
    (6,)

    """
    a = np.asarray(a)

    if a.size == 0:
        return a

    if axis is None:
        a = a.ravel()
        axis = 0

    nobs = a.shape[axis]
    lowercut = int(proportiontocut * nobs)
    uppercut = nobs - lowercut
    if (lowercut >= uppercut):
        raise ValueError("Proportion too big.")

    atmp = np.partition(a, (lowercut, uppercut - 1), axis)

    sl = [slice(None)] * atmp.ndim
    sl[axis] = slice(lowercut, uppercut)
    return atmp[tuple(sl)]


def trim1(a, proportiontocut, tail='right', axis=0):
    """Slice off a proportion from ONE end of the passed array distribution.

    If `proportiontocut` = 0.1, slices off 'leftmost' or 'rightmost'
    10% of scores. The lowest or highest values are trimmed (depending on
    the tail).
    Slice off less if proportion results in a non-integer slice index
    (i.e. conservatively slices off `proportiontocut` ).

    Parameters
    ----------
    a : array_like
        Input array.
    proportiontocut : float
        Fraction to cut off of 'left' or 'right' of distribution.
    tail : {'left', 'right'}, optional
        Defaults to 'right'.
    axis : int or None, optional
        Axis along which to trim data. Default is 0. If None, compute over
        the whole array `a`.

    Returns
    -------
    trim1 : ndarray
        Trimmed version of array `a`. The order of the trimmed content is
        undefined.

    Examples
    --------
    Create an array of 10 values and trim 20% of its lowest values:

    >>> import numpy as np
    >>> from scipy import stats
    >>> a = [0, 1, 2, 3, 4, 5, 6, 7, 8, 9]
    >>> stats.trim1(a, 0.2, 'left')
    array([2, 4, 3, 5, 6, 7, 8, 9])

    Note that the elements of the input array are trimmed by value, but the
    output array is not necessarily sorted.

    The proportion to trim is rounded down to the nearest integer. For
    instance, trimming 25% of the values from an array of 10 values will
    return an array of 8 values:

    >>> b = np.arange(10)
    >>> stats.trim1(b, 1/4).shape
    (8,)

    Multidimensional arrays can be trimmed along any axis or across the entire
    array:

    >>> c = [2, 4, 6, 8, 0, 1, 3, 5, 7, 9]
    >>> d = np.array([a, b, c])
    >>> stats.trim1(d, 0.8, axis=0).shape
    (1, 10)
    >>> stats.trim1(d, 0.8, axis=1).shape
    (3, 2)
    >>> stats.trim1(d, 0.8, axis=None).shape
    (6,)

    """
    a = np.asarray(a)
    if axis is None:
        a = a.ravel()
        axis = 0

    nobs = a.shape[axis]

    # avoid possible corner case
    if proportiontocut >= 1:
        return []

    if tail.lower() == 'right':
        lowercut = 0
        uppercut = nobs - int(proportiontocut * nobs)

    elif tail.lower() == 'left':
        lowercut = int(proportiontocut * nobs)
        uppercut = nobs

    atmp = np.partition(a, (lowercut, uppercut - 1), axis)

    sl = [slice(None)] * atmp.ndim
    sl[axis] = slice(lowercut, uppercut)
    return atmp[tuple(sl)]


def trim_mean(a, proportiontocut, axis=0):
    """Return mean of array after trimming a specified fraction of extreme values

    Removes the specified proportion of elements from *each* end of the
    sorted array, then computes the mean of the remaining elements.

    Parameters
    ----------
    a : array_like
        Input array.
    proportiontocut : float
        Fraction of the most positive and most negative elements to remove.
        When the specified proportion does not result in an integer number of
        elements, the number of elements to trim is rounded down.
    axis : int or None, default: 0
        Axis along which the trimmed means are computed.
        If None, compute over the raveled array.

    Returns
    -------
    trim_mean : ndarray
        Mean of trimmed array.

    See Also
    --------
    trimboth : Remove a proportion of elements from each end of an array.
    tmean : Compute the mean after trimming values outside specified limits.

    Notes
    -----
    For 1-D array `a`, `trim_mean` is approximately equivalent to the following
    calculation::

        import numpy as np
        a = np.sort(a)
        m = int(proportiontocut * len(a))
        np.mean(a[m: len(a) - m])

    Examples
    --------
    >>> import numpy as np
    >>> from scipy import stats
    >>> x = [1, 2, 3, 5]
    >>> stats.trim_mean(x, 0.25)
    2.5

    When the specified proportion does not result in an integer number of
    elements, the number of elements to trim is rounded down.

    >>> stats.trim_mean(x, 0.24999) == np.mean(x)
    True

    Use `axis` to specify the axis along which the calculation is performed.

    >>> x2 = [[1, 2, 3, 5],
    ...       [10, 20, 30, 50]]
    >>> stats.trim_mean(x2, 0.25)
    array([ 5.5, 11. , 16.5, 27.5])
    >>> stats.trim_mean(x2, 0.25, axis=1)
    array([ 2.5, 25. ])

    """
    a = np.asarray(a)

    if a.size == 0:
        return np.nan

    if axis is None:
        a = a.ravel()
        axis = 0

    nobs = a.shape[axis]
    lowercut = int(proportiontocut * nobs)
    uppercut = nobs - lowercut
    if (lowercut > uppercut):
        raise ValueError("Proportion too big.")

    atmp = np.partition(a, (lowercut, uppercut - 1), axis)

    sl = [slice(None)] * atmp.ndim
    sl[axis] = slice(lowercut, uppercut)
    return np.mean(atmp[tuple(sl)], axis=axis)


F_onewayResult = namedtuple('F_onewayResult', ('statistic', 'pvalue'))


def _create_f_oneway_nan_result(shape, axis, samples):
    """
    This is a helper function for f_oneway for creating the return values
    in certain degenerate conditions.  It creates return values that are
    all nan with the appropriate shape for the given `shape` and `axis`.
    """
    axis = normalize_axis_index(axis, len(shape))
    shp = shape[:axis] + shape[axis+1:]
    f = np.full(shp, fill_value=_get_nan(*samples))
    prob = f.copy()
    return F_onewayResult(f[()], prob[()])


def _first(arr, axis):
    """Return arr[..., 0:1, ...] where 0:1 is in the `axis` position."""
    return np.take_along_axis(arr, np.array(0, ndmin=arr.ndim), axis)


def _f_oneway_is_too_small(samples, kwargs={}, axis=-1):
    # Check this after forming alldata, so shape errors are detected
    # and reported before checking for 0 length inputs.
    if any(sample.shape[axis] == 0 for sample in samples):
        msg = 'at least one input has length 0'
        warnings.warn(stats.DegenerateDataWarning(msg), stacklevel=2)
        return True

    # Must have at least one group with length greater than 1.
    if all(sample.shape[axis] == 1 for sample in samples):
        msg = ('all input arrays have length 1.  f_oneway requires that at '
               'least one input has length greater than 1.')
        warnings.warn(stats.DegenerateDataWarning(msg), stacklevel=2)
        return True

    return False


@_axis_nan_policy_factory(
    F_onewayResult, n_samples=None, too_small=_f_oneway_is_too_small
)
def f_oneway(*samples, axis=0):
    """Perform one-way ANOVA.

    The one-way ANOVA tests the null hypothesis that two or more groups have
    the same population mean.  The test is applied to samples from two or
    more groups, possibly with differing sizes.

    Parameters
    ----------
    sample1, sample2, ... : array_like
        The sample measurements for each group.  There must be at least
        two arguments.  If the arrays are multidimensional, then all the
        dimensions of the array must be the same except for `axis`.
    axis : int, optional
        Axis of the input arrays along which the test is applied.
        Default is 0.

    Returns
    -------
    statistic : float
        The computed F statistic of the test.
    pvalue : float
        The associated p-value from the F distribution.

    Warns
    -----
    `~scipy.stats.ConstantInputWarning`
        Raised if all values within each of the input arrays are identical.
        In this case the F statistic is either infinite or isn't defined,
        so ``np.inf`` or ``np.nan`` is returned.

    `~scipy.stats.DegenerateDataWarning`
        Raised if the length of any input array is 0, or if all the input
        arrays have length 1.  ``np.nan`` is returned for the F statistic
        and the p-value in these cases.

    Notes
    -----
    The ANOVA test has important assumptions that must be satisfied in order
    for the associated p-value to be valid.

    1. The samples are independent.
    2. Each sample is from a normally distributed population.
    3. The population standard deviations of the groups are all equal.  This
       property is known as homoscedasticity.

    If these assumptions are not true for a given set of data, it may still
    be possible to use the Kruskal-Wallis H-test (`scipy.stats.kruskal`) or
    the Alexander-Govern test (`scipy.stats.alexandergovern`) although with
    some loss of power.

    The length of each group must be at least one, and there must be at
    least one group with length greater than one.  If these conditions
    are not satisfied, a warning is generated and (``np.nan``, ``np.nan``)
    is returned.

    If all values in each group are identical, and there exist at least two
    groups with different values, the function generates a warning and
    returns (``np.inf``, 0).

    If all values in all groups are the same, function generates a warning
    and returns (``np.nan``, ``np.nan``).

    The algorithm is from Heiman [2]_, pp.394-7.

    References
    ----------
    .. [1] R. Lowry, "Concepts and Applications of Inferential Statistics",
           Chapter 14, 2014, http://vassarstats.net/textbook/

    .. [2] G.W. Heiman, "Understanding research methods and statistics: An
           integrated introduction for psychology", Houghton, Mifflin and
           Company, 2001.

    .. [3] G.H. McDonald, "Handbook of Biological Statistics", One-way ANOVA.
           http://www.biostathandbook.com/onewayanova.html

    Examples
    --------
    >>> import numpy as np
    >>> from scipy.stats import f_oneway

    Here are some data [3]_ on a shell measurement (the length of the anterior
    adductor muscle scar, standardized by dividing by length) in the mussel
    Mytilus trossulus from five locations: Tillamook, Oregon; Newport, Oregon;
    Petersburg, Alaska; Magadan, Russia; and Tvarminne, Finland, taken from a
    much larger data set used in McDonald et al. (1991).

    >>> tillamook = [0.0571, 0.0813, 0.0831, 0.0976, 0.0817, 0.0859, 0.0735,
    ...              0.0659, 0.0923, 0.0836]
    >>> newport = [0.0873, 0.0662, 0.0672, 0.0819, 0.0749, 0.0649, 0.0835,
    ...            0.0725]
    >>> petersburg = [0.0974, 0.1352, 0.0817, 0.1016, 0.0968, 0.1064, 0.105]
    >>> magadan = [0.1033, 0.0915, 0.0781, 0.0685, 0.0677, 0.0697, 0.0764,
    ...            0.0689]
    >>> tvarminne = [0.0703, 0.1026, 0.0956, 0.0973, 0.1039, 0.1045]
    >>> f_oneway(tillamook, newport, petersburg, magadan, tvarminne)
    F_onewayResult(statistic=7.121019471642447, pvalue=0.0002812242314534544)

    `f_oneway` accepts multidimensional input arrays.  When the inputs
    are multidimensional and `axis` is not given, the test is performed
    along the first axis of the input arrays.  For the following data, the
    test is performed three times, once for each column.

    >>> a = np.array([[9.87, 9.03, 6.81],
    ...               [7.18, 8.35, 7.00],
    ...               [8.39, 7.58, 7.68],
    ...               [7.45, 6.33, 9.35],
    ...               [6.41, 7.10, 9.33],
    ...               [8.00, 8.24, 8.44]])
    >>> b = np.array([[6.35, 7.30, 7.16],
    ...               [6.65, 6.68, 7.63],
    ...               [5.72, 7.73, 6.72],
    ...               [7.01, 9.19, 7.41],
    ...               [7.75, 7.87, 8.30],
    ...               [6.90, 7.97, 6.97]])
    >>> c = np.array([[3.31, 8.77, 1.01],
    ...               [8.25, 3.24, 3.62],
    ...               [6.32, 8.81, 5.19],
    ...               [7.48, 8.83, 8.91],
    ...               [8.59, 6.01, 6.07],
    ...               [3.07, 9.72, 7.48]])
    >>> F, p = f_oneway(a, b, c)
    >>> F
    array([1.75676344, 0.03701228, 3.76439349])
    >>> p
    array([0.20630784, 0.96375203, 0.04733157])

    """
    if len(samples) < 2:
        raise TypeError('at least two inputs are required;'
                        f' got {len(samples)}.')

    # ANOVA on N groups, each in its own array
    num_groups = len(samples)

    # We haven't explicitly validated axis, but if it is bad, this call of
    # np.concatenate will raise np.exceptions.AxisError. The call will raise
    # ValueError if the dimensions of all the arrays, except the axis
    # dimension, are not the same.
    alldata = np.concatenate(samples, axis=axis)
    bign = alldata.shape[axis]

    # Check if the inputs are too small
    if _f_oneway_is_too_small(samples):
        return _create_f_oneway_nan_result(alldata.shape, axis, samples)

    # Check if all values within each group are identical, and if the common
    # value in at least one group is different from that in another group.
    # Based on https://github.com/scipy/scipy/issues/11669

    # If axis=0, say, and the groups have shape (n0, ...), (n1, ...), ...,
    # then is_const is a boolean array with shape (num_groups, ...).
    # It is True if the values within the groups along the axis slice are
    # identical. In the typical case where each input array is 1-d, is_const is
    # a 1-d array with length num_groups.
    is_const = np.concatenate(
        [(_first(sample, axis) == sample).all(axis=axis,
                                              keepdims=True)
         for sample in samples],
        axis=axis
    )

    # all_const is a boolean array with shape (...) (see previous comment).
    # It is True if the values within each group along the axis slice are
    # the same (e.g. [[3, 3, 3], [5, 5, 5, 5], [4, 4, 4]]).
    all_const = is_const.all(axis=axis)
    if all_const.any():
        msg = ("Each of the input arrays is constant; "
               "the F statistic is not defined or infinite")
        warnings.warn(stats.ConstantInputWarning(msg), stacklevel=2)

    # all_same_const is True if all the values in the groups along the axis=0
    # slice are the same (e.g. [[3, 3, 3], [3, 3, 3, 3], [3, 3, 3]]).
    all_same_const = (_first(alldata, axis) == alldata).all(axis=axis)

    # Determine the mean of the data, and subtract that from all inputs to a
    # variance (via sum_of_sq / sq_of_sum) calculation.  Variance is invariant
    # to a shift in location, and centering all data around zero vastly
    # improves numerical stability.
    offset = alldata.mean(axis=axis, keepdims=True)
    alldata = alldata - offset

    normalized_ss = _square_of_sums(alldata, axis=axis) / bign

    sstot = _sum_of_squares(alldata, axis=axis) - normalized_ss

    ssbn = 0
    for sample in samples:
        smo_ss = _square_of_sums(sample - offset, axis=axis)
        ssbn = ssbn + smo_ss / sample.shape[axis]

    # Naming: variables ending in bn/b are for "between treatments", wn/w are
    # for "within treatments"
    ssbn = ssbn - normalized_ss
    sswn = sstot - ssbn
    dfbn = num_groups - 1
    dfwn = bign - num_groups
    msb = ssbn / dfbn
    msw = sswn / dfwn
    with np.errstate(divide='ignore', invalid='ignore'):
        f = msb / msw

    prob = special.fdtrc(dfbn, dfwn, f)   # equivalent to stats.f.sf

    # Fix any f values that should be inf or nan because the corresponding
    # inputs were constant.
    if np.isscalar(f):
        if all_same_const:
            f = np.nan
            prob = np.nan
        elif all_const:
            f = np.inf
            prob = 0.0
    else:
        f[all_const] = np.inf
        prob[all_const] = 0.0
        f[all_same_const] = np.nan
        prob[all_same_const] = np.nan

    return F_onewayResult(f, prob)


@dataclass
class AlexanderGovernResult:
    statistic: float
    pvalue: float


@_axis_nan_policy_factory(
    AlexanderGovernResult, n_samples=None,
    result_to_tuple=lambda x: (x.statistic, x.pvalue),
    too_small=1
)
def alexandergovern(*samples, nan_policy='propagate'):
    """Performs the Alexander Govern test.

    The Alexander-Govern approximation tests the equality of k independent
    means in the face of heterogeneity of variance. The test is applied to
    samples from two or more groups, possibly with differing sizes.

    Parameters
    ----------
    sample1, sample2, ... : array_like
        The sample measurements for each group.  There must be at least
        two samples.
    nan_policy : {'propagate', 'raise', 'omit'}, optional
        Defines how to handle when input contains nan.
        The following options are available (default is 'propagate'):

        * 'propagate': returns nan
        * 'raise': throws an error
        * 'omit': performs the calculations ignoring nan values

    Returns
    -------
    res : AlexanderGovernResult
        An object with attributes:

        statistic : float
            The computed A statistic of the test.
        pvalue : float
            The associated p-value from the chi-squared distribution.

    Warns
    -----
    `~scipy.stats.ConstantInputWarning`
        Raised if an input is a constant array.  The statistic is not defined
        in this case, so ``np.nan`` is returned.

    See Also
    --------
    f_oneway : one-way ANOVA

    Notes
    -----
    The use of this test relies on several assumptions.

    1. The samples are independent.
    2. Each sample is from a normally distributed population.
    3. Unlike `f_oneway`, this test does not assume on homoscedasticity,
       instead relaxing the assumption of equal variances.

    Input samples must be finite, one dimensional, and with size greater than
    one.

    References
    ----------
    .. [1] Alexander, Ralph A., and Diane M. Govern. "A New and Simpler
           Approximation for ANOVA under Variance Heterogeneity." Journal
           of Educational Statistics, vol. 19, no. 2, 1994, pp. 91-101.
           JSTOR, www.jstor.org/stable/1165140. Accessed 12 Sept. 2020.

    Examples
    --------
    >>> from scipy.stats import alexandergovern

    Here are some data on annual percentage rate of interest charged on
    new car loans at nine of the largest banks in four American cities
    taken from the National Institute of Standards and Technology's
    ANOVA dataset.

    We use `alexandergovern` to test the null hypothesis that all cities
    have the same mean APR against the alternative that the cities do not
    all have the same mean APR. We decide that a significance level of 5%
    is required to reject the null hypothesis in favor of the alternative.

    >>> atlanta = [13.75, 13.75, 13.5, 13.5, 13.0, 13.0, 13.0, 12.75, 12.5]
    >>> chicago = [14.25, 13.0, 12.75, 12.5, 12.5, 12.4, 12.3, 11.9, 11.9]
    >>> houston = [14.0, 14.0, 13.51, 13.5, 13.5, 13.25, 13.0, 12.5, 12.5]
    >>> memphis = [15.0, 14.0, 13.75, 13.59, 13.25, 12.97, 12.5, 12.25,
    ...           11.89]
    >>> alexandergovern(atlanta, chicago, houston, memphis)
    AlexanderGovernResult(statistic=4.65087071883494,
                          pvalue=0.19922132490385214)

    The p-value is 0.1992, indicating a nearly 20% chance of observing
    such an extreme value of the test statistic under the null hypothesis.
    This exceeds 5%, so we do not reject the null hypothesis in favor of
    the alternative.

    """
    samples = _alexandergovern_input_validation(samples, nan_policy)

    if np.any([(sample == sample[0]).all() for sample in samples]):
        msg = "An input array is constant; the statistic is not defined."
        warnings.warn(stats.ConstantInputWarning(msg), stacklevel=2)
        return AlexanderGovernResult(np.nan, np.nan)

    # The following formula numbers reference the equation described on
    # page 92 by Alexander, Govern. Formulas 5, 6, and 7 describe other
    # tests that serve as the basis for equation (8) but are not needed
    # to perform the test.

    # precalculate mean and length of each sample
    lengths = np.array([len(sample) for sample in samples])
    means = np.array([np.mean(sample) for sample in samples])

    # (1) determine standard error of the mean for each sample
    standard_errors = [np.std(sample, ddof=1) / np.sqrt(length)
                       for sample, length in zip(samples, lengths)]

    # (2) define a weight for each sample
    inv_sq_se = 1 / np.square(standard_errors)
    weights = inv_sq_se / np.sum(inv_sq_se)

    # (3) determine variance-weighted estimate of the common mean
    var_w = np.sum(weights * means)

    # (4) determine one-sample t statistic for each group
    t_stats = (means - var_w)/standard_errors

    # calculate parameters to be used in transformation
    v = lengths - 1
    a = v - .5
    b = 48 * a**2
    c = (a * np.log(1 + (t_stats ** 2)/v))**.5

    # (8) perform a normalizing transformation on t statistic
    z = (c + ((c**3 + 3*c)/b) -
         ((4*c**7 + 33*c**5 + 240*c**3 + 855*c) /
          (b**2*10 + 8*b*c**4 + 1000*b)))

    # (9) calculate statistic
    A = np.sum(np.square(z))

    # "[the p value is determined from] central chi-square random deviates
    # with k - 1 degrees of freedom". Alexander, Govern (94)
    p = distributions.chi2.sf(A, len(samples) - 1)
    return AlexanderGovernResult(A, p)


def _alexandergovern_input_validation(samples, nan_policy):
    if len(samples) < 2:
        raise TypeError(f"2 or more inputs required, got {len(samples)}")

    for sample in samples:
        if np.size(sample) <= 1:
            raise ValueError("Input sample size must be greater than one.")
        if np.isinf(sample).any():
            raise ValueError("Input samples must be finite.")

    return samples


def _pearsonr_fisher_ci(r, n, confidence_level, alternative):
    """
    Compute the confidence interval for Pearson's R.

    Fisher's transformation is used to compute the confidence interval
    (https://en.wikipedia.org/wiki/Fisher_transformation).
    """
    xp = array_namespace(r)

    with np.errstate(divide='ignore'):
        zr = xp.atanh(r)

    ones = xp.ones_like(r)
    n, confidence_level = xp.asarray([n, confidence_level], dtype=r.dtype)
    if n > 3:
        se = xp.sqrt(1 / (n - 3))
        if alternative == "two-sided":
            h = special.ndtri(0.5 + confidence_level/2)
            zlo = zr - h*se
            zhi = zr + h*se
            rlo = xp.tanh(zlo)
            rhi = xp.tanh(zhi)
        elif alternative == "less":
            h = special.ndtri(confidence_level)
            zhi = zr + h*se
            rhi = xp.tanh(zhi)
            rlo = -ones
        else:
            # alternative == "greater":
            h = special.ndtri(confidence_level)
            zlo = zr - h*se
            rlo = xp.tanh(zlo)
            rhi = ones
    else:
        rlo, rhi = -ones, ones

    rlo = rlo[()] if rlo.ndim == 0 else rlo
    rhi = rhi[()] if rhi.ndim == 0 else rhi
    return ConfidenceInterval(low=rlo, high=rhi)


def _pearsonr_bootstrap_ci(confidence_level, method, x, y, alternative, axis):
    """
    Compute the confidence interval for Pearson's R using the bootstrap.
    """
    def statistic(x, y, axis):
        statistic, _ = pearsonr(x, y, axis=axis)
        return statistic

    res = bootstrap((x, y), statistic, confidence_level=confidence_level, axis=axis,
                    paired=True, alternative=alternative, **method._asdict())
    # for one-sided confidence intervals, bootstrap gives +/- inf on one side
    res.confidence_interval = np.clip(res.confidence_interval, -1, 1)

    return ConfidenceInterval(*res.confidence_interval)


ConfidenceInterval = namedtuple('ConfidenceInterval', ['low', 'high'])

PearsonRResultBase = _make_tuple_bunch('PearsonRResultBase',
                                       ['statistic', 'pvalue'], [])


class PearsonRResult(PearsonRResultBase):
    """
    Result of `scipy.stats.pearsonr`

    Attributes
    ----------
    statistic : float
        Pearson product-moment correlation coefficient.
    pvalue : float
        The p-value associated with the chosen alternative.

    Methods
    -------
    confidence_interval
        Computes the confidence interval of the correlation
        coefficient `statistic` for the given confidence level.

    """
    def __init__(self, statistic, pvalue, alternative, n, x, y, axis):
        super().__init__(statistic, pvalue)
        self._alternative = alternative
        self._n = n
        self._x = x
        self._y = y
        self._axis = axis

        # add alias for consistency with other correlation functions
        self.correlation = statistic

    def confidence_interval(self, confidence_level=0.95, method=None):
        """
        The confidence interval for the correlation coefficient.

        Compute the confidence interval for the correlation coefficient
        ``statistic`` with the given confidence level.

        If `method` is not provided,
        The confidence interval is computed using the Fisher transformation
        F(r) = arctanh(r) [1]_.  When the sample pairs are drawn from a
        bivariate normal distribution, F(r) approximately follows a normal
        distribution with standard error ``1/sqrt(n - 3)``, where ``n`` is the
        length of the original samples along the calculation axis. When
        ``n <= 3``, this approximation does not yield a finite, real standard
        error, so we define the confidence interval to be -1 to 1.

        If `method` is an instance of `BootstrapMethod`, the confidence
        interval is computed using `scipy.stats.bootstrap` with the provided
        configuration options and other appropriate settings. In some cases,
        confidence limits may be NaN due to a degenerate resample, and this is
        typical for very small samples (~6 observations).

        Parameters
        ----------
        confidence_level : float
            The confidence level for the calculation of the correlation
            coefficient confidence interval. Default is 0.95.

        method : BootstrapMethod, optional
            Defines the method used to compute the confidence interval. See
            method description for details.

            .. versionadded:: 1.11.0

        Returns
        -------
        ci : namedtuple
            The confidence interval is returned in a ``namedtuple`` with
            fields `low` and `high`.

        References
        ----------
        .. [1] "Pearson correlation coefficient", Wikipedia,
               https://en.wikipedia.org/wiki/Pearson_correlation_coefficient
        """
        if isinstance(method, BootstrapMethod):
            xp = array_namespace(self._x)
            message = ('`method` must be `None` if `pearsonr` '
                       'arguments were not NumPy arrays.')
            if not is_numpy(xp):
                raise ValueError(message)

            ci = _pearsonr_bootstrap_ci(confidence_level, method, self._x, self._y,
                                        self._alternative, self._axis)
        elif method is None:
            ci = _pearsonr_fisher_ci(self.statistic, self._n, confidence_level,
                                     self._alternative)
        else:
            message = ('`method` must be an instance of `BootstrapMethod` '
                       'or None.')
            raise ValueError(message)
        return ci


def _move_axis_to_end(x, source, xp):
    axes = list(range(x.ndim))
    temp = axes.pop(source)
    axes = axes + [temp]
    return xp.permute_dims(x, axes)


def _clip(x, a, b, xp):
    y = xp.asarray(x, copy=True)
    y[y < a] = a
    y[y > b] = b
    return y


def pearsonr(x, y, *, alternative='two-sided', method=None, axis=0):
    r"""
    Pearson correlation coefficient and p-value for testing non-correlation.

    The Pearson correlation coefficient [1]_ measures the linear relationship
    between two datasets. Like other correlation
    coefficients, this one varies between -1 and +1 with 0 implying no
    correlation. Correlations of -1 or +1 imply an exact linear relationship.
    Positive correlations imply that as x increases, so does y. Negative
    correlations imply that as x increases, y decreases.

    This function also performs a test of the null hypothesis that the
    distributions underlying the samples are uncorrelated and normally
    distributed. (See Kowalski [3]_
    for a discussion of the effects of non-normality of the input on the
    distribution of the correlation coefficient.)
    The p-value roughly indicates the probability of an uncorrelated system
    producing datasets that have a Pearson correlation at least as extreme
    as the one computed from these datasets.

    Parameters
    ----------
    x : array_like
        Input array.
    y : array_like
        Input array.
    axis : int or None, default
        Axis along which to perform the calculation. Default is 0.
        If None, ravel both arrays before performing the calculation.

        .. versionadded:: 1.13.0
    alternative : {'two-sided', 'greater', 'less'}, optional
        Defines the alternative hypothesis. Default is 'two-sided'.
        The following options are available:

        * 'two-sided': the correlation is nonzero
        * 'less': the correlation is negative (less than zero)
        * 'greater':  the correlation is positive (greater than zero)

        .. versionadded:: 1.9.0
    method : ResamplingMethod, optional
        Defines the method used to compute the p-value. If `method` is an
        instance of `PermutationMethod`/`MonteCarloMethod`, the p-value is
        computed using
        `scipy.stats.permutation_test`/`scipy.stats.monte_carlo_test` with the
        provided configuration options and other appropriate settings.
        Otherwise, the p-value is computed as documented in the notes.

        .. versionadded:: 1.11.0

    Returns
    -------
    result : `~scipy.stats._result_classes.PearsonRResult`
        An object with the following attributes:

        statistic : float
            Pearson product-moment correlation coefficient.
        pvalue : float
            The p-value associated with the chosen alternative.

        The object has the following method:

        confidence_interval(confidence_level, method)
            This computes the confidence interval of the correlation
            coefficient `statistic` for the given confidence level.
            The confidence interval is returned in a ``namedtuple`` with
            fields `low` and `high`. If `method` is not provided, the
            confidence interval is computed using the Fisher transformation
            [1]_. If `method` is an instance of `BootstrapMethod`, the
            confidence interval is computed using `scipy.stats.bootstrap` with
            the provided configuration options and other appropriate settings.
            In some cases, confidence limits may be NaN due to a degenerate
            resample, and this is typical for very small samples (~6
            observations).

    Warns
    -----
    `~scipy.stats.ConstantInputWarning`
        Raised if an input is a constant array.  The correlation coefficient
        is not defined in this case, so ``np.nan`` is returned.

    `~scipy.stats.NearConstantInputWarning`
        Raised if an input is "nearly" constant.  The array ``x`` is considered
        nearly constant if ``norm(x - mean(x)) < 1e-13 * abs(mean(x))``.
        Numerical errors in the calculation ``x - mean(x)`` in this case might
        result in an inaccurate calculation of r.

    See Also
    --------
    spearmanr : Spearman rank-order correlation coefficient.
    kendalltau : Kendall's tau, a correlation measure for ordinal data.

    Notes
    -----
    The correlation coefficient is calculated as follows:

    .. math::

        r = \frac{\sum (x - m_x) (y - m_y)}
                 {\sqrt{\sum (x - m_x)^2 \sum (y - m_y)^2}}

    where :math:`m_x` is the mean of the vector x and :math:`m_y` is
    the mean of the vector y.

    Under the assumption that x and y are drawn from
    independent normal distributions (so the population correlation coefficient
    is 0), the probability density function of the sample correlation
    coefficient r is ([1]_, [2]_):

    .. math::
        f(r) = \frac{{(1-r^2)}^{n/2-2}}{\mathrm{B}(\frac{1}{2},\frac{n}{2}-1)}

    where n is the number of samples, and B is the beta function.  This
    is sometimes referred to as the exact distribution of r.  This is
    the distribution that is used in `pearsonr` to compute the p-value when
    the `method` parameter is left at its default value (None).
    The distribution is a beta distribution on the interval [-1, 1],
    with equal shape parameters a = b = n/2 - 1.  In terms of SciPy's
    implementation of the beta distribution, the distribution of r is::

        dist = scipy.stats.beta(n/2 - 1, n/2 - 1, loc=-1, scale=2)

    The default p-value returned by `pearsonr` is a two-sided p-value. For a
    given sample with correlation coefficient r, the p-value is
    the probability that abs(r') of a random sample x' and y' drawn from
    the population with zero correlation would be greater than or equal
    to abs(r). In terms of the object ``dist`` shown above, the p-value
    for a given r and length n can be computed as::

        p = 2*dist.cdf(-abs(r))

    When n is 2, the above continuous distribution is not well-defined.
    One can interpret the limit of the beta distribution as the shape
    parameters a and b approach a = b = 0 as a discrete distribution with
    equal probability masses at r = 1 and r = -1.  More directly, one
    can observe that, given the data x = [x1, x2] and y = [y1, y2], and
    assuming x1 != x2 and y1 != y2, the only possible values for r are 1
    and -1.  Because abs(r') for any sample x' and y' with length 2 will
    be 1, the two-sided p-value for a sample of length 2 is always 1.

    For backwards compatibility, the object that is returned also behaves
    like a tuple of length two that holds the statistic and the p-value.

    References
    ----------
    .. [1] "Pearson correlation coefficient", Wikipedia,
           https://en.wikipedia.org/wiki/Pearson_correlation_coefficient
    .. [2] Student, "Probable error of a correlation coefficient",
           Biometrika, Volume 6, Issue 2-3, 1 September 1908, pp. 302-310.
    .. [3] C. J. Kowalski, "On the Effects of Non-Normality on the Distribution
           of the Sample Product-Moment Correlation Coefficient"
           Journal of the Royal Statistical Society. Series C (Applied
           Statistics), Vol. 21, No. 1 (1972), pp. 1-12.

    Examples
    --------
    >>> import numpy as np
    >>> from scipy import stats
    >>> x, y = [1, 2, 3, 4, 5, 6, 7], [10, 9, 2.5, 6, 4, 3, 2]
    >>> res = stats.pearsonr(x, y)
    >>> res
    PearsonRResult(statistic=-0.828503883588428, pvalue=0.021280260007523286)

    To perform an exact permutation version of the test:

    >>> rng = np.random.default_rng(7796654889291491997)
    >>> method = stats.PermutationMethod(n_resamples=np.inf, random_state=rng)
    >>> stats.pearsonr(x, y, method=method)
    PearsonRResult(statistic=-0.828503883588428, pvalue=0.028174603174603175)

    To perform the test under the null hypothesis that the data were drawn from
    *uniform* distributions:

    >>> method = stats.MonteCarloMethod(rvs=(rng.uniform, rng.uniform))
    >>> stats.pearsonr(x, y, method=method)
    PearsonRResult(statistic=-0.828503883588428, pvalue=0.0188)

    To produce an asymptotic 90% confidence interval:

    >>> res.confidence_interval(confidence_level=0.9)
    ConfidenceInterval(low=-0.9644331982722841, high=-0.3460237473272273)

    And for a bootstrap confidence interval:

    >>> method = stats.BootstrapMethod(method='BCa', random_state=rng)
    >>> res.confidence_interval(confidence_level=0.9, method=method)
    ConfidenceInterval(low=-0.9983163756488651, high=-0.22771001702132443)  # may vary

    If N-dimensional arrays are provided, multiple tests are performed in a
    single call according to the same conventions as most `scipy.stats` functions:

    >>> rng = np.random.default_rng(2348246935601934321)
    >>> x = rng.standard_normal((8, 15))
    >>> y = rng.standard_normal((8, 15))
    >>> stats.pearsonr(x, y, axis=0).statistic.shape  # between corresponding columns
    (15,)
    >>> stats.pearsonr(x, y, axis=1).statistic.shape  # between corresponding rows
    (8,)

    To perform all pairwise comparisons between slices of the arrays,
    use standard NumPy broadcasting techniques. For instance, to compute the
    correlation between all pairs of rows:

    >>> stats.pearsonr(x[:, np.newaxis, :], y, axis=-1).statistic.shape
    (8, 8)

    There is a linear dependence between x and y if y = a + b*x + e, where
    a,b are constants and e is a random error term, assumed to be independent
    of x. For simplicity, assume that x is standard normal, a=0, b=1 and let
    e follow a normal distribution with mean zero and standard deviation s>0.

    >>> rng = np.random.default_rng()
    >>> s = 0.5
    >>> x = stats.norm.rvs(size=500, random_state=rng)
    >>> e = stats.norm.rvs(scale=s, size=500, random_state=rng)
    >>> y = x + e
    >>> stats.pearsonr(x, y).statistic
    0.9001942438244763

    This should be close to the exact value given by

    >>> 1/np.sqrt(1 + s**2)
    0.8944271909999159

    For s=0.5, we observe a high level of correlation. In general, a large
    variance of the noise reduces the correlation, while the correlation
    approaches one as the variance of the error goes to zero.

    It is important to keep in mind that no correlation does not imply
    independence unless (x, y) is jointly normal. Correlation can even be zero
    when there is a very simple dependence structure: if X follows a
    standard normal distribution, let y = abs(x). Note that the correlation
    between x and y is zero. Indeed, since the expectation of x is zero,
    cov(x, y) = E[x*y]. By definition, this equals E[x*abs(x)] which is zero
    by symmetry. The following lines of code illustrate this observation:

    >>> y = np.abs(x)
    >>> stats.pearsonr(x, y)
    PearsonRResult(statistic=-0.05444919272687482, pvalue=0.22422294836207743)

    A non-zero correlation coefficient can be misleading. For example, if X has
    a standard normal distribution, define y = x if x < 0 and y = 0 otherwise.
    A simple calculation shows that corr(x, y) = sqrt(2/Pi) = 0.797...,
    implying a high level of correlation:

    >>> y = np.where(x < 0, x, 0)
    >>> stats.pearsonr(x, y)
    PearsonRResult(statistic=0.861985781588, pvalue=4.813432002751103e-149)

    This is unintuitive since there is no dependence of x and y if x is larger
    than zero which happens in about half of the cases if we sample x and y.

    """
    xp = array_namespace(x, y)
    x = xp.asarray(x)
    y = xp.asarray(y)

    if not is_numpy(xp) and method is not None:
        method = 'invalid'

    if axis is None:
        x = xp.reshape(x, (-1,))
        y = xp.reshape(y, (-1,))
        axis = -1

    axis_int = int(axis)
    if axis_int != axis:
        raise ValueError('`axis` must be an integer.')
    axis = axis_int

    n = x.shape[axis]
    if n != y.shape[axis]:
        raise ValueError('`x` and `y` must have the same length along `axis`.')

    if n < 2:
        raise ValueError('`x` and `y` must have length at least 2.')

    try:
        x, y = xp.broadcast_arrays(x, y)
    except (ValueError, RuntimeError) as e:
        message = '`x` and `y` must be broadcastable.'
        raise ValueError(message) from e

    # `moveaxis` only recently added to array API, so it's not yey available in
    # array_api_strict. Replace with e.g. `xp.moveaxis(x, axis, -1)` when available.
    x = _move_axis_to_end(x, axis, xp)
    y = _move_axis_to_end(y, axis, xp)
    axis = -1

    dtype = xp.result_type(x.dtype, y.dtype)
    if xp.isdtype(dtype, "integral"):
        dtype = xp.asarray(1.).dtype

    if xp.isdtype(dtype, "complex floating"):
        raise ValueError('This function does not support complex data')

    x = xp.astype(x, dtype, copy=False)
    y = xp.astype(y, dtype, copy=False)
    threshold = xp.finfo(dtype).eps ** 0.75

    # If an input is constant, the correlation coefficient is not defined.
    const_x = xp.all(x == x[..., 0:1], axis=-1)
    const_y = xp.all(y == y[..., 0:1], axis=-1)
    const_xy = const_x | const_y
    if xp.any(const_xy):
        msg = ("An input array is constant; the correlation coefficient "
               "is not defined.")
        warnings.warn(stats.ConstantInputWarning(msg), stacklevel=2)

    if isinstance(method, PermutationMethod):
        def statistic(y, axis):
            statistic, _ = pearsonr(x, y, axis=axis, alternative=alternative)
            return statistic

        res = permutation_test((y,), statistic, permutation_type='pairings',
                               axis=axis, alternative=alternative, **method._asdict())

        return PearsonRResult(statistic=res.statistic, pvalue=res.pvalue, n=n,
                              alternative=alternative, x=x, y=y, axis=axis)
    elif isinstance(method, MonteCarloMethod):
        def statistic(x, y, axis):
            statistic, _ = pearsonr(x, y, axis=axis, alternative=alternative)
            return statistic

        if method.rvs is None:
            rng = np.random.default_rng()
            method.rvs = rng.normal, rng.normal

        res = monte_carlo_test((x, y,), statistic=statistic, axis=axis,
                               alternative=alternative, **method._asdict())

        return PearsonRResult(statistic=res.statistic, pvalue=res.pvalue, n=n,
                              alternative=alternative, x=x, y=y, axis=axis)
    elif method == 'invalid':
        message = '`method` must be `None` if arguments are not NumPy arrays.'
        raise ValueError(message)
    elif method is not None:
        message = ('`method` must be an instance of `PermutationMethod`,'
                   '`MonteCarloMethod`, or None.')
        raise ValueError(message)

    if n == 2:
        r = (xp.sign(x[..., 1] - x[..., 0])*xp.sign(y[..., 1] - y[..., 0]))
        r = r[()] if r.ndim == 0 else r
        pvalue = xp.ones_like(r)
        pvalue = pvalue[()] if pvalue.ndim == 0 else pvalue
        result = PearsonRResult(statistic=r, pvalue=pvalue, n=n,
                                alternative=alternative, x=x, y=y, axis=axis)
        return result

    xmean = xp.mean(x, axis=axis, keepdims=True)
    ymean = xp.mean(y, axis=axis, keepdims=True)
    xm = x - xmean
    ym = y - ymean

    # scipy.linalg.norm(xm) avoids premature overflow when xm is e.g.
    # [-5e210, 5e210, 3e200, -3e200]
    # but not when `axis` is provided, so scale manually. scipy.linalg.norm
    # also raises an error with NaN input rather than returning NaN, so
    # use np.linalg.norm.
    xmax = xp.max(xp.abs(xm), axis=axis, keepdims=True)
    ymax = xp.max(xp.abs(ym), axis=axis, keepdims=True)
    with np.errstate(invalid='ignore'):
        normxm = xmax * xp.linalg.vector_norm(xm/xmax, axis=axis, keepdims=True)
        normym = ymax * xp.linalg.vector_norm(ym/ymax, axis=axis, keepdims=True)

    nconst_x = xp.any(normxm < threshold*xp.abs(xmean), axis=axis)
    nconst_y = xp.any(normym < threshold*xp.abs(ymean), axis=axis)
    nconst_xy = nconst_x | nconst_y
    if xp.any(nconst_xy & (~const_xy)):
        # If all the values in x (likewise y) are very close to the mean,
        # the loss of precision that occurs in the subtraction xm = x - xmean
        # might result in large errors in r.
        msg = ("An input array is nearly constant; the computed "
               "correlation coefficient may be inaccurate.")
        warnings.warn(stats.NearConstantInputWarning(msg), stacklevel=2)

    with np.errstate(invalid='ignore', divide='ignore'):
        r = xp.sum(xm/normxm * ym/normym, axis=axis)

    # Presumably, if abs(r) > 1, then it is only some small artifact of
    # floating point arithmetic.
    one = xp.asarray(1, dtype=dtype)
    # `clip` only recently added to array API, so it's not yet available in
    # array_api_strict. Replace with e.g. `xp.clip(r, -one, one)` when available.
    r = xp.asarray(_clip(r, -one, one, xp))
    r[const_xy] = xp.nan

    # As explained in the docstring, the distribution of `r` under the null
    # hypothesis is the beta distribution on (-1, 1) with a = b = n/2 - 1.
    # This needs to be done with NumPy arrays given the existing infrastructure.
    ab = n/2 - 1
    dist = stats.beta(ab, ab, loc=-1, scale=2)
    pvalue = _get_pvalue(np.asarray(r), dist, alternative)
    pvalue = xp.asarray(pvalue, dtype=dtype)

    r = r[()] if r.ndim == 0 else r
    pvalue = pvalue[()] if pvalue.ndim == 0 else pvalue
    return PearsonRResult(statistic=r, pvalue=pvalue, n=n,
                          alternative=alternative, x=x, y=y, axis=axis)


def fisher_exact(table, alternative='two-sided'):
    """Perform a Fisher exact test on a 2x2 contingency table.

    The null hypothesis is that the true odds ratio of the populations
    underlying the observations is one, and the observations were sampled
    from these populations under a condition: the marginals of the
    resulting table must equal those of the observed table. The statistic
    returned is the unconditional maximum likelihood estimate of the odds
    ratio, and the p-value is the probability under the null hypothesis of
    obtaining a table at least as extreme as the one that was actually
    observed. There are other possible choices of statistic and two-sided
    p-value definition associated with Fisher's exact test; please see the
    Notes for more information.

    Parameters
    ----------
    table : array_like of ints
        A 2x2 contingency table.  Elements must be non-negative integers.
    alternative : {'two-sided', 'less', 'greater'}, optional
        Defines the alternative hypothesis.
        The following options are available (default is 'two-sided'):

        * 'two-sided': the odds ratio of the underlying population is not one
        * 'less': the odds ratio of the underlying population is less than one
        * 'greater': the odds ratio of the underlying population is greater
          than one

        See the Notes for more details.

    Returns
    -------
    res : SignificanceResult
        An object containing attributes:

        statistic : float
            This is the prior odds ratio, not a posterior estimate.
        pvalue : float
            The probability under the null hypothesis of obtaining a
            table at least as extreme as the one that was actually observed.

    See Also
    --------
    chi2_contingency : Chi-square test of independence of variables in a
        contingency table.  This can be used as an alternative to
        `fisher_exact` when the numbers in the table are large.
    contingency.odds_ratio : Compute the odds ratio (sample or conditional
        MLE) for a 2x2 contingency table.
    barnard_exact : Barnard's exact test, which is a more powerful alternative
        than Fisher's exact test for 2x2 contingency tables.
    boschloo_exact : Boschloo's exact test, which is a more powerful
        alternative than Fisher's exact test for 2x2 contingency tables.

    Notes
    -----
    *Null hypothesis and p-values*

    The null hypothesis is that the true odds ratio of the populations
    underlying the observations is one, and the observations were sampled at
    random from these populations under a condition: the marginals of the
    resulting table must equal those of the observed table. Equivalently,
    the null hypothesis is that the input table is from the hypergeometric
    distribution with parameters (as used in `hypergeom`)
    ``M = a + b + c + d``, ``n = a + b`` and ``N = a + c``, where the
    input table is ``[[a, b], [c, d]]``.  This distribution has support
    ``max(0, N + n - M) <= x <= min(N, n)``, or, in terms of the values
    in the input table, ``min(0, a - d) <= x <= a + min(b, c)``.  ``x``
    can be interpreted as the upper-left element of a 2x2 table, so the
    tables in the distribution have form::

        [  x           n - x     ]
        [N - x    M - (n + N) + x]

    For example, if::

        table = [6  2]
                [1  4]

    then the support is ``2 <= x <= 7``, and the tables in the distribution
    are::

        [2 6]   [3 5]   [4 4]   [5 3]   [6 2]  [7 1]
        [5 0]   [4 1]   [3 2]   [2 3]   [1 4]  [0 5]

    The probability of each table is given by the hypergeometric distribution
    ``hypergeom.pmf(x, M, n, N)``.  For this example, these are (rounded to
    three significant digits)::

        x       2      3      4      5       6        7
        p  0.0163  0.163  0.408  0.326  0.0816  0.00466

    These can be computed with::

        >>> import numpy as np
        >>> from scipy.stats import hypergeom
        >>> table = np.array([[6, 2], [1, 4]])
        >>> M = table.sum()
        >>> n = table[0].sum()
        >>> N = table[:, 0].sum()
        >>> start, end = hypergeom.support(M, n, N)
        >>> hypergeom.pmf(np.arange(start, end+1), M, n, N)
        array([0.01631702, 0.16317016, 0.40792541, 0.32634033, 0.08158508,
               0.004662  ])

    The two-sided p-value is the probability that, under the null hypothesis,
    a random table would have a probability equal to or less than the
    probability of the input table.  For our example, the probability of
    the input table (where ``x = 6``) is 0.0816.  The x values where the
    probability does not exceed this are 2, 6 and 7, so the two-sided p-value
    is ``0.0163 + 0.0816 + 0.00466 ~= 0.10256``::

        >>> from scipy.stats import fisher_exact
        >>> res = fisher_exact(table, alternative='two-sided')
        >>> res.pvalue
        0.10256410256410257

    The one-sided p-value for ``alternative='greater'`` is the probability
    that a random table has ``x >= a``, which in our example is ``x >= 6``,
    or ``0.0816 + 0.00466 ~= 0.08626``::

        >>> res = fisher_exact(table, alternative='greater')
        >>> res.pvalue
        0.08624708624708627

    This is equivalent to computing the survival function of the
    distribution at ``x = 5`` (one less than ``x`` from the input table,
    because we want to include the probability of ``x = 6`` in the sum)::

        >>> hypergeom.sf(5, M, n, N)
        0.08624708624708627

    For ``alternative='less'``, the one-sided p-value is the probability
    that a random table has ``x <= a``, (i.e. ``x <= 6`` in our example),
    or ``0.0163 + 0.163 + 0.408 + 0.326 + 0.0816 ~= 0.9949``::

        >>> res = fisher_exact(table, alternative='less')
        >>> res.pvalue
        0.9953379953379957

    This is equivalent to computing the cumulative distribution function
    of the distribution at ``x = 6``:

        >>> hypergeom.cdf(6, M, n, N)
        0.9953379953379957

    *Odds ratio*

    The calculated odds ratio is different from the value computed by the
    R function ``fisher.test``.  This implementation returns the "sample"
    or "unconditional" maximum likelihood estimate, while ``fisher.test``
    in R uses the conditional maximum likelihood estimate.  To compute the
    conditional maximum likelihood estimate of the odds ratio, use
    `scipy.stats.contingency.odds_ratio`.

    References
    ----------
    .. [1] Fisher, Sir Ronald A, "The Design of Experiments:
           Mathematics of a Lady Tasting Tea." ISBN 978-0-486-41151-4, 1935.
    .. [2] "Fisher's exact test",
           https://en.wikipedia.org/wiki/Fisher's_exact_test
    .. [3] Emma V. Low et al. "Identifying the lowest effective dose of
           acetazolamide for the prophylaxis of acute mountain sickness:
           systematic review and meta-analysis."
           BMJ, 345, :doi:`10.1136/bmj.e6779`, 2012.

    Examples
    --------
    In [3]_, the effective dose of acetazolamide for the prophylaxis of acute
    mountain sickness was investigated. The study notably concluded:

        Acetazolamide 250 mg, 500 mg, and 750 mg daily were all efficacious for
        preventing acute mountain sickness. Acetazolamide 250 mg was the lowest
        effective dose with available evidence for this indication.

    The following table summarizes the results of the experiment in which
    some participants took a daily dose of acetazolamide 250 mg while others
    took a placebo.
    Cases of acute mountain sickness were recorded::

                                    Acetazolamide   Control/Placebo
        Acute mountain sickness            7           17
        No                                15            5


    Is there evidence that the acetazolamide 250 mg reduces the risk of
    acute mountain sickness?
    We begin by formulating a null hypothesis :math:`H_0`:

        The odds of experiencing acute mountain sickness are the same with
        the acetazolamide treatment as they are with placebo.

    Let's assess the plausibility of this hypothesis with
    Fisher's test.

    >>> from scipy.stats import fisher_exact
    >>> res = fisher_exact([[7, 17], [15, 5]], alternative='less')
    >>> res.statistic
    0.13725490196078433
    >>> res.pvalue
    0.0028841933752349743

    Using a significance level of 5%, we would reject the null hypothesis in
    favor of the alternative hypothesis: "The odds of experiencing acute
    mountain sickness with acetazolamide treatment are less than the odds of
    experiencing acute mountain sickness with placebo."

    .. note::

        Because the null distribution of Fisher's exact test is formed under
        the assumption that both row and column sums are fixed, the result of
        the test are conservative when applied to an experiment in which the
        row sums are not fixed.

        In this case, the column sums are fixed; there are 22 subjects in each
        group. But the number of cases of acute mountain sickness is not
        (and cannot be) fixed before conducting the experiment. It is a
        consequence.

        Boschloo's test does not depend on the assumption that the row sums
        are fixed, and consequently, it provides a more powerful test in this
        situation.

        >>> from scipy.stats import boschloo_exact
        >>> res = boschloo_exact([[7, 17], [15, 5]], alternative='less')
        >>> res.statistic
        0.0028841933752349743
        >>> res.pvalue
        0.0015141406667567101

        We verify that the p-value is less than with `fisher_exact`.

    """
    hypergeom = distributions.hypergeom
    # int32 is not enough for the algorithm
    c = np.asarray(table, dtype=np.int64)
    if not c.shape == (2, 2):
        raise ValueError("The input `table` must be of shape (2, 2).")

    if np.any(c < 0):
        raise ValueError("All values in `table` must be nonnegative.")

    if 0 in c.sum(axis=0) or 0 in c.sum(axis=1):
        # If both values in a row or column are zero, the p-value is 1 and
        # the odds ratio is NaN.
        return SignificanceResult(np.nan, 1.0)

    if c[1, 0] > 0 and c[0, 1] > 0:
        oddsratio = c[0, 0] * c[1, 1] / (c[1, 0] * c[0, 1])
    else:
        oddsratio = np.inf

    n1 = c[0, 0] + c[0, 1]
    n2 = c[1, 0] + c[1, 1]
    n = c[0, 0] + c[1, 0]

    def pmf(x):
        return hypergeom.pmf(x, n1 + n2, n1, n)

    if alternative == 'less':
        pvalue = hypergeom.cdf(c[0, 0], n1 + n2, n1, n)
    elif alternative == 'greater':
        # Same formula as the 'less' case, but with the second column.
        pvalue = hypergeom.cdf(c[0, 1], n1 + n2, n1, c[0, 1] + c[1, 1])
    elif alternative == 'two-sided':
        mode = int((n + 1) * (n1 + 1) / (n1 + n2 + 2))
        pexact = hypergeom.pmf(c[0, 0], n1 + n2, n1, n)
        pmode = hypergeom.pmf(mode, n1 + n2, n1, n)

        epsilon = 1e-14
        gamma = 1 + epsilon

        if np.abs(pexact - pmode) / np.maximum(pexact, pmode) <= epsilon:
            return SignificanceResult(oddsratio, 1.)

        elif c[0, 0] < mode:
            plower = hypergeom.cdf(c[0, 0], n1 + n2, n1, n)
            if hypergeom.pmf(n, n1 + n2, n1, n) > pexact * gamma:
                return SignificanceResult(oddsratio, plower)

            guess = _binary_search(lambda x: -pmf(x), -pexact * gamma, mode, n)
            pvalue = plower + hypergeom.sf(guess, n1 + n2, n1, n)
        else:
            pupper = hypergeom.sf(c[0, 0] - 1, n1 + n2, n1, n)
            if hypergeom.pmf(0, n1 + n2, n1, n) > pexact * gamma:
                return SignificanceResult(oddsratio, pupper)

            guess = _binary_search(pmf, pexact * gamma, 0, mode)
            pvalue = pupper + hypergeom.cdf(guess, n1 + n2, n1, n)
    else:
        msg = "`alternative` should be one of {'two-sided', 'less', 'greater'}"
        raise ValueError(msg)

    pvalue = min(pvalue, 1.0)

    return SignificanceResult(oddsratio, pvalue)


def spearmanr(a, b=None, axis=0, nan_policy='propagate',
              alternative='two-sided'):
    r"""Calculate a Spearman correlation coefficient with associated p-value.

    The Spearman rank-order correlation coefficient is a nonparametric measure
    of the monotonicity of the relationship between two datasets.
    Like other correlation coefficients,
    this one varies between -1 and +1 with 0 implying no correlation.
    Correlations of -1 or +1 imply an exact monotonic relationship. Positive
    correlations imply that as x increases, so does y. Negative correlations
    imply that as x increases, y decreases.

    The p-value roughly indicates the probability of an uncorrelated system
    producing datasets that have a Spearman correlation at least as extreme
    as the one computed from these datasets. Although calculation of the
    p-value does not make strong assumptions about the distributions underlying
    the samples, it is only accurate for very large samples (>500
    observations). For smaller sample sizes, consider a permutation test (see
    Examples section below).

    Parameters
    ----------
    a, b : 1D or 2D array_like, b is optional
        One or two 1-D or 2-D arrays containing multiple variables and
        observations. When these are 1-D, each represents a vector of
        observations of a single variable. For the behavior in the 2-D case,
        see under ``axis``, below.
        Both arrays need to have the same length in the ``axis`` dimension.
    axis : int or None, optional
        If axis=0 (default), then each column represents a variable, with
        observations in the rows. If axis=1, the relationship is transposed:
        each row represents a variable, while the columns contain observations.
        If axis=None, then both arrays will be raveled.
    nan_policy : {'propagate', 'raise', 'omit'}, optional
        Defines how to handle when input contains nan.
        The following options are available (default is 'propagate'):

        * 'propagate': returns nan
        * 'raise': throws an error
        * 'omit': performs the calculations ignoring nan values

    alternative : {'two-sided', 'less', 'greater'}, optional
        Defines the alternative hypothesis. Default is 'two-sided'.
        The following options are available:

        * 'two-sided': the correlation is nonzero
        * 'less': the correlation is negative (less than zero)
        * 'greater':  the correlation is positive (greater than zero)

        .. versionadded:: 1.7.0

    Returns
    -------
    res : SignificanceResult
        An object containing attributes:

        statistic : float or ndarray (2-D square)
            Spearman correlation matrix or correlation coefficient (if only 2
            variables are given as parameters). Correlation matrix is square
            with length equal to total number of variables (columns or rows) in
            ``a`` and ``b`` combined.
        pvalue : float
            The p-value for a hypothesis test whose null hypothesis
            is that two samples have no ordinal correlation. See
            `alternative` above for alternative hypotheses. `pvalue` has the
            same shape as `statistic`.

    Warns
    -----
    `~scipy.stats.ConstantInputWarning`
        Raised if an input is a constant array.  The correlation coefficient
        is not defined in this case, so ``np.nan`` is returned.

    References
    ----------
    .. [1] Zwillinger, D. and Kokoska, S. (2000). CRC Standard
       Probability and Statistics Tables and Formulae. Chapman & Hall: New
       York. 2000.
       Section  14.7
    .. [2] Kendall, M. G. and Stuart, A. (1973).
       The Advanced Theory of Statistics, Volume 2: Inference and Relationship.
       Griffin. 1973.
       Section 31.18
    .. [3] Kershenobich, D., Fierro, F. J., & Rojkind, M. (1970). The
       relationship between the free pool of proline and collagen content in
       human liver cirrhosis. The Journal of Clinical Investigation, 49(12),
       2246-2249.
    .. [4] Hollander, M., Wolfe, D. A., & Chicken, E. (2013). Nonparametric
       statistical methods. John Wiley & Sons.
    .. [5] B. Phipson and G. K. Smyth. "Permutation P-values Should Never Be
       Zero: Calculating Exact P-values When Permutations Are Randomly Drawn."
       Statistical Applications in Genetics and Molecular Biology 9.1 (2010).
    .. [6] Ludbrook, J., & Dudley, H. (1998). Why permutation tests are
       superior to t and F tests in biomedical research. The American
       Statistician, 52(2), 127-132.

    Examples
    --------
    Consider the following data from [3]_, which studied the relationship
    between free proline (an amino acid) and total collagen (a protein often
    found in connective tissue) in unhealthy human livers.

    The ``x`` and ``y`` arrays below record measurements of the two compounds.
    The observations are paired: each free proline measurement was taken from
    the same liver as the total collagen measurement at the same index.

    >>> import numpy as np
    >>> # total collagen (mg/g dry weight of liver)
    >>> x = np.array([7.1, 7.1, 7.2, 8.3, 9.4, 10.5, 11.4])
    >>> # free proline (μ mole/g dry weight of liver)
    >>> y = np.array([2.8, 2.9, 2.8, 2.6, 3.5, 4.6, 5.0])

    These data were analyzed in [4]_ using Spearman's correlation coefficient,
    a statistic sensitive to monotonic correlation between the samples.

    >>> from scipy import stats
    >>> res = stats.spearmanr(x, y)
    >>> res.statistic
    0.7000000000000001

    The value of this statistic tends to be high (close to 1) for samples with
    a strongly positive ordinal correlation, low (close to -1) for samples with
    a strongly negative ordinal correlation, and small in magnitude (close to
    zero) for samples with weak ordinal correlation.

    The test is performed by comparing the observed value of the
    statistic against the null distribution: the distribution of statistic
    values derived under the null hypothesis that total collagen and free
    proline measurements are independent.

    For this test, the statistic can be transformed such that the null
    distribution for large samples is Student's t distribution with
    ``len(x) - 2`` degrees of freedom.

    >>> import matplotlib.pyplot as plt
    >>> dof = len(x)-2  # len(x) == len(y)
    >>> dist = stats.t(df=dof)
    >>> t_vals = np.linspace(-5, 5, 100)
    >>> pdf = dist.pdf(t_vals)
    >>> fig, ax = plt.subplots(figsize=(8, 5))
    >>> def plot(ax):  # we'll reuse this
    ...     ax.plot(t_vals, pdf)
    ...     ax.set_title("Spearman's Rho Test Null Distribution")
    ...     ax.set_xlabel("statistic")
    ...     ax.set_ylabel("probability density")
    >>> plot(ax)
    >>> plt.show()

    The comparison is quantified by the p-value: the proportion of values in
    the null distribution as extreme or more extreme than the observed
    value of the statistic. In a two-sided test in which the statistic is
    positive, elements of the null distribution greater than the transformed
    statistic and elements of the null distribution less than the negative of
    the observed statistic are both considered "more extreme".

    >>> fig, ax = plt.subplots(figsize=(8, 5))
    >>> plot(ax)
    >>> rs = res.statistic  # original statistic
    >>> transformed = rs * np.sqrt(dof / ((rs+1.0)*(1.0-rs)))
    >>> pvalue = dist.cdf(-transformed) + dist.sf(transformed)
    >>> annotation = (f'p-value={pvalue:.4f}\n(shaded area)')
    >>> props = dict(facecolor='black', width=1, headwidth=5, headlength=8)
    >>> _ = ax.annotate(annotation, (2.7, 0.025), (3, 0.03), arrowprops=props)
    >>> i = t_vals >= transformed
    >>> ax.fill_between(t_vals[i], y1=0, y2=pdf[i], color='C0')
    >>> i = t_vals <= -transformed
    >>> ax.fill_between(t_vals[i], y1=0, y2=pdf[i], color='C0')
    >>> ax.set_xlim(-5, 5)
    >>> ax.set_ylim(0, 0.1)
    >>> plt.show()
    >>> res.pvalue
    0.07991669030889909  # two-sided p-value

    If the p-value is "small" - that is, if there is a low probability of
    sampling data from independent distributions that produces such an extreme
    value of the statistic - this may be taken as evidence against the null
    hypothesis in favor of the alternative: the distribution of total collagen
    and free proline are *not* independent. Note that:

    - The inverse is not true; that is, the test is not used to provide
      evidence for the null hypothesis.
    - The threshold for values that will be considered "small" is a choice that
      should be made before the data is analyzed [5]_ with consideration of the
      risks of both false positives (incorrectly rejecting the null hypothesis)
      and false negatives (failure to reject a false null hypothesis).
    - Small p-values are not evidence for a *large* effect; rather, they can
      only provide evidence for a "significant" effect, meaning that they are
      unlikely to have occurred under the null hypothesis.

    Suppose that before performing the experiment, the authors had reason
    to predict a positive correlation between the total collagen and free
    proline measurements, and that they had chosen to assess the plausibility
    of the null hypothesis against a one-sided alternative: free proline has a
    positive ordinal correlation with total collagen. In this case, only those
    values in the null distribution that are as great or greater than the
    observed statistic are considered to be more extreme.

    >>> res = stats.spearmanr(x, y, alternative='greater')
    >>> res.statistic
    0.7000000000000001  # same statistic
    >>> fig, ax = plt.subplots(figsize=(8, 5))
    >>> plot(ax)
    >>> pvalue = dist.sf(transformed)
    >>> annotation = (f'p-value={pvalue:.6f}\n(shaded area)')
    >>> props = dict(facecolor='black', width=1, headwidth=5, headlength=8)
    >>> _ = ax.annotate(annotation, (3, 0.018), (3.5, 0.03), arrowprops=props)
    >>> i = t_vals >= transformed
    >>> ax.fill_between(t_vals[i], y1=0, y2=pdf[i], color='C0')
    >>> ax.set_xlim(1, 5)
    >>> ax.set_ylim(0, 0.1)
    >>> plt.show()
    >>> res.pvalue
    0.03995834515444954  # one-sided p-value; half of the two-sided p-value

    Note that the t-distribution provides an asymptotic approximation of the
    null distribution; it is only accurate for samples with many observations.
    For small samples, it may be more appropriate to perform a permutation
    test: Under the null hypothesis that total collagen and free proline are
    independent, each of the free proline measurements were equally likely to
    have been observed with any of the total collagen measurements. Therefore,
    we can form an *exact* null distribution by calculating the statistic under
    each possible pairing of elements between ``x`` and ``y``.

    >>> def statistic(x):  # explore all possible pairings by permuting `x`
    ...     rs = stats.spearmanr(x, y).statistic  # ignore pvalue
    ...     transformed = rs * np.sqrt(dof / ((rs+1.0)*(1.0-rs)))
    ...     return transformed
    >>> ref = stats.permutation_test((x,), statistic, alternative='greater',
    ...                              permutation_type='pairings')
    >>> fig, ax = plt.subplots(figsize=(8, 5))
    >>> plot(ax)
    >>> ax.hist(ref.null_distribution, np.linspace(-5, 5, 26),
    ...         density=True)
    >>> ax.legend(['aymptotic approximation\n(many observations)',
    ...            f'exact \n({len(ref.null_distribution)} permutations)'])
    >>> plt.show()
    >>> ref.pvalue
    0.04563492063492063  # exact one-sided p-value

    """
    if axis is not None and axis > 1:
        raise ValueError("spearmanr only handles 1-D or 2-D arrays, "
                         f"supplied axis argument {axis}, please use only "
                         "values 0, 1 or None for axis")

    a, axisout = _chk_asarray(a, axis)
    if a.ndim > 2:
        raise ValueError("spearmanr only handles 1-D or 2-D arrays")

    if b is None:
        if a.ndim < 2:
            raise ValueError("`spearmanr` needs at least 2 "
                             "variables to compare")
    else:
        # Concatenate a and b, so that we now only have to handle the case
        # of a 2-D `a`.
        b, _ = _chk_asarray(b, axis)
        if axisout == 0:
            a = np.column_stack((a, b))
        else:
            a = np.vstack((a, b))

    n_vars = a.shape[1 - axisout]
    n_obs = a.shape[axisout]
    if n_obs <= 1:
        # Handle empty arrays or single observations.
        res = SignificanceResult(np.nan, np.nan)
        res.correlation = np.nan
        return res

    warn_msg = ("An input array is constant; the correlation coefficient "
                "is not defined.")
    if axisout == 0:
        if (a[:, 0][0] == a[:, 0]).all() or (a[:, 1][0] == a[:, 1]).all():
            # If an input is constant, the correlation coefficient
            # is not defined.
            warnings.warn(stats.ConstantInputWarning(warn_msg), stacklevel=2)
            res = SignificanceResult(np.nan, np.nan)
            res.correlation = np.nan
            return res
    else:  # case when axisout == 1 b/c a is 2 dim only
        if (a[0, :][0] == a[0, :]).all() or (a[1, :][0] == a[1, :]).all():
            # If an input is constant, the correlation coefficient
            # is not defined.
            warnings.warn(stats.ConstantInputWarning(warn_msg), stacklevel=2)
            res = SignificanceResult(np.nan, np.nan)
            res.correlation = np.nan
            return res

    a_contains_nan, nan_policy = _contains_nan(a, nan_policy)
    variable_has_nan = np.zeros(n_vars, dtype=bool)
    if a_contains_nan:
        if nan_policy == 'omit':
            return mstats_basic.spearmanr(a, axis=axis, nan_policy=nan_policy,
                                          alternative=alternative)
        elif nan_policy == 'propagate':
            if a.ndim == 1 or n_vars <= 2:
                res = SignificanceResult(np.nan, np.nan)
                res.correlation = np.nan
                return res
            else:
                # Keep track of variables with NaNs, set the outputs to NaN
                # only for those variables
                variable_has_nan = np.isnan(a).any(axis=axisout)

    a_ranked = np.apply_along_axis(rankdata, axisout, a)
    rs = np.corrcoef(a_ranked, rowvar=axisout)
    dof = n_obs - 2  # degrees of freedom

    # rs can have elements equal to 1, so avoid zero division warnings
    with np.errstate(divide='ignore'):
        # clip the small negative values possibly caused by rounding
        # errors before taking the square root
        t = rs * np.sqrt((dof/((rs+1.0)*(1.0-rs))).clip(0))

    prob = _get_pvalue(t, distributions.t(dof), alternative)

    # For backwards compatibility, return scalars when comparing 2 columns
    if rs.shape == (2, 2):
        res = SignificanceResult(rs[1, 0], prob[1, 0])
        res.correlation = rs[1, 0]
        return res
    else:
        rs[variable_has_nan, :] = np.nan
        rs[:, variable_has_nan] = np.nan
        res = SignificanceResult(rs[()], prob[()])
        res.correlation = rs
        return res


def pointbiserialr(x, y):
    r"""Calculate a point biserial correlation coefficient and its p-value.

    The point biserial correlation is used to measure the relationship
    between a binary variable, x, and a continuous variable, y. Like other
    correlation coefficients, this one varies between -1 and +1 with 0
    implying no correlation. Correlations of -1 or +1 imply a determinative
    relationship.

    This function may be computed using a shortcut formula but produces the
    same result as `pearsonr`.

    Parameters
    ----------
    x : array_like of bools
        Input array.
    y : array_like
        Input array.

    Returns
    -------
    res: SignificanceResult
        An object containing attributes:

        statistic : float
            The R value.
        pvalue : float
            The two-sided p-value.

    Notes
    -----
    `pointbiserialr` uses a t-test with ``n-1`` degrees of freedom.
    It is equivalent to `pearsonr`.

    The value of the point-biserial correlation can be calculated from:

    .. math::

        r_{pb} = \frac{\overline{Y_1} - \overline{Y_0}}
                      {s_y}
                 \sqrt{\frac{N_0 N_1}
                            {N (N - 1)}}

    Where :math:`\overline{Y_{0}}` and :math:`\overline{Y_{1}}` are means
    of the metric observations coded 0 and 1 respectively; :math:`N_{0}` and
    :math:`N_{1}` are number of observations coded 0 and 1 respectively;
    :math:`N` is the total number of observations and :math:`s_{y}` is the
    standard deviation of all the metric observations.

    A value of :math:`r_{pb}` that is significantly different from zero is
    completely equivalent to a significant difference in means between the two
    groups. Thus, an independent groups t Test with :math:`N-2` degrees of
    freedom may be used to test whether :math:`r_{pb}` is nonzero. The
    relation between the t-statistic for comparing two independent groups and
    :math:`r_{pb}` is given by:

    .. math::

        t = \sqrt{N - 2}\frac{r_{pb}}{\sqrt{1 - r^{2}_{pb}}}

    References
    ----------
    .. [1] J. Lev, "The Point Biserial Coefficient of Correlation", Ann. Math.
           Statist., Vol. 20, no.1, pp. 125-126, 1949.

    .. [2] R.F. Tate, "Correlation Between a Discrete and a Continuous
           Variable. Point-Biserial Correlation.", Ann. Math. Statist., Vol. 25,
           np. 3, pp. 603-607, 1954.

    .. [3] D. Kornbrot "Point Biserial Correlation", In Wiley StatsRef:
           Statistics Reference Online (eds N. Balakrishnan, et al.), 2014.
           :doi:`10.1002/9781118445112.stat06227`

    Examples
    --------
    >>> import numpy as np
    >>> from scipy import stats
    >>> a = np.array([0, 0, 0, 1, 1, 1, 1])
    >>> b = np.arange(7)
    >>> stats.pointbiserialr(a, b)
    (0.8660254037844386, 0.011724811003954652)
    >>> stats.pearsonr(a, b)
    (0.86602540378443871, 0.011724811003954626)
    >>> np.corrcoef(a, b)
    array([[ 1.       ,  0.8660254],
           [ 0.8660254,  1.       ]])

    """
    rpb, prob = pearsonr(x, y)
    # create result object with alias for backward compatibility
    res = SignificanceResult(rpb, prob)
    res.correlation = rpb
    return res


def kendalltau(x, y, *, nan_policy='propagate',
               method='auto', variant='b', alternative='two-sided'):
    r"""Calculate Kendall's tau, a correlation measure for ordinal data.

    Kendall's tau is a measure of the correspondence between two rankings.
    Values close to 1 indicate strong agreement, and values close to -1
    indicate strong disagreement. This implements two variants of Kendall's
    tau: tau-b (the default) and tau-c (also known as Stuart's tau-c). These
    differ only in how they are normalized to lie within the range -1 to 1;
    the hypothesis tests (their p-values) are identical. Kendall's original
    tau-a is not implemented separately because both tau-b and tau-c reduce
    to tau-a in the absence of ties.

    Parameters
    ----------
    x, y : array_like
        Arrays of rankings, of the same shape. If arrays are not 1-D, they
        will be flattened to 1-D.
    nan_policy : {'propagate', 'raise', 'omit'}, optional
        Defines how to handle when input contains nan.
        The following options are available (default is 'propagate'):

          * 'propagate': returns nan
          * 'raise': throws an error
          * 'omit': performs the calculations ignoring nan values

    method : {'auto', 'asymptotic', 'exact'}, optional
        Defines which method is used to calculate the p-value [5]_.
        The following options are available (default is 'auto'):

          * 'auto': selects the appropriate method based on a trade-off
            between speed and accuracy
          * 'asymptotic': uses a normal approximation valid for large samples
          * 'exact': computes the exact p-value, but can only be used if no ties
            are present. As the sample size increases, the 'exact' computation
            time may grow and the result may lose some precision.
    variant : {'b', 'c'}, optional
        Defines which variant of Kendall's tau is returned. Default is 'b'.
    alternative : {'two-sided', 'less', 'greater'}, optional
        Defines the alternative hypothesis. Default is 'two-sided'.
        The following options are available:

        * 'two-sided': the rank correlation is nonzero
        * 'less': the rank correlation is negative (less than zero)
        * 'greater':  the rank correlation is positive (greater than zero)

    Returns
    -------
    res : SignificanceResult
        An object containing attributes:

        statistic : float
           The tau statistic.
        pvalue : float
           The p-value for a hypothesis test whose null hypothesis is
           an absence of association, tau = 0.

    See Also
    --------
    spearmanr : Calculates a Spearman rank-order correlation coefficient.
    theilslopes : Computes the Theil-Sen estimator for a set of points (x, y).
    weightedtau : Computes a weighted version of Kendall's tau.

    Notes
    -----
    The definition of Kendall's tau that is used is [2]_::

      tau_b = (P - Q) / sqrt((P + Q + T) * (P + Q + U))

      tau_c = 2 (P - Q) / (n**2 * (m - 1) / m)

    where P is the number of concordant pairs, Q the number of discordant
    pairs, T the number of ties only in `x`, and U the number of ties only in
    `y`.  If a tie occurs for the same pair in both `x` and `y`, it is not
    added to either T or U. n is the total number of samples, and m is the
    number of unique values in either `x` or `y`, whichever is smaller.

    References
    ----------
    .. [1] Maurice G. Kendall, "A New Measure of Rank Correlation", Biometrika
           Vol. 30, No. 1/2, pp. 81-93, 1938.
    .. [2] Maurice G. Kendall, "The treatment of ties in ranking problems",
           Biometrika Vol. 33, No. 3, pp. 239-251. 1945.
    .. [3] Gottfried E. Noether, "Elements of Nonparametric Statistics", John
           Wiley & Sons, 1967.
    .. [4] Peter M. Fenwick, "A new data structure for cumulative frequency
           tables", Software: Practice and Experience, Vol. 24, No. 3,
           pp. 327-336, 1994.
    .. [5] Maurice G. Kendall, "Rank Correlation Methods" (4th Edition),
           Charles Griffin & Co., 1970.
    .. [6] Kershenobich, D., Fierro, F. J., & Rojkind, M. (1970). The
           relationship between the free pool of proline and collagen content
           in human liver cirrhosis. The Journal of Clinical Investigation,
           49(12), 2246-2249.
    .. [7] Hollander, M., Wolfe, D. A., & Chicken, E. (2013). Nonparametric
           statistical methods. John Wiley & Sons.
    .. [8] B. Phipson and G. K. Smyth. "Permutation P-values Should Never Be
           Zero: Calculating Exact P-values When Permutations Are Randomly
           Drawn." Statistical Applications in Genetics and Molecular Biology
           9.1 (2010).

    Examples
    --------
    Consider the following data from [6]_, which studied the relationship
    between free proline (an amino acid) and total collagen (a protein often
    found in connective tissue) in unhealthy human livers.

    The ``x`` and ``y`` arrays below record measurements of the two compounds.
    The observations are paired: each free proline measurement was taken from
    the same liver as the total collagen measurement at the same index.

    >>> import numpy as np
    >>> # total collagen (mg/g dry weight of liver)
    >>> x = np.array([7.1, 7.1, 7.2, 8.3, 9.4, 10.5, 11.4])
    >>> # free proline (μ mole/g dry weight of liver)
    >>> y = np.array([2.8, 2.9, 2.8, 2.6, 3.5, 4.6, 5.0])

    These data were analyzed in [7]_ using Spearman's correlation coefficient,
    a statistic similar to Kendall's tau in that it is also sensitive to
    ordinal correlation between the samples. Let's perform an analogous study
    using Kendall's tau.

    >>> from scipy import stats
    >>> res = stats.kendalltau(x, y)
    >>> res.statistic
    0.5499999999999999

    The value of this statistic tends to be high (close to 1) for samples with
    a strongly positive ordinal correlation, low (close to -1) for samples with
    a strongly negative ordinal correlation, and small in magnitude (close to
    zero) for samples with weak ordinal correlation.

    The test is performed by comparing the observed value of the
    statistic against the null distribution: the distribution of statistic
    values derived under the null hypothesis that total collagen and free
    proline measurements are independent.

    For this test, the null distribution for large samples without ties is
    approximated as the normal distribution with variance
    ``(2*(2*n + 5))/(9*n*(n - 1))``, where ``n = len(x)``.

    >>> import matplotlib.pyplot as plt
    >>> n = len(x)  # len(x) == len(y)
    >>> var = (2*(2*n + 5))/(9*n*(n - 1))
    >>> dist = stats.norm(scale=np.sqrt(var))
    >>> z_vals = np.linspace(-1.25, 1.25, 100)
    >>> pdf = dist.pdf(z_vals)
    >>> fig, ax = plt.subplots(figsize=(8, 5))
    >>> def plot(ax):  # we'll reuse this
    ...     ax.plot(z_vals, pdf)
    ...     ax.set_title("Kendall Tau Test Null Distribution")
    ...     ax.set_xlabel("statistic")
    ...     ax.set_ylabel("probability density")
    >>> plot(ax)
    >>> plt.show()

    The comparison is quantified by the p-value: the proportion of values in
    the null distribution as extreme or more extreme than the observed
    value of the statistic. In a two-sided test in which the statistic is
    positive, elements of the null distribution greater than the transformed
    statistic and elements of the null distribution less than the negative of
    the observed statistic are both considered "more extreme".

    >>> fig, ax = plt.subplots(figsize=(8, 5))
    >>> plot(ax)
    >>> pvalue = dist.cdf(-res.statistic) + dist.sf(res.statistic)
    >>> annotation = (f'p-value={pvalue:.4f}\n(shaded area)')
    >>> props = dict(facecolor='black', width=1, headwidth=5, headlength=8)
    >>> _ = ax.annotate(annotation, (0.65, 0.15), (0.8, 0.3), arrowprops=props)
    >>> i = z_vals >= res.statistic
    >>> ax.fill_between(z_vals[i], y1=0, y2=pdf[i], color='C0')
    >>> i = z_vals <= -res.statistic
    >>> ax.fill_between(z_vals[i], y1=0, y2=pdf[i], color='C0')
    >>> ax.set_xlim(-1.25, 1.25)
    >>> ax.set_ylim(0, 0.5)
    >>> plt.show()
    >>> res.pvalue
    0.09108705741631495  # approximate p-value

    Note that there is slight disagreement between the shaded area of the curve
    and the p-value returned by `kendalltau`. This is because our data has
    ties, and we have neglected a tie correction to the null distribution
    variance that `kendalltau` performs. For samples without ties, the shaded
    areas of our plot and p-value returned by `kendalltau` would match exactly.

    If the p-value is "small" - that is, if there is a low probability of
    sampling data from independent distributions that produces such an extreme
    value of the statistic - this may be taken as evidence against the null
    hypothesis in favor of the alternative: the distribution of total collagen
    and free proline are *not* independent. Note that:

    - The inverse is not true; that is, the test is not used to provide
      evidence for the null hypothesis.
    - The threshold for values that will be considered "small" is a choice that
      should be made before the data is analyzed [8]_ with consideration of the
      risks of both false positives (incorrectly rejecting the null hypothesis)
      and false negatives (failure to reject a false null hypothesis).
    - Small p-values are not evidence for a *large* effect; rather, they can
      only provide evidence for a "significant" effect, meaning that they are
      unlikely to have occurred under the null hypothesis.

    For samples without ties of moderate size, `kendalltau` can compute the
    p-value exactly. However, in the presence of ties, `kendalltau` resorts
    to an asymptotic approximation. Nonetheles, we can use a permutation test
    to compute the null distribution exactly: Under the null hypothesis that
    total collagen and free proline are independent, each of the free proline
    measurements were equally likely to have been observed with any of the
    total collagen measurements. Therefore, we can form an *exact* null
    distribution by calculating the statistic under each possible pairing of
    elements between ``x`` and ``y``.

    >>> def statistic(x):  # explore all possible pairings by permuting `x`
    ...     return stats.kendalltau(x, y).statistic  # ignore pvalue
    >>> ref = stats.permutation_test((x,), statistic,
    ...                              permutation_type='pairings')
    >>> fig, ax = plt.subplots(figsize=(8, 5))
    >>> plot(ax)
    >>> bins = np.linspace(-1.25, 1.25, 25)
    >>> ax.hist(ref.null_distribution, bins=bins, density=True)
    >>> ax.legend(['aymptotic approximation\n(many observations)',
    ...            'exact null distribution'])
    >>> plot(ax)
    >>> plt.show()
    >>> ref.pvalue
    0.12222222222222222  # exact p-value

    Note that there is significant disagreement between the exact p-value
    calculated here and the approximation returned by `kendalltau` above. For
    small samples with ties, consider performing a permutation test for more
    accurate results.

    """
    x = np.asarray(x).ravel()
    y = np.asarray(y).ravel()

    if x.size != y.size:
        raise ValueError("All inputs to `kendalltau` must be of the same "
                         f"size, found x-size {x.size} and y-size {y.size}")
    elif not x.size or not y.size:
        # Return NaN if arrays are empty
        res = SignificanceResult(np.nan, np.nan)
        res.correlation = np.nan
        return res

    # check both x and y
    cnx, npx = _contains_nan(x, nan_policy)
    cny, npy = _contains_nan(y, nan_policy)
    contains_nan = cnx or cny
    if npx == 'omit' or npy == 'omit':
        nan_policy = 'omit'

    if contains_nan and nan_policy == 'propagate':
        res = SignificanceResult(np.nan, np.nan)
        res.correlation = np.nan
        return res

    elif contains_nan and nan_policy == 'omit':
        x = ma.masked_invalid(x)
        y = ma.masked_invalid(y)
        if variant == 'b':
            return mstats_basic.kendalltau(x, y, method=method, use_ties=True,
                                           alternative=alternative)
        else:
            message = ("nan_policy='omit' is currently compatible only with "
                       "variant='b'.")
            raise ValueError(message)

    def count_rank_tie(ranks):
        cnt = np.bincount(ranks).astype('int64', copy=False)
        cnt = cnt[cnt > 1]
        # Python ints to avoid overflow down the line
        return (int((cnt * (cnt - 1) // 2).sum()),
                int((cnt * (cnt - 1.) * (cnt - 2)).sum()),
                int((cnt * (cnt - 1.) * (2*cnt + 5)).sum()))

    size = x.size
    perm = np.argsort(y)  # sort on y and convert y to dense ranks
    x, y = x[perm], y[perm]
    y = np.r_[True, y[1:] != y[:-1]].cumsum(dtype=np.intp)

    # stable sort on x and convert x to dense ranks
    perm = np.argsort(x, kind='mergesort')
    x, y = x[perm], y[perm]
    x = np.r_[True, x[1:] != x[:-1]].cumsum(dtype=np.intp)

    dis = _kendall_dis(x, y)  # discordant pairs

    obs = np.r_[True, (x[1:] != x[:-1]) | (y[1:] != y[:-1]), True]
    cnt = np.diff(np.nonzero(obs)[0]).astype('int64', copy=False)

    ntie = int((cnt * (cnt - 1) // 2).sum())  # joint ties
    xtie, x0, x1 = count_rank_tie(x)     # ties in x, stats
    ytie, y0, y1 = count_rank_tie(y)     # ties in y, stats

    tot = (size * (size - 1)) // 2

    if xtie == tot or ytie == tot:
        res = SignificanceResult(np.nan, np.nan)
        res.correlation = np.nan
        return res

    # Note that tot = con + dis + (xtie - ntie) + (ytie - ntie) + ntie
    #               = con + dis + xtie + ytie - ntie
    con_minus_dis = tot - xtie - ytie + ntie - 2 * dis
    if variant == 'b':
        tau = con_minus_dis / np.sqrt(tot - xtie) / np.sqrt(tot - ytie)
    elif variant == 'c':
        minclasses = min(len(set(x)), len(set(y)))
        tau = 2*con_minus_dis / (size**2 * (minclasses-1)/minclasses)
    else:
        raise ValueError(f"Unknown variant of the method chosen: {variant}. "
                         "variant must be 'b' or 'c'.")

    # Limit range to fix computational errors
    tau = np.minimum(1., max(-1., tau))

    # The p-value calculation is the same for all variants since the p-value
    # depends only on con_minus_dis.
    if method == 'exact' and (xtie != 0 or ytie != 0):
        raise ValueError("Ties found, exact method cannot be used.")

    if method == 'auto':
        if (xtie == 0 and ytie == 0) and (size <= 33 or
                                          min(dis, tot-dis) <= 1):
            method = 'exact'
        else:
            method = 'asymptotic'

    if xtie == 0 and ytie == 0 and method == 'exact':
        pvalue = mstats_basic._kendall_p_exact(size, tot-dis, alternative)
    elif method == 'asymptotic':
        # con_minus_dis is approx normally distributed with this variance [3]_
        m = size * (size - 1.)
        var = ((m * (2*size + 5) - x1 - y1) / 18 +
               (2 * xtie * ytie) / m + x0 * y0 / (9 * m * (size - 2)))
        z = con_minus_dis / np.sqrt(var)
        pvalue = _get_pvalue(z, distributions.norm, alternative)
    else:
        raise ValueError(f"Unknown method {method} specified.  Use 'auto', "
                         "'exact' or 'asymptotic'.")

    # create result object with alias for backward compatibility
    res = SignificanceResult(tau[()], pvalue[()])
    res.correlation = tau[()]
    return res


def weightedtau(x, y, rank=True, weigher=None, additive=True):
    r"""Compute a weighted version of Kendall's :math:`\tau`.

    The weighted :math:`\tau` is a weighted version of Kendall's
    :math:`\tau` in which exchanges of high weight are more influential than
    exchanges of low weight. The default parameters compute the additive
    hyperbolic version of the index, :math:`\tau_\mathrm h`, which has
    been shown to provide the best balance between important and
    unimportant elements [1]_.

    The weighting is defined by means of a rank array, which assigns a
    nonnegative rank to each element (higher importance ranks being
    associated with smaller values, e.g., 0 is the highest possible rank),
    and a weigher function, which assigns a weight based on the rank to
    each element. The weight of an exchange is then the sum or the product
    of the weights of the ranks of the exchanged elements. The default
    parameters compute :math:`\tau_\mathrm h`: an exchange between
    elements with rank :math:`r` and :math:`s` (starting from zero) has
    weight :math:`1/(r+1) + 1/(s+1)`.

    Specifying a rank array is meaningful only if you have in mind an
    external criterion of importance. If, as it usually happens, you do
    not have in mind a specific rank, the weighted :math:`\tau` is
    defined by averaging the values obtained using the decreasing
    lexicographical rank by (`x`, `y`) and by (`y`, `x`). This is the
    behavior with default parameters. Note that the convention used
    here for ranking (lower values imply higher importance) is opposite
    to that used by other SciPy statistical functions.

    Parameters
    ----------
    x, y : array_like
        Arrays of scores, of the same shape. If arrays are not 1-D, they will
        be flattened to 1-D.
    rank : array_like of ints or bool, optional
        A nonnegative rank assigned to each element. If it is None, the
        decreasing lexicographical rank by (`x`, `y`) will be used: elements of
        higher rank will be those with larger `x`-values, using `y`-values to
        break ties (in particular, swapping `x` and `y` will give a different
        result). If it is False, the element indices will be used
        directly as ranks. The default is True, in which case this
        function returns the average of the values obtained using the
        decreasing lexicographical rank by (`x`, `y`) and by (`y`, `x`).
    weigher : callable, optional
        The weigher function. Must map nonnegative integers (zero
        representing the most important element) to a nonnegative weight.
        The default, None, provides hyperbolic weighing, that is,
        rank :math:`r` is mapped to weight :math:`1/(r+1)`.
    additive : bool, optional
        If True, the weight of an exchange is computed by adding the
        weights of the ranks of the exchanged elements; otherwise, the weights
        are multiplied. The default is True.

    Returns
    -------
    res: SignificanceResult
        An object containing attributes:

        statistic : float
           The weighted :math:`\tau` correlation index.
        pvalue : float
           Presently ``np.nan``, as the null distribution of the statistic is
           unknown (even in the additive hyperbolic case).

    See Also
    --------
    kendalltau : Calculates Kendall's tau.
    spearmanr : Calculates a Spearman rank-order correlation coefficient.
    theilslopes : Computes the Theil-Sen estimator for a set of points (x, y).

    Notes
    -----
    This function uses an :math:`O(n \log n)`, mergesort-based algorithm
    [1]_ that is a weighted extension of Knight's algorithm for Kendall's
    :math:`\tau` [2]_. It can compute Shieh's weighted :math:`\tau` [3]_
    between rankings without ties (i.e., permutations) by setting
    `additive` and `rank` to False, as the definition given in [1]_ is a
    generalization of Shieh's.

    NaNs are considered the smallest possible score.

    .. versionadded:: 0.19.0

    References
    ----------
    .. [1] Sebastiano Vigna, "A weighted correlation index for rankings with
           ties", Proceedings of the 24th international conference on World
           Wide Web, pp. 1166-1176, ACM, 2015.
    .. [2] W.R. Knight, "A Computer Method for Calculating Kendall's Tau with
           Ungrouped Data", Journal of the American Statistical Association,
           Vol. 61, No. 314, Part 1, pp. 436-439, 1966.
    .. [3] Grace S. Shieh. "A weighted Kendall's tau statistic", Statistics &
           Probability Letters, Vol. 39, No. 1, pp. 17-24, 1998.

    Examples
    --------
    >>> import numpy as np
    >>> from scipy import stats
    >>> x = [12, 2, 1, 12, 2]
    >>> y = [1, 4, 7, 1, 0]
    >>> res = stats.weightedtau(x, y)
    >>> res.statistic
    -0.56694968153682723
    >>> res.pvalue
    nan
    >>> res = stats.weightedtau(x, y, additive=False)
    >>> res.statistic
    -0.62205716951801038

    NaNs are considered the smallest possible score:

    >>> x = [12, 2, 1, 12, 2]
    >>> y = [1, 4, 7, 1, np.nan]
    >>> res = stats.weightedtau(x, y)
    >>> res.statistic
    -0.56694968153682723

    This is exactly Kendall's tau:

    >>> x = [12, 2, 1, 12, 2]
    >>> y = [1, 4, 7, 1, 0]
    >>> res = stats.weightedtau(x, y, weigher=lambda x: 1)
    >>> res.statistic
    -0.47140452079103173

    >>> x = [12, 2, 1, 12, 2]
    >>> y = [1, 4, 7, 1, 0]
    >>> stats.weightedtau(x, y, rank=None)
    SignificanceResult(statistic=-0.4157652301037516, pvalue=nan)
    >>> stats.weightedtau(y, x, rank=None)
    SignificanceResult(statistic=-0.7181341329699028, pvalue=nan)

    """
    x = np.asarray(x).ravel()
    y = np.asarray(y).ravel()

    if x.size != y.size:
        raise ValueError("All inputs to `weightedtau` must be "
                         "of the same size, "
                         f"found x-size {x.size} and y-size {y.size}")
    if not x.size:
        # Return NaN if arrays are empty
        res = SignificanceResult(np.nan, np.nan)
        res.correlation = np.nan
        return res

    # If there are NaNs we apply _toint64()
    if np.isnan(np.sum(x)):
        x = _toint64(x)
    if np.isnan(np.sum(y)):
        y = _toint64(y)

    # Reduce to ranks unsupported types
    if x.dtype != y.dtype:
        if x.dtype != np.int64:
            x = _toint64(x)
        if y.dtype != np.int64:
            y = _toint64(y)
    else:
        if x.dtype not in (np.int32, np.int64, np.float32, np.float64):
            x = _toint64(x)
            y = _toint64(y)

    if rank is True:
        tau = (
            _weightedrankedtau(x, y, None, weigher, additive) +
            _weightedrankedtau(y, x, None, weigher, additive)
        ) / 2
        res = SignificanceResult(tau, np.nan)
        res.correlation = tau
        return res

    if rank is False:
        rank = np.arange(x.size, dtype=np.intp)
    elif rank is not None:
        rank = np.asarray(rank).ravel()
        if rank.size != x.size:
            raise ValueError(
                "All inputs to `weightedtau` must be of the same size, "
                f"found x-size {x.size} and rank-size {rank.size}"
            )

    tau = _weightedrankedtau(x, y, rank, weigher, additive)
    res = SignificanceResult(tau, np.nan)
    res.correlation = tau
    return res


# FROM MGCPY: https://github.com/neurodata/mgcpy


class _ParallelP:
    """Helper function to calculate parallel p-value."""

    def __init__(self, x, y, random_states):
        self.x = x
        self.y = y
        self.random_states = random_states

    def __call__(self, index):
        order = self.random_states[index].permutation(self.y.shape[0])
        permy = self.y[order][:, order]

        # calculate permuted stats, store in null distribution
        perm_stat = _mgc_stat(self.x, permy)[0]

        return perm_stat


def _perm_test(x, y, stat, reps=1000, workers=-1, random_state=None):
    r"""Helper function that calculates the p-value. See below for uses.

    Parameters
    ----------
    x, y : ndarray
        `x` and `y` have shapes `(n, p)` and `(n, q)`.
    stat : float
        The sample test statistic.
    reps : int, optional
        The number of replications used to estimate the null when using the
        permutation test. The default is 1000 replications.
    workers : int or map-like callable, optional
        If `workers` is an int the population is subdivided into `workers`
        sections and evaluated in parallel (uses
        `multiprocessing.Pool <multiprocessing>`). Supply `-1` to use all cores
        available to the Process. Alternatively supply a map-like callable,
        such as `multiprocessing.Pool.map` for evaluating the population in
        parallel. This evaluation is carried out as `workers(func, iterable)`.
        Requires that `func` be pickleable.
    random_state : {None, int, `numpy.random.Generator`,
                    `numpy.random.RandomState`}, optional

        If `seed` is None (or `np.random`), the `numpy.random.RandomState`
        singleton is used.
        If `seed` is an int, a new ``RandomState`` instance is used,
        seeded with `seed`.
        If `seed` is already a ``Generator`` or ``RandomState`` instance then
        that instance is used.

    Returns
    -------
    pvalue : float
        The sample test p-value.
    null_dist : list
        The approximated null distribution.

    """
    # generate seeds for each rep (change to new parallel random number
    # capabilities in numpy >= 1.17+)
    random_state = check_random_state(random_state)
    random_states = [np.random.RandomState(rng_integers(random_state, 1 << 32,
                     size=4, dtype=np.uint32)) for _ in range(reps)]

    # parallelizes with specified workers over number of reps and set seeds
    parallelp = _ParallelP(x=x, y=y, random_states=random_states)
    with MapWrapper(workers) as mapwrapper:
        null_dist = np.array(list(mapwrapper(parallelp, range(reps))))

    # calculate p-value and significant permutation map through list
    pvalue = (1 + (null_dist >= stat).sum()) / (1 + reps)

    return pvalue, null_dist


def _euclidean_dist(x):
    return cdist(x, x)


MGCResult = _make_tuple_bunch('MGCResult',
                              ['statistic', 'pvalue', 'mgc_dict'], [])


def multiscale_graphcorr(x, y, compute_distance=_euclidean_dist, reps=1000,
                         workers=1, is_twosamp=False, random_state=None):
    r"""Computes the Multiscale Graph Correlation (MGC) test statistic.

    Specifically, for each point, MGC finds the :math:`k`-nearest neighbors for
    one property (e.g. cloud density), and the :math:`l`-nearest neighbors for
    the other property (e.g. grass wetness) [1]_. This pair :math:`(k, l)` is
    called the "scale". A priori, however, it is not know which scales will be
    most informative. So, MGC computes all distance pairs, and then efficiently
    computes the distance correlations for all scales. The local correlations
    illustrate which scales are relatively informative about the relationship.
    The key, therefore, to successfully discover and decipher relationships
    between disparate data modalities is to adaptively determine which scales
    are the most informative, and the geometric implication for the most
    informative scales. Doing so not only provides an estimate of whether the
    modalities are related, but also provides insight into how the
    determination was made. This is especially important in high-dimensional
    data, where simple visualizations do not reveal relationships to the
    unaided human eye. Characterizations of this implementation in particular
    have been derived from and benchmarked within in [2]_.

    Parameters
    ----------
    x, y : ndarray
        If ``x`` and ``y`` have shapes ``(n, p)`` and ``(n, q)`` where `n` is
        the number of samples and `p` and `q` are the number of dimensions,
        then the MGC independence test will be run.  Alternatively, ``x`` and
        ``y`` can have shapes ``(n, n)`` if they are distance or similarity
        matrices, and ``compute_distance`` must be sent to ``None``. If ``x``
        and ``y`` have shapes ``(n, p)`` and ``(m, p)``, an unpaired
        two-sample MGC test will be run.
    compute_distance : callable, optional
        A function that computes the distance or similarity among the samples
        within each data matrix. Set to ``None`` if ``x`` and ``y`` are
        already distance matrices. The default uses the euclidean norm metric.
        If you are calling a custom function, either create the distance
        matrix before-hand or create a function of the form
        ``compute_distance(x)`` where `x` is the data matrix for which
        pairwise distances are calculated.
    reps : int, optional
        The number of replications used to estimate the null when using the
        permutation test. The default is ``1000``.
    workers : int or map-like callable, optional
        If ``workers`` is an int the population is subdivided into ``workers``
        sections and evaluated in parallel (uses ``multiprocessing.Pool
        <multiprocessing>``). Supply ``-1`` to use all cores available to the
        Process. Alternatively supply a map-like callable, such as
        ``multiprocessing.Pool.map`` for evaluating the p-value in parallel.
        This evaluation is carried out as ``workers(func, iterable)``.
        Requires that `func` be pickleable. The default is ``1``.
    is_twosamp : bool, optional
        If `True`, a two sample test will be run. If ``x`` and ``y`` have
        shapes ``(n, p)`` and ``(m, p)``, this optional will be overridden and
        set to ``True``. Set to ``True`` if ``x`` and ``y`` both have shapes
        ``(n, p)`` and a two sample test is desired. The default is ``False``.
        Note that this will not run if inputs are distance matrices.
    random_state : {None, int, `numpy.random.Generator`,
                    `numpy.random.RandomState`}, optional

        If `seed` is None (or `np.random`), the `numpy.random.RandomState`
        singleton is used.
        If `seed` is an int, a new ``RandomState`` instance is used,
        seeded with `seed`.
        If `seed` is already a ``Generator`` or ``RandomState`` instance then
        that instance is used.

    Returns
    -------
    res : MGCResult
        An object containing attributes:

        statistic : float
            The sample MGC test statistic within `[-1, 1]`.
        pvalue : float
            The p-value obtained via permutation.
        mgc_dict : dict
            Contains additional useful results:

                - mgc_map : ndarray
                    A 2D representation of the latent geometry of the
                    relationship.
                - opt_scale : (int, int)
                    The estimated optimal scale as a `(x, y)` pair.
                - null_dist : list
                    The null distribution derived from the permuted matrices.

    See Also
    --------
    pearsonr : Pearson correlation coefficient and p-value for testing
               non-correlation.
    kendalltau : Calculates Kendall's tau.
    spearmanr : Calculates a Spearman rank-order correlation coefficient.

    Notes
    -----
    A description of the process of MGC and applications on neuroscience data
    can be found in [1]_. It is performed using the following steps:

    #. Two distance matrices :math:`D^X` and :math:`D^Y` are computed and
       modified to be mean zero columnwise. This results in two
       :math:`n \times n` distance matrices :math:`A` and :math:`B` (the
       centering and unbiased modification) [3]_.

    #. For all values :math:`k` and :math:`l` from :math:`1, ..., n`,

       * The :math:`k`-nearest neighbor and :math:`l`-nearest neighbor graphs
         are calculated for each property. Here, :math:`G_k (i, j)` indicates
         the :math:`k`-smallest values of the :math:`i`-th row of :math:`A`
         and :math:`H_l (i, j)` indicates the :math:`l` smallested values of
         the :math:`i`-th row of :math:`B`

       * Let :math:`\circ` denotes the entry-wise matrix product, then local
         correlations are summed and normalized using the following statistic:

    .. math::

        c^{kl} = \frac{\sum_{ij} A G_k B H_l}
                      {\sqrt{\sum_{ij} A^2 G_k \times \sum_{ij} B^2 H_l}}

    #. The MGC test statistic is the smoothed optimal local correlation of
       :math:`\{ c^{kl} \}`. Denote the smoothing operation as :math:`R(\cdot)`
       (which essentially set all isolated large correlations) as 0 and
       connected large correlations the same as before, see [3]_.) MGC is,

    .. math::

        MGC_n (x, y) = \max_{(k, l)} R \left(c^{kl} \left( x_n, y_n \right)
                                                    \right)

    The test statistic returns a value between :math:`(-1, 1)` since it is
    normalized.

    The p-value returned is calculated using a permutation test. This process
    is completed by first randomly permuting :math:`y` to estimate the null
    distribution and then calculating the probability of observing a test
    statistic, under the null, at least as extreme as the observed test
    statistic.

    MGC requires at least 5 samples to run with reliable results. It can also
    handle high-dimensional data sets.
    In addition, by manipulating the input data matrices, the two-sample
    testing problem can be reduced to the independence testing problem [4]_.
    Given sample data :math:`U` and :math:`V` of sizes :math:`p \times n`
    :math:`p \times m`, data matrix :math:`X` and :math:`Y` can be created as
    follows:

    .. math::

        X = [U | V] \in \mathcal{R}^{p \times (n + m)}
        Y = [0_{1 \times n} | 1_{1 \times m}] \in \mathcal{R}^{(n + m)}

    Then, the MGC statistic can be calculated as normal. This methodology can
    be extended to similar tests such as distance correlation [4]_.

    .. versionadded:: 1.4.0

    References
    ----------
    .. [1] Vogelstein, J. T., Bridgeford, E. W., Wang, Q., Priebe, C. E.,
           Maggioni, M., & Shen, C. (2019). Discovering and deciphering
           relationships across disparate data modalities. ELife.
    .. [2] Panda, S., Palaniappan, S., Xiong, J., Swaminathan, A.,
           Ramachandran, S., Bridgeford, E. W., ... Vogelstein, J. T. (2019).
           mgcpy: A Comprehensive High Dimensional Independence Testing Python
           Package. :arXiv:`1907.02088`
    .. [3] Shen, C., Priebe, C.E., & Vogelstein, J. T. (2019). From distance
           correlation to multiscale graph correlation. Journal of the American
           Statistical Association.
    .. [4] Shen, C. & Vogelstein, J. T. (2018). The Exact Equivalence of
           Distance and Kernel Methods for Hypothesis Testing.
           :arXiv:`1806.05514`

    Examples
    --------
    >>> import numpy as np
    >>> from scipy.stats import multiscale_graphcorr
    >>> x = np.arange(100)
    >>> y = x
    >>> res = multiscale_graphcorr(x, y)
    >>> res.statistic, res.pvalue
    (1.0, 0.001)

    To run an unpaired two-sample test,

    >>> x = np.arange(100)
    >>> y = np.arange(79)
    >>> res = multiscale_graphcorr(x, y)
    >>> res.statistic, res.pvalue  # doctest: +SKIP
    (0.033258146255703246, 0.023)

    or, if shape of the inputs are the same,

    >>> x = np.arange(100)
    >>> y = x
    >>> res = multiscale_graphcorr(x, y, is_twosamp=True)
    >>> res.statistic, res.pvalue  # doctest: +SKIP
    (-0.008021809890200488, 1.0)

    """
    if not isinstance(x, np.ndarray) or not isinstance(y, np.ndarray):
        raise ValueError("x and y must be ndarrays")

    # convert arrays of type (n,) to (n, 1)
    if x.ndim == 1:
        x = x[:, np.newaxis]
    elif x.ndim != 2:
        raise ValueError(f"Expected a 2-D array `x`, found shape {x.shape}")
    if y.ndim == 1:
        y = y[:, np.newaxis]
    elif y.ndim != 2:
        raise ValueError(f"Expected a 2-D array `y`, found shape {y.shape}")

    nx, px = x.shape
    ny, py = y.shape

    # check for NaNs
    _contains_nan(x, nan_policy='raise')
    _contains_nan(y, nan_policy='raise')

    # check for positive or negative infinity and raise error
    if np.sum(np.isinf(x)) > 0 or np.sum(np.isinf(y)) > 0:
        raise ValueError("Inputs contain infinities")

    if nx != ny:
        if px == py:
            # reshape x and y for two sample testing
            is_twosamp = True
        else:
            raise ValueError("Shape mismatch, x and y must have shape [n, p] "
                             "and [n, q] or have shape [n, p] and [m, p].")

    if nx < 5 or ny < 5:
        raise ValueError("MGC requires at least 5 samples to give reasonable "
                         "results.")

    # convert x and y to float
    x = x.astype(np.float64)
    y = y.astype(np.float64)

    # check if compute_distance_matrix if a callable()
    if not callable(compute_distance) and compute_distance is not None:
        raise ValueError("Compute_distance must be a function.")

    # check if number of reps exists, integer, or > 0 (if under 1000 raises
    # warning)
    if not isinstance(reps, int) or reps < 0:
        raise ValueError("Number of reps must be an integer greater than 0.")
    elif reps < 1000:
        msg = ("The number of replications is low (under 1000), and p-value "
               "calculations may be unreliable. Use the p-value result, with "
               "caution!")
        warnings.warn(msg, RuntimeWarning, stacklevel=2)

    if is_twosamp:
        if compute_distance is None:
            raise ValueError("Cannot run if inputs are distance matrices")
        x, y = _two_sample_transform(x, y)

    if compute_distance is not None:
        # compute distance matrices for x and y
        x = compute_distance(x)
        y = compute_distance(y)

    # calculate MGC stat
    stat, stat_dict = _mgc_stat(x, y)
    stat_mgc_map = stat_dict["stat_mgc_map"]
    opt_scale = stat_dict["opt_scale"]

    # calculate permutation MGC p-value
    pvalue, null_dist = _perm_test(x, y, stat, reps=reps, workers=workers,
                                   random_state=random_state)

    # save all stats (other than stat/p-value) in dictionary
    mgc_dict = {"mgc_map": stat_mgc_map,
                "opt_scale": opt_scale,
                "null_dist": null_dist}

    # create result object with alias for backward compatibility
    res = MGCResult(stat, pvalue, mgc_dict)
    res.stat = stat
    return res


def _mgc_stat(distx, disty):
    r"""Helper function that calculates the MGC stat. See above for use.

    Parameters
    ----------
    distx, disty : ndarray
        `distx` and `disty` have shapes `(n, p)` and `(n, q)` or
        `(n, n)` and `(n, n)`
        if distance matrices.

    Returns
    -------
    stat : float
        The sample MGC test statistic within `[-1, 1]`.
    stat_dict : dict
        Contains additional useful additional returns containing the following
        keys:

            - stat_mgc_map : ndarray
                MGC-map of the statistics.
            - opt_scale : (float, float)
                The estimated optimal scale as a `(x, y)` pair.

    """
    # calculate MGC map and optimal scale
    stat_mgc_map = _local_correlations(distx, disty, global_corr='mgc')

    n, m = stat_mgc_map.shape
    if m == 1 or n == 1:
        # the global scale at is the statistic calculated at maximial nearest
        # neighbors. There is not enough local scale to search over, so
        # default to global scale
        stat = stat_mgc_map[m - 1][n - 1]
        opt_scale = m * n
    else:
        samp_size = len(distx) - 1

        # threshold to find connected region of significant local correlations
        sig_connect = _threshold_mgc_map(stat_mgc_map, samp_size)

        # maximum within the significant region
        stat, opt_scale = _smooth_mgc_map(sig_connect, stat_mgc_map)

    stat_dict = {"stat_mgc_map": stat_mgc_map,
                 "opt_scale": opt_scale}

    return stat, stat_dict


def _threshold_mgc_map(stat_mgc_map, samp_size):
    r"""
    Finds a connected region of significance in the MGC-map by thresholding.

    Parameters
    ----------
    stat_mgc_map : ndarray
        All local correlations within `[-1,1]`.
    samp_size : int
        The sample size of original data.

    Returns
    -------
    sig_connect : ndarray
        A binary matrix with 1's indicating the significant region.

    """
    m, n = stat_mgc_map.shape

    # 0.02 is simply an empirical threshold, this can be set to 0.01 or 0.05
    # with varying levels of performance. Threshold is based on a beta
    # approximation.
    per_sig = 1 - (0.02 / samp_size)  # Percentile to consider as significant
    threshold = samp_size * (samp_size - 3)/4 - 1/2  # Beta approximation
    threshold = distributions.beta.ppf(per_sig, threshold, threshold) * 2 - 1

    # the global scale at is the statistic calculated at maximial nearest
    # neighbors. Threshold is the maximum on the global and local scales
    threshold = max(threshold, stat_mgc_map[m - 1][n - 1])

    # find the largest connected component of significant correlations
    sig_connect = stat_mgc_map > threshold
    if np.sum(sig_connect) > 0:
        sig_connect, _ = _measurements.label(sig_connect)
        _, label_counts = np.unique(sig_connect, return_counts=True)

        # skip the first element in label_counts, as it is count(zeros)
        max_label = np.argmax(label_counts[1:]) + 1
        sig_connect = sig_connect == max_label
    else:
        sig_connect = np.array([[False]])

    return sig_connect


def _smooth_mgc_map(sig_connect, stat_mgc_map):
    """Finds the smoothed maximal within the significant region R.

    If area of R is too small it returns the last local correlation. Otherwise,
    returns the maximum within significant_connected_region.

    Parameters
    ----------
    sig_connect : ndarray
        A binary matrix with 1's indicating the significant region.
    stat_mgc_map : ndarray
        All local correlations within `[-1, 1]`.

    Returns
    -------
    stat : float
        The sample MGC statistic within `[-1, 1]`.
    opt_scale: (float, float)
        The estimated optimal scale as an `(x, y)` pair.

    """
    m, n = stat_mgc_map.shape

    # the global scale at is the statistic calculated at maximial nearest
    # neighbors. By default, statistic and optimal scale are global.
    stat = stat_mgc_map[m - 1][n - 1]
    opt_scale = [m, n]

    if np.linalg.norm(sig_connect) != 0:
        # proceed only when the connected region's area is sufficiently large
        # 0.02 is simply an empirical threshold, this can be set to 0.01 or 0.05
        # with varying levels of performance
        if np.sum(sig_connect) >= np.ceil(0.02 * max(m, n)) * min(m, n):
            max_corr = max(stat_mgc_map[sig_connect])

            # find all scales within significant_connected_region that maximize
            # the local correlation
            max_corr_index = np.where((stat_mgc_map >= max_corr) & sig_connect)

            if max_corr >= stat:
                stat = max_corr

                k, l = max_corr_index
                one_d_indices = k * n + l  # 2D to 1D indexing
                k = np.max(one_d_indices) // n
                l = np.max(one_d_indices) % n
                opt_scale = [k+1, l+1]  # adding 1s to match R indexing

    return stat, opt_scale


def _two_sample_transform(u, v):
    """Helper function that concatenates x and y for two sample MGC stat.

    See above for use.

    Parameters
    ----------
    u, v : ndarray
        `u` and `v` have shapes `(n, p)` and `(m, p)`.

    Returns
    -------
    x : ndarray
        Concatenate `u` and `v` along the `axis = 0`. `x` thus has shape
        `(2n, p)`.
    y : ndarray
        Label matrix for `x` where 0 refers to samples that comes from `u` and
        1 refers to samples that come from `v`. `y` thus has shape `(2n, 1)`.

    """
    nx = u.shape[0]
    ny = v.shape[0]
    x = np.concatenate([u, v], axis=0)
    y = np.concatenate([np.zeros(nx), np.ones(ny)], axis=0).reshape(-1, 1)
    return x, y


#####################################
#       INFERENTIAL STATISTICS      #
#####################################

TtestResultBase = _make_tuple_bunch('TtestResultBase',
                                    ['statistic', 'pvalue'], ['df'])


class TtestResult(TtestResultBase):
    """
    Result of a t-test.

    See the documentation of the particular t-test function for more
    information about the definition of the statistic and meaning of
    the confidence interval.

    Attributes
    ----------
    statistic : float or array
        The t-statistic of the sample.
    pvalue : float or array
        The p-value associated with the given alternative.
    df : float or array
        The number of degrees of freedom used in calculation of the
        t-statistic; this is one less than the size of the sample
        (``a.shape[axis]-1`` if there are no masked elements or omitted NaNs).

    Methods
    -------
    confidence_interval
        Computes a confidence interval around the population statistic
        for the given confidence level.
        The confidence interval is returned in a ``namedtuple`` with
        fields `low` and `high`.

    """

    def __init__(self, statistic, pvalue, df,  # public
                 alternative, standard_error, estimate,  # private
                 statistic_np=None, xp=None):  # private
        super().__init__(statistic, pvalue, df=df)
        self._alternative = alternative
        self._standard_error = standard_error  # denominator of t-statistic
        self._estimate = estimate  # point estimate of sample mean
        self._statistic_np = statistic if statistic_np is None else statistic_np
        self._dtype = statistic.dtype
        self._xp = array_namespace(statistic, pvalue) if xp is None else xp


    def confidence_interval(self, confidence_level=0.95):
        """
        Parameters
        ----------
        confidence_level : float
            The confidence level for the calculation of the population mean
            confidence interval. Default is 0.95.

        Returns
        -------
        ci : namedtuple
            The confidence interval is returned in a ``namedtuple`` with
            fields `low` and `high`.

        """
        low, high = _t_confidence_interval(self.df, self._statistic_np,
                                           confidence_level, self._alternative,
                                           self._dtype, self._xp)
        low = low * self._standard_error + self._estimate
        high = high * self._standard_error + self._estimate
        return ConfidenceInterval(low=low, high=high)


def pack_TtestResult(statistic, pvalue, df, alternative, standard_error,
                     estimate):
    # this could be any number of dimensions (including 0d), but there is
    # at most one unique non-NaN value
    alternative = np.atleast_1d(alternative)  # can't index 0D object
    alternative = alternative[np.isfinite(alternative)]
    alternative = alternative[0] if alternative.size else np.nan
    return TtestResult(statistic, pvalue, df=df, alternative=alternative,
                       standard_error=standard_error, estimate=estimate)


def unpack_TtestResult(res):
    return (res.statistic, res.pvalue, res.df, res._alternative,
            res._standard_error, res._estimate)


@_axis_nan_policy_factory(pack_TtestResult, default_axis=0, n_samples=2,
                          result_to_tuple=unpack_TtestResult, n_outputs=6)
# nan_policy handled by `_axis_nan_policy`, but needs to be left
# in signature to preserve use as a positional argument
def ttest_1samp(a, popmean, axis=0, nan_policy='propagate',
                alternative="two-sided"):
    """Calculate the T-test for the mean of ONE group of scores.

    This is a test for the null hypothesis that the expected value
    (mean) of a sample of independent observations `a` is equal to the given
    population mean, `popmean`.

    Parameters
    ----------
    a : array_like
        Sample observations.
    popmean : float or array_like
        Expected value in null hypothesis. If array_like, then its length along
        `axis` must equal 1, and it must otherwise be broadcastable with `a`.
    axis : int or None, optional
        Axis along which to compute test; default is 0. If None, compute over
        the whole array `a`.
    nan_policy : {'propagate', 'raise', 'omit'}, optional
        Defines how to handle when input contains nan.
        The following options are available (default is 'propagate'):

          * 'propagate': returns nan
          * 'raise': throws an error
          * 'omit': performs the calculations ignoring nan values

    alternative : {'two-sided', 'less', 'greater'}, optional
        Defines the alternative hypothesis.
        The following options are available (default is 'two-sided'):

        * 'two-sided': the mean of the underlying distribution of the sample
          is different than the given population mean (`popmean`)
        * 'less': the mean of the underlying distribution of the sample is
          less than the given population mean (`popmean`)
        * 'greater': the mean of the underlying distribution of the sample is
          greater than the given population mean (`popmean`)

    Returns
    -------
    result : `~scipy.stats._result_classes.TtestResult`
        An object with the following attributes:

        statistic : float or array
            The t-statistic.
        pvalue : float or array
            The p-value associated with the given alternative.
        df : float or array
            The number of degrees of freedom used in calculation of the
            t-statistic; this is one less than the size of the sample
            (``a.shape[axis]``).

            .. versionadded:: 1.10.0

        The object also has the following method:

        confidence_interval(confidence_level=0.95)
            Computes a confidence interval around the population
            mean for the given confidence level.
            The confidence interval is returned in a ``namedtuple`` with
            fields `low` and `high`.

            .. versionadded:: 1.10.0

    Notes
    -----
    The statistic is calculated as ``(np.mean(a) - popmean)/se``, where
    ``se`` is the standard error. Therefore, the statistic will be positive
    when the sample mean is greater than the population mean and negative when
    the sample mean is less than the population mean.

    Examples
    --------
    Suppose we wish to test the null hypothesis that the mean of a population
    is equal to 0.5. We choose a confidence level of 99%; that is, we will
    reject the null hypothesis in favor of the alternative if the p-value is
    less than 0.01.

    When testing random variates from the standard uniform distribution, which
    has a mean of 0.5, we expect the data to be consistent with the null
    hypothesis most of the time.

    >>> import numpy as np
    >>> from scipy import stats
    >>> rng = np.random.default_rng()
    >>> rvs = stats.uniform.rvs(size=50, random_state=rng)
    >>> stats.ttest_1samp(rvs, popmean=0.5)
    TtestResult(statistic=2.456308468440, pvalue=0.017628209047638, df=49)

    As expected, the p-value of 0.017 is not below our threshold of 0.01, so
    we cannot reject the null hypothesis.

    When testing data from the standard *normal* distribution, which has a mean
    of 0, we would expect the null hypothesis to be rejected.

    >>> rvs = stats.norm.rvs(size=50, random_state=rng)
    >>> stats.ttest_1samp(rvs, popmean=0.5)
    TtestResult(statistic=-7.433605518875, pvalue=1.416760157221e-09, df=49)

    Indeed, the p-value is lower than our threshold of 0.01, so we reject the
    null hypothesis in favor of the default "two-sided" alternative: the mean
    of the population is *not* equal to 0.5.

    However, suppose we were to test the null hypothesis against the
    one-sided alternative that the mean of the population is *greater* than
    0.5. Since the mean of the standard normal is less than 0.5, we would not
    expect the null hypothesis to be rejected.

    >>> stats.ttest_1samp(rvs, popmean=0.5, alternative='greater')
    TtestResult(statistic=-7.433605518875, pvalue=0.99999999929, df=49)

    Unsurprisingly, with a p-value greater than our threshold, we would not
    reject the null hypothesis.

    Note that when working with a confidence level of 99%, a true null
    hypothesis will be rejected approximately 1% of the time.

    >>> rvs = stats.uniform.rvs(size=(100, 50), random_state=rng)
    >>> res = stats.ttest_1samp(rvs, popmean=0.5, axis=1)
    >>> np.sum(res.pvalue < 0.01)
    1

    Indeed, even though all 100 samples above were drawn from the standard
    uniform distribution, which *does* have a population mean of 0.5, we would
    mistakenly reject the null hypothesis for one of them.

    `ttest_1samp` can also compute a confidence interval around the population
    mean.

    >>> rvs = stats.norm.rvs(size=50, random_state=rng)
    >>> res = stats.ttest_1samp(rvs, popmean=0)
    >>> ci = res.confidence_interval(confidence_level=0.95)
    >>> ci
    ConfidenceInterval(low=-0.3193887540880017, high=0.2898583388980972)

    The bounds of the 95% confidence interval are the
    minimum and maximum values of the parameter `popmean` for which the
    p-value of the test would be 0.05.

    >>> res = stats.ttest_1samp(rvs, popmean=ci.low)
    >>> np.testing.assert_allclose(res.pvalue, 0.05)
    >>> res = stats.ttest_1samp(rvs, popmean=ci.high)
    >>> np.testing.assert_allclose(res.pvalue, 0.05)

    Under certain assumptions about the population from which a sample
    is drawn, the confidence interval with confidence level 95% is expected
    to contain the true population mean in 95% of sample replications.

    >>> rvs = stats.norm.rvs(size=(50, 1000), loc=1, random_state=rng)
    >>> res = stats.ttest_1samp(rvs, popmean=0)
    >>> ci = res.confidence_interval()
    >>> contains_pop_mean = (ci.low < 1) & (ci.high > 1)
    >>> contains_pop_mean.sum()
    953

    """
    xp = array_namespace(a)
    a, axis = _chk_asarray(a, axis, xp=xp)

    n = a.shape[axis]
    df = n - 1

    mean = xp.mean(a, axis=axis)
    try:
        popmean = xp.asarray(popmean)
        popmean = xp.squeeze(popmean, axis=axis) if popmean.ndim > 0 else popmean
    except ValueError as e:
        raise ValueError("`popmean.shape[axis]` must equal 1.") from e
    d = mean - popmean
    v = _var(a, axis=axis, ddof=1)
    denom = xp.sqrt(v / n)

    with np.errstate(divide='ignore', invalid='ignore'):
        t = xp.divide(d, denom)
        t = t[()] if t.ndim == 0 else t
    # This will only work for CPU backends for now. That's OK. In time,
    # `from_dlpack` will enable the transfer from other devices, and
    # `_get_pvalue` will even be reworked to support the native backend.
    t_np = np.asarray(t)
    prob = _get_pvalue(t_np, distributions.t(df), alternative)
    prob = xp.asarray(prob, dtype=t.dtype)
    prob = prob[()] if prob.ndim == 0 else prob

    # when nan_policy='omit', `df` can be different for different axis-slices
    df = xp.broadcast_to(xp.asarray(df), t.shape)
    df = df[()] if df.ndim == 0 else df
    # _axis_nan_policy decorator doesn't play well with strings
    alternative_num = {"less": -1, "two-sided": 0, "greater": 1}[alternative]
    return TtestResult(t, prob, df=df, alternative=alternative_num,
                       standard_error=denom, estimate=mean,
                       statistic_np=t_np, xp=xp)


def _t_confidence_interval(df, t, confidence_level, alternative, dtype=None, xp=None):
    # Input validation on `alternative` is already done
    # We just need IV on confidence_level
    dtype = t.dtype if dtype is None else dtype
    xp = array_namespace(t) if xp is None else xp

    if confidence_level < 0 or confidence_level > 1:
        message = "`confidence_level` must be a number between 0 and 1."
        raise ValueError(message)

    if alternative < 0:  # 'less'
        p = confidence_level
        low, high = np.broadcast_arrays(-np.inf, special.stdtrit(df, p))
    elif alternative > 0:  # 'greater'
        p = 1 - confidence_level
        low, high = np.broadcast_arrays(special.stdtrit(df, p), np.inf)
    elif alternative == 0:  # 'two-sided'
        tail_probability = (1 - confidence_level)/2
        p = tail_probability, 1-tail_probability
        # axis of p must be the zeroth and orthogonal to all the rest
        p = np.reshape(p, [2] + [1]*np.asarray(df).ndim)
        low, high = special.stdtrit(df, p)
    else:  # alternative is NaN when input is empty (see _axis_nan_policy)
        p, nans = np.broadcast_arrays(t, np.nan)
        low, high = nans, nans

    low = xp.asarray(low, dtype=dtype)
    low = low[()] if low.ndim == 0 else low
    high = xp.asarray(high, dtype=dtype)
    high = high[()] if high.ndim == 0 else high
    return low, high

def _ttest_ind_from_stats(mean1, mean2, denom, df, alternative):

    d = mean1 - mean2
    with np.errstate(divide='ignore', invalid='ignore'):
        t = np.divide(d, denom)[()]
    prob = _get_pvalue(t, distributions.t(df), alternative)

    return (t, prob)


def _unequal_var_ttest_denom(v1, n1, v2, n2):
    vn1 = v1 / n1
    vn2 = v2 / n2
    with np.errstate(divide='ignore', invalid='ignore'):
        df = (vn1 + vn2)**2 / (vn1**2 / (n1 - 1) + vn2**2 / (n2 - 1))

    # If df is undefined, variances are zero (assumes n1 > 0 & n2 > 0).
    # Hence it doesn't matter what df is as long as it's not NaN.
    df = np.where(np.isnan(df), 1, df)
    denom = np.sqrt(vn1 + vn2)
    return df, denom


def _equal_var_ttest_denom(v1, n1, v2, n2):
    # If there is a single observation in one sample, this formula for pooled
    # variance breaks down because the variance of that sample is undefined.
    # The pooled variance is still defined, though, because the (n-1) in the
    # numerator should cancel with the (n-1) in the denominator, leaving only
    # the sum of squared differences from the mean: zero.
    v1 = np.where(n1 == 1, 0, v1)[()]
    v2 = np.where(n2 == 1, 0, v2)[()]

    df = n1 + n2 - 2.0
    svar = ((n1 - 1) * v1 + (n2 - 1) * v2) / df
    denom = np.sqrt(svar * (1.0 / n1 + 1.0 / n2))
    return df, denom


Ttest_indResult = namedtuple('Ttest_indResult', ('statistic', 'pvalue'))


def ttest_ind_from_stats(mean1, std1, nobs1, mean2, std2, nobs2,
                         equal_var=True, alternative="two-sided"):
    r"""
    T-test for means of two independent samples from descriptive statistics.

    This is a test for the null hypothesis that two independent
    samples have identical average (expected) values.

    Parameters
    ----------
    mean1 : array_like
        The mean(s) of sample 1.
    std1 : array_like
        The corrected sample standard deviation of sample 1 (i.e. ``ddof=1``).
    nobs1 : array_like
        The number(s) of observations of sample 1.
    mean2 : array_like
        The mean(s) of sample 2.
    std2 : array_like
        The corrected sample standard deviation of sample 2 (i.e. ``ddof=1``).
    nobs2 : array_like
        The number(s) of observations of sample 2.
    equal_var : bool, optional
        If True (default), perform a standard independent 2 sample test
        that assumes equal population variances [1]_.
        If False, perform Welch's t-test, which does not assume equal
        population variance [2]_.
    alternative : {'two-sided', 'less', 'greater'}, optional
        Defines the alternative hypothesis.
        The following options are available (default is 'two-sided'):

        * 'two-sided': the means of the distributions are unequal.
        * 'less': the mean of the first distribution is less than the
          mean of the second distribution.
        * 'greater': the mean of the first distribution is greater than the
          mean of the second distribution.

        .. versionadded:: 1.6.0

    Returns
    -------
    statistic : float or array
        The calculated t-statistics.
    pvalue : float or array
        The two-tailed p-value.

    See Also
    --------
    scipy.stats.ttest_ind

    Notes
    -----
    The statistic is calculated as ``(mean1 - mean2)/se``, where ``se`` is the
    standard error. Therefore, the statistic will be positive when `mean1` is
    greater than `mean2` and negative when `mean1` is less than `mean2`.

    This method does not check whether any of the elements of `std1` or `std2`
    are negative. If any elements of the `std1` or `std2` parameters are
    negative in a call to this method, this method will return the same result
    as if it were passed ``numpy.abs(std1)`` and ``numpy.abs(std2)``,
    respectively, instead; no exceptions or warnings will be emitted.

    References
    ----------
    .. [1] https://en.wikipedia.org/wiki/T-test#Independent_two-sample_t-test

    .. [2] https://en.wikipedia.org/wiki/Welch%27s_t-test

    Examples
    --------
    Suppose we have the summary data for two samples, as follows (with the
    Sample Variance being the corrected sample variance)::

                         Sample   Sample
                   Size   Mean   Variance
        Sample 1    13    15.0     87.5
        Sample 2    11    12.0     39.0

    Apply the t-test to this data (with the assumption that the population
    variances are equal):

    >>> import numpy as np
    >>> from scipy.stats import ttest_ind_from_stats
    >>> ttest_ind_from_stats(mean1=15.0, std1=np.sqrt(87.5), nobs1=13,
    ...                      mean2=12.0, std2=np.sqrt(39.0), nobs2=11)
    Ttest_indResult(statistic=0.9051358093310269, pvalue=0.3751996797581487)

    For comparison, here is the data from which those summary statistics
    were taken.  With this data, we can compute the same result using
    `scipy.stats.ttest_ind`:

    >>> a = np.array([1, 3, 4, 6, 11, 13, 15, 19, 22, 24, 25, 26, 26])
    >>> b = np.array([2, 4, 6, 9, 11, 13, 14, 15, 18, 19, 21])
    >>> from scipy.stats import ttest_ind
    >>> ttest_ind(a, b)
    Ttest_indResult(statistic=0.905135809331027, pvalue=0.3751996797581486)

    Suppose we instead have binary data and would like to apply a t-test to
    compare the proportion of 1s in two independent groups::

                          Number of    Sample     Sample
                    Size    ones        Mean     Variance
        Sample 1    150      30         0.2        0.161073
        Sample 2    200      45         0.225      0.175251

    The sample mean :math:`\hat{p}` is the proportion of ones in the sample
    and the variance for a binary observation is estimated by
    :math:`\hat{p}(1-\hat{p})`.

    >>> ttest_ind_from_stats(mean1=0.2, std1=np.sqrt(0.161073), nobs1=150,
    ...                      mean2=0.225, std2=np.sqrt(0.175251), nobs2=200)
    Ttest_indResult(statistic=-0.5627187905196761, pvalue=0.5739887114209541)

    For comparison, we could compute the t statistic and p-value using
    arrays of 0s and 1s and `scipy.stat.ttest_ind`, as above.

    >>> group1 = np.array([1]*30 + [0]*(150-30))
    >>> group2 = np.array([1]*45 + [0]*(200-45))
    >>> ttest_ind(group1, group2)
    Ttest_indResult(statistic=-0.5627179589855622, pvalue=0.573989277115258)

    """
    mean1 = np.asarray(mean1)
    std1 = np.asarray(std1)
    mean2 = np.asarray(mean2)
    std2 = np.asarray(std2)
    if equal_var:
        df, denom = _equal_var_ttest_denom(std1**2, nobs1, std2**2, nobs2)
    else:
        df, denom = _unequal_var_ttest_denom(std1**2, nobs1,
                                             std2**2, nobs2)

    res = _ttest_ind_from_stats(mean1, mean2, denom, df, alternative)
    return Ttest_indResult(*res)


@_axis_nan_policy_factory(pack_TtestResult, default_axis=0, n_samples=2,
                          result_to_tuple=unpack_TtestResult, n_outputs=6)
def ttest_ind(a, b, axis=0, equal_var=True, nan_policy='propagate',
              permutations=None, random_state=None, alternative="two-sided",
              trim=0):
    """
    Calculate the T-test for the means of *two independent* samples of scores.

    This is a test for the null hypothesis that 2 independent samples
    have identical average (expected) values. This test assumes that the
    populations have identical variances by default.

    Parameters
    ----------
    a, b : array_like
        The arrays must have the same shape, except in the dimension
        corresponding to `axis` (the first, by default).
    axis : int or None, optional
        Axis along which to compute test. If None, compute over the whole
        arrays, `a`, and `b`.
    equal_var : bool, optional
        If True (default), perform a standard independent 2 sample test
        that assumes equal population variances [1]_.
        If False, perform Welch's t-test, which does not assume equal
        population variance [2]_.

        .. versionadded:: 0.11.0

    nan_policy : {'propagate', 'raise', 'omit'}, optional
        Defines how to handle when input contains nan.
        The following options are available (default is 'propagate'):

          * 'propagate': returns nan
          * 'raise': throws an error
          * 'omit': performs the calculations ignoring nan values

        The 'omit' option is not currently available for permutation tests or
        one-sided asympyotic tests.

    permutations : non-negative int, np.inf, or None (default), optional
        If 0 or None (default), use the t-distribution to calculate p-values.
        Otherwise, `permutations` is  the number of random permutations that
        will be used to estimate p-values using a permutation test. If
        `permutations` equals or exceeds the number of distinct partitions of
        the pooled data, an exact test is performed instead (i.e. each
        distinct partition is used exactly once). See Notes for details.

        .. versionadded:: 1.7.0

    random_state : {None, int, `numpy.random.Generator`,
            `numpy.random.RandomState`}, optional

        If `seed` is None (or `np.random`), the `numpy.random.RandomState`
        singleton is used.
        If `seed` is an int, a new ``RandomState`` instance is used,
        seeded with `seed`.
        If `seed` is already a ``Generator`` or ``RandomState`` instance then
        that instance is used.

        Pseudorandom number generator state used to generate permutations
        (used only when `permutations` is not None).

        .. versionadded:: 1.7.0

    alternative : {'two-sided', 'less', 'greater'}, optional
        Defines the alternative hypothesis.
        The following options are available (default is 'two-sided'):

        * 'two-sided': the means of the distributions underlying the samples
          are unequal.
        * 'less': the mean of the distribution underlying the first sample
          is less than the mean of the distribution underlying the second
          sample.
        * 'greater': the mean of the distribution underlying the first
          sample is greater than the mean of the distribution underlying
          the second sample.

        .. versionadded:: 1.6.0

    trim : float, optional
        If nonzero, performs a trimmed (Yuen's) t-test.
        Defines the fraction of elements to be trimmed from each end of the
        input samples. If 0 (default), no elements will be trimmed from either
        side. The number of trimmed elements from each tail is the floor of the
        trim times the number of elements. Valid range is [0, .5).

        .. versionadded:: 1.7

    Returns
    -------
    result : `~scipy.stats._result_classes.TtestResult`
        An object with the following attributes:

        statistic : float or ndarray
            The t-statistic.
        pvalue : float or ndarray
            The p-value associated with the given alternative.
        df : float or ndarray
            The number of degrees of freedom used in calculation of the
            t-statistic. This is always NaN for a permutation t-test.

            .. versionadded:: 1.11.0

        The object also has the following method:

        confidence_interval(confidence_level=0.95)
            Computes a confidence interval around the difference in
            population means for the given confidence level.
            The confidence interval is returned in a ``namedtuple`` with
            fields ``low`` and ``high``.
            When a permutation t-test is performed, the confidence interval
            is not computed, and fields ``low`` and ``high`` contain NaN.

            .. versionadded:: 1.11.0

    Notes
    -----
    Suppose we observe two independent samples, e.g. flower petal lengths, and
    we are considering whether the two samples were drawn from the same
    population (e.g. the same species of flower or two species with similar
    petal characteristics) or two different populations.

    The t-test quantifies the difference between the arithmetic means
    of the two samples. The p-value quantifies the probability of observing
    as or more extreme values assuming the null hypothesis, that the
    samples are drawn from populations with the same population means, is true.
    A p-value larger than a chosen threshold (e.g. 5% or 1%) indicates that
    our observation is not so unlikely to have occurred by chance. Therefore,
    we do not reject the null hypothesis of equal population means.
    If the p-value is smaller than our threshold, then we have evidence
    against the null hypothesis of equal population means.

    By default, the p-value is determined by comparing the t-statistic of the
    observed data against a theoretical t-distribution.
    When ``1 < permutations < binom(n, k)``, where

    * ``k`` is the number of observations in `a`,
    * ``n`` is the total number of observations in `a` and `b`, and
    * ``binom(n, k)`` is the binomial coefficient (``n`` choose ``k``),

    the data are pooled (concatenated), randomly assigned to either group `a`
    or `b`, and the t-statistic is calculated. This process is performed
    repeatedly (`permutation` times), generating a distribution of the
    t-statistic under the null hypothesis, and the t-statistic of the observed
    data is compared to this distribution to determine the p-value.
    Specifically, the p-value reported is the "achieved significance level"
    (ASL) as defined in 4.4 of [3]_. Note that there are other ways of
    estimating p-values using randomized permutation tests; for other
    options, see the more general `permutation_test`.

    When ``permutations >= binom(n, k)``, an exact test is performed: the data
    are partitioned between the groups in each distinct way exactly once.

    The permutation test can be computationally expensive and not necessarily
    more accurate than the analytical test, but it does not make strong
    assumptions about the shape of the underlying distribution.

    Use of trimming is commonly referred to as the trimmed t-test. At times
    called Yuen's t-test, this is an extension of Welch's t-test, with the
    difference being the use of winsorized means in calculation of the variance
    and the trimmed sample size in calculation of the statistic. Trimming is
    recommended if the underlying distribution is long-tailed or contaminated
    with outliers [4]_.

    The statistic is calculated as ``(np.mean(a) - np.mean(b))/se``, where
    ``se`` is the standard error. Therefore, the statistic will be positive
    when the sample mean of `a` is greater than the sample mean of `b` and
    negative when the sample mean of `a` is less than the sample mean of
    `b`.

    References
    ----------
    .. [1] https://en.wikipedia.org/wiki/T-test#Independent_two-sample_t-test

    .. [2] https://en.wikipedia.org/wiki/Welch%27s_t-test

    .. [3] B. Efron and T. Hastie. Computer Age Statistical Inference. (2016).

    .. [4] Yuen, Karen K. "The Two-Sample Trimmed t for Unequal Population
           Variances." Biometrika, vol. 61, no. 1, 1974, pp. 165-170. JSTOR,
           www.jstor.org/stable/2334299. Accessed 30 Mar. 2021.

    .. [5] Yuen, Karen K., and W. J. Dixon. "The Approximate Behaviour and
           Performance of the Two-Sample Trimmed t." Biometrika, vol. 60,
           no. 2, 1973, pp. 369-374. JSTOR, www.jstor.org/stable/2334550.
           Accessed 30 Mar. 2021.

    Examples
    --------
    >>> import numpy as np
    >>> from scipy import stats
    >>> rng = np.random.default_rng()

    Test with sample with identical means:

    >>> rvs1 = stats.norm.rvs(loc=5, scale=10, size=500, random_state=rng)
    >>> rvs2 = stats.norm.rvs(loc=5, scale=10, size=500, random_state=rng)
    >>> stats.ttest_ind(rvs1, rvs2)
    Ttest_indResult(statistic=-0.4390847099199348, pvalue=0.6606952038870015)
    >>> stats.ttest_ind(rvs1, rvs2, equal_var=False)
    Ttest_indResult(statistic=-0.4390847099199348, pvalue=0.6606952553131064)

    `ttest_ind` underestimates p for unequal variances:

    >>> rvs3 = stats.norm.rvs(loc=5, scale=20, size=500, random_state=rng)
    >>> stats.ttest_ind(rvs1, rvs3)
    Ttest_indResult(statistic=-1.6370984482905417, pvalue=0.1019251574705033)
    >>> stats.ttest_ind(rvs1, rvs3, equal_var=False)
    Ttest_indResult(statistic=-1.637098448290542, pvalue=0.10202110497954867)

    When ``n1 != n2``, the equal variance t-statistic is no longer equal to the
    unequal variance t-statistic:

    >>> rvs4 = stats.norm.rvs(loc=5, scale=20, size=100, random_state=rng)
    >>> stats.ttest_ind(rvs1, rvs4)
    Ttest_indResult(statistic=-1.9481646859513422, pvalue=0.05186270935842703)
    >>> stats.ttest_ind(rvs1, rvs4, equal_var=False)
    Ttest_indResult(statistic=-1.3146566100751664, pvalue=0.1913495266513811)

    T-test with different means, variance, and n:

    >>> rvs5 = stats.norm.rvs(loc=8, scale=20, size=100, random_state=rng)
    >>> stats.ttest_ind(rvs1, rvs5)
    Ttest_indResult(statistic=-2.8415950600298774, pvalue=0.0046418707568707885)
    >>> stats.ttest_ind(rvs1, rvs5, equal_var=False)
    Ttest_indResult(statistic=-1.8686598649188084, pvalue=0.06434714193919686)

    When performing a permutation test, more permutations typically yields
    more accurate results. Use a ``np.random.Generator`` to ensure
    reproducibility:

    >>> stats.ttest_ind(rvs1, rvs5, permutations=10000,
    ...                 random_state=rng)
    Ttest_indResult(statistic=-2.8415950600298774, pvalue=0.0052994700529947)

    Take these two samples, one of which has an extreme tail.

    >>> a = (56, 128.6, 12, 123.8, 64.34, 78, 763.3)
    >>> b = (1.1, 2.9, 4.2)

    Use the `trim` keyword to perform a trimmed (Yuen) t-test. For example,
    using 20% trimming, ``trim=.2``, the test will reduce the impact of one
    (``np.floor(trim*len(a))``) element from each tail of sample `a`. It will
    have no effect on sample `b` because ``np.floor(trim*len(b))`` is 0.

    >>> stats.ttest_ind(a, b, trim=.2)
    Ttest_indResult(statistic=3.4463884028073513,
                    pvalue=0.01369338726499547)
    """
    if not (0 <= trim < .5):
        raise ValueError("Trimming percentage should be 0 <= `trim` < .5.")

    NaN = _get_nan(a, b)

    if a.size == 0 or b.size == 0:
        # _axis_nan_policy decorator ensures this only happens with 1d input
        return TtestResult(NaN, NaN, df=NaN, alternative=NaN,
                           standard_error=NaN, estimate=NaN)

    if permutations is not None and permutations != 0:
        if trim != 0:
            raise ValueError("Permutations are currently not supported "
                             "with trimming.")
        if permutations < 0 or (np.isfinite(permutations) and
                                int(permutations) != permutations):
            raise ValueError("Permutations must be a non-negative integer.")

        t, prob = _permutation_ttest(a, b, permutations=permutations,
                                     axis=axis, equal_var=equal_var,
                                     nan_policy=nan_policy,
                                     random_state=random_state,
                                     alternative=alternative)
        df, denom, estimate = NaN, NaN, NaN

    else:
        n1 = a.shape[axis]
        n2 = b.shape[axis]

        if trim == 0:
            if equal_var:
                old_errstate = np.geterr()
                np.seterr(divide='ignore', invalid='ignore')
            v1 = _var(a, axis, ddof=1)
            v2 = _var(b, axis, ddof=1)
            if equal_var:
                np.seterr(**old_errstate)
            m1 = np.mean(a, axis)
            m2 = np.mean(b, axis)
        else:
            v1, m1, n1 = _ttest_trim_var_mean_len(a, trim, axis)
            v2, m2, n2 = _ttest_trim_var_mean_len(b, trim, axis)

        if equal_var:
            df, denom = _equal_var_ttest_denom(v1, n1, v2, n2)
        else:
            df, denom = _unequal_var_ttest_denom(v1, n1, v2, n2)
        t, prob = _ttest_ind_from_stats(m1, m2, denom, df, alternative)

        # when nan_policy='omit', `df` can be different for different axis-slices
        df = np.broadcast_to(df, t.shape)[()]
        estimate = m1-m2

    # _axis_nan_policy decorator doesn't play well with strings
    alternative_num = {"less": -1, "two-sided": 0, "greater": 1}[alternative]
    return TtestResult(t, prob, df=df, alternative=alternative_num,
                       standard_error=denom, estimate=estimate)


def _ttest_trim_var_mean_len(a, trim, axis):
    """Variance, mean, and length of winsorized input along specified axis"""
    # for use with `ttest_ind` when trimming.
    # further calculations in this test assume that the inputs are sorted.
    # From [4] Section 1 "Let x_1, ..., x_n be n ordered observations..."
    a = np.sort(a, axis=axis)

    # `g` is the number of elements to be replaced on each tail, converted
    # from a percentage amount of trimming
    n = a.shape[axis]
    g = int(n * trim)

    # Calculate the Winsorized variance of the input samples according to
    # specified `g`
    v = _calculate_winsorized_variance(a, g, axis)

    # the total number of elements in the trimmed samples
    n -= 2 * g

    # calculate the g-times trimmed mean, as defined in [4] (1-1)
    m = trim_mean(a, trim, axis=axis)
    return v, m, n


def _calculate_winsorized_variance(a, g, axis):
    """Calculates g-times winsorized variance along specified axis"""
    # it is expected that the input `a` is sorted along the correct axis
    if g == 0:
        return _var(a, ddof=1, axis=axis)
    # move the intended axis to the end that way it is easier to manipulate
    a_win = np.moveaxis(a, axis, -1)

    # save where NaNs are for later use.
    nans_indices = np.any(np.isnan(a_win), axis=-1)

    # Winsorization and variance calculation are done in one step in [4]
    # (1-3), but here winsorization is done first; replace the left and
    # right sides with the repeating value. This can be see in effect in (
    # 1-3) in [4], where the leftmost and rightmost tails are replaced with
    # `(g + 1) * x_{g + 1}` on the left and `(g + 1) * x_{n - g}` on the
    # right. Zero-indexing turns `g + 1` to `g`, and `n - g` to `- g - 1` in
    # array indexing.
    a_win[..., :g] = a_win[..., [g]]
    a_win[..., -g:] = a_win[..., [-g - 1]]

    # Determine the variance. In [4], the degrees of freedom is expressed as
    # `h - 1`, where `h = n - 2g` (unnumbered equations in Section 1, end of
    # page 369, beginning of page 370). This is converted to NumPy's format,
    # `n - ddof` for use with `np.var`. The result is converted to an
    # array to accommodate indexing later.
    var_win = np.asarray(_var(a_win, ddof=(2 * g + 1), axis=-1))

    # with `nan_policy='propagate'`, NaNs may be completely trimmed out
    # because they were sorted into the tail of the array. In these cases,
    # replace computed variances with `np.nan`.
    var_win[nans_indices] = np.nan
    return var_win


def _permutation_distribution_t(data, permutations, size_a, equal_var,
                                random_state=None):
    """Generation permutation distribution of t statistic"""

    random_state = check_random_state(random_state)

    # prepare permutation indices
    size = data.shape[-1]
    # number of distinct combinations
    n_max = special.comb(size, size_a)

    if permutations < n_max:
        perm_generator = (random_state.permutation(size)
                          for i in range(permutations))
    else:
        permutations = n_max
        perm_generator = (np.concatenate(z)
                          for z in _all_partitions(size_a, size-size_a))

    t_stat = []
    for indices in _batch_generator(perm_generator, batch=50):
        # get one batch from perm_generator at a time as a list
        indices = np.array(indices)
        # generate permutations
        data_perm = data[..., indices]
        # move axis indexing permutations to position 0 to broadcast
        # nicely with t_stat_observed, which doesn't have this dimension
        data_perm = np.moveaxis(data_perm, -2, 0)

        a = data_perm[..., :size_a]
        b = data_perm[..., size_a:]
        t_stat.append(_calc_t_stat(a, b, equal_var))

    t_stat = np.concatenate(t_stat, axis=0)

    return t_stat, permutations, n_max


def _calc_t_stat(a, b, equal_var, axis=-1):
    """Calculate the t statistic along the given dimension."""
    na = a.shape[axis]
    nb = b.shape[axis]
    avg_a = np.mean(a, axis=axis)
    avg_b = np.mean(b, axis=axis)
    var_a = _var(a, axis=axis, ddof=1)
    var_b = _var(b, axis=axis, ddof=1)

    if not equal_var:
        denom = _unequal_var_ttest_denom(var_a, na, var_b, nb)[1]
    else:
        denom = _equal_var_ttest_denom(var_a, na, var_b, nb)[1]

    return (avg_a-avg_b)/denom


def _permutation_ttest(a, b, permutations, axis=0, equal_var=True,
                       nan_policy='propagate', random_state=None,
                       alternative="two-sided"):
    """
    Calculates the T-test for the means of TWO INDEPENDENT samples of scores
    using permutation methods.

    This test is similar to `stats.ttest_ind`, except it doesn't rely on an
    approximate normality assumption since it uses a permutation test.
    This function is only called from ttest_ind when permutations is not None.

    Parameters
    ----------
    a, b : array_like
        The arrays must be broadcastable, except along the dimension
        corresponding to `axis` (the zeroth, by default).
    axis : int, optional
        The axis over which to operate on a and b.
    permutations : int, optional
        Number of permutations used to calculate p-value. If greater than or
        equal to the number of distinct permutations, perform an exact test.
    equal_var : bool, optional
        If False, an equal variance (Welch's) t-test is conducted.  Otherwise,
        an ordinary t-test is conducted.
    random_state : {None, int, `numpy.random.Generator`}, optional
        If `seed` is None the `numpy.random.Generator` singleton is used.
        If `seed` is an int, a new ``Generator`` instance is used,
        seeded with `seed`.
        If `seed` is already a ``Generator`` instance then that instance is
        used.
        Pseudorandom number generator state used for generating random
        permutations.

    Returns
    -------
    statistic : float or array
        The calculated t-statistic.
    pvalue : float or array
        The p-value.

    """
    random_state = check_random_state(random_state)

    t_stat_observed = _calc_t_stat(a, b, equal_var, axis=axis)

    na = a.shape[axis]
    mat = _broadcast_concatenate((a, b), axis=axis)
    mat = np.moveaxis(mat, axis, -1)

    t_stat, permutations, n_max = _permutation_distribution_t(
        mat, permutations, size_a=na, equal_var=equal_var,
        random_state=random_state)

    compare = {"less": np.less_equal,
               "greater": np.greater_equal,
               "two-sided": lambda x, y: (x <= -np.abs(y)) | (x >= np.abs(y))}

    # Calculate the p-values
    cmps = compare[alternative](t_stat, t_stat_observed)
    # Randomized test p-value calculation should use biased estimate; see e.g.
    # https://www.degruyter.com/document/doi/10.2202/1544-6115.1585/
    adjustment = 1 if n_max > permutations else 0
    pvalues = (cmps.sum(axis=0) + adjustment) / (permutations + adjustment)

    # nans propagate naturally in statistic calculation, but need to be
    # propagated manually into pvalues
    if nan_policy == 'propagate' and np.isnan(t_stat_observed).any():
        if np.ndim(pvalues) == 0:
            pvalues = np.float64(np.nan)
        else:
            pvalues[np.isnan(t_stat_observed)] = np.nan

    return (t_stat_observed, pvalues)


def _get_len(a, axis, msg):
    try:
        n = a.shape[axis]
    except IndexError:
        raise AxisError(axis, a.ndim, msg) from None
    return n


@_axis_nan_policy_factory(pack_TtestResult, default_axis=0, n_samples=2,
                          result_to_tuple=unpack_TtestResult, n_outputs=6,
                          paired=True)
def ttest_rel(a, b, axis=0, nan_policy='propagate', alternative="two-sided"):
    """Calculate the t-test on TWO RELATED samples of scores, a and b.

    This is a test for the null hypothesis that two related or
    repeated samples have identical average (expected) values.

    Parameters
    ----------
    a, b : array_like
        The arrays must have the same shape.
    axis : int or None, optional
        Axis along which to compute test. If None, compute over the whole
        arrays, `a`, and `b`.
    nan_policy : {'propagate', 'raise', 'omit'}, optional
        Defines how to handle when input contains nan.
        The following options are available (default is 'propagate'):

          * 'propagate': returns nan
          * 'raise': throws an error
          * 'omit': performs the calculations ignoring nan values
    alternative : {'two-sided', 'less', 'greater'}, optional
        Defines the alternative hypothesis.
        The following options are available (default is 'two-sided'):

        * 'two-sided': the means of the distributions underlying the samples
          are unequal.
        * 'less': the mean of the distribution underlying the first sample
          is less than the mean of the distribution underlying the second
          sample.
        * 'greater': the mean of the distribution underlying the first
          sample is greater than the mean of the distribution underlying
          the second sample.

        .. versionadded:: 1.6.0

    Returns
    -------
    result : `~scipy.stats._result_classes.TtestResult`
        An object with the following attributes:

        statistic : float or array
            The t-statistic.
        pvalue : float or array
            The p-value associated with the given alternative.
        df : float or array
            The number of degrees of freedom used in calculation of the
            t-statistic; this is one less than the size of the sample
            (``a.shape[axis]``).

            .. versionadded:: 1.10.0

        The object also has the following method:

        confidence_interval(confidence_level=0.95)
            Computes a confidence interval around the difference in
            population means for the given confidence level.
            The confidence interval is returned in a ``namedtuple`` with
            fields `low` and `high`.

            .. versionadded:: 1.10.0

    Notes
    -----
    Examples for use are scores of the same set of student in
    different exams, or repeated sampling from the same units. The
    test measures whether the average score differs significantly
    across samples (e.g. exams). If we observe a large p-value, for
    example greater than 0.05 or 0.1 then we cannot reject the null
    hypothesis of identical average scores. If the p-value is smaller
    than the threshold, e.g. 1%, 5% or 10%, then we reject the null
    hypothesis of equal averages. Small p-values are associated with
    large t-statistics.

    The t-statistic is calculated as ``np.mean(a - b)/se``, where ``se`` is the
    standard error. Therefore, the t-statistic will be positive when the sample
    mean of ``a - b`` is greater than zero and negative when the sample mean of
    ``a - b`` is less than zero.

    References
    ----------
    https://en.wikipedia.org/wiki/T-test#Dependent_t-test_for_paired_samples

    Examples
    --------
    >>> import numpy as np
    >>> from scipy import stats
    >>> rng = np.random.default_rng()

    >>> rvs1 = stats.norm.rvs(loc=5, scale=10, size=500, random_state=rng)
    >>> rvs2 = (stats.norm.rvs(loc=5, scale=10, size=500, random_state=rng)
    ...         + stats.norm.rvs(scale=0.2, size=500, random_state=rng))
    >>> stats.ttest_rel(rvs1, rvs2)
    TtestResult(statistic=-0.4549717054410304, pvalue=0.6493274702088672, df=499)
    >>> rvs3 = (stats.norm.rvs(loc=8, scale=10, size=500, random_state=rng)
    ...         + stats.norm.rvs(scale=0.2, size=500, random_state=rng))
    >>> stats.ttest_rel(rvs1, rvs3)
    TtestResult(statistic=-5.879467544540889, pvalue=7.540777129099917e-09, df=499)

    """
    a, b, axis = _chk2_asarray(a, b, axis)

    na = _get_len(a, axis, "first argument")
    nb = _get_len(b, axis, "second argument")
    if na != nb:
        raise ValueError('unequal length arrays')

    if na == 0 or nb == 0:
        # _axis_nan_policy decorator ensures this only happens with 1d input
        NaN = _get_nan(a, b)
        return TtestResult(NaN, NaN, df=NaN, alternative=NaN,
                           standard_error=NaN, estimate=NaN)

    n = a.shape[axis]
    df = n - 1

    d = (a - b).astype(np.float64)
    v = _var(d, axis, ddof=1)
    dm = np.mean(d, axis)
    denom = np.sqrt(v / n)

    with np.errstate(divide='ignore', invalid='ignore'):
        t = np.divide(dm, denom)[()]
    prob = _get_pvalue(t, distributions.t(df), alternative)

    # when nan_policy='omit', `df` can be different for different axis-slices
    df = np.broadcast_to(df, t.shape)[()]

    # _axis_nan_policy decorator doesn't play well with strings
    alternative_num = {"less": -1, "two-sided": 0, "greater": 1}[alternative]
    return TtestResult(t, prob, df=df, alternative=alternative_num,
                       standard_error=denom, estimate=dm)


# Map from names to lambda_ values used in power_divergence().
_power_div_lambda_names = {
    "pearson": 1,
    "log-likelihood": 0,
    "freeman-tukey": -0.5,
    "mod-log-likelihood": -1,
    "neyman": -2,
    "cressie-read": 2/3,
}


def _count(a, axis=None):
    """Count the number of non-masked elements of an array.

    This function behaves like `np.ma.count`, but is much faster
    for ndarrays.
    """
    if hasattr(a, 'count'):
        num = a.count(axis=axis)
        if isinstance(num, np.ndarray) and num.ndim == 0:
            # In some cases, the `count` method returns a scalar array (e.g.
            # np.array(3)), but we want a plain integer.
            num = int(num)
    else:
        if axis is None:
            num = a.size
        else:
            num = a.shape[axis]
    return num


def _m_broadcast_to(a, shape):
    if np.ma.isMaskedArray(a):
        return np.ma.masked_array(np.broadcast_to(a, shape),
                                  mask=np.broadcast_to(a.mask, shape))
    return np.broadcast_to(a, shape, subok=True)


Power_divergenceResult = namedtuple('Power_divergenceResult',
                                    ('statistic', 'pvalue'))


def power_divergence(f_obs, f_exp=None, ddof=0, axis=0, lambda_=None):
    """Cressie-Read power divergence statistic and goodness of fit test.

    This function tests the null hypothesis that the categorical data
    has the given frequencies, using the Cressie-Read power divergence
    statistic.

    Parameters
    ----------
    f_obs : array_like
        Observed frequencies in each category.
    f_exp : array_like, optional
        Expected frequencies in each category.  By default the categories are
        assumed to be equally likely.
    ddof : int, optional
        "Delta degrees of freedom": adjustment to the degrees of freedom
        for the p-value.  The p-value is computed using a chi-squared
        distribution with ``k - 1 - ddof`` degrees of freedom, where `k`
        is the number of observed frequencies.  The default value of `ddof`
        is 0.
    axis : int or None, optional
        The axis of the broadcast result of `f_obs` and `f_exp` along which to
        apply the test.  If axis is None, all values in `f_obs` are treated
        as a single data set.  Default is 0.
    lambda_ : float or str, optional
        The power in the Cressie-Read power divergence statistic.  The default
        is 1.  For convenience, `lambda_` may be assigned one of the following
        strings, in which case the corresponding numerical value is used:

        * ``"pearson"`` (value 1)
            Pearson's chi-squared statistic. In this case, the function is
            equivalent to `chisquare`.
        * ``"log-likelihood"`` (value 0)
            Log-likelihood ratio. Also known as the G-test [3]_.
        * ``"freeman-tukey"`` (value -1/2)
            Freeman-Tukey statistic.
        * ``"mod-log-likelihood"`` (value -1)
            Modified log-likelihood ratio.
        * ``"neyman"`` (value -2)
            Neyman's statistic.
        * ``"cressie-read"`` (value 2/3)
            The power recommended in [5]_.

    Returns
    -------
    res: Power_divergenceResult
        An object containing attributes:

        statistic : float or ndarray
            The Cressie-Read power divergence test statistic.  The value is
            a float if `axis` is None or if` `f_obs` and `f_exp` are 1-D.
        pvalue : float or ndarray
            The p-value of the test.  The value is a float if `ddof` and the
            return value `stat` are scalars.

    See Also
    --------
    chisquare

    Notes
    -----
    This test is invalid when the observed or expected frequencies in each
    category are too small.  A typical rule is that all of the observed
    and expected frequencies should be at least 5.

    Also, the sum of the observed and expected frequencies must be the same
    for the test to be valid; `power_divergence` raises an error if the sums
    do not agree within a relative tolerance of ``1e-8``.

    When `lambda_` is less than zero, the formula for the statistic involves
    dividing by `f_obs`, so a warning or error may be generated if any value
    in `f_obs` is 0.

    Similarly, a warning or error may be generated if any value in `f_exp` is
    zero when `lambda_` >= 0.

    The default degrees of freedom, k-1, are for the case when no parameters
    of the distribution are estimated. If p parameters are estimated by
    efficient maximum likelihood then the correct degrees of freedom are
    k-1-p. If the parameters are estimated in a different way, then the
    dof can be between k-1-p and k-1. However, it is also possible that
    the asymptotic distribution is not a chisquare, in which case this
    test is not appropriate.

    This function handles masked arrays.  If an element of `f_obs` or `f_exp`
    is masked, then data at that position is ignored, and does not count
    towards the size of the data set.

    .. versionadded:: 0.13.0

    References
    ----------
    .. [1] Lowry, Richard.  "Concepts and Applications of Inferential
           Statistics". Chapter 8.
           https://web.archive.org/web/20171015035606/http://faculty.vassar.edu/lowry/ch8pt1.html
    .. [2] "Chi-squared test", https://en.wikipedia.org/wiki/Chi-squared_test
    .. [3] "G-test", https://en.wikipedia.org/wiki/G-test
    .. [4] Sokal, R. R. and Rohlf, F. J. "Biometry: the principles and
           practice of statistics in biological research", New York: Freeman
           (1981)
    .. [5] Cressie, N. and Read, T. R. C., "Multinomial Goodness-of-Fit
           Tests", J. Royal Stat. Soc. Series B, Vol. 46, No. 3 (1984),
           pp. 440-464.

    Examples
    --------
    (See `chisquare` for more examples.)

    When just `f_obs` is given, it is assumed that the expected frequencies
    are uniform and given by the mean of the observed frequencies.  Here we
    perform a G-test (i.e. use the log-likelihood ratio statistic):

    >>> import numpy as np
    >>> from scipy.stats import power_divergence
    >>> power_divergence([16, 18, 16, 14, 12, 12], lambda_='log-likelihood')
    (2.006573162632538, 0.84823476779463769)

    The expected frequencies can be given with the `f_exp` argument:

    >>> power_divergence([16, 18, 16, 14, 12, 12],
    ...                  f_exp=[16, 16, 16, 16, 16, 8],
    ...                  lambda_='log-likelihood')
    (3.3281031458963746, 0.6495419288047497)

    When `f_obs` is 2-D, by default the test is applied to each column.

    >>> obs = np.array([[16, 18, 16, 14, 12, 12], [32, 24, 16, 28, 20, 24]]).T
    >>> obs.shape
    (6, 2)
    >>> power_divergence(obs, lambda_="log-likelihood")
    (array([ 2.00657316,  6.77634498]), array([ 0.84823477,  0.23781225]))

    By setting ``axis=None``, the test is applied to all data in the array,
    which is equivalent to applying the test to the flattened array.

    >>> power_divergence(obs, axis=None)
    (23.31034482758621, 0.015975692534127565)
    >>> power_divergence(obs.ravel())
    (23.31034482758621, 0.015975692534127565)

    `ddof` is the change to make to the default degrees of freedom.

    >>> power_divergence([16, 18, 16, 14, 12, 12], ddof=1)
    (2.0, 0.73575888234288467)

    The calculation of the p-values is done by broadcasting the
    test statistic with `ddof`.

    >>> power_divergence([16, 18, 16, 14, 12, 12], ddof=[0,1,2])
    (2.0, array([ 0.84914504,  0.73575888,  0.5724067 ]))

    `f_obs` and `f_exp` are also broadcast.  In the following, `f_obs` has
    shape (6,) and `f_exp` has shape (2, 6), so the result of broadcasting
    `f_obs` and `f_exp` has shape (2, 6).  To compute the desired chi-squared
    statistics, we must use ``axis=1``:

    >>> power_divergence([16, 18, 16, 14, 12, 12],
    ...                  f_exp=[[16, 16, 16, 16, 16, 8],
    ...                         [8, 20, 20, 16, 12, 12]],
    ...                  axis=1)
    (array([ 3.5 ,  9.25]), array([ 0.62338763,  0.09949846]))

    """
    # Convert the input argument `lambda_` to a numerical value.
    if isinstance(lambda_, str):
        if lambda_ not in _power_div_lambda_names:
            names = repr(list(_power_div_lambda_names.keys()))[1:-1]
            raise ValueError(f"invalid string for lambda_: {lambda_!r}. "
                             f"Valid strings are {names}")
        lambda_ = _power_div_lambda_names[lambda_]
    elif lambda_ is None:
        lambda_ = 1

    f_obs = np.asanyarray(f_obs)
    f_obs_float = f_obs.astype(np.float64)

    if f_exp is not None:
        f_exp = np.asanyarray(f_exp)
        bshape = np.broadcast_shapes(f_obs_float.shape, f_exp.shape)
        f_obs_float = _m_broadcast_to(f_obs_float, bshape)
        f_exp = _m_broadcast_to(f_exp, bshape)
        rtol = 1e-8  # to pass existing tests
        with np.errstate(invalid='ignore'):
            f_obs_sum = f_obs_float.sum(axis=axis)
            f_exp_sum = f_exp.sum(axis=axis)
            relative_diff = (np.abs(f_obs_sum - f_exp_sum) /
                             np.minimum(f_obs_sum, f_exp_sum))
            diff_gt_tol = (relative_diff > rtol).any()
        if diff_gt_tol:
            msg = (f"For each axis slice, the sum of the observed "
                   f"frequencies must agree with the sum of the "
                   f"expected frequencies to a relative tolerance "
                   f"of {rtol}, but the percent differences are:\n"
                   f"{relative_diff}")
            raise ValueError(msg)

    else:
        # Ignore 'invalid' errors so the edge case of a data set with length 0
        # is handled without spurious warnings.
        with np.errstate(invalid='ignore'):
            f_exp = f_obs.mean(axis=axis, keepdims=True)

    # `terms` is the array of terms that are summed along `axis` to create
    # the test statistic.  We use some specialized code for a few special
    # cases of lambda_.
    if lambda_ == 1:
        # Pearson's chi-squared statistic
        terms = (f_obs_float - f_exp)**2 / f_exp
    elif lambda_ == 0:
        # Log-likelihood ratio (i.e. G-test)
        terms = 2.0 * special.xlogy(f_obs, f_obs / f_exp)
    elif lambda_ == -1:
        # Modified log-likelihood ratio
        terms = 2.0 * special.xlogy(f_exp, f_exp / f_obs)
    else:
        # General Cressie-Read power divergence.
        terms = f_obs * ((f_obs / f_exp)**lambda_ - 1)
        terms /= 0.5 * lambda_ * (lambda_ + 1)

    stat = terms.sum(axis=axis)

    num_obs = _count(terms, axis=axis)
    ddof = asarray(ddof)
    p = distributions.chi2.sf(stat, num_obs - 1 - ddof)

    return Power_divergenceResult(stat, p)


def chisquare(f_obs, f_exp=None, ddof=0, axis=0):
    """Calculate a one-way chi-square test.

    The chi-square test tests the null hypothesis that the categorical data
    has the given frequencies.

    Parameters
    ----------
    f_obs : array_like
        Observed frequencies in each category.
    f_exp : array_like, optional
        Expected frequencies in each category.  By default the categories are
        assumed to be equally likely.
    ddof : int, optional
        "Delta degrees of freedom": adjustment to the degrees of freedom
        for the p-value.  The p-value is computed using a chi-squared
        distribution with ``k - 1 - ddof`` degrees of freedom, where `k`
        is the number of observed frequencies.  The default value of `ddof`
        is 0.
    axis : int or None, optional
        The axis of the broadcast result of `f_obs` and `f_exp` along which to
        apply the test.  If axis is None, all values in `f_obs` are treated
        as a single data set.  Default is 0.

    Returns
    -------
    res: Power_divergenceResult
        An object containing attributes:

        statistic : float or ndarray
            The chi-squared test statistic.  The value is a float if `axis` is
            None or `f_obs` and `f_exp` are 1-D.
        pvalue : float or ndarray
            The p-value of the test.  The value is a float if `ddof` and the
            result attribute `statistic` are scalars.

    See Also
    --------
    scipy.stats.power_divergence
    scipy.stats.fisher_exact : Fisher exact test on a 2x2 contingency table.
    scipy.stats.barnard_exact : An unconditional exact test. An alternative
        to chi-squared test for small sample sizes.

    Notes
    -----
    This test is invalid when the observed or expected frequencies in each
    category are too small.  A typical rule is that all of the observed
    and expected frequencies should be at least 5. According to [3]_, the
    total number of samples is recommended to be greater than 13,
    otherwise exact tests (such as Barnard's Exact test) should be used
    because they do not overreject.

    Also, the sum of the observed and expected frequencies must be the same
    for the test to be valid; `chisquare` raises an error if the sums do not
    agree within a relative tolerance of ``1e-8``.

    The default degrees of freedom, k-1, are for the case when no parameters
    of the distribution are estimated. If p parameters are estimated by
    efficient maximum likelihood then the correct degrees of freedom are
    k-1-p. If the parameters are estimated in a different way, then the
    dof can be between k-1-p and k-1. However, it is also possible that
    the asymptotic distribution is not chi-square, in which case this test
    is not appropriate.

    References
    ----------
    .. [1] Lowry, Richard.  "Concepts and Applications of Inferential
           Statistics". Chapter 8.
           https://web.archive.org/web/20171022032306/http://vassarstats.net:80/textbook/ch8pt1.html
    .. [2] "Chi-squared test", https://en.wikipedia.org/wiki/Chi-squared_test
    .. [3] Pearson, Karl. "On the criterion that a given system of deviations from the probable
           in the case of a correlated system of variables is such that it can be reasonably
           supposed to have arisen from random sampling", Philosophical Magazine. Series 5. 50
           (1900), pp. 157-175.
    .. [4] Mannan, R. William and E. Charles. Meslow. "Bird populations and
           vegetation characteristics in managed and old-growth forests,
           northeastern Oregon." Journal of Wildlife Management
           48, 1219-1238, :doi:`10.2307/3801783`, 1984.

    Examples
    --------
    In [4]_, bird foraging behavior was investigated in an old-growth forest
    of Oregon.
    In the forest, 44% of the canopy volume was Douglas fir,
    24% was ponderosa pine, 29% was grand fir, and 3% was western larch.
    The authors observed the behavior of several species of birds, one of
    which was the red-breasted nuthatch. They made 189 observations of this
    species foraging, recording 43 ("23%") of observations in Douglas fir,
    52 ("28%") in ponderosa pine, 54 ("29%") in grand fir, and 40 ("21%") in
    western larch.

    Using a chi-square test, we can test the null hypothesis that the
    proportions of foraging events are equal to the proportions of canopy
    volume. The authors of the paper considered a p-value less than 1% to be
    significant.

    Using the above proportions of canopy volume and observed events, we can
    infer expected frequencies.

    >>> import numpy as np
    >>> f_exp = np.array([44, 24, 29, 3]) / 100 * 189

    The observed frequencies of foraging were:

    >>> f_obs = np.array([43, 52, 54, 40])

    We can now compare the observed frequencies with the expected frequencies.

    >>> from scipy.stats import chisquare
    >>> chisquare(f_obs=f_obs, f_exp=f_exp)
    Power_divergenceResult(statistic=228.23515947653874, pvalue=3.3295585338846486e-49)

    The p-value is well below the chosen significance level. Hence, the
    authors considered the difference to be significant and concluded
    that the relative proportions of foraging events were not the same
    as the relative proportions of tree canopy volume.

    Following are other generic examples to demonstrate how the other
    parameters can be used.

    When just `f_obs` is given, it is assumed that the expected frequencies
    are uniform and given by the mean of the observed frequencies.

    >>> chisquare([16, 18, 16, 14, 12, 12])
    Power_divergenceResult(statistic=2.0, pvalue=0.84914503608460956)

    With `f_exp` the expected frequencies can be given.

    >>> chisquare([16, 18, 16, 14, 12, 12], f_exp=[16, 16, 16, 16, 16, 8])
    Power_divergenceResult(statistic=3.5, pvalue=0.62338762774958223)

    When `f_obs` is 2-D, by default the test is applied to each column.

    >>> obs = np.array([[16, 18, 16, 14, 12, 12], [32, 24, 16, 28, 20, 24]]).T
    >>> obs.shape
    (6, 2)
    >>> chisquare(obs)
    Power_divergenceResult(statistic=array([2.        , 6.66666667]), pvalue=array([0.84914504, 0.24663415]))

    By setting ``axis=None``, the test is applied to all data in the array,
    which is equivalent to applying the test to the flattened array.

    >>> chisquare(obs, axis=None)
    Power_divergenceResult(statistic=23.31034482758621, pvalue=0.015975692534127565)
    >>> chisquare(obs.ravel())
    Power_divergenceResult(statistic=23.310344827586206, pvalue=0.01597569253412758)

    `ddof` is the change to make to the default degrees of freedom.

    >>> chisquare([16, 18, 16, 14, 12, 12], ddof=1)
    Power_divergenceResult(statistic=2.0, pvalue=0.7357588823428847)

    The calculation of the p-values is done by broadcasting the
    chi-squared statistic with `ddof`.

    >>> chisquare([16, 18, 16, 14, 12, 12], ddof=[0,1,2])
    Power_divergenceResult(statistic=2.0, pvalue=array([0.84914504, 0.73575888, 0.5724067 ]))

    `f_obs` and `f_exp` are also broadcast.  In the following, `f_obs` has
    shape (6,) and `f_exp` has shape (2, 6), so the result of broadcasting
    `f_obs` and `f_exp` has shape (2, 6).  To compute the desired chi-squared
    statistics, we use ``axis=1``:

    >>> chisquare([16, 18, 16, 14, 12, 12],
    ...           f_exp=[[16, 16, 16, 16, 16, 8], [8, 20, 20, 16, 12, 12]],
    ...           axis=1)
    Power_divergenceResult(statistic=array([3.5 , 9.25]), pvalue=array([0.62338763, 0.09949846]))

    """  # noqa: E501
    return power_divergence(f_obs, f_exp=f_exp, ddof=ddof, axis=axis,
                            lambda_="pearson")


KstestResult = _make_tuple_bunch('KstestResult', ['statistic', 'pvalue'],
                                 ['statistic_location', 'statistic_sign'])


def _compute_dplus(cdfvals, x):
    """Computes D+ as used in the Kolmogorov-Smirnov test.

    Parameters
    ----------
    cdfvals : array_like
        Sorted array of CDF values between 0 and 1
    x: array_like
        Sorted array of the stochastic variable itself

    Returns
    -------
    res: Pair with the following elements:
        - The maximum distance of the CDF values below Uniform(0, 1).
        - The location at which the maximum is reached.

    """
    n = len(cdfvals)
    dplus = (np.arange(1.0, n + 1) / n - cdfvals)
    amax = dplus.argmax()
    loc_max = x[amax]
    return (dplus[amax], loc_max)


def _compute_dminus(cdfvals, x):
    """Computes D- as used in the Kolmogorov-Smirnov test.

    Parameters
    ----------
    cdfvals : array_like
        Sorted array of CDF values between 0 and 1
    x: array_like
        Sorted array of the stochastic variable itself

    Returns
    -------
    res: Pair with the following elements:
        - Maximum distance of the CDF values above Uniform(0, 1)
        - The location at which the maximum is reached.
    """
    n = len(cdfvals)
    dminus = (cdfvals - np.arange(0.0, n)/n)
    amax = dminus.argmax()
    loc_max = x[amax]
    return (dminus[amax], loc_max)


def _tuple_to_KstestResult(statistic, pvalue,
                           statistic_location, statistic_sign):
    return KstestResult(statistic, pvalue,
                        statistic_location=statistic_location,
                        statistic_sign=statistic_sign)


def _KstestResult_to_tuple(res):
    return *res, res.statistic_location, res.statistic_sign


@_axis_nan_policy_factory(_tuple_to_KstestResult, n_samples=1, n_outputs=4,
                          result_to_tuple=_KstestResult_to_tuple)
@_rename_parameter("mode", "method")
def ks_1samp(x, cdf, args=(), alternative='two-sided', method='auto'):
    """
    Performs the one-sample Kolmogorov-Smirnov test for goodness of fit.

    This test compares the underlying distribution F(x) of a sample
    against a given continuous distribution G(x). See Notes for a description
    of the available null and alternative hypotheses.

    Parameters
    ----------
    x : array_like
        a 1-D array of observations of iid random variables.
    cdf : callable
        callable used to calculate the cdf.
    args : tuple, sequence, optional
        Distribution parameters, used with `cdf`.
    alternative : {'two-sided', 'less', 'greater'}, optional
        Defines the null and alternative hypotheses. Default is 'two-sided'.
        Please see explanations in the Notes below.
    method : {'auto', 'exact', 'approx', 'asymp'}, optional
        Defines the distribution used for calculating the p-value.
        The following options are available (default is 'auto'):

          * 'auto' : selects one of the other options.
          * 'exact' : uses the exact distribution of test statistic.
          * 'approx' : approximates the two-sided probability with twice
            the one-sided probability
          * 'asymp': uses asymptotic distribution of test statistic

    Returns
    -------
    res: KstestResult
        An object containing attributes:

        statistic : float
            KS test statistic, either D+, D-, or D (the maximum of the two)
        pvalue : float
            One-tailed or two-tailed p-value.
        statistic_location : float
            Value of `x` corresponding with the KS statistic; i.e., the
            distance between the empirical distribution function and the
            hypothesized cumulative distribution function is measured at this
            observation.
        statistic_sign : int
            +1 if the KS statistic is the maximum positive difference between
            the empirical distribution function and the hypothesized cumulative
            distribution function (D+); -1 if the KS statistic is the maximum
            negative difference (D-).


    See Also
    --------
    ks_2samp, kstest

    Notes
    -----
    There are three options for the null and corresponding alternative
    hypothesis that can be selected using the `alternative` parameter.

    - `two-sided`: The null hypothesis is that the two distributions are
      identical, F(x)=G(x) for all x; the alternative is that they are not
      identical.

    - `less`: The null hypothesis is that F(x) >= G(x) for all x; the
      alternative is that F(x) < G(x) for at least one x.

    - `greater`: The null hypothesis is that F(x) <= G(x) for all x; the
      alternative is that F(x) > G(x) for at least one x.

    Note that the alternative hypotheses describe the *CDFs* of the
    underlying distributions, not the observed values. For example,
    suppose x1 ~ F and x2 ~ G. If F(x) > G(x) for all x, the values in
    x1 tend to be less than those in x2.

    Examples
    --------
    Suppose we wish to test the null hypothesis that a sample is distributed
    according to the standard normal.
    We choose a confidence level of 95%; that is, we will reject the null
    hypothesis in favor of the alternative if the p-value is less than 0.05.

    When testing uniformly distributed data, we would expect the
    null hypothesis to be rejected.

    >>> import numpy as np
    >>> from scipy import stats
    >>> rng = np.random.default_rng()
    >>> stats.ks_1samp(stats.uniform.rvs(size=100, random_state=rng),
    ...                stats.norm.cdf)
    KstestResult(statistic=0.5001899973268688, pvalue=1.1616392184763533e-23)

    Indeed, the p-value is lower than our threshold of 0.05, so we reject the
    null hypothesis in favor of the default "two-sided" alternative: the data
    are *not* distributed according to the standard normal.

    When testing random variates from the standard normal distribution, we
    expect the data to be consistent with the null hypothesis most of the time.

    >>> x = stats.norm.rvs(size=100, random_state=rng)
    >>> stats.ks_1samp(x, stats.norm.cdf)
    KstestResult(statistic=0.05345882212970396, pvalue=0.9227159037744717)

    As expected, the p-value of 0.92 is not below our threshold of 0.05, so
    we cannot reject the null hypothesis.

    Suppose, however, that the random variates are distributed according to
    a normal distribution that is shifted toward greater values. In this case,
    the cumulative density function (CDF) of the underlying distribution tends
    to be *less* than the CDF of the standard normal. Therefore, we would
    expect the null hypothesis to be rejected with ``alternative='less'``:

    >>> x = stats.norm.rvs(size=100, loc=0.5, random_state=rng)
    >>> stats.ks_1samp(x, stats.norm.cdf, alternative='less')
    KstestResult(statistic=0.17482387821055168, pvalue=0.001913921057766743)

    and indeed, with p-value smaller than our threshold, we reject the null
    hypothesis in favor of the alternative.

    """
    mode = method

    alternative = {'t': 'two-sided', 'g': 'greater', 'l': 'less'}.get(
        alternative.lower()[0], alternative)
    if alternative not in ['two-sided', 'greater', 'less']:
        raise ValueError(f"Unexpected value {alternative=}")

    N = len(x)
    x = np.sort(x)
    cdfvals = cdf(x, *args)
    np_one = np.int8(1)

    if alternative == 'greater':
        Dplus, d_location = _compute_dplus(cdfvals, x)
        return KstestResult(Dplus, distributions.ksone.sf(Dplus, N),
                            statistic_location=d_location,
                            statistic_sign=np_one)

    if alternative == 'less':
        Dminus, d_location = _compute_dminus(cdfvals, x)
        return KstestResult(Dminus, distributions.ksone.sf(Dminus, N),
                            statistic_location=d_location,
                            statistic_sign=-np_one)

    # alternative == 'two-sided':
    Dplus, dplus_location = _compute_dplus(cdfvals, x)
    Dminus, dminus_location = _compute_dminus(cdfvals, x)
    if Dplus > Dminus:
        D = Dplus
        d_location = dplus_location
        d_sign = np_one
    else:
        D = Dminus
        d_location = dminus_location
        d_sign = -np_one

    if mode == 'auto':  # Always select exact
        mode = 'exact'
    if mode == 'exact':
        prob = distributions.kstwo.sf(D, N)
    elif mode == 'asymp':
        prob = distributions.kstwobign.sf(D * np.sqrt(N))
    else:
        # mode == 'approx'
        prob = 2 * distributions.ksone.sf(D, N)
    prob = np.clip(prob, 0, 1)
    return KstestResult(D, prob,
                        statistic_location=d_location,
                        statistic_sign=d_sign)


Ks_2sampResult = KstestResult


def _compute_prob_outside_square(n, h):
    """
    Compute the proportion of paths that pass outside the two diagonal lines.

    Parameters
    ----------
    n : integer
        n > 0
    h : integer
        0 <= h <= n

    Returns
    -------
    p : float
        The proportion of paths that pass outside the lines x-y = +/-h.

    """
    # Compute Pr(D_{n,n} >= h/n)
    # Prob = 2 * ( binom(2n, n-h) - binom(2n, n-2a) + binom(2n, n-3a) - ... )
    # / binom(2n, n)
    # This formulation exhibits subtractive cancellation.
    # Instead divide each term by binom(2n, n), then factor common terms
    # and use a Horner-like algorithm
    # P = 2 * A0 * (1 - A1*(1 - A2*(1 - A3*(1 - A4*(...)))))

    P = 0.0
    k = int(np.floor(n / h))
    while k >= 0:
        p1 = 1.0
        # Each of the Ai terms has numerator and denominator with
        # h simple terms.
        for j in range(h):
            p1 = (n - k * h - j) * p1 / (n + k * h + j + 1)
        P = p1 * (1.0 - P)
        k -= 1
    return 2 * P


def _count_paths_outside_method(m, n, g, h):
    """Count the number of paths that pass outside the specified diagonal.

    Parameters
    ----------
    m : integer
        m > 0
    n : integer
        n > 0
    g : integer
        g is greatest common divisor of m and n
    h : integer
        0 <= h <= lcm(m,n)

    Returns
    -------
    p : float
        The number of paths that go low.
        The calculation may overflow - check for a finite answer.

    Notes
    -----
    Count the integer lattice paths from (0, 0) to (m, n), which at some
    point (x, y) along the path, satisfy:
      m*y <= n*x - h*g
    The paths make steps of size +1 in either positive x or positive y
    directions.

    We generally follow Hodges' treatment of Drion/Gnedenko/Korolyuk.
    Hodges, J.L. Jr.,
    "The Significance Probability of the Smirnov Two-Sample Test,"
    Arkiv fiur Matematik, 3, No. 43 (1958), 469-86.

    """
    # Compute #paths which stay lower than x/m-y/n = h/lcm(m,n)
    # B(x, y) = #{paths from (0,0) to (x,y) without
    #             previously crossing the boundary}
    #         = binom(x, y) - #{paths which already reached the boundary}
    # Multiply by the number of path extensions going from (x, y) to (m, n)
    # Sum.

    # Probability is symmetrical in m, n.  Computation below assumes m >= n.
    if m < n:
        m, n = n, m
    mg = m // g
    ng = n // g

    # Not every x needs to be considered.
    # xj holds the list of x values to be checked.
    # Wherever n*x/m + ng*h crosses an integer
    lxj = n + (mg-h)//mg
    xj = [(h + mg * j + ng-1)//ng for j in range(lxj)]
    # B is an array just holding a few values of B(x,y), the ones needed.
    # B[j] == B(x_j, j)
    if lxj == 0:
        return special.binom(m + n, n)
    B = np.zeros(lxj)
    B[0] = 1
    # Compute the B(x, y) terms
    for j in range(1, lxj):
        Bj = special.binom(xj[j] + j, j)
        for i in range(j):
            bin = special.binom(xj[j] - xj[i] + j - i, j-i)
            Bj -= bin * B[i]
        B[j] = Bj
    # Compute the number of path extensions...
    num_paths = 0
    for j in range(lxj):
        bin = special.binom((m-xj[j]) + (n - j), n-j)
        term = B[j] * bin
        num_paths += term
    return num_paths


def _attempt_exact_2kssamp(n1, n2, g, d, alternative):
    """Attempts to compute the exact 2sample probability.

    n1, n2 are the sample sizes
    g is the gcd(n1, n2)
    d is the computed max difference in ECDFs

    Returns (success, d, probability)
    """
    lcm = (n1 // g) * n2
    h = int(np.round(d * lcm))
    d = h * 1.0 / lcm
    if h == 0:
        return True, d, 1.0
    saw_fp_error, prob = False, np.nan
    try:
        with np.errstate(invalid="raise", over="raise"):
            if alternative == 'two-sided':
                if n1 == n2:
                    prob = _compute_prob_outside_square(n1, h)
                else:
                    prob = _compute_outer_prob_inside_method(n1, n2, g, h)
            else:
                if n1 == n2:
                    # prob = binom(2n, n-h) / binom(2n, n)
                    # Evaluating in that form incurs roundoff errors
                    # from special.binom. Instead calculate directly
                    jrange = np.arange(h)
                    prob = np.prod((n1 - jrange) / (n1 + jrange + 1.0))
                else:
                    with np.errstate(over='raise'):
                        num_paths = _count_paths_outside_method(n1, n2, g, h)
                    bin = special.binom(n1 + n2, n1)
                    if num_paths > bin or np.isinf(bin):
                        saw_fp_error = True
                    else:
                        prob = num_paths / bin

    except (FloatingPointError, OverflowError):
        saw_fp_error = True

    if saw_fp_error:
        return False, d, np.nan
    if not (0 <= prob <= 1):
        return False, d, prob
    return True, d, prob


@_axis_nan_policy_factory(_tuple_to_KstestResult, n_samples=2, n_outputs=4,
                          result_to_tuple=_KstestResult_to_tuple)
@_rename_parameter("mode", "method")
def ks_2samp(data1, data2, alternative='two-sided', method='auto'):
    """
    Performs the two-sample Kolmogorov-Smirnov test for goodness of fit.

    This test compares the underlying continuous distributions F(x) and G(x)
    of two independent samples.  See Notes for a description of the available
    null and alternative hypotheses.

    Parameters
    ----------
    data1, data2 : array_like, 1-Dimensional
        Two arrays of sample observations assumed to be drawn from a continuous
        distribution, sample sizes can be different.
    alternative : {'two-sided', 'less', 'greater'}, optional
        Defines the null and alternative hypotheses. Default is 'two-sided'.
        Please see explanations in the Notes below.
    method : {'auto', 'exact', 'asymp'}, optional
        Defines the method used for calculating the p-value.
        The following options are available (default is 'auto'):

          * 'auto' : use 'exact' for small size arrays, 'asymp' for large
          * 'exact' : use exact distribution of test statistic
          * 'asymp' : use asymptotic distribution of test statistic

    Returns
    -------
    res: KstestResult
        An object containing attributes:

        statistic : float
            KS test statistic.
        pvalue : float
            One-tailed or two-tailed p-value.
        statistic_location : float
            Value from `data1` or `data2` corresponding with the KS statistic;
            i.e., the distance between the empirical distribution functions is
            measured at this observation.
        statistic_sign : int
            +1 if the empirical distribution function of `data1` exceeds
            the empirical distribution function of `data2` at
            `statistic_location`, otherwise -1.

    See Also
    --------
    kstest, ks_1samp, epps_singleton_2samp, anderson_ksamp

    Notes
    -----
    There are three options for the null and corresponding alternative
    hypothesis that can be selected using the `alternative` parameter.

    - `less`: The null hypothesis is that F(x) >= G(x) for all x; the
      alternative is that F(x) < G(x) for at least one x. The statistic
      is the magnitude of the minimum (most negative) difference between the
      empirical distribution functions of the samples.

    - `greater`: The null hypothesis is that F(x) <= G(x) for all x; the
      alternative is that F(x) > G(x) for at least one x. The statistic
      is the maximum (most positive) difference between the empirical
      distribution functions of the samples.

    - `two-sided`: The null hypothesis is that the two distributions are
      identical, F(x)=G(x) for all x; the alternative is that they are not
      identical. The statistic is the maximum absolute difference between the
      empirical distribution functions of the samples.

    Note that the alternative hypotheses describe the *CDFs* of the
    underlying distributions, not the observed values of the data. For example,
    suppose x1 ~ F and x2 ~ G. If F(x) > G(x) for all x, the values in
    x1 tend to be less than those in x2.

    If the KS statistic is large, then the p-value will be small, and this may
    be taken as evidence against the null hypothesis in favor of the
    alternative.

    If ``method='exact'``, `ks_2samp` attempts to compute an exact p-value,
    that is, the probability under the null hypothesis of obtaining a test
    statistic value as extreme as the value computed from the data.
    If ``method='asymp'``, the asymptotic Kolmogorov-Smirnov distribution is
    used to compute an approximate p-value.
    If ``method='auto'``, an exact p-value computation is attempted if both
    sample sizes are less than 10000; otherwise, the asymptotic method is used.
    In any case, if an exact p-value calculation is attempted and fails, a
    warning will be emitted, and the asymptotic p-value will be returned.

    The 'two-sided' 'exact' computation computes the complementary probability
    and then subtracts from 1.  As such, the minimum probability it can return
    is about 1e-16.  While the algorithm itself is exact, numerical
    errors may accumulate for large sample sizes.   It is most suited to
    situations in which one of the sample sizes is only a few thousand.

    We generally follow Hodges' treatment of Drion/Gnedenko/Korolyuk [1]_.

    References
    ----------
    .. [1] Hodges, J.L. Jr.,  "The Significance Probability of the Smirnov
           Two-Sample Test," Arkiv fiur Matematik, 3, No. 43 (1958), 469-486.

    Examples
    --------
    Suppose we wish to test the null hypothesis that two samples were drawn
    from the same distribution.
    We choose a confidence level of 95%; that is, we will reject the null
    hypothesis in favor of the alternative if the p-value is less than 0.05.

    If the first sample were drawn from a uniform distribution and the second
    were drawn from the standard normal, we would expect the null hypothesis
    to be rejected.

    >>> import numpy as np
    >>> from scipy import stats
    >>> rng = np.random.default_rng()
    >>> sample1 = stats.uniform.rvs(size=100, random_state=rng)
    >>> sample2 = stats.norm.rvs(size=110, random_state=rng)
    >>> stats.ks_2samp(sample1, sample2)
    KstestResult(statistic=0.5454545454545454, pvalue=7.37417839555191e-15)

    Indeed, the p-value is lower than our threshold of 0.05, so we reject the
    null hypothesis in favor of the default "two-sided" alternative: the data
    were *not* drawn from the same distribution.

    When both samples are drawn from the same distribution, we expect the data
    to be consistent with the null hypothesis most of the time.

    >>> sample1 = stats.norm.rvs(size=105, random_state=rng)
    >>> sample2 = stats.norm.rvs(size=95, random_state=rng)
    >>> stats.ks_2samp(sample1, sample2)
    KstestResult(statistic=0.10927318295739348, pvalue=0.5438289009927495)

    As expected, the p-value of 0.54 is not below our threshold of 0.05, so
    we cannot reject the null hypothesis.

    Suppose, however, that the first sample were drawn from
    a normal distribution shifted toward greater values. In this case,
    the cumulative density function (CDF) of the underlying distribution tends
    to be *less* than the CDF underlying the second sample. Therefore, we would
    expect the null hypothesis to be rejected with ``alternative='less'``:

    >>> sample1 = stats.norm.rvs(size=105, loc=0.5, random_state=rng)
    >>> stats.ks_2samp(sample1, sample2, alternative='less')
    KstestResult(statistic=0.4055137844611529, pvalue=3.5474563068855554e-08)

    and indeed, with p-value smaller than our threshold, we reject the null
    hypothesis in favor of the alternative.

    """
    mode = method

    if mode not in ['auto', 'exact', 'asymp']:
        raise ValueError(f'Invalid value for mode: {mode}')
    alternative = {'t': 'two-sided', 'g': 'greater', 'l': 'less'}.get(
        alternative.lower()[0], alternative)
    if alternative not in ['two-sided', 'less', 'greater']:
        raise ValueError(f'Invalid value for alternative: {alternative}')
    MAX_AUTO_N = 10000  # 'auto' will attempt to be exact if n1,n2 <= MAX_AUTO_N
    if np.ma.is_masked(data1):
        data1 = data1.compressed()
    if np.ma.is_masked(data2):
        data2 = data2.compressed()
    data1 = np.sort(data1)
    data2 = np.sort(data2)
    n1 = data1.shape[0]
    n2 = data2.shape[0]
    if min(n1, n2) == 0:
        raise ValueError('Data passed to ks_2samp must not be empty')

    data_all = np.concatenate([data1, data2])
    # using searchsorted solves equal data problem
    cdf1 = np.searchsorted(data1, data_all, side='right') / n1
    cdf2 = np.searchsorted(data2, data_all, side='right') / n2
    cddiffs = cdf1 - cdf2

    # Identify the location of the statistic
    argminS = np.argmin(cddiffs)
    argmaxS = np.argmax(cddiffs)
    loc_minS = data_all[argminS]
    loc_maxS = data_all[argmaxS]

    # Ensure sign of minS is not negative.
    minS = np.clip(-cddiffs[argminS], 0, 1)
    maxS = cddiffs[argmaxS]

    if alternative == 'less' or (alternative == 'two-sided' and minS > maxS):
        d = minS
        d_location = loc_minS
        d_sign = -1
    else:
        d = maxS
        d_location = loc_maxS
        d_sign = 1
    g = gcd(n1, n2)
    n1g = n1 // g
    n2g = n2 // g
    prob = -np.inf
    if mode == 'auto':
        mode = 'exact' if max(n1, n2) <= MAX_AUTO_N else 'asymp'
    elif mode == 'exact':
        # If lcm(n1, n2) is too big, switch from exact to asymp
        if n1g >= np.iinfo(np.int32).max / n2g:
            mode = 'asymp'
            warnings.warn(
                f"Exact ks_2samp calculation not possible with samples sizes "
                f"{n1} and {n2}. Switching to 'asymp'.", RuntimeWarning,
                stacklevel=3)

    if mode == 'exact':
        success, d, prob = _attempt_exact_2kssamp(n1, n2, g, d, alternative)
        if not success:
            mode = 'asymp'
            warnings.warn(f"ks_2samp: Exact calculation unsuccessful. "
                          f"Switching to method={mode}.", RuntimeWarning,
                          stacklevel=3)

    if mode == 'asymp':
        # The product n1*n2 is large.  Use Smirnov's asymptoptic formula.
        # Ensure float to avoid overflow in multiplication
        # sorted because the one-sided formula is not symmetric in n1, n2
        m, n = sorted([float(n1), float(n2)], reverse=True)
        en = m * n / (m + n)
        if alternative == 'two-sided':
            prob = distributions.kstwo.sf(d, np.round(en))
        else:
            z = np.sqrt(en) * d
            # Use Hodges' suggested approximation Eqn 5.3
            # Requires m to be the larger of (n1, n2)
            expt = -2 * z**2 - 2 * z * (m + 2*n)/np.sqrt(m*n*(m+n))/3.0
            prob = np.exp(expt)

    prob = np.clip(prob, 0, 1)
    # Currently, `d` is a Python float. We want it to be a NumPy type, so
    # float64 is appropriate. An enhancement would be for `d` to respect the
    # dtype of the input.
    return KstestResult(np.float64(d), prob, statistic_location=d_location,
                        statistic_sign=np.int8(d_sign))


def _parse_kstest_args(data1, data2, args, N):
    # kstest allows many different variations of arguments.
    # Pull out the parsing into a separate function
    # (xvals, yvals, )  # 2sample
    # (xvals, cdf function,..)
    # (xvals, name of distribution, ...)
    # (name of distribution, name of distribution, ...)

    # Returns xvals, yvals, cdf
    # where cdf is a cdf function, or None
    # and yvals is either an array_like of values, or None
    # and xvals is array_like.
    rvsfunc, cdf = None, None
    if isinstance(data1, str):
        rvsfunc = getattr(distributions, data1).rvs
    elif callable(data1):
        rvsfunc = data1

    if isinstance(data2, str):
        cdf = getattr(distributions, data2).cdf
        data2 = None
    elif callable(data2):
        cdf = data2
        data2 = None

    data1 = np.sort(rvsfunc(*args, size=N) if rvsfunc else data1)
    return data1, data2, cdf


def _kstest_n_samples(kwargs):
    cdf = kwargs['cdf']
    return 1 if (isinstance(cdf, str) or callable(cdf)) else 2


@_axis_nan_policy_factory(_tuple_to_KstestResult, n_samples=_kstest_n_samples,
                          n_outputs=4, result_to_tuple=_KstestResult_to_tuple)
@_rename_parameter("mode", "method")
def kstest(rvs, cdf, args=(), N=20, alternative='two-sided', method='auto'):
    """
    Performs the (one-sample or two-sample) Kolmogorov-Smirnov test for
    goodness of fit.

    The one-sample test compares the underlying distribution F(x) of a sample
    against a given distribution G(x). The two-sample test compares the
    underlying distributions of two independent samples. Both tests are valid
    only for continuous distributions.

    Parameters
    ----------
    rvs : str, array_like, or callable
        If an array, it should be a 1-D array of observations of random
        variables.
        If a callable, it should be a function to generate random variables;
        it is required to have a keyword argument `size`.
        If a string, it should be the name of a distribution in `scipy.stats`,
        which will be used to generate random variables.
    cdf : str, array_like or callable
        If array_like, it should be a 1-D array of observations of random
        variables, and the two-sample test is performed
        (and rvs must be array_like).
        If a callable, that callable is used to calculate the cdf.
        If a string, it should be the name of a distribution in `scipy.stats`,
        which will be used as the cdf function.
    args : tuple, sequence, optional
        Distribution parameters, used if `rvs` or `cdf` are strings or
        callables.
    N : int, optional
        Sample size if `rvs` is string or callable.  Default is 20.
    alternative : {'two-sided', 'less', 'greater'}, optional
        Defines the null and alternative hypotheses. Default is 'two-sided'.
        Please see explanations in the Notes below.
    method : {'auto', 'exact', 'approx', 'asymp'}, optional
        Defines the distribution used for calculating the p-value.
        The following options are available (default is 'auto'):

          * 'auto' : selects one of the other options.
          * 'exact' : uses the exact distribution of test statistic.
          * 'approx' : approximates the two-sided probability with twice the
            one-sided probability
          * 'asymp': uses asymptotic distribution of test statistic

    Returns
    -------
    res: KstestResult
        An object containing attributes:

        statistic : float
            KS test statistic, either D+, D-, or D (the maximum of the two)
        pvalue : float
            One-tailed or two-tailed p-value.
        statistic_location : float
            In a one-sample test, this is the value of `rvs`
            corresponding with the KS statistic; i.e., the distance between
            the empirical distribution function and the hypothesized cumulative
            distribution function is measured at this observation.

            In a two-sample test, this is the value from `rvs` or `cdf`
            corresponding with the KS statistic; i.e., the distance between
            the empirical distribution functions is measured at this
            observation.
        statistic_sign : int
            In a one-sample test, this is +1 if the KS statistic is the
            maximum positive difference between the empirical distribution
            function and the hypothesized cumulative distribution function
            (D+); it is -1 if the KS statistic is the maximum negative
            difference (D-).

            In a two-sample test, this is +1 if the empirical distribution
            function of `rvs` exceeds the empirical distribution
            function of `cdf` at `statistic_location`, otherwise -1.

    See Also
    --------
    ks_1samp, ks_2samp

    Notes
    -----
    There are three options for the null and corresponding alternative
    hypothesis that can be selected using the `alternative` parameter.

    - `two-sided`: The null hypothesis is that the two distributions are
      identical, F(x)=G(x) for all x; the alternative is that they are not
      identical.

    - `less`: The null hypothesis is that F(x) >= G(x) for all x; the
      alternative is that F(x) < G(x) for at least one x.

    - `greater`: The null hypothesis is that F(x) <= G(x) for all x; the
      alternative is that F(x) > G(x) for at least one x.

    Note that the alternative hypotheses describe the *CDFs* of the
    underlying distributions, not the observed values. For example,
    suppose x1 ~ F and x2 ~ G. If F(x) > G(x) for all x, the values in
    x1 tend to be less than those in x2.


    Examples
    --------
    Suppose we wish to test the null hypothesis that a sample is distributed
    according to the standard normal.
    We choose a confidence level of 95%; that is, we will reject the null
    hypothesis in favor of the alternative if the p-value is less than 0.05.

    When testing uniformly distributed data, we would expect the
    null hypothesis to be rejected.

    >>> import numpy as np
    >>> from scipy import stats
    >>> rng = np.random.default_rng()
    >>> stats.kstest(stats.uniform.rvs(size=100, random_state=rng),
    ...              stats.norm.cdf)
    KstestResult(statistic=0.5001899973268688, pvalue=1.1616392184763533e-23)

    Indeed, the p-value is lower than our threshold of 0.05, so we reject the
    null hypothesis in favor of the default "two-sided" alternative: the data
    are *not* distributed according to the standard normal.

    When testing random variates from the standard normal distribution, we
    expect the data to be consistent with the null hypothesis most of the time.

    >>> x = stats.norm.rvs(size=100, random_state=rng)
    >>> stats.kstest(x, stats.norm.cdf)
    KstestResult(statistic=0.05345882212970396, pvalue=0.9227159037744717)

    As expected, the p-value of 0.92 is not below our threshold of 0.05, so
    we cannot reject the null hypothesis.

    Suppose, however, that the random variates are distributed according to
    a normal distribution that is shifted toward greater values. In this case,
    the cumulative density function (CDF) of the underlying distribution tends
    to be *less* than the CDF of the standard normal. Therefore, we would
    expect the null hypothesis to be rejected with ``alternative='less'``:

    >>> x = stats.norm.rvs(size=100, loc=0.5, random_state=rng)
    >>> stats.kstest(x, stats.norm.cdf, alternative='less')
    KstestResult(statistic=0.17482387821055168, pvalue=0.001913921057766743)

    and indeed, with p-value smaller than our threshold, we reject the null
    hypothesis in favor of the alternative.

    For convenience, the previous test can be performed using the name of the
    distribution as the second argument.

    >>> stats.kstest(x, "norm", alternative='less')
    KstestResult(statistic=0.17482387821055168, pvalue=0.001913921057766743)

    The examples above have all been one-sample tests identical to those
    performed by `ks_1samp`. Note that `kstest` can also perform two-sample
    tests identical to those performed by `ks_2samp`. For example, when two
    samples are drawn from the same distribution, we expect the data to be
    consistent with the null hypothesis most of the time.

    >>> sample1 = stats.laplace.rvs(size=105, random_state=rng)
    >>> sample2 = stats.laplace.rvs(size=95, random_state=rng)
    >>> stats.kstest(sample1, sample2)
    KstestResult(statistic=0.11779448621553884, pvalue=0.4494256912629795)

    As expected, the p-value of 0.45 is not below our threshold of 0.05, so
    we cannot reject the null hypothesis.

    """
    # to not break compatibility with existing code
    if alternative == 'two_sided':
        alternative = 'two-sided'
    if alternative not in ['two-sided', 'greater', 'less']:
        raise ValueError(f"Unexpected alternative: {alternative}")
    xvals, yvals, cdf = _parse_kstest_args(rvs, cdf, args, N)
    if cdf:
        return ks_1samp(xvals, cdf, args=args, alternative=alternative,
                        method=method, _no_deco=True)
    return ks_2samp(xvals, yvals, alternative=alternative, method=method,
                    _no_deco=True)


def tiecorrect(rankvals):
    """Tie correction factor for Mann-Whitney U and Kruskal-Wallis H tests.

    Parameters
    ----------
    rankvals : array_like
        A 1-D sequence of ranks.  Typically this will be the array
        returned by `~scipy.stats.rankdata`.

    Returns
    -------
    factor : float
        Correction factor for U or H.

    See Also
    --------
    rankdata : Assign ranks to the data
    mannwhitneyu : Mann-Whitney rank test
    kruskal : Kruskal-Wallis H test

    References
    ----------
    .. [1] Siegel, S. (1956) Nonparametric Statistics for the Behavioral
           Sciences.  New York: McGraw-Hill.

    Examples
    --------
    >>> from scipy.stats import tiecorrect, rankdata
    >>> tiecorrect([1, 2.5, 2.5, 4])
    0.9
    >>> ranks = rankdata([1, 3, 2, 4, 5, 7, 2, 8, 4])
    >>> ranks
    array([ 1. ,  4. ,  2.5,  5.5,  7. ,  8. ,  2.5,  9. ,  5.5])
    >>> tiecorrect(ranks)
    0.9833333333333333

    """
    arr = np.sort(rankvals)
    idx = np.nonzero(np.r_[True, arr[1:] != arr[:-1], True])[0]
    cnt = np.diff(idx).astype(np.float64)

    size = np.float64(arr.size)
    return 1.0 if size < 2 else 1.0 - (cnt**3 - cnt).sum() / (size**3 - size)


RanksumsResult = namedtuple('RanksumsResult', ('statistic', 'pvalue'))


@_axis_nan_policy_factory(RanksumsResult, n_samples=2)
def ranksums(x, y, alternative='two-sided'):
    """Compute the Wilcoxon rank-sum statistic for two samples.

    The Wilcoxon rank-sum test tests the null hypothesis that two sets
    of measurements are drawn from the same distribution.  The alternative
    hypothesis is that values in one sample are more likely to be
    larger than the values in the other sample.

    This test should be used to compare two samples from continuous
    distributions.  It does not handle ties between measurements
    in x and y.  For tie-handling and an optional continuity correction
    see `scipy.stats.mannwhitneyu`.

    Parameters
    ----------
    x,y : array_like
        The data from the two samples.
    alternative : {'two-sided', 'less', 'greater'}, optional
        Defines the alternative hypothesis. Default is 'two-sided'.
        The following options are available:

        * 'two-sided': one of the distributions (underlying `x` or `y`) is
          stochastically greater than the other.
        * 'less': the distribution underlying `x` is stochastically less
          than the distribution underlying `y`.
        * 'greater': the distribution underlying `x` is stochastically greater
          than the distribution underlying `y`.

        .. versionadded:: 1.7.0

    Returns
    -------
    statistic : float
        The test statistic under the large-sample approximation that the
        rank sum statistic is normally distributed.
    pvalue : float
        The p-value of the test.

    References
    ----------
    .. [1] https://en.wikipedia.org/wiki/Wilcoxon_rank-sum_test

    Examples
    --------
    We can test the hypothesis that two independent unequal-sized samples are
    drawn from the same distribution with computing the Wilcoxon rank-sum
    statistic.

    >>> import numpy as np
    >>> from scipy.stats import ranksums
    >>> rng = np.random.default_rng()
    >>> sample1 = rng.uniform(-1, 1, 200)
    >>> sample2 = rng.uniform(-0.5, 1.5, 300) # a shifted distribution
    >>> ranksums(sample1, sample2)
    RanksumsResult(statistic=-7.887059,
                   pvalue=3.09390448e-15) # may vary
    >>> ranksums(sample1, sample2, alternative='less')
    RanksumsResult(statistic=-7.750585297581713,
                   pvalue=4.573497606342543e-15) # may vary
    >>> ranksums(sample1, sample2, alternative='greater')
    RanksumsResult(statistic=-7.750585297581713,
                   pvalue=0.9999999999999954) # may vary

    The p-value of less than ``0.05`` indicates that this test rejects the
    hypothesis at the 5% significance level.

    """
    x, y = map(np.asarray, (x, y))
    n1 = len(x)
    n2 = len(y)
    alldata = np.concatenate((x, y))
    ranked = rankdata(alldata)
    x = ranked[:n1]
    s = np.sum(x, axis=0)
    expected = n1 * (n1+n2+1) / 2.0
    z = (s - expected) / np.sqrt(n1*n2*(n1+n2+1)/12.0)
    pvalue = _get_pvalue(z, distributions.norm, alternative)

    return RanksumsResult(z[()], pvalue[()])


KruskalResult = namedtuple('KruskalResult', ('statistic', 'pvalue'))


@_axis_nan_policy_factory(KruskalResult, n_samples=None)
def kruskal(*samples, nan_policy='propagate'):
    """Compute the Kruskal-Wallis H-test for independent samples.

    The Kruskal-Wallis H-test tests the null hypothesis that the population
    median of all of the groups are equal.  It is a non-parametric version of
    ANOVA.  The test works on 2 or more independent samples, which may have
    different sizes.  Note that rejecting the null hypothesis does not
    indicate which of the groups differs.  Post hoc comparisons between
    groups are required to determine which groups are different.

    Parameters
    ----------
    sample1, sample2, ... : array_like
       Two or more arrays with the sample measurements can be given as
       arguments. Samples must be one-dimensional.
    nan_policy : {'propagate', 'raise', 'omit'}, optional
        Defines how to handle when input contains nan.
        The following options are available (default is 'propagate'):

          * 'propagate': returns nan
          * 'raise': throws an error
          * 'omit': performs the calculations ignoring nan values

    Returns
    -------
    statistic : float
       The Kruskal-Wallis H statistic, corrected for ties.
    pvalue : float
       The p-value for the test using the assumption that H has a chi
       square distribution. The p-value returned is the survival function of
       the chi square distribution evaluated at H.

    See Also
    --------
    f_oneway : 1-way ANOVA.
    mannwhitneyu : Mann-Whitney rank test on two samples.
    friedmanchisquare : Friedman test for repeated measurements.

    Notes
    -----
    Due to the assumption that H has a chi square distribution, the number
    of samples in each group must not be too small.  A typical rule is
    that each sample must have at least 5 measurements.

    References
    ----------
    .. [1] W. H. Kruskal & W. W. Wallis, "Use of Ranks in
       One-Criterion Variance Analysis", Journal of the American Statistical
       Association, Vol. 47, Issue 260, pp. 583-621, 1952.
    .. [2] https://en.wikipedia.org/wiki/Kruskal-Wallis_one-way_analysis_of_variance

    Examples
    --------
    >>> from scipy import stats
    >>> x = [1, 3, 5, 7, 9]
    >>> y = [2, 4, 6, 8, 10]
    >>> stats.kruskal(x, y)
    KruskalResult(statistic=0.2727272727272734, pvalue=0.6015081344405895)

    >>> x = [1, 1, 1]
    >>> y = [2, 2, 2]
    >>> z = [2, 2]
    >>> stats.kruskal(x, y, z)
    KruskalResult(statistic=7.0, pvalue=0.0301973834223185)

    """
    samples = list(map(np.asarray, samples))

    num_groups = len(samples)
    if num_groups < 2:
        raise ValueError("Need at least two groups in stats.kruskal()")

    for sample in samples:
        if sample.size == 0:
            NaN = _get_nan(*samples)
            return KruskalResult(NaN, NaN)
        elif sample.ndim != 1:
            raise ValueError("Samples must be one-dimensional.")

    n = np.asarray(list(map(len, samples)))

    if nan_policy not in ('propagate', 'raise', 'omit'):
        raise ValueError("nan_policy must be 'propagate', 'raise' or 'omit'")

    contains_nan = False
    for sample in samples:
        cn = _contains_nan(sample, nan_policy)
        if cn[0]:
            contains_nan = True
            break

    if contains_nan and nan_policy == 'omit':
        for sample in samples:
            sample = ma.masked_invalid(sample)
        return mstats_basic.kruskal(*samples)

    if contains_nan and nan_policy == 'propagate':
        return KruskalResult(np.nan, np.nan)

    alldata = np.concatenate(samples)
    ranked = rankdata(alldata)
    ties = tiecorrect(ranked)
    if ties == 0:
        raise ValueError('All numbers are identical in kruskal')

    # Compute sum^2/n for each group and sum
    j = np.insert(np.cumsum(n), 0, 0)
    ssbn = 0
    for i in range(num_groups):
        ssbn += _square_of_sums(ranked[j[i]:j[i+1]]) / n[i]

    totaln = np.sum(n, dtype=float)
    h = 12.0 / (totaln * (totaln + 1)) * ssbn - 3 * (totaln + 1)
    df = num_groups - 1
    h /= ties

    return KruskalResult(h, distributions.chi2.sf(h, df))


FriedmanchisquareResult = namedtuple('FriedmanchisquareResult',
                                     ('statistic', 'pvalue'))


@_axis_nan_policy_factory(FriedmanchisquareResult, n_samples=None, paired=True)
def friedmanchisquare(*samples):
    """Compute the Friedman test for repeated samples.

    The Friedman test tests the null hypothesis that repeated samples of
    the same individuals have the same distribution.  It is often used
    to test for consistency among samples obtained in different ways.
    For example, if two sampling techniques are used on the same set of
    individuals, the Friedman test can be used to determine if the two
    sampling techniques are consistent.

    Parameters
    ----------
    sample1, sample2, sample3... : array_like
        Arrays of observations.  All of the arrays must have the same number
        of elements.  At least three samples must be given.

    Returns
    -------
    statistic : float
        The test statistic, correcting for ties.
    pvalue : float
        The associated p-value assuming that the test statistic has a chi
        squared distribution.

    Notes
    -----
    Due to the assumption that the test statistic has a chi squared
    distribution, the p-value is only reliable for n > 10 and more than
    6 repeated samples.

    References
    ----------
    .. [1] https://en.wikipedia.org/wiki/Friedman_test
    .. [2] P. Sprent and N.C. Smeeton, "Applied Nonparametric Statistical
           Methods, Third Edition". Chapter 6, Section 6.3.2.

    Examples
    --------
    In [2]_, the pulse rate (per minute) of a group of seven students was
    measured before exercise, immediately after exercise and 5 minutes
    after exercise. Is there evidence to suggest that the pulse rates on
    these three occasions are similar?

    We begin by formulating a null hypothesis :math:`H_0`:

        The pulse rates are identical on these three occasions.

    Let's assess the plausibility of this hypothesis with a Friedman test.

    >>> from scipy.stats import friedmanchisquare
    >>> before = [72, 96, 88, 92, 74, 76, 82]
    >>> immediately_after = [120, 120, 132, 120, 101, 96, 112]
    >>> five_min_after = [76, 95, 104, 96, 84, 72, 76]
    >>> res = friedmanchisquare(before, immediately_after, five_min_after)
    >>> res.statistic
    10.57142857142857
    >>> res.pvalue
    0.005063414171757498

    Using a significance level of 5%, we would reject the null hypothesis in
    favor of the alternative hypothesis: "the pulse rates are different on
    these three occasions".

    """
    k = len(samples)
    if k < 3:
        raise ValueError('At least 3 sets of samples must be given '
                         f'for Friedman test, got {k}.')

    n = len(samples[0])
    for i in range(1, k):
        if len(samples[i]) != n:
            raise ValueError('Unequal N in friedmanchisquare.  Aborting.')

    # Rank data
    data = np.vstack(samples).T
    data = data.astype(float)
    for i in range(len(data)):
        data[i] = rankdata(data[i])

    # Handle ties
    ties = 0
    for d in data:
        replist, repnum = find_repeats(array(d))
        for t in repnum:
            ties += t * (t*t - 1)
    c = 1 - ties / (k*(k*k - 1)*n)

    ssbn = np.sum(data.sum(axis=0)**2)
    chisq = (12.0 / (k*n*(k+1)) * ssbn - 3*n*(k+1)) / c

    return FriedmanchisquareResult(chisq, distributions.chi2.sf(chisq, k - 1))


BrunnerMunzelResult = namedtuple('BrunnerMunzelResult',
                                 ('statistic', 'pvalue'))


@_axis_nan_policy_factory(BrunnerMunzelResult, n_samples=2)
def brunnermunzel(x, y, alternative="two-sided", distribution="t",
                  nan_policy='propagate'):
    """Compute the Brunner-Munzel test on samples x and y.

    The Brunner-Munzel test is a nonparametric test of the null hypothesis that
    when values are taken one by one from each group, the probabilities of
    getting large values in both groups are equal.
    Unlike the Wilcoxon-Mann-Whitney's U test, this does not require the
    assumption of equivariance of two groups. Note that this does not assume
    the distributions are same. This test works on two independent samples,
    which may have different sizes.

    Parameters
    ----------
    x, y : array_like
        Array of samples, should be one-dimensional.
    alternative : {'two-sided', 'less', 'greater'}, optional
        Defines the alternative hypothesis.
        The following options are available (default is 'two-sided'):

          * 'two-sided'
          * 'less': one-sided
          * 'greater': one-sided
    distribution : {'t', 'normal'}, optional
        Defines how to get the p-value.
        The following options are available (default is 't'):

          * 't': get the p-value by t-distribution
          * 'normal': get the p-value by standard normal distribution.
    nan_policy : {'propagate', 'raise', 'omit'}, optional
        Defines how to handle when input contains nan.
        The following options are available (default is 'propagate'):

          * 'propagate': returns nan
          * 'raise': throws an error
          * 'omit': performs the calculations ignoring nan values

    Returns
    -------
    statistic : float
        The Brunner-Munzer W statistic.
    pvalue : float
        p-value assuming an t distribution. One-sided or
        two-sided, depending on the choice of `alternative` and `distribution`.

    See Also
    --------
    mannwhitneyu : Mann-Whitney rank test on two samples.

    Notes
    -----
    Brunner and Munzel recommended to estimate the p-value by t-distribution
    when the size of data is 50 or less. If the size is lower than 10, it would
    be better to use permuted Brunner Munzel test (see [2]_).

    References
    ----------
    .. [1] Brunner, E. and Munzel, U. "The nonparametric Benhrens-Fisher
           problem: Asymptotic theory and a small-sample approximation".
           Biometrical Journal. Vol. 42(2000): 17-25.
    .. [2] Neubert, K. and Brunner, E. "A studentized permutation test for the
           non-parametric Behrens-Fisher problem". Computational Statistics and
           Data Analysis. Vol. 51(2007): 5192-5204.

    Examples
    --------
    >>> from scipy import stats
    >>> x1 = [1,2,1,1,1,1,1,1,1,1,2,4,1,1]
    >>> x2 = [3,3,4,3,1,2,3,1,1,5,4]
    >>> w, p_value = stats.brunnermunzel(x1, x2)
    >>> w
    3.1374674823029505
    >>> p_value
    0.0057862086661515377

    """

    nx = len(x)
    ny = len(y)
    if nx == 0 or ny == 0:
        NaN = _get_nan(x, y)
        return BrunnerMunzelResult(NaN, NaN)
    rankc = rankdata(np.concatenate((x, y)))
    rankcx = rankc[0:nx]
    rankcy = rankc[nx:nx+ny]
    rankcx_mean = np.mean(rankcx)
    rankcy_mean = np.mean(rankcy)
    rankx = rankdata(x)
    ranky = rankdata(y)
    rankx_mean = np.mean(rankx)
    ranky_mean = np.mean(ranky)

    Sx = np.sum(np.power(rankcx - rankx - rankcx_mean + rankx_mean, 2.0))
    Sx /= nx - 1
    Sy = np.sum(np.power(rankcy - ranky - rankcy_mean + ranky_mean, 2.0))
    Sy /= ny - 1

    wbfn = nx * ny * (rankcy_mean - rankcx_mean)
    wbfn /= (nx + ny) * np.sqrt(nx * Sx + ny * Sy)

    if distribution == "t":
        df_numer = np.power(nx * Sx + ny * Sy, 2.0)
        df_denom = np.power(nx * Sx, 2.0) / (nx - 1)
        df_denom += np.power(ny * Sy, 2.0) / (ny - 1)
        df = df_numer / df_denom

        if (df_numer == 0) and (df_denom == 0):
            message = ("p-value cannot be estimated with `distribution='t' "
                       "because degrees of freedom parameter is undefined "
                       "(0/0). Try using `distribution='normal'")
            warnings.warn(message, RuntimeWarning, stacklevel=2)

        distribution = distributions.t(df)
    elif distribution == "normal":
        distribution = distributions.norm()
    else:
        raise ValueError(
            "distribution should be 't' or 'normal'")

    p = _get_pvalue(-wbfn, distribution, alternative)

    return BrunnerMunzelResult(wbfn, p)


@_axis_nan_policy_factory(SignificanceResult, kwd_samples=['weights'], paired=True)
def combine_pvalues(pvalues, method='fisher', weights=None):
    """
    Combine p-values from independent tests that bear upon the same hypothesis.

    These methods are intended only for combining p-values from hypothesis
    tests based upon continuous distributions.

    Each method assumes that under the null hypothesis, the p-values are
    sampled independently and uniformly from the interval [0, 1]. A test
    statistic (different for each method) is computed and a combined
    p-value is calculated based upon the distribution of this test statistic
    under the null hypothesis.

    Parameters
    ----------
    pvalues : array_like
        Array of p-values assumed to come from independent tests based on
        continuous distributions.
    method : {'fisher', 'pearson', 'tippett', 'stouffer', 'mudholkar_george'}

        Name of method to use to combine p-values.

        The available methods are (see Notes for details):

        * 'fisher': Fisher's method (Fisher's combined probability test)
        * 'pearson': Pearson's method
        * 'mudholkar_george': Mudholkar's and George's method
        * 'tippett': Tippett's method
        * 'stouffer': Stouffer's Z-score method
    weights : array_like, optional
        Optional array of weights used only for Stouffer's Z-score method.
        Ignored by other methods.

    Returns
    -------
    res : SignificanceResult
        An object containing attributes:

        statistic : float
            The statistic calculated by the specified method.
        pvalue : float
            The combined p-value.

    Examples
    --------
    Suppose we wish to combine p-values from four independent tests
    of the same null hypothesis using Fisher's method (default).

    >>> from scipy.stats import combine_pvalues
    >>> pvalues = [0.1, 0.05, 0.02, 0.3]
    >>> combine_pvalues(pvalues)
    SignificanceResult(statistic=20.828626352604235, pvalue=0.007616871850449092)

    When the individual p-values carry different weights, consider Stouffer's
    method.

    >>> weights = [1, 2, 3, 4]
    >>> res = combine_pvalues(pvalues, method='stouffer', weights=weights)
    >>> res.pvalue
    0.009578891494533616

    Notes
    -----
    If this function is applied to tests with a discrete statistics such as
    any rank test or contingency-table test, it will yield systematically
    wrong results, e.g. Fisher's method will systematically overestimate the
    p-value [1]_. This problem becomes less severe for large sample sizes
    when the discrete distributions become approximately continuous.

    The differences between the methods can be best illustrated by their
    statistics and what aspects of a combination of p-values they emphasise
    when considering significance [2]_. For example, methods emphasising large
    p-values are more sensitive to strong false and true negatives; conversely
    methods focussing on small p-values are sensitive to positives.

    * The statistics of Fisher's method (also known as Fisher's combined
      probability test) [3]_ is :math:`-2\\sum_i \\log(p_i)`, which is
      equivalent (as a test statistics) to the product of individual p-values:
      :math:`\\prod_i p_i`. Under the null hypothesis, this statistics follows
      a :math:`\\chi^2` distribution. This method emphasises small p-values.
    * Pearson's method uses :math:`-2\\sum_i\\log(1-p_i)`, which is equivalent
      to :math:`\\prod_i \\frac{1}{1-p_i}` [2]_.
      It thus emphasises large p-values.
    * Mudholkar and George compromise between Fisher's and Pearson's method by
      averaging their statistics [4]_. Their method emphasises extreme
      p-values, both close to 1 and 0.
    * Stouffer's method [5]_ uses Z-scores and the statistic:
      :math:`\\sum_i \\Phi^{-1} (p_i)`, where :math:`\\Phi` is the CDF of the
      standard normal distribution. The advantage of this method is that it is
      straightforward to introduce weights, which can make Stouffer's method
      more powerful than Fisher's method when the p-values are from studies
      of different size [6]_ [7]_.
    * Tippett's method uses the smallest p-value as a statistic.
      (Mind that this minimum is not the combined p-value.)

    Fisher's method may be extended to combine p-values from dependent tests
    [8]_. Extensions such as Brown's method and Kost's method are not currently
    implemented.

    .. versionadded:: 0.15.0

    References
    ----------
    .. [1] Kincaid, W. M., "The Combination of Tests Based on Discrete
           Distributions." Journal of the American Statistical Association 57,
           no. 297 (1962), 10-19.
    .. [2] Heard, N. and Rubin-Delanchey, P. "Choosing between methods of
           combining p-values."  Biometrika 105.1 (2018): 239-246.
    .. [3] https://en.wikipedia.org/wiki/Fisher%27s_method
    .. [4] George, E. O., and G. S. Mudholkar. "On the convolution of logistic
           random variables." Metrika 30.1 (1983): 1-13.
    .. [5] https://en.wikipedia.org/wiki/Fisher%27s_method#Relation_to_Stouffer.27s_Z-score_method
    .. [6] Whitlock, M. C. "Combining probability from independent tests: the
           weighted Z-method is superior to Fisher's approach." Journal of
           Evolutionary Biology 18, no. 5 (2005): 1368-1373.
    .. [7] Zaykin, Dmitri V. "Optimally weighted Z-test is a powerful method
           for combining probabilities in meta-analysis." Journal of
           Evolutionary Biology 24, no. 8 (2011): 1836-1841.
    .. [8] https://en.wikipedia.org/wiki/Extensions_of_Fisher%27s_method

    """
    if pvalues.size == 0:
        NaN = _get_nan(pvalues)
        return SignificanceResult(NaN, NaN)

    if method == 'fisher':
        statistic = -2 * np.sum(np.log(pvalues))
        pval = distributions.chi2.sf(statistic, 2 * len(pvalues))
    elif method == 'pearson':
        statistic = 2 * np.sum(np.log1p(-pvalues))
        pval = distributions.chi2.cdf(-statistic, 2 * len(pvalues))
    elif method == 'mudholkar_george':
        normalizing_factor = np.sqrt(3/len(pvalues))/np.pi
        statistic = -np.sum(np.log(pvalues)) + np.sum(np.log1p(-pvalues))
        nu = 5 * len(pvalues) + 4
        approx_factor = np.sqrt(nu / (nu - 2))
        pval = distributions.t.sf(statistic * normalizing_factor
                                  * approx_factor, nu)
    elif method == 'tippett':
        statistic = np.min(pvalues)
        pval = distributions.beta.cdf(statistic, 1, len(pvalues))
    elif method == 'stouffer':
        if weights is None:
            weights = np.ones_like(pvalues)
        elif len(weights) != len(pvalues):
            raise ValueError("pvalues and weights must be of the same size.")

        Zi = distributions.norm.isf(pvalues)
        statistic = np.dot(weights, Zi) / np.linalg.norm(weights)
        pval = distributions.norm.sf(statistic)

    else:
        raise ValueError(
            f"Invalid method {method!r}. Valid methods are 'fisher', "
            "'pearson', 'mudholkar_george', 'tippett', and 'stouffer'"
        )

    return SignificanceResult(statistic, pval)


@dataclass
class QuantileTestResult:
    r"""
    Result of `scipy.stats.quantile_test`.

    Attributes
    ----------
    statistic: float
        The statistic used to calculate the p-value; either ``T1``, the
        number of observations less than or equal to the hypothesized quantile,
        or ``T2``, the number of observations strictly less than the
        hypothesized quantile. Two test statistics are required to handle the
        possibility the data was generated from a discrete or mixed
        distribution.

    statistic_type : int
        ``1`` or ``2`` depending on which of ``T1`` or ``T2`` was used to
        calculate the p-value respectively. ``T1`` corresponds to the
        ``"greater"`` alternative hypothesis and ``T2`` to the ``"less"``.  For
        the ``"two-sided"`` case, the statistic type that leads to smallest
        p-value is used.  For significant tests, ``statistic_type = 1`` means
        there is evidence that the population quantile is significantly greater
        than the hypothesized value and ``statistic_type = 2`` means there is
        evidence that it is significantly less than the hypothesized value.

    pvalue : float
        The p-value of the hypothesis test.
    """
    statistic: float
    statistic_type: int
    pvalue: float
    _alternative: list[str] = field(repr=False)
    _x : np.ndarray = field(repr=False)
    _p : float = field(repr=False)

    def confidence_interval(self, confidence_level=0.95):
        """
        Compute the confidence interval of the quantile.

        Parameters
        ----------
        confidence_level : float, default: 0.95
            Confidence level for the computed confidence interval
            of the quantile. Default is 0.95.

        Returns
        -------
        ci : ``ConfidenceInterval`` object
            The object has attributes ``low`` and ``high`` that hold the
            lower and upper bounds of the confidence interval.

        Examples
        --------
        >>> import numpy as np
        >>> import scipy.stats as stats
        >>> p = 0.75  # quantile of interest
        >>> q = 0  # hypothesized value of the quantile
        >>> x = np.exp(np.arange(0, 1.01, 0.01))
        >>> res = stats.quantile_test(x, q=q, p=p, alternative='less')
        >>> lb, ub = res.confidence_interval()
        >>> lb, ub
        (-inf, 2.293318740264183)
        >>> res = stats.quantile_test(x, q=q, p=p, alternative='two-sided')
        >>> lb, ub = res.confidence_interval(0.9)
        >>> lb, ub
        (1.9542373206359396, 2.293318740264183)
        """

        alternative = self._alternative
        p = self._p
        x = np.sort(self._x)
        n = len(x)
        bd = stats.binom(n, p)

        if confidence_level <= 0 or confidence_level >= 1:
            message = "`confidence_level` must be a number between 0 and 1."
            raise ValueError(message)

        low_index = np.nan
        high_index = np.nan

        if alternative == 'less':
            p = 1 - confidence_level
            low = -np.inf
            high_index = int(bd.isf(p))
            high = x[high_index] if high_index < n else np.nan
        elif alternative == 'greater':
            p = 1 - confidence_level
            low_index = int(bd.ppf(p)) - 1
            low = x[low_index] if low_index >= 0 else np.nan
            high = np.inf
        elif alternative == 'two-sided':
            p = (1 - confidence_level) / 2
            low_index = int(bd.ppf(p)) - 1
            low = x[low_index] if low_index >= 0 else np.nan
            high_index = int(bd.isf(p))
            high = x[high_index] if high_index < n else np.nan

        return ConfidenceInterval(low, high)


def quantile_test_iv(x, q, p, alternative):

    x = np.atleast_1d(x)
    message = '`x` must be a one-dimensional array of numbers.'
    if x.ndim != 1 or not np.issubdtype(x.dtype, np.number):
        raise ValueError(message)

    q = np.array(q)[()]
    message = "`q` must be a scalar."
    if q.ndim != 0 or not np.issubdtype(q.dtype, np.number):
        raise ValueError(message)

    p = np.array(p)[()]
    message = "`p` must be a float strictly between 0 and 1."
    if p.ndim != 0 or p >= 1 or p <= 0:
        raise ValueError(message)

    alternatives = {'two-sided', 'less', 'greater'}
    message = f"`alternative` must be one of {alternatives}"
    if alternative not in alternatives:
        raise ValueError(message)

    return x, q, p, alternative


def quantile_test(x, *, q=0, p=0.5, alternative='two-sided'):
    r"""
    Perform a quantile test and compute a confidence interval of the quantile.

    This function tests the null hypothesis that `q` is the value of the
    quantile associated with probability `p` of the population underlying
    sample `x`. For example, with default parameters, it tests that the
    median of the population underlying `x` is zero. The function returns an
    object including the test statistic, a p-value, and a method for computing
    the confidence interval around the quantile.

    Parameters
    ----------
    x : array_like
        A one-dimensional sample.
    q : float, default: 0
        The hypothesized value of the quantile.
    p : float, default: 0.5
        The probability associated with the quantile; i.e. the proportion of
        the population less than `q` is `p`. Must be strictly between 0 and
        1.
    alternative : {'two-sided', 'less', 'greater'}, optional
        Defines the alternative hypothesis.
        The following options are available (default is 'two-sided'):

        * 'two-sided': the quantile associated with the probability `p`
          is not `q`.
        * 'less': the quantile associated with the probability `p` is less
          than `q`.
        * 'greater': the quantile associated with the probability `p` is
          greater than `q`.

    Returns
    -------
    result : QuantileTestResult
        An object with the following attributes:

        statistic : float
            One of two test statistics that may be used in the quantile test.
            The first test statistic, ``T1``, is the proportion of samples in
            `x` that are less than or equal to the hypothesized quantile
            `q`. The second test statistic, ``T2``, is the proportion of
            samples in `x` that are strictly less than the hypothesized
            quantile `q`.

            When ``alternative = 'greater'``, ``T1`` is used to calculate the
            p-value and ``statistic`` is set to ``T1``.

            When ``alternative = 'less'``, ``T2`` is used to calculate the
            p-value and ``statistic`` is set to ``T2``.

            When ``alternative = 'two-sided'``, both ``T1`` and ``T2`` are
            considered, and the one that leads to the smallest p-value is used.

        statistic_type : int
            Either `1` or `2` depending on which of ``T1`` or ``T2`` was
            used to calculate the p-value.

        pvalue : float
            The p-value associated with the given alternative.

        The object also has the following method:

        confidence_interval(confidence_level=0.95)
            Computes a confidence interval around the the
            population quantile associated with the probability `p`. The
            confidence interval is returned in a ``namedtuple`` with
            fields `low` and `high`.  Values are `nan` when there are
            not enough observations to compute the confidence interval at
            the desired confidence.

    Notes
    -----
    This test and its method for computing confidence intervals are
    non-parametric. They are valid if and only if the observations are i.i.d.

    The implementation of the test follows Conover [1]_. Two test statistics
    are considered.

    ``T1``: The number of observations in `x` less than or equal to `q`.

        ``T1 = (x <= q).sum()``

    ``T2``: The number of observations in `x` strictly less than `q`.

        ``T2 = (x < q).sum()``

    The use of two test statistics is necessary to handle the possibility that
    `x` was generated from a discrete or mixed distribution.

    The null hypothesis for the test is:

        H0: The :math:`p^{\mathrm{th}}` population quantile is `q`.

    and the null distribution for each test statistic is
    :math:`\mathrm{binom}\left(n, p\right)`. When ``alternative='less'``,
    the alternative hypothesis is:

        H1: The :math:`p^{\mathrm{th}}` population quantile is less than `q`.

    and the p-value is the probability that the binomial random variable

    .. math::
        Y \sim \mathrm{binom}\left(n, p\right)

    is greater than or equal to the observed value ``T2``.

    When ``alternative='greater'``, the alternative hypothesis is:

        H1: The :math:`p^{\mathrm{th}}` population quantile is greater than `q`

    and the p-value is the probability that the binomial random variable Y
    is less than or equal to the observed value ``T1``.

    When ``alternative='two-sided'``, the alternative hypothesis is

        H1: `q` is not the :math:`p^{\mathrm{th}}` population quantile.

    and the p-value is twice the smaller of the p-values for the ``'less'``
    and ``'greater'`` cases. Both of these p-values can exceed 0.5 for the same
    data, so the value is clipped into the interval :math:`[0, 1]`.

    The approach for confidence intervals is attributed to Thompson [2]_ and
    later proven to be applicable to any set of i.i.d. samples [3]_. The
    computation is based on the observation that the probability of a quantile
    :math:`q` to be larger than any observations :math:`x_m (1\leq m \leq N)`
    can be computed as

    .. math::

        \mathbb{P}(x_m \leq q) = 1 - \sum_{k=0}^{m-1} \binom{N}{k}
        q^k(1-q)^{N-k}

    By default, confidence intervals are computed for a 95% confidence level.
    A common interpretation of a 95% confidence intervals is that if i.i.d.
    samples are drawn repeatedly from the same population and confidence
    intervals are formed each time, the confidence interval will contain the
    true value of the specified quantile in approximately 95% of trials.

    A similar function is available in the QuantileNPCI R package [4]_. The
    foundation is the same, but it computes the confidence interval bounds by
    doing interpolations between the sample values, whereas this function uses
    only sample values as bounds. Thus, ``quantile_test.confidence_interval``
    returns more conservative intervals (i.e., larger).

    The same computation of confidence intervals for quantiles is included in
    the confintr package [5]_.

    Two-sided confidence intervals are not guaranteed to be optimal; i.e.,
    there may exist a tighter interval that may contain the quantile of
    interest with probability larger than the confidence level.
    Without further assumption on the samples (e.g., the nature of the
    underlying distribution), the one-sided intervals are optimally tight.

    References
    ----------
    .. [1] W. J. Conover. Practical Nonparametric Statistics, 3rd Ed. 1999.
    .. [2] W. R. Thompson, "On Confidence Ranges for the Median and Other
       Expectation Distributions for Populations of Unknown Distribution
       Form," The Annals of Mathematical Statistics, vol. 7, no. 3,
       pp. 122-128, 1936, Accessed: Sep. 18, 2019. [Online]. Available:
       https://www.jstor.org/stable/2957563.
    .. [3] H. A. David and H. N. Nagaraja, "Order Statistics in Nonparametric
       Inference" in Order Statistics, John Wiley & Sons, Ltd, 2005, pp.
       159-170. Available:
       https://onlinelibrary.wiley.com/doi/10.1002/0471722162.ch7.
    .. [4] N. Hutson, A. Hutson, L. Yan, "QuantileNPCI: Nonparametric
       Confidence Intervals for Quantiles," R package,
       https://cran.r-project.org/package=QuantileNPCI
    .. [5] M. Mayer, "confintr: Confidence Intervals," R package,
       https://cran.r-project.org/package=confintr


    Examples
    --------

    Suppose we wish to test the null hypothesis that the median of a population
    is equal to 0.5. We choose a confidence level of 99%; that is, we will
    reject the null hypothesis in favor of the alternative if the p-value is
    less than 0.01.

    When testing random variates from the standard uniform distribution, which
    has a median of 0.5, we expect the data to be consistent with the null
    hypothesis most of the time.

    >>> import numpy as np
    >>> from scipy import stats
    >>> rng = np.random.default_rng(6981396440634228121)
    >>> rvs = stats.uniform.rvs(size=100, random_state=rng)
    >>> stats.quantile_test(rvs, q=0.5, p=0.5)
    QuantileTestResult(statistic=45, statistic_type=1, pvalue=0.36820161732669576)

    As expected, the p-value is not below our threshold of 0.01, so
    we cannot reject the null hypothesis.

    When testing data from the standard *normal* distribution, which has a
    median of 0, we would expect the null hypothesis to be rejected.

    >>> rvs = stats.norm.rvs(size=100, random_state=rng)
    >>> stats.quantile_test(rvs, q=0.5, p=0.5)
    QuantileTestResult(statistic=67, statistic_type=2, pvalue=0.0008737198369123724)

    Indeed, the p-value is lower than our threshold of 0.01, so we reject the
    null hypothesis in favor of the default "two-sided" alternative: the median
    of the population is *not* equal to 0.5.

    However, suppose we were to test the null hypothesis against the
    one-sided alternative that the median of the population is *greater* than
    0.5. Since the median of the standard normal is less than 0.5, we would not
    expect the null hypothesis to be rejected.

    >>> stats.quantile_test(rvs, q=0.5, p=0.5, alternative='greater')
    QuantileTestResult(statistic=67, statistic_type=1, pvalue=0.9997956114162866)

    Unsurprisingly, with a p-value greater than our threshold, we would not
    reject the null hypothesis in favor of the chosen alternative.

    The quantile test can be used for any quantile, not only the median. For
    example, we can test whether the third quartile of the distribution
    underlying the sample is greater than 0.6.

    >>> rvs = stats.uniform.rvs(size=100, random_state=rng)
    >>> stats.quantile_test(rvs, q=0.6, p=0.75, alternative='greater')
    QuantileTestResult(statistic=64, statistic_type=1, pvalue=0.00940696592998271)

    The p-value is lower than the threshold. We reject the null hypothesis in
    favor of the alternative: the third quartile of the distribution underlying
    our sample is greater than 0.6.

    `quantile_test` can also compute confidence intervals for any quantile.

    >>> rvs = stats.norm.rvs(size=100, random_state=rng)
    >>> res = stats.quantile_test(rvs, q=0.6, p=0.75)
    >>> ci = res.confidence_interval(confidence_level=0.95)
    >>> ci
    ConfidenceInterval(low=0.284491604437432, high=0.8912531024914844)

    When testing a one-sided alternative, the confidence interval contains
    all observations such that if passed as `q`, the p-value of the
    test would be greater than 0.05, and therefore the null hypothesis
    would not be rejected. For example:

    >>> rvs.sort()
    >>> q, p, alpha = 0.6, 0.75, 0.95
    >>> res = stats.quantile_test(rvs, q=q, p=p, alternative='less')
    >>> ci = res.confidence_interval(confidence_level=alpha)
    >>> for x in rvs[rvs <= ci.high]:
    ...     res = stats.quantile_test(rvs, q=x, p=p, alternative='less')
    ...     assert res.pvalue > 1-alpha
    >>> for x in rvs[rvs > ci.high]:
    ...     res = stats.quantile_test(rvs, q=x, p=p, alternative='less')
    ...     assert res.pvalue < 1-alpha

    Also, if a 95% confidence interval is repeatedly generated for random
    samples, the confidence interval will contain the true quantile value in
    approximately 95% of replications.

    >>> dist = stats.rayleigh() # our "unknown" distribution
    >>> p = 0.2
    >>> true_stat = dist.ppf(p) # the true value of the statistic
    >>> n_trials = 1000
    >>> quantile_ci_contains_true_stat = 0
    >>> for i in range(n_trials):
    ...     data = dist.rvs(size=100, random_state=rng)
    ...     res = stats.quantile_test(data, p=p)
    ...     ci = res.confidence_interval(0.95)
    ...     if ci[0] < true_stat < ci[1]:
    ...         quantile_ci_contains_true_stat += 1
    >>> quantile_ci_contains_true_stat >= 950
    True

    This works with any distribution and any quantile, as long as the samples
    are i.i.d.
    """
    # Implementation carefully follows [1] 3.2
    # "H0: the p*th quantile of X is x*"
    # To facilitate comparison with [1], we'll use variable names that
    # best match Conover's notation
    X, x_star, p_star, H1 = quantile_test_iv(x, q, p, alternative)

    # "We will use two test statistics in this test. Let T1 equal "
    # "the number of observations less than or equal to x*, and "
    # "let T2 equal the number of observations less than x*."
    T1 = (X <= x_star).sum()
    T2 = (X < x_star).sum()

    # "The null distribution of the test statistics T1 and T2 is "
    # "the binomial distribution, with parameters n = sample size, and "
    # "p = p* as given in the null hypothesis.... Y has the binomial "
    # "distribution with parameters n and p*."
    n = len(X)
    Y = stats.binom(n=n, p=p_star)

    # "H1: the p* population quantile is less than x*"
    if H1 == 'less':
        # "The p-value is the probability that a binomial random variable Y "
        # "is greater than *or equal to* the observed value of T2...using p=p*"
        pvalue = Y.sf(T2-1)  # Y.pmf(T2) + Y.sf(T2)
        statistic = T2
        statistic_type = 2
    # "H1: the p* population quantile is greater than x*"
    elif H1 == 'greater':
        # "The p-value is the probability that a binomial random variable Y "
        # "is less than or equal to the observed value of T1... using p = p*"
        pvalue = Y.cdf(T1)
        statistic = T1
        statistic_type = 1
    # "H1: x* is not the p*th population quantile"
    elif H1 == 'two-sided':
        # "The p-value is twice the smaller of the probabilities that a
        # binomial random variable Y is less than or equal to the observed
        # value of T1 or greater than or equal to the observed value of T2
        # using p=p*."
        # Note: both one-sided p-values can exceed 0.5 for the same data, so
        # `clip`
        pvalues = [Y.cdf(T1), Y.sf(T2 - 1)]  # [greater, less]
        sorted_idx = np.argsort(pvalues)
        pvalue = np.clip(2*pvalues[sorted_idx[0]], 0, 1)
        if sorted_idx[0]:
            statistic, statistic_type = T2, 2
        else:
            statistic, statistic_type = T1, 1

    return QuantileTestResult(
        statistic=statistic,
        statistic_type=statistic_type,
        pvalue=pvalue,
        _alternative=H1,
        _x=X,
        _p=p_star
    )


#####################################
#       STATISTICAL DISTANCES       #
#####################################


def wasserstein_distance_nd(u_values, v_values, u_weights=None, v_weights=None):
    r"""
    Compute the Wasserstein-1 distance between two N-D discrete distributions.

    The Wasserstein distance, also called the Earth mover's distance or the
    optimal transport distance, is a similarity metric between two probability
    distributions [1]_. In the discrete case, the Wasserstein distance can be
    understood as the cost of an optimal transport plan to convert one
    distribution into the other. The cost is calculated as the product of the
    amount of probability mass being moved and the distance it is being moved.
    A brief and intuitive introduction can be found at [2]_.

    .. versionadded:: 1.13.0

    Parameters
    ----------
    u_values : 2d array_like
        A sample from a probability distribution or the support (set of all
        possible values) of a probability distribution. Each element along
        axis 0 is an observation or possible value, and axis 1 represents the
        dimensionality of the distribution; i.e., each row is a vector
        observation or possible value.

    v_values : 2d array_like
        A sample from or the support of a second distribution.

    u_weights, v_weights : 1d array_like, optional
        Weights or counts corresponding with the sample or probability masses
        corresponding with the support values. Sum of elements must be positive
        and finite. If unspecified, each value is assigned the same weight.

    Returns
    -------
    distance : float
        The computed distance between the distributions.

    Notes
    -----
    Given two probability mass functions, :math:`u`
    and :math:`v`, the first Wasserstein distance between the distributions
    using the Euclidean norm is:

    .. math::

        l_1 (u, v) = \inf_{\pi \in \Gamma (u, v)} \int \| x-y \|_2 \mathrm{d} \pi (x, y)

    where :math:`\Gamma (u, v)` is the set of (probability) distributions on
    :math:`\mathbb{R}^n \times \mathbb{R}^n` whose marginals are :math:`u` and
    :math:`v` on the first and second factors respectively. For a given value
    :math:`x`, :math:`u(x)` gives the probabilty of :math:`u` at position
    :math:`x`, and the same for :math:`v(x)`.

    This is also called the optimal transport problem or the Monge problem.
    Let the finite point sets :math:`\{x_i\}` and :math:`\{y_j\}` denote
    the support set of probability mass function :math:`u` and :math:`v`
    respectively. The Monge problem can be expressed as follows,

    Let :math:`\Gamma` denote the transport plan, :math:`D` denote the
    distance matrix and,

    .. math::

        x = \text{vec}(\Gamma)          \\
        c = \text{vec}(D)               \\
        b = \begin{bmatrix}
                u\\
                v\\
            \end{bmatrix}

    The :math:`\text{vec}()` function denotes the Vectorization function
    that transforms a matrix into a column vector by vertically stacking
    the columns of the matrix.
    The tranport plan :math:`\Gamma` is a matrix :math:`[\gamma_{ij}]` in
    which :math:`\gamma_{ij}` is a positive value representing the amount of
    probability mass transported from :math:`u(x_i)` to :math:`v(y_i)`.
    Summing over the rows of :math:`\Gamma` should give the source distribution
    :math:`u` : :math:`\sum_j \gamma_{ij} = u(x_i)` holds for all :math:`i`
    and summing over the columns of :math:`\Gamma` should give the target
    distribution :math:`v`: :math:`\sum_i \gamma_{ij} = v(y_j)` holds for all
    :math:`j`.
    The distance matrix :math:`D` is a matrix :math:`[d_{ij}]`, in which
    :math:`d_{ij} = d(x_i, y_j)`.

    Given :math:`\Gamma`, :math:`D`, :math:`b`, the Monge problem can be
    tranformed into a linear programming problem by
    taking :math:`A x = b` as constraints and :math:`z = c^T x` as minimization
    target (sum of costs) , where matrix :math:`A` has the form

    .. math::

        \begin{array} {rrrr|rrrr|r|rrrr}
            1 & 1 & \dots & 1 & 0 & 0 & \dots & 0 & \dots & 0 & 0 & \dots &
                0 \cr
            0 & 0 & \dots & 0 & 1 & 1 & \dots & 1 & \dots & 0 & 0 &\dots &
                0 \cr
            \vdots & \vdots & \ddots & \vdots & \vdots & \vdots & \ddots
                & \vdots & \vdots & \vdots & \vdots & \ddots & \vdots  \cr
            0 & 0 & \dots & 0 & 0 & 0 & \dots & 0 & \dots & 1 & 1 & \dots &
                1 \cr \hline

            1 & 0 & \dots & 0 & 1 & 0 & \dots & \dots & \dots & 1 & 0 & \dots &
                0 \cr
            0 & 1 & \dots & 0 & 0 & 1 & \dots & \dots & \dots & 0 & 1 & \dots &
                0 \cr
            \vdots & \vdots & \ddots & \vdots & \vdots & \vdots & \ddots &
                \vdots & \vdots & \vdots & \vdots & \ddots & \vdots \cr
            0 & 0 & \dots & 1 & 0 & 0 & \dots & 1 & \dots & 0 & 0 & \dots & 1
        \end{array}

    By solving the dual form of the above linear programming problem (with
    solution :math:`y^*`), the Wasserstein distance :math:`l_1 (u, v)` can
    be computed as :math:`b^T y^*`.

    The above solution is inspired by Vincent Herrmann's blog [3]_ . For a
    more thorough explanation, see [4]_ .

    The input distributions can be empirical, therefore coming from samples
    whose values are effectively inputs of the function, or they can be seen as
    generalized functions, in which case they are weighted sums of Dirac delta
    functions located at the specified values.

    References
    ----------
    .. [1] "Wasserstein metric",
           https://en.wikipedia.org/wiki/Wasserstein_metric
    .. [2] Lili Weng, "What is Wasserstein distance?", Lil'log,
           https://lilianweng.github.io/posts/2017-08-20-gan/#what-is-wasserstein-distance.
    .. [3] Hermann, Vincent. "Wasserstein GAN and the Kantorovich-Rubinstein
           Duality". https://vincentherrmann.github.io/blog/wasserstein/.
    .. [4] Peyré, Gabriel, and Marco Cuturi. "Computational optimal
           transport." Center for Research in Economics and Statistics
           Working Papers 2017-86 (2017).

    See Also
    --------
    wasserstein_distance: Compute the Wasserstein-1 distance between two
        1D discrete distributions.

    Examples
    --------
    Compute the Wasserstein distance between two three-dimensional samples,
    each with two observations.

    >>> from scipy.stats import wasserstein_distance_nd
    >>> wasserstein_distance_nd([[0, 2, 3], [1, 2, 5]], [[3, 2, 3], [4, 2, 5]])
    3.0

    Compute the Wasserstein distance between two two-dimensional distributions
    with three and two weighted observations, respectively.

    >>> wasserstein_distance_nd([[0, 2.75], [2, 209.3], [0, 0]],
    ...                      [[0.2, 0.322], [4.5, 25.1808]],
    ...                      [0.4, 5.2, 0.114], [0.8, 1.5])
    174.15840245217169
    """
    m, n = len(u_values), len(v_values)
    u_values = asarray(u_values)
    v_values = asarray(v_values)

    if u_values.ndim > 2 or v_values.ndim > 2:
        raise ValueError('Invalid input values. The inputs must have either '
                         'one or two dimensions.')
    # if dimensions are not equal throw error
    if u_values.ndim != v_values.ndim:
        raise ValueError('Invalid input values. Dimensions of inputs must be '
                         'equal.')
    # if data is 1D then call the cdf_distance function
    if u_values.ndim == 1 and v_values.ndim == 1:
        return _cdf_distance(1, u_values, v_values, u_weights, v_weights)

    u_values, u_weights = _validate_distribution(u_values, u_weights)
    v_values, v_weights = _validate_distribution(v_values, v_weights)
    # if number of columns is not equal throw error
    if u_values.shape[1] != v_values.shape[1]:
        raise ValueError('Invalid input values. If two-dimensional, '
                         '`u_values` and `v_values` must have the same '
                         'number of columns.')

    # if data contains np.inf then return inf or nan
    if np.any(np.isinf(u_values)) ^ np.any(np.isinf(v_values)):
        return np.inf
    elif np.any(np.isinf(u_values)) and np.any(np.isinf(v_values)):
        return np.nan

    # create constraints
    A_upper_part = sparse.block_diag((np.ones((1, n)), ) * m)
    A_lower_part = sparse.hstack((sparse.eye(n), ) * m)
    # sparse constraint matrix of size (m + n)*(m * n)
    A = sparse.vstack((A_upper_part, A_lower_part))
    A = sparse.coo_array(A)

    # get cost matrix
    D = distance_matrix(u_values, v_values, p=2)
    cost = D.ravel()

    # create the minimization target
    p_u = np.full(m, 1/m) if u_weights is None else u_weights/np.sum(u_weights)
    p_v = np.full(n, 1/n) if v_weights is None else v_weights/np.sum(v_weights)
    b = np.concatenate((p_u, p_v), axis=0)

    # solving LP
    constraints = LinearConstraint(A=A.T, ub=cost)
    opt_res = milp(c=-b, constraints=constraints, bounds=(-np.inf, np.inf))
    return -opt_res.fun


def wasserstein_distance(u_values, v_values, u_weights=None, v_weights=None):
    r"""
    Compute the Wasserstein-1 distance between two 1D discrete distributions.

    The Wasserstein distance, also called the Earth mover's distance or the
    optimal transport distance, is a similarity metric between two probability
    distributions [1]_. In the discrete case, the Wasserstein distance can be
    understood as the cost of an optimal transport plan to convert one
    distribution into the other. The cost is calculated as the product of the
    amount of probability mass being moved and the distance it is being moved.
    A brief and intuitive introduction can be found at [2]_.

    .. versionadded:: 1.0.0

    Parameters
    ----------
    u_values : 1d array_like
        A sample from a probability distribution or the support (set of all
        possible values) of a probability distribution. Each element is an
        observation or possible value.

    v_values : 1d array_like
        A sample from or the support of a second distribution.

    u_weights, v_weights : 1d array_like, optional
        Weights or counts corresponding with the sample or probability masses
        corresponding with the support values. Sum of elements must be positive
        and finite. If unspecified, each value is assigned the same weight.

    Returns
    -------
    distance : float
        The computed distance between the distributions.

    Notes
    -----
    Given two 1D probability mass functions, :math:`u` and :math:`v`, the first
    Wasserstein distance between the distributions is:

    .. math::

        l_1 (u, v) = \inf_{\pi \in \Gamma (u, v)} \int_{\mathbb{R} \times
        \mathbb{R}} |x-y| \mathrm{d} \pi (x, y)

    where :math:`\Gamma (u, v)` is the set of (probability) distributions on
    :math:`\mathbb{R} \times \mathbb{R}` whose marginals are :math:`u` and
    :math:`v` on the first and second factors respectively. For a given value
    :math:`x`, :math:`u(x)` gives the probabilty of :math:`u` at position
    :math:`x`, and the same for :math:`v(x)`.

    If :math:`U` and :math:`V` are the respective CDFs of :math:`u` and
    :math:`v`, this distance also equals to:

    .. math::

        l_1(u, v) = \int_{-\infty}^{+\infty} |U-V|

    See [3]_ for a proof of the equivalence of both definitions.

    The input distributions can be empirical, therefore coming from samples
    whose values are effectively inputs of the function, or they can be seen as
    generalized functions, in which case they are weighted sums of Dirac delta
    functions located at the specified values.

    References
    ----------
    .. [1] "Wasserstein metric", https://en.wikipedia.org/wiki/Wasserstein_metric
    .. [2] Lili Weng, "What is Wasserstein distance?", Lil'log,
           https://lilianweng.github.io/posts/2017-08-20-gan/#what-is-wasserstein-distance.
    .. [3] Ramdas, Garcia, Cuturi "On Wasserstein Two Sample Testing and Related
           Families of Nonparametric Tests" (2015). :arXiv:`1509.02237`.

    See Also
    --------
    wasserstein_distance_nd: Compute the Wasserstein-1 distance between two N-D
        discrete distributions.

    Examples
    --------
    >>> from scipy.stats import wasserstein_distance
    >>> wasserstein_distance([0, 1, 3], [5, 6, 8])
    5.0
    >>> wasserstein_distance([0, 1], [0, 1], [3, 1], [2, 2])
    0.25
    >>> wasserstein_distance([3.4, 3.9, 7.5, 7.8], [4.5, 1.4],
    ...                      [1.4, 0.9, 3.1, 7.2], [3.2, 3.5])
    4.0781331438047861

    """
    return _cdf_distance(1, u_values, v_values, u_weights, v_weights)


def energy_distance(u_values, v_values, u_weights=None, v_weights=None):
    r"""Compute the energy distance between two 1D distributions.

    .. versionadded:: 1.0.0

    Parameters
    ----------
    u_values, v_values : array_like
        Values observed in the (empirical) distribution.
    u_weights, v_weights : array_like, optional
        Weight for each value. If unspecified, each value is assigned the same
        weight.
        `u_weights` (resp. `v_weights`) must have the same length as
        `u_values` (resp. `v_values`). If the weight sum differs from 1, it
        must still be positive and finite so that the weights can be normalized
        to sum to 1.

    Returns
    -------
    distance : float
        The computed distance between the distributions.

    Notes
    -----
    The energy distance between two distributions :math:`u` and :math:`v`, whose
    respective CDFs are :math:`U` and :math:`V`, equals to:

    .. math::

        D(u, v) = \left( 2\mathbb E|X - Y| - \mathbb E|X - X'| -
        \mathbb E|Y - Y'| \right)^{1/2}

    where :math:`X` and :math:`X'` (resp. :math:`Y` and :math:`Y'`) are
    independent random variables whose probability distribution is :math:`u`
    (resp. :math:`v`).

    Sometimes the square of this quantity is referred to as the "energy
    distance" (e.g. in [2]_, [4]_), but as noted in [1]_ and [3]_, only the
    definition above satisfies the axioms of a distance function (metric).

    As shown in [2]_, for one-dimensional real-valued variables, the energy
    distance is linked to the non-distribution-free version of the Cramér-von
    Mises distance:

    .. math::

        D(u, v) = \sqrt{2} l_2(u, v) = \left( 2 \int_{-\infty}^{+\infty} (U-V)^2
        \right)^{1/2}

    Note that the common Cramér-von Mises criterion uses the distribution-free
    version of the distance. See [2]_ (section 2), for more details about both
    versions of the distance.

    The input distributions can be empirical, therefore coming from samples
    whose values are effectively inputs of the function, or they can be seen as
    generalized functions, in which case they are weighted sums of Dirac delta
    functions located at the specified values.

    References
    ----------
    .. [1] Rizzo, Szekely "Energy distance." Wiley Interdisciplinary Reviews:
           Computational Statistics, 8(1):27-38 (2015).
    .. [2] Szekely "E-statistics: The energy of statistical samples." Bowling
           Green State University, Department of Mathematics and Statistics,
           Technical Report 02-16 (2002).
    .. [3] "Energy distance", https://en.wikipedia.org/wiki/Energy_distance
    .. [4] Bellemare, Danihelka, Dabney, Mohamed, Lakshminarayanan, Hoyer,
           Munos "The Cramer Distance as a Solution to Biased Wasserstein
           Gradients" (2017). :arXiv:`1705.10743`.

    Examples
    --------
    >>> from scipy.stats import energy_distance
    >>> energy_distance([0], [2])
    2.0000000000000004
    >>> energy_distance([0, 8], [0, 8], [3, 1], [2, 2])
    1.0000000000000002
    >>> energy_distance([0.7, 7.4, 2.4, 6.8], [1.4, 8. ],
    ...                 [2.1, 4.2, 7.4, 8. ], [7.6, 8.8])
    0.88003340976158217

    """
    return np.sqrt(2) * _cdf_distance(2, u_values, v_values,
                                      u_weights, v_weights)


def _cdf_distance(p, u_values, v_values, u_weights=None, v_weights=None):
    r"""
    Compute, between two one-dimensional distributions :math:`u` and
    :math:`v`, whose respective CDFs are :math:`U` and :math:`V`, the
    statistical distance that is defined as:

    .. math::

        l_p(u, v) = \left( \int_{-\infty}^{+\infty} |U-V|^p \right)^{1/p}

    p is a positive parameter; p = 1 gives the Wasserstein distance, p = 2
    gives the energy distance.

    Parameters
    ----------
    u_values, v_values : array_like
        Values observed in the (empirical) distribution.
    u_weights, v_weights : array_like, optional
        Weight for each value. If unspecified, each value is assigned the same
        weight.
        `u_weights` (resp. `v_weights`) must have the same length as
        `u_values` (resp. `v_values`). If the weight sum differs from 1, it
        must still be positive and finite so that the weights can be normalized
        to sum to 1.

    Returns
    -------
    distance : float
        The computed distance between the distributions.

    Notes
    -----
    The input distributions can be empirical, therefore coming from samples
    whose values are effectively inputs of the function, or they can be seen as
    generalized functions, in which case they are weighted sums of Dirac delta
    functions located at the specified values.

    References
    ----------
    .. [1] Bellemare, Danihelka, Dabney, Mohamed, Lakshminarayanan, Hoyer,
           Munos "The Cramer Distance as a Solution to Biased Wasserstein
           Gradients" (2017). :arXiv:`1705.10743`.

    """
    u_values, u_weights = _validate_distribution(u_values, u_weights)
    v_values, v_weights = _validate_distribution(v_values, v_weights)

    u_sorter = np.argsort(u_values)
    v_sorter = np.argsort(v_values)

    all_values = np.concatenate((u_values, v_values))
    all_values.sort(kind='mergesort')

    # Compute the differences between pairs of successive values of u and v.
    deltas = np.diff(all_values)

    # Get the respective positions of the values of u and v among the values of
    # both distributions.
    u_cdf_indices = u_values[u_sorter].searchsorted(all_values[:-1], 'right')
    v_cdf_indices = v_values[v_sorter].searchsorted(all_values[:-1], 'right')

    # Calculate the CDFs of u and v using their weights, if specified.
    if u_weights is None:
        u_cdf = u_cdf_indices / u_values.size
    else:
        u_sorted_cumweights = np.concatenate(([0],
                                              np.cumsum(u_weights[u_sorter])))
        u_cdf = u_sorted_cumweights[u_cdf_indices] / u_sorted_cumweights[-1]

    if v_weights is None:
        v_cdf = v_cdf_indices / v_values.size
    else:
        v_sorted_cumweights = np.concatenate(([0],
                                              np.cumsum(v_weights[v_sorter])))
        v_cdf = v_sorted_cumweights[v_cdf_indices] / v_sorted_cumweights[-1]

    # Compute the value of the integral based on the CDFs.
    # If p = 1 or p = 2, we avoid using np.power, which introduces an overhead
    # of about 15%.
    if p == 1:
        return np.sum(np.multiply(np.abs(u_cdf - v_cdf), deltas))
    if p == 2:
        return np.sqrt(np.sum(np.multiply(np.square(u_cdf - v_cdf), deltas)))
    return np.power(np.sum(np.multiply(np.power(np.abs(u_cdf - v_cdf), p),
                                       deltas)), 1/p)


def _validate_distribution(values, weights):
    """
    Validate the values and weights from a distribution input of `cdf_distance`
    and return them as ndarray objects.

    Parameters
    ----------
    values : array_like
        Values observed in the (empirical) distribution.
    weights : array_like
        Weight for each value.

    Returns
    -------
    values : ndarray
        Values as ndarray.
    weights : ndarray
        Weights as ndarray.

    """
    # Validate the value array.
    values = np.asarray(values, dtype=float)
    if len(values) == 0:
        raise ValueError("Distribution can't be empty.")

    # Validate the weight array, if specified.
    if weights is not None:
        weights = np.asarray(weights, dtype=float)
        if len(weights) != len(values):
            raise ValueError('Value and weight array-likes for the same '
                             'empirical distribution must be of the same size.')
        if np.any(weights < 0):
            raise ValueError('All weights must be non-negative.')
        if not 0 < np.sum(weights) < np.inf:
            raise ValueError('Weight array-like sum must be positive and '
                             'finite. Set as None for an equal distribution of '
                             'weight.')

        return values, weights

    return values, None


#####################################
#         SUPPORT FUNCTIONS         #
#####################################

RepeatedResults = namedtuple('RepeatedResults', ('values', 'counts'))


def find_repeats(arr):
    """Find repeats and repeat counts.

    Parameters
    ----------
    arr : array_like
        Input array. This is cast to float64.

    Returns
    -------
    values : ndarray
        The unique values from the (flattened) input that are repeated.

    counts : ndarray
        Number of times the corresponding 'value' is repeated.

    Notes
    -----
    In numpy >= 1.9 `numpy.unique` provides similar functionality. The main
    difference is that `find_repeats` only returns repeated values.

    Examples
    --------
    >>> from scipy import stats
    >>> stats.find_repeats([2, 1, 2, 3, 2, 2, 5])
    RepeatedResults(values=array([2.]), counts=array([4]))

    >>> stats.find_repeats([[10, 20, 1, 2], [5, 5, 4, 4]])
    RepeatedResults(values=array([4.,  5.]), counts=array([2, 2]))

    """
    # Note: always copies.
    return RepeatedResults(*_find_repeats(np.array(arr, dtype=np.float64)))


def _sum_of_squares(a, axis=0):
    """Square each element of the input array, and return the sum(s) of that.

    Parameters
    ----------
    a : array_like
        Input array.
    axis : int or None, optional
        Axis along which to calculate. Default is 0. If None, compute over
        the whole array `a`.

    Returns
    -------
    sum_of_squares : ndarray
        The sum along the given axis for (a**2).

    See Also
    --------
    _square_of_sums : The square(s) of the sum(s) (the opposite of
        `_sum_of_squares`).

    """
    a, axis = _chk_asarray(a, axis)
    return np.sum(a*a, axis)


def _square_of_sums(a, axis=0):
    """Sum elements of the input array, and return the square(s) of that sum.

    Parameters
    ----------
    a : array_like
        Input array.
    axis : int or None, optional
        Axis along which to calculate. Default is 0. If None, compute over
        the whole array `a`.

    Returns
    -------
    square_of_sums : float or ndarray
        The square of the sum over `axis`.

    See Also
    --------
    _sum_of_squares : The sum of squares (the opposite of `square_of_sums`).

    """
    a, axis = _chk_asarray(a, axis)
    s = np.sum(a, axis)
    if not np.isscalar(s):
        return s.astype(float) * s
    else:
        return float(s) * s


def rankdata(a, method='average', *, axis=None, nan_policy='propagate'):
    """Assign ranks to data, dealing with ties appropriately.

    By default (``axis=None``), the data array is first flattened, and a flat
    array of ranks is returned. Separately reshape the rank array to the
    shape of the data array if desired (see Examples).

    Ranks begin at 1.  The `method` argument controls how ranks are assigned
    to equal values.  See [1]_ for further discussion of ranking methods.

    Parameters
    ----------
    a : array_like
        The array of values to be ranked.
    method : {'average', 'min', 'max', 'dense', 'ordinal'}, optional
        The method used to assign ranks to tied elements.
        The following methods are available (default is 'average'):

          * 'average': The average of the ranks that would have been assigned to
            all the tied values is assigned to each value.
          * 'min': The minimum of the ranks that would have been assigned to all
            the tied values is assigned to each value.  (This is also
            referred to as "competition" ranking.)
          * 'max': The maximum of the ranks that would have been assigned to all
            the tied values is assigned to each value.
          * 'dense': Like 'min', but the rank of the next highest element is
            assigned the rank immediately after those assigned to the tied
            elements.
          * 'ordinal': All values are given a distinct rank, corresponding to
            the order that the values occur in `a`.
    axis : {None, int}, optional
        Axis along which to perform the ranking. If ``None``, the data array
        is first flattened.
    nan_policy : {'propagate', 'omit', 'raise'}, optional
        Defines how to handle when input contains nan.
        The following options are available (default is 'propagate'):

          * 'propagate': propagates nans through the rank calculation
          * 'omit': performs the calculations ignoring nan values
          * 'raise': raises an error

        .. note::

            When `nan_policy` is 'propagate', the output is an array of *all*
            nans because ranks relative to nans in the input are undefined.
            When `nan_policy` is 'omit', nans in `a` are ignored when ranking
            the other values, and the corresponding locations of the output
            are nan.

        .. versionadded:: 1.10

    Returns
    -------
    ranks : ndarray
         An array of size equal to the size of `a`, containing rank
         scores.

    References
    ----------
    .. [1] "Ranking", https://en.wikipedia.org/wiki/Ranking

    Examples
    --------
    >>> import numpy as np
    >>> from scipy.stats import rankdata
    >>> rankdata([0, 2, 3, 2])
    array([ 1. ,  2.5,  4. ,  2.5])
    >>> rankdata([0, 2, 3, 2], method='min')
    array([ 1,  2,  4,  2])
    >>> rankdata([0, 2, 3, 2], method='max')
    array([ 1,  3,  4,  3])
    >>> rankdata([0, 2, 3, 2], method='dense')
    array([ 1,  2,  3,  2])
    >>> rankdata([0, 2, 3, 2], method='ordinal')
    array([ 1,  2,  4,  3])
    >>> rankdata([[0, 2], [3, 2]]).reshape(2,2)
    array([[1. , 2.5],
          [4. , 2.5]])
    >>> rankdata([[0, 2, 2], [3, 2, 5]], axis=1)
    array([[1. , 2.5, 2.5],
           [2. , 1. , 3. ]])
    >>> rankdata([0, 2, 3, np.nan, -2, np.nan], nan_policy="propagate")
    array([nan, nan, nan, nan, nan, nan])
    >>> rankdata([0, 2, 3, np.nan, -2, np.nan], nan_policy="omit")
    array([ 2.,  3.,  4., nan,  1., nan])

    """
    methods = ('average', 'min', 'max', 'dense', 'ordinal')
    if method not in methods:
        raise ValueError(f'unknown method "{method}"')

    xp = array_namespace(a)
    x = xp.asarray(a)

    if axis is None:
        x = xp.reshape(x, (-1,))  # ravel
        axis = -1

    if xp_size(x) == 0:
        dtype = xp.asarray(1.).dtype if method == 'average' else xp.asarray(1).dtype
        return xp.empty(x.shape, dtype=dtype)

    contains_nan, nan_policy = _contains_nan(x, nan_policy, xp=xp)

    x = xp_swapaxes(x, axis, -1, xp=xp)
    ranks = _rankdata(x, method, xp=xp)

    if contains_nan:
        default_float = xp.asarray(1.).dtype
        i_nan = (xp.isnan(x) if nan_policy == 'omit'
                 else xp.any(xp.isnan(x), axis=-1))
        ranks = xp.asarray(ranks, dtype=default_float)  # copy=False when implemented
        ranks[i_nan] = xp.nan

    ranks = xp_swapaxes(ranks, axis, -1, xp=xp)
    return ranks


def _order_ranks(ranks, j, *, xp):
    # Reorder ascending order `ranks` according to `j`
    xp = array_namespace(ranks) if xp is None else xp
    # Can't use `put`, so we need to argsort the argsort and take...
    # ordered_ranks = xp.empty(j.shape, dtype=ranks.dtype)
    # xp_put_along_axis(ordered_ranks, j, ranks, axis=-1, xp=xp)
    j_inv = xp.argsort(j, axis=-1)
    ordered_ranks = xp_take_along_axis(ranks, j_inv, axis=-1)
    return ordered_ranks


def _rankdata(x, method, return_ties=False, xp=None):
    # Rank data `x` by desired `method`; `return_ties` if desired
    xp = array_namespace(x) if xp is None else xp
    shape = x.shape
    dtype = xp.asarray(1.).dtype if method == 'average' else xp.asarray(1).dtype

    # Get sort order
    j = xp.argsort(x, axis=-1)
    ordinal_ranks = xp.broadcast_to(xp.arange(1, shape[-1]+1, dtype=dtype), shape)

    # Ordinal ranks is very easy because ties don't matter. We're done.
    if method == 'ordinal':
        return _order_ranks(ordinal_ranks, j, xp=xp)  # never return ties

    # Sort array
    y = xp_take_along_axis(x, j, axis=-1)
    # Logical indices of unique elements
    i = xp.concat([xp.ones(shape[:-1] + (1,), dtype=xp.bool),
                   y[..., :-1] != y[..., 1:]], axis=-1)

    # Integer indices of unique elements
    indices = xp.arange(xp_size(y))[xp.reshape(i, (-1,))]  # i gets raveled
    # Counts of unique elements
    counts = xp_diff(indices, append=xp_size(y))

    # Compute `'min'`, `'max'`, and `'mid'` ranks of unique elements
    if method == 'min':
        ranks = ordinal_ranks[i]
    elif method == 'max':
        ranks = ordinal_ranks[i] + counts - 1
    elif method == 'average':
        # array API doesn't promote integers to floats
        ranks = ordinal_ranks[i] + (xp.asarray(counts, dtype=dtype) - 1)/2
    elif method == 'dense':
        ranks = xp.cumsum(i, axis=-1)[i]  # should be cumulative_sum; not available yet

    ranks = xp.reshape(xp_repeat_1d(ranks, counts, xp=xp), shape)
    ranks = _order_ranks(ranks, j, xp=xp)

    if return_ties:
        # Tie information is returned in a format that is useful to functions that
        # rely on this (private) function. Example:
        # >>> x = np.asarray([3, 2, 1, 2, 2, 2, 1])
        # >>> _, t = _rankdata(x, 'average', return_ties=True)
        # >>> t  # array([2., 0., 4., 0., 0., 0., 1.])  # two 1s, four 2s, and one 3
        # Unlike ranks, tie counts are *not* reordered to correspond with the order of
        # the input; e.g. the number of appearances of the lowest rank element comes
        # first. This is a useful format because:
        # - The shape of the result is the shape of the input. Different slices can
        #   have different numbers of tied elements but not result in a ragged array.
        # - Functions that use `t` usually don't need to which each element of the
        #   original array is associated with each tie count; they perform a reduction
        #   over the tie counts onnly. The tie counts are naturally computed in a
        #   sorted order, so this does not unnecesarily reorder them.
        # - One exception is `wilcoxon`, which needs the number of zeros. Zeros always
        #   have the lowest rank, so it is easy to find them at the zeroth index.
        t = xp.zeros(shape, dtype=xp.float64)
        t[i] = counts
        return ranks, t
    return ranks


def expectile(a, alpha=0.5, *, weights=None):
    r"""Compute the expectile at the specified level.

    Expectiles are a generalization of the expectation in the same way as
    quantiles are a generalization of the median. The expectile at level
    `alpha = 0.5` is the mean (average). See Notes for more details.

    Parameters
    ----------
    a : array_like
        Array containing numbers whose expectile is desired.
    alpha : float, default: 0.5
        The level of the expectile; e.g., `alpha=0.5` gives the mean.
    weights : array_like, optional
        An array of weights associated with the values in `a`.
        The `weights` must be broadcastable to the same shape as `a`.
        Default is None, which gives each value a weight of 1.0.
        An integer valued weight element acts like repeating the corresponding
        observation in `a` that many times. See Notes for more details.

    Returns
    -------
    expectile : ndarray
        The empirical expectile at level `alpha`.

    See Also
    --------
    numpy.mean : Arithmetic average
    numpy.quantile : Quantile

    Notes
    -----
    In general, the expectile at level :math:`\alpha` of a random variable
    :math:`X` with cumulative distribution function (CDF) :math:`F` is given
    by the unique solution :math:`t` of:

    .. math::

        \alpha E((X - t)_+) = (1 - \alpha) E((t - X)_+) \,.

    Here, :math:`(x)_+ = \max(0, x)` is the positive part of :math:`x`.
    This equation can be equivalently written as:

    .. math::

        \alpha \int_t^\infty (x - t)\mathrm{d}F(x)
        = (1 - \alpha) \int_{-\infty}^t (t - x)\mathrm{d}F(x) \,.

    The empirical expectile at level :math:`\alpha` (`alpha`) of a sample
    :math:`a_i` (the array `a`) is defined by plugging in the empirical CDF of
    `a`. Given sample or case weights :math:`w` (the array `weights`), it
    reads :math:`F_a(x) = \frac{1}{\sum_i w_i} \sum_i w_i 1_{a_i \leq x}`
    with indicator function :math:`1_{A}`. This leads to the definition of the
    empirical expectile at level `alpha` as the unique solution :math:`t` of:

    .. math::

        \alpha \sum_{i=1}^n w_i (a_i - t)_+ =
            (1 - \alpha) \sum_{i=1}^n w_i (t - a_i)_+ \,.

    For :math:`\alpha=0.5`, this simplifies to the weighted average.
    Furthermore, the larger :math:`\alpha`, the larger the value of the
    expectile.

    As a final remark, the expectile at level :math:`\alpha` can also be
    written as a minimization problem. One often used choice is

    .. math::

        \operatorname{argmin}_t
        E(\lvert 1_{t\geq X} - \alpha\rvert(t - X)^2) \,.

    References
    ----------
    .. [1] W. K. Newey and J. L. Powell (1987), "Asymmetric Least Squares
           Estimation and Testing," Econometrica, 55, 819-847.
    .. [2] T. Gneiting (2009). "Making and Evaluating Point Forecasts,"
           Journal of the American Statistical Association, 106, 746 - 762.
           :doi:`10.48550/arXiv.0912.0902`

    Examples
    --------
    >>> import numpy as np
    >>> from scipy.stats import expectile
    >>> a = [1, 4, 2, -1]
    >>> expectile(a, alpha=0.5) == np.mean(a)
    True
    >>> expectile(a, alpha=0.2)
    0.42857142857142855
    >>> expectile(a, alpha=0.8)
    2.5714285714285716
    >>> weights = [1, 3, 1, 1]

    """
    if alpha < 0 or alpha > 1:
        raise ValueError(
            "The expectile level alpha must be in the range [0, 1]."
        )
    a = np.asarray(a)

    if weights is not None:
        weights = np.broadcast_to(weights, a.shape)

    # This is the empirical equivalent of Eq. (13) with identification
    # function from Table 9 (omitting a factor of 2) in [2] (their y is our
    # data a, their x is our t)
    def first_order(t):
        return np.average(np.abs((a <= t) - alpha) * (t - a), weights=weights)

    if alpha >= 0.5:
        x0 = np.average(a, weights=weights)
        x1 = np.amax(a)
    else:
        x1 = np.average(a, weights=weights)
        x0 = np.amin(a)

    if x0 == x1:
        # a has a single unique element
        return x0

    # Note that the expectile is the unique solution, so no worries about
    # finding a wrong root.
    res = root_scalar(first_order, x0=x0, x1=x1)
    return res.root<|MERGE_RESOLUTION|>--- conflicted
+++ resolved
@@ -67,12 +67,8 @@
 from scipy import stats
 from scipy.optimize import root_scalar
 from scipy._lib._util import normalize_axis_index
-<<<<<<< HEAD
 from scipy._lib._array_api import (array_namespace, is_numpy, xp_swapaxes, xp_diff,
-                                   xp_take_along_axis, xp_repeat_1d)
-=======
-from scipy._lib._array_api import array_namespace, is_numpy, atleast_nd
->>>>>>> 9c9122ab
+                                   xp_take_along_axis, xp_repeat_1d, atleast_nd)
 from scipy._lib.array_api_compat import size as xp_size
 
 # In __all__ but deprecated for removal in SciPy 1.13.0
