# Copyright 2002 Gary Strangman.  All rights reserved
# Copyright 2002-2016 The SciPy Developers
#
# The original code from Gary Strangman was heavily adapted for
# use in SciPy by Travis Oliphant.  The original code came with the
# following disclaimer:
#
# This software is provided "as-is".  There are no expressed or implied
# warranties of any kind, including, but not limited to, the warranties
# of merchantability and fitness for a given application.  In no event
# shall Gary Strangman be liable for any direct, indirect, incidental,
# special, exemplary or consequential damages (including, but not limited
# to, loss of use, data or profits, or business interruption) however
# caused and on any theory of liability, whether in contract, strict
# liability or tort (including negligence or otherwise) arising in any way
# out of the use of this software, even if advised of the possibility of
# such damage.

"""
A collection of basic statistical functions for Python.

References
----------
.. [CRCProbStat2000] Zwillinger, D. and Kokoska, S. (2000). CRC Standard
   Probability and Statistics Tables and Formulae. Chapman & Hall: New
   York. 2000.

"""
import functools
import math
import operator
import warnings
from collections import namedtuple
from collections.abc import Sequence

import numpy as np
from numpy import array, asarray, ma

from scipy import sparse
from scipy.spatial import distance_matrix

from scipy.optimize import milp, LinearConstraint
from scipy._lib._util import (check_random_state, _get_nan,
                              _rename_parameter, _contains_nan,
                              normalize_axis_index, np_vecdot, AxisError)
from scipy._lib.deprecation import _deprecate_positional_args

import scipy.special as special
# Import unused here but needs to stay until end of deprecation periode
# See https://github.com/scipy/scipy/issues/15765#issuecomment-1875564522
from scipy import linalg  # noqa: F401
from . import distributions
from . import _mstats_basic as mstats_basic

from ._stats_mstats_common import _find_repeats, theilslopes, siegelslopes
from ._stats import _kendall_dis, _toint64, _weightedrankedtau

from dataclasses import dataclass, field
from ._hypotests import _all_partitions
from ._stats_pythran import _compute_outer_prob_inside_method
from ._resampling import (MonteCarloMethod, PermutationMethod, BootstrapMethod,
                          monte_carlo_test, permutation_test, bootstrap,
                          _batch_generator)
from ._axis_nan_policy import (_axis_nan_policy_factory,
                               _broadcast_concatenate, _broadcast_shapes,
                               _broadcast_array_shapes_remove_axis, SmallSampleWarning,
                               too_small_1d_not_omit, too_small_1d_omit,
                               too_small_nd_not_omit, too_small_nd_omit)
from ._binomtest import _binary_search_for_binom_tst as _binary_search
from scipy._lib._bunch import _make_tuple_bunch
from scipy import stats
from scipy.optimize import root_scalar
from scipy._lib._array_api import (
    _asarray,
    array_namespace,
    is_lazy_array,
    is_numpy,
    is_marray,
    is_cupy,
    xp_size,
    xp_vector_norm,
    xp_promote,
    xp_capabilities,
    xp_ravel,
<<<<<<< HEAD
    xp_device,
=======
    xp_swapaxes,
    xp_default_dtype,
>>>>>>> a3089904
)
import scipy._lib.array_api_extra as xpx



# Functions/classes in other files should be added in `__init__.py`, not here
__all__ = ['gmean', 'hmean', 'pmean', 'mode', 'tmean', 'tvar',
           'tmin', 'tmax', 'tstd', 'tsem', 'moment',
           'skew', 'kurtosis', 'describe', 'skewtest', 'kurtosistest',
           'normaltest', 'jarque_bera',
           'scoreatpercentile', 'percentileofscore',
           'cumfreq', 'relfreq', 'obrientransform',
           'sem', 'zmap', 'zscore', 'gzscore', 'iqr', 'gstd',
           'median_abs_deviation',
           'sigmaclip', 'trimboth', 'trim1', 'trim_mean',
           'f_oneway', 'pearsonr', 'fisher_exact',
           'spearmanr', 'pointbiserialr',
           'kendalltau', 'weightedtau',
           'linregress', 'siegelslopes', 'theilslopes', 'ttest_1samp',
           'ttest_ind', 'ttest_ind_from_stats', 'ttest_rel',
           'kstest', 'ks_1samp', 'ks_2samp',
           'chisquare', 'power_divergence',
           'tiecorrect', 'ranksums', 'kruskal', 'friedmanchisquare',
           'rankdata', 'combine_pvalues', 'quantile_test',
           'wasserstein_distance', 'wasserstein_distance_nd', 'energy_distance',
           'brunnermunzel', 'alexandergovern',
           'expectile', 'lmoment']


def _chk_asarray(a, axis, *, xp=None):
    if xp is None:
        xp = array_namespace(a)

    if axis is None:
        a = xp.reshape(a, (-1,))
        outaxis = 0
    else:
        a = xp.asarray(a)
        outaxis = axis

    if a.ndim == 0:
        a = xp.reshape(a, (-1,))

    return a, outaxis


def _chk2_asarray(a, b, axis):
    if axis is None:
        a = np.ravel(a)
        b = np.ravel(b)
        outaxis = 0
    else:
        a = np.asarray(a)
        b = np.asarray(b)
        outaxis = axis

    if a.ndim == 0:
        a = np.atleast_1d(a)
    if b.ndim == 0:
        b = np.atleast_1d(b)

    return a, b, outaxis


SignificanceResult = _make_tuple_bunch('SignificanceResult',
                                       ['statistic', 'pvalue'], [])
# Let's call a SignificanceResult with legacy :correlation" attribute a
# "CorrelationResult". Don't add to `extra_field_names`- shouldn't be in repr.


def _pack_CorrelationResult(statistic, pvalue, correlation):
    res = SignificanceResult(statistic, pvalue)
    res.correlation = correlation
    return res


def _unpack_CorrelationResult(res):
    return res.statistic, res.pvalue, res.correlation


# note that `weights` are paired with `x`
@xp_capabilities()
@_axis_nan_policy_factory(
        lambda x: x, n_samples=1, n_outputs=1, too_small=0, paired=True,
        result_to_tuple=lambda x: (x,), kwd_samples=['weights'])
def gmean(a, axis=0, dtype=None, weights=None):
    r"""Compute the weighted geometric mean along the specified axis.

    The weighted geometric mean of the array :math:`a_i` associated to weights
    :math:`w_i` is:

    .. math::

        \exp \left( \frac{ \sum_{i=1}^n w_i \ln a_i }{ \sum_{i=1}^n w_i }
                   \right) \, ,

    and, with equal weights, it gives:

    .. math::

        \sqrt[n]{ \prod_{i=1}^n a_i } \, .

    Parameters
    ----------
    a : array_like
        Input array or object that can be converted to an array.
    axis : int or None, optional
        Axis along which the geometric mean is computed. Default is 0.
        If None, compute over the whole array `a`.
    dtype : dtype, optional
        Type to which the input arrays are cast before the calculation is
        performed.
    weights : array_like, optional
        The `weights` array must be broadcastable to the same shape as `a`.
        Default is None, which gives each value a weight of 1.0.

    Returns
    -------
    gmean : ndarray
        See `dtype` parameter above.

    See Also
    --------
    numpy.mean : Arithmetic average
    numpy.average : Weighted average
    hmean : Harmonic mean

    Notes
    -----
    The sample geometric mean is the exponential of the mean of the natural
    logarithms of the observations.
    Negative observations will produce NaNs in the output because the *natural*
    logarithm (as opposed to the *complex* logarithm) is defined only for
    non-negative reals.

    References
    ----------
    .. [1] "Weighted Geometric Mean", *Wikipedia*,
           https://en.wikipedia.org/wiki/Weighted_geometric_mean.
    .. [2] Grossman, J., Grossman, M., Katz, R., "Averages: A New Approach",
           Archimedes Foundation, 1983

    Examples
    --------
    >>> from scipy.stats import gmean
    >>> gmean([1, 4])
    2.0
    >>> gmean([1, 2, 3, 4, 5, 6, 7])
    3.3800151591412964
    >>> gmean([1, 4, 7], weights=[3, 1, 3])
    2.80668351922014

    """
    xp = array_namespace(a, weights)
    a = xp.asarray(a, dtype=dtype)

    if weights is not None:
        weights = xp.asarray(weights, dtype=dtype)

    with np.errstate(divide='ignore'):
        log_a = xp.log(a)

    return xp.exp(_xp_mean(log_a, axis=axis, weights=weights))


@xp_capabilities(jax_jit=False, allow_dask_compute=1)
@_axis_nan_policy_factory(
        lambda x: x, n_samples=1, n_outputs=1, too_small=0, paired=True,
        result_to_tuple=lambda x: (x,), kwd_samples=['weights'])
def hmean(a, axis=0, dtype=None, *, weights=None):
    r"""Calculate the weighted harmonic mean along the specified axis.

    The weighted harmonic mean of the array :math:`a_i` associated to weights
    :math:`w_i` is:

    .. math::

        \frac{ \sum_{i=1}^n w_i }{ \sum_{i=1}^n \frac{w_i}{a_i} } \, ,

    and, with equal weights, it gives:

    .. math::

        \frac{ n }{ \sum_{i=1}^n \frac{1}{a_i} } \, .

    Parameters
    ----------
    a : array_like
        Input array, masked array or object that can be converted to an array.
    axis : int or None, optional
        Axis along which the harmonic mean is computed. Default is 0.
        If None, compute over the whole array `a`.
    dtype : dtype, optional
        Type of the returned array and of the accumulator in which the
        elements are summed. If `dtype` is not specified, it defaults to the
        dtype of `a`, unless `a` has an integer `dtype` with a precision less
        than that of the default platform integer. In that case, the default
        platform integer is used.
    weights : array_like, optional
        The weights array can either be 1-D (in which case its length must be
        the size of `a` along the given `axis`) or of the same shape as `a`.
        Default is None, which gives each value a weight of 1.0.

        .. versionadded:: 1.9

    Returns
    -------
    hmean : ndarray
        See `dtype` parameter above.

    See Also
    --------
    numpy.mean : Arithmetic average
    numpy.average : Weighted average
    gmean : Geometric mean

    Notes
    -----
    The sample harmonic mean is the reciprocal of the mean of the reciprocals
    of the observations.

    The harmonic mean is computed over a single dimension of the input
    array, axis=0 by default, or all values in the array if axis=None.
    float64 intermediate and return values are used for integer inputs.

    The harmonic mean is only defined if all observations are non-negative;
    otherwise, the result is NaN.

    References
    ----------
    .. [1] "Weighted Harmonic Mean", *Wikipedia*,
           https://en.wikipedia.org/wiki/Harmonic_mean#Weighted_harmonic_mean
    .. [2] Ferger, F., "The nature and use of the harmonic mean", Journal of
           the American Statistical Association, vol. 26, pp. 36-40, 1931

    Examples
    --------
    >>> from scipy.stats import hmean
    >>> hmean([1, 4])
    1.6000000000000001
    >>> hmean([1, 2, 3, 4, 5, 6, 7])
    2.6997245179063363
    >>> hmean([1, 4, 7], weights=[3, 1, 3])
    1.9029126213592233

    """
    xp = array_namespace(a, weights)
    a = xp.asarray(a, dtype=dtype)

    if weights is not None:
        weights = xp.asarray(weights, dtype=dtype)

    negative_mask = a < 0
    if xp.any(negative_mask):
        # `where` avoids having to be careful about dtypes and will work with
        # JAX. This is the exceptional case, so it's OK to be a little slower.
        # Won't work for array_api_strict for now, but see data-apis/array-api#807
        a = xp.where(negative_mask, xp.nan, a)
        message = ("The harmonic mean is only defined if all elements are "
                   "non-negative; otherwise, the result is NaN.")
        warnings.warn(message, RuntimeWarning, stacklevel=2)

    with np.errstate(divide='ignore'):
        return 1.0 / _xp_mean(1.0 / a, axis=axis, weights=weights)


@xp_capabilities(jax_jit=False, allow_dask_compute=1)
@_axis_nan_policy_factory(
        lambda x: x, n_samples=1, n_outputs=1, too_small=0, paired=True,
        result_to_tuple=lambda x: (x,), kwd_samples=['weights'])
def pmean(a, p, *, axis=0, dtype=None, weights=None):
    r"""Calculate the weighted power mean along the specified axis.

    The weighted power mean of the array :math:`a_i` associated to weights
    :math:`w_i` is:

    .. math::

        \left( \frac{ \sum_{i=1}^n w_i a_i^p }{ \sum_{i=1}^n w_i }
              \right)^{ 1 / p } \, ,

    and, with equal weights, it gives:

    .. math::

        \left( \frac{ 1 }{ n } \sum_{i=1}^n a_i^p \right)^{ 1 / p }  \, .

    When ``p=0``, it returns the geometric mean.

    This mean is also called generalized mean or Hölder mean, and must not be
    confused with the Kolmogorov generalized mean, also called
    quasi-arithmetic mean or generalized f-mean [3]_.

    Parameters
    ----------
    a : array_like
        Input array, masked array or object that can be converted to an array.
    p : int or float
        Exponent.
    axis : int or None, optional
        Axis along which the power mean is computed. Default is 0.
        If None, compute over the whole array `a`.
    dtype : dtype, optional
        Type of the returned array and of the accumulator in which the
        elements are summed. If `dtype` is not specified, it defaults to the
        dtype of `a`, unless `a` has an integer `dtype` with a precision less
        than that of the default platform integer. In that case, the default
        platform integer is used.
    weights : array_like, optional
        The weights array can either be 1-D (in which case its length must be
        the size of `a` along the given `axis`) or of the same shape as `a`.
        Default is None, which gives each value a weight of 1.0.

    Returns
    -------
    pmean : ndarray, see `dtype` parameter above.
        Output array containing the power mean values.

    See Also
    --------
    numpy.average : Weighted average
    gmean : Geometric mean
    hmean : Harmonic mean

    Notes
    -----
    The power mean is computed over a single dimension of the input
    array, ``axis=0`` by default, or all values in the array if ``axis=None``.
    float64 intermediate and return values are used for integer inputs.

    The power mean is only defined if all observations are non-negative;
    otherwise, the result is NaN.

    .. versionadded:: 1.9

    References
    ----------
    .. [1] "Generalized Mean", *Wikipedia*,
           https://en.wikipedia.org/wiki/Generalized_mean
    .. [2] Norris, N., "Convexity properties of generalized mean value
           functions", The Annals of Mathematical Statistics, vol. 8,
           pp. 118-120, 1937
    .. [3] Bullen, P.S., Handbook of Means and Their Inequalities, 2003

    Examples
    --------
    >>> from scipy.stats import pmean, hmean, gmean
    >>> pmean([1, 4], 1.3)
    2.639372938300652
    >>> pmean([1, 2, 3, 4, 5, 6, 7], 1.3)
    4.157111214492084
    >>> pmean([1, 4, 7], -2, weights=[3, 1, 3])
    1.4969684896631954

    For p=-1, power mean is equal to harmonic mean:

    >>> pmean([1, 4, 7], -1, weights=[3, 1, 3])
    1.9029126213592233
    >>> hmean([1, 4, 7], weights=[3, 1, 3])
    1.9029126213592233

    For p=0, power mean is defined as the geometric mean:

    >>> pmean([1, 4, 7], 0, weights=[3, 1, 3])
    2.80668351922014
    >>> gmean([1, 4, 7], weights=[3, 1, 3])
    2.80668351922014

    """
    if not isinstance(p, int | float):
        raise ValueError("Power mean only defined for exponent of type int or "
                         "float.")
    if p == 0:
        return gmean(a, axis=axis, dtype=dtype, weights=weights)

    xp = array_namespace(a, weights)
    a = xp.asarray(a, dtype=dtype)

    if weights is not None:
        weights = xp.asarray(weights, dtype=dtype)

    negative_mask = a < 0
    if xp.any(negative_mask):
        # `where` avoids having to be careful about dtypes and will work with
        # JAX. This is the exceptional case, so it's OK to be a little slower.
        # Won't work for array_api_strict for now, but see data-apis/array-api#807
        a = xp.where(negative_mask, np.nan, a)
        message = ("The power mean is only defined if all elements are "
                   "non-negative; otherwise, the result is NaN.")
        warnings.warn(message, RuntimeWarning, stacklevel=2)

    with np.errstate(divide='ignore', invalid='ignore'):
        return _xp_mean(a**float(p), axis=axis, weights=weights)**(1/p)


ModeResult = namedtuple('ModeResult', ('mode', 'count'))


def _mode_result(mode, count):
    # When a slice is empty, `_axis_nan_policy` automatically produces
    # NaN for `mode` and `count`. This is a reasonable convention for `mode`,
    # but `count` should not be NaN; it should be zero.
    i = np.isnan(count)
    if i.shape == ():
        count = np.asarray(0, dtype=count.dtype)[()] if i else count
    else:
        count[i] = 0
    return ModeResult(mode, count)


@_axis_nan_policy_factory(_mode_result, override={'nan_propagation': False})
def mode(a, axis=0, nan_policy='propagate', keepdims=False):
    r"""Return an array of the modal (most common) value in the passed array.

    If there is more than one such value, only one is returned.
    The bin-count for the modal bins is also returned.

    Parameters
    ----------
    a : array_like
        Numeric, n-dimensional array of which to find mode(s).
    axis : int or None, optional
        Axis along which to operate. Default is 0. If None, compute over
        the whole array `a`.
    nan_policy : {'propagate', 'raise', 'omit'}, optional
        Defines how to handle when input contains nan.
        The following options are available (default is 'propagate'):

          * 'propagate': treats nan as it would treat any other value
          * 'raise': throws an error
          * 'omit': performs the calculations ignoring nan values
    keepdims : bool, optional
        If set to ``False``, the `axis` over which the statistic is taken
        is consumed (eliminated from the output array). If set to ``True``,
        the `axis` is retained with size one, and the result will broadcast
        correctly against the input array.

    Returns
    -------
    mode : ndarray
        Array of modal values.
    count : ndarray
        Array of counts for each mode.

    Notes
    -----
    The mode  is calculated using `numpy.unique`.
    In NumPy versions 1.21 and after, all NaNs - even those with different
    binary representations - are treated as equivalent and counted as separate
    instances of the same value.

    By convention, the mode of an empty array is NaN, and the associated count
    is zero.

    Examples
    --------
    >>> import numpy as np
    >>> a = np.array([[3, 0, 3, 7],
    ...               [3, 2, 6, 2],
    ...               [1, 7, 2, 8],
    ...               [3, 0, 6, 1],
    ...               [3, 2, 5, 5]])
    >>> from scipy import stats
    >>> stats.mode(a, keepdims=True)
    ModeResult(mode=array([[3, 0, 6, 1]]), count=array([[4, 2, 2, 1]]))

    To get mode of whole array, specify ``axis=None``:

    >>> stats.mode(a, axis=None, keepdims=True)
    ModeResult(mode=[[3]], count=[[5]])
    >>> stats.mode(a, axis=None, keepdims=False)
    ModeResult(mode=3, count=5)

    """
    # `axis`, `nan_policy`, and `keepdims` are handled by `_axis_nan_policy`
    if not np.issubdtype(a.dtype, np.number):
        message = ("Argument `a` is not recognized as numeric. "
                   "Support for input that cannot be coerced to a numeric "
                   "array was deprecated in SciPy 1.9.0 and removed in SciPy "
                   "1.11.0. Please consider `np.unique`.")
        raise TypeError(message)

    if a.size == 0:
        NaN = _get_nan(a)
        return ModeResult(*np.array([NaN, 0], dtype=NaN.dtype))

    if a.ndim == 1:
        vals, cnts = np.unique(a, return_counts=True)
        modes, counts = vals[cnts.argmax()], cnts.max()
        return ModeResult(modes[()], counts[()])

    # `axis` is always -1 after the `_axis_nan_policy` decorator
    y = np.sort(a, axis=-1)
    # Get boolean array of elements that are different from the previous element
    i = np.concatenate([np.ones(y.shape[:-1] + (1,), dtype=bool),
                        (y[..., :-1] != y[..., 1:]) & ~np.isnan(y[..., :-1])], axis=-1)
    # Get linear integer indices of these elements in a raveled array
    indices = np.arange(y.size)[i.ravel()]
    # The difference between integer indices is the number of repeats
    counts = np.diff(indices, append=y.size)
    # Now we form an array of `counts` corresponding with each element of `y`...
    counts = np.reshape(np.repeat(counts, counts), y.shape)
    # ... so we can get the argmax of *each slice* separately.
    k = np.argmax(counts, axis=-1, keepdims=True)
    # Extract the corresponding element/count, and eliminate the reduced dimension
    modes = np.take_along_axis(y, k, axis=-1)[..., 0]
    counts = np.take_along_axis(counts, k, axis=-1)[..., 0]
    return ModeResult(modes[()], counts[()])


def _put_val_to_limits(a, limits, inclusive, val=np.nan, xp=None):
    """Replace elements outside limits with a value.

    This is primarily a utility function.

    Parameters
    ----------
    a : array
    limits : (float or None, float or None)
        A tuple consisting of the (lower limit, upper limit).  Elements in the
        input array less than the lower limit or greater than the upper limit
        will be replaced with `val`. None implies no limit.
    inclusive : (bool, bool)
        A tuple consisting of the (lower flag, upper flag).  These flags
        determine whether values exactly equal to lower or upper are allowed.
    val : float, default: NaN
        The value with which extreme elements of the array are replaced.

    """
    xp = array_namespace(a) if xp is None else xp
    mask = xp.zeros_like(a, dtype=xp.bool)
    if limits is None:
        return a, mask
    lower_limit, upper_limit = limits
    lower_include, upper_include = inclusive
    if lower_limit is not None:
        mask |= (a < lower_limit) if lower_include else a <= lower_limit
    if upper_limit is not None:
        mask |= (a > upper_limit) if upper_include else a >= upper_limit
    lazy = is_lazy_array(mask)
    if not lazy and xp.all(mask):
        raise ValueError("No array values within given limits")
    if lazy or xp.any(mask):
        a = xp.where(mask, val, a)
    return a, mask


@xp_capabilities()
@_axis_nan_policy_factory(
    lambda x: x, n_outputs=1, default_axis=None,
    result_to_tuple=lambda x: (x,)
)
def tmean(a, limits=None, inclusive=(True, True), axis=None):
    """Compute the trimmed mean.

    This function finds the arithmetic mean of given values, ignoring values
    outside the given `limits`.

    Parameters
    ----------
    a : array_like
        Array of values.
    limits : None or (lower limit, upper limit), optional
        Values in the input array less than the lower limit or greater than the
        upper limit will be ignored.  When limits is None (default), then all
        values are used.  Either of the limit values in the tuple can also be
        None representing a half-open interval.
    inclusive : (bool, bool), optional
        A tuple consisting of the (lower flag, upper flag).  These flags
        determine whether values exactly equal to the lower or upper limits
        are included.  The default value is (True, True).
    axis : int or None, optional
        Axis along which to compute test. Default is None.

    Returns
    -------
    tmean : ndarray
        Trimmed mean.

    See Also
    --------
    trim_mean : Returns mean after trimming a proportion from both tails.

    Examples
    --------
    >>> import numpy as np
    >>> from scipy import stats
    >>> x = np.arange(20)
    >>> stats.tmean(x)
    9.5
    >>> stats.tmean(x, (3,17))
    10.0

    """
    xp = array_namespace(a)
    a, mask = _put_val_to_limits(a, limits, inclusive, val=0., xp=xp)
    # explicit dtype specification required due to data-apis/array-api-compat#152
    sum = xp.sum(a, axis=axis, dtype=a.dtype)
    n = xp.sum(xp.asarray(~mask, dtype=a.dtype, device=xp_device(a)), axis=axis,
               dtype=a.dtype)
    mean = xpx.apply_where(n != 0, (sum, n), operator.truediv, fill_value=xp.nan)
    return mean[()] if mean.ndim == 0 else mean


@xp_capabilities()
@_axis_nan_policy_factory(
    lambda x: x, n_outputs=1, result_to_tuple=lambda x: (x,)
)
def tvar(a, limits=None, inclusive=(True, True), axis=0, ddof=1):
    """Compute the trimmed variance.

    This function computes the sample variance of an array of values,
    while ignoring values which are outside of given `limits`.

    Parameters
    ----------
    a : array_like
        Array of values.
    limits : None or (lower limit, upper limit), optional
        Values in the input array less than the lower limit or greater than the
        upper limit will be ignored. When limits is None, then all values are
        used. Either of the limit values in the tuple can also be None
        representing a half-open interval.  The default value is None.
    inclusive : (bool, bool), optional
        A tuple consisting of the (lower flag, upper flag).  These flags
        determine whether values exactly equal to the lower or upper limits
        are included.  The default value is (True, True).
    axis : int or None, optional
        Axis along which to operate. Default is 0. If None, compute over the
        whole array `a`.
    ddof : int, optional
        Delta degrees of freedom.  Default is 1.

    Returns
    -------
    tvar : float
        Trimmed variance.

    Notes
    -----
    `tvar` computes the unbiased sample variance, i.e. it uses a correction
    factor ``n / (n - 1)``.

    Examples
    --------
    >>> import numpy as np
    >>> from scipy import stats
    >>> x = np.arange(20)
    >>> stats.tvar(x)
    35.0
    >>> stats.tvar(x, (3,17))
    20.0

    """
    xp = array_namespace(a)
    a, _ = _put_val_to_limits(a, limits, inclusive, xp=xp)
    with warnings.catch_warnings():
        warnings.simplefilter("ignore", SmallSampleWarning)
        # Currently, this behaves like nan_policy='omit' for alternative array
        # backends, but nan_policy='propagate' will be handled for other backends
        # by the axis_nan_policy decorator shortly.
        return _xp_var(a, correction=ddof, axis=axis, nan_policy='omit', xp=xp)


@xp_capabilities()
@_axis_nan_policy_factory(
    lambda x: x, n_outputs=1, result_to_tuple=lambda x: (x,)
)
def tmin(a, lowerlimit=None, axis=0, inclusive=True, nan_policy='propagate'):
    """Compute the trimmed minimum.

    This function finds the minimum value of an array `a` along the
    specified axis, but only considering values greater than a specified
    lower limit.

    Parameters
    ----------
    a : array_like
        Array of values.
    lowerlimit : None or float, optional
        Values in the input array less than the given limit will be ignored.
        When lowerlimit is None, then all values are used. The default value
        is None.
    axis : int or None, optional
        Axis along which to operate. Default is 0. If None, compute over the
        whole array `a`.
    inclusive : {True, False}, optional
        This flag determines whether values exactly equal to the lower limit
        are included.  The default value is True.

    Returns
    -------
    tmin : float, int or ndarray
        Trimmed minimum.

    Examples
    --------
    >>> import numpy as np
    >>> from scipy import stats
    >>> x = np.arange(20)
    >>> stats.tmin(x)
    0

    >>> stats.tmin(x, 13)
    13

    >>> stats.tmin(x, 13, inclusive=False)
    14

    """
    xp = array_namespace(a)

    max_ = xp.iinfo(a.dtype).max if xp.isdtype(a.dtype, 'integral') else xp.inf
    a, mask = _put_val_to_limits(a, (lowerlimit, None), (inclusive, None),
                                 val=max_, xp=xp)

    res = xp.min(a, axis=axis)
    invalid = xp.all(mask, axis=axis)  # All elements are below lowerlimit

    # For eager backends, output dtype is data-dependent
    if is_lazy_array(invalid) or xp.any(invalid):
        # Possible loss of precision for int types
        res = xp_promote(res, force_floating=True, xp=xp)
        res = xp.where(invalid, xp.nan, res)

    return res[()] if res.ndim == 0 else res


@xp_capabilities()
@_axis_nan_policy_factory(
    lambda x: x, n_outputs=1, result_to_tuple=lambda x: (x,)
)
def tmax(a, upperlimit=None, axis=0, inclusive=True, nan_policy='propagate'):
    """Compute the trimmed maximum.

    This function computes the maximum value of an array along a given axis,
    while ignoring values larger than a specified upper limit.

    Parameters
    ----------
    a : array_like
        Array of values.
    upperlimit : None or float, optional
        Values in the input array greater than the given limit will be ignored.
        When upperlimit is None, then all values are used. The default value
        is None.
    axis : int or None, optional
        Axis along which to operate. Default is 0. If None, compute over the
        whole array `a`.
    inclusive : {True, False}, optional
        This flag determines whether values exactly equal to the upper limit
        are included.  The default value is True.

    Returns
    -------
    tmax : float, int or ndarray
        Trimmed maximum.

    Examples
    --------
    >>> import numpy as np
    >>> from scipy import stats
    >>> x = np.arange(20)
    >>> stats.tmax(x)
    19

    >>> stats.tmax(x, 13)
    13

    >>> stats.tmax(x, 13, inclusive=False)
    12

    """
    xp = array_namespace(a)

    min_ = xp.iinfo(a.dtype).min if xp.isdtype(a.dtype, 'integral') else -xp.inf
    a, mask = _put_val_to_limits(a, (None, upperlimit), (None, inclusive),
                                 val=min_, xp=xp)

    res = xp.max(a, axis=axis)
    invalid = xp.all(mask, axis=axis)  # All elements are above upperlimit

    # For eager backends, output dtype is data-dependent
    if is_lazy_array(invalid) or xp.any(invalid):
        # Possible loss of precision for int types
        res = xp_promote(res, force_floating=True, xp=xp)
        res = xp.where(invalid, xp.nan, res)

    return res[()] if res.ndim == 0 else res


@xp_capabilities()
@_axis_nan_policy_factory(
    lambda x: x, n_outputs=1, result_to_tuple=lambda x: (x,)
)
def tstd(a, limits=None, inclusive=(True, True), axis=0, ddof=1):
    """Compute the trimmed sample standard deviation.

    This function finds the sample standard deviation of given values,
    ignoring values outside the given `limits`.

    Parameters
    ----------
    a : array_like
        Array of values.
    limits : None or (lower limit, upper limit), optional
        Values in the input array less than the lower limit or greater than the
        upper limit will be ignored. When limits is None, then all values are
        used. Either of the limit values in the tuple can also be None
        representing a half-open interval.  The default value is None.
    inclusive : (bool, bool), optional
        A tuple consisting of the (lower flag, upper flag).  These flags
        determine whether values exactly equal to the lower or upper limits
        are included.  The default value is (True, True).
    axis : int or None, optional
        Axis along which to operate. Default is 0. If None, compute over the
        whole array `a`.
    ddof : int, optional
        Delta degrees of freedom.  Default is 1.

    Returns
    -------
    tstd : float
        Trimmed sample standard deviation.

    Notes
    -----
    `tstd` computes the unbiased sample standard deviation, i.e. it uses a
    correction factor ``n / (n - 1)``.

    Examples
    --------
    >>> import numpy as np
    >>> from scipy import stats
    >>> x = np.arange(20)
    >>> stats.tstd(x)
    5.9160797830996161
    >>> stats.tstd(x, (3,17))
    4.4721359549995796

    """
    return tvar(a, limits, inclusive, axis, ddof, _no_deco=True)**0.5


@xp_capabilities()
@_axis_nan_policy_factory(
    lambda x: x, n_outputs=1, result_to_tuple=lambda x: (x,)
)
def tsem(a, limits=None, inclusive=(True, True), axis=0, ddof=1):
    """Compute the trimmed standard error of the mean.

    This function finds the standard error of the mean for given
    values, ignoring values outside the given `limits`.

    Parameters
    ----------
    a : array_like
        Array of values.
    limits : None or (lower limit, upper limit), optional
        Values in the input array less than the lower limit or greater than the
        upper limit will be ignored. When limits is None, then all values are
        used. Either of the limit values in the tuple can also be None
        representing a half-open interval.  The default value is None.
    inclusive : (bool, bool), optional
        A tuple consisting of the (lower flag, upper flag).  These flags
        determine whether values exactly equal to the lower or upper limits
        are included.  The default value is (True, True).
    axis : int or None, optional
        Axis along which to operate. Default is 0. If None, compute over the
        whole array `a`.
    ddof : int, optional
        Delta degrees of freedom.  Default is 1.

    Returns
    -------
    tsem : float
        Trimmed standard error of the mean.

    Notes
    -----
    `tsem` uses unbiased sample standard deviation, i.e. it uses a
    correction factor ``n / (n - 1)``.

    Examples
    --------
    >>> import numpy as np
    >>> from scipy import stats
    >>> x = np.arange(20)
    >>> stats.tsem(x)
    1.3228756555322954
    >>> stats.tsem(x, (3,17))
    1.1547005383792515

    """
    xp = array_namespace(a)
    a, _ = _put_val_to_limits(a, limits, inclusive, xp=xp)

    with warnings.catch_warnings():
        warnings.simplefilter("ignore", SmallSampleWarning)
        # Currently, this behaves like nan_policy='omit' for alternative array
        # backends, but nan_policy='propagate' will be handled for other backends
        # by the axis_nan_policy decorator shortly.
        sd = _xp_var(a, correction=ddof, axis=axis, nan_policy='omit', xp=xp)**0.5

    not_nan = xp.astype(~xp.isnan(a), a.dtype)
    n_obs = xp.sum(not_nan, axis=axis, dtype=sd.dtype)
    return sd / n_obs**0.5


#####################################
#              MOMENTS              #
#####################################


def _moment_outputs(kwds, default_order=1):
    order = np.atleast_1d(kwds.get('order', default_order))
    message = "`order` must be a scalar or a non-empty 1D array."
    if order.size == 0 or order.ndim > 1:
        raise ValueError(message)
    return len(order)


def _moment_result_object(*args):
    if len(args) == 1:
        return args[0]
    return np.asarray(args)


# When `order` is array-like with size > 1, moment produces an *array*
# rather than a tuple, but the zeroth dimension is to be treated like
# separate outputs. It is important to make the distinction between
# separate outputs when adding the reduced axes back (`keepdims=True`).
def _moment_tuple(x, n_out):
    return tuple(x) if n_out > 1 else (x,)


# `moment` fits into the `_axis_nan_policy` pattern, but it is a bit unusual
# because the number of outputs is variable. Specifically,
# `result_to_tuple=lambda x: (x,)` may be surprising for a function that
# can produce more than one output, but it is intended here.
# When `moment is called to produce the output:
# - `result_to_tuple` packs the returned array into a single-element tuple,
# - `_moment_result_object` extracts and returns that single element.
# However, when the input array is empty, `moment` is never called. Instead,
# - `_check_empty_inputs` is used to produce an empty array with the
#   appropriate dimensions.
# - A list comprehension creates the appropriate number of copies of this
#   array, depending on `n_outputs`.
# - This list - which may have multiple elements - is passed into
#   `_moment_result_object`.
# - If there is a single output, `_moment_result_object` extracts and returns
#   the single output from the list.
# - If there are multiple outputs, and therefore multiple elements in the list,
#   `_moment_result_object` converts the list of arrays to a single array and
#   returns it.
# Currently, this leads to a slight inconsistency: when the input array is
# empty, there is no distinction between the `moment` function being called
# with parameter `order=1` and `order=[1]`; the latter *should* produce
# the same as the former but with a singleton zeroth dimension.
@xp_capabilities(jax_jit=False, allow_dask_compute=True)
@_rename_parameter('moment', 'order')
@_axis_nan_policy_factory(  # noqa: E302
    _moment_result_object, n_samples=1, result_to_tuple=_moment_tuple,
    n_outputs=_moment_outputs
)
def moment(a, order=1, axis=0, nan_policy='propagate', *, center=None):
    r"""Calculate the nth moment about the mean for a sample.

    A moment is a specific quantitative measure of the shape of a set of
    points. It is often used to calculate coefficients of skewness and kurtosis
    due to its close relationship with them.

    Parameters
    ----------
    a : array_like
       Input array.
    order : int or 1-D array_like of ints, optional
       Order of central moment that is returned. Default is 1.
    axis : int or None, optional
       Axis along which the central moment is computed. Default is 0.
       If None, compute over the whole array `a`.
    nan_policy : {'propagate', 'raise', 'omit'}, optional
        Defines how to handle when input contains nan.
        The following options are available (default is 'propagate'):

          * 'propagate': returns nan
          * 'raise': throws an error
          * 'omit': performs the calculations ignoring nan values

    center : float or None, optional
       The point about which moments are taken. This can be the sample mean,
       the origin, or any other be point. If `None` (default) compute the
       center as the sample mean.

    Returns
    -------
    n-th moment about the `center` : ndarray or float
       The appropriate moment along the given axis or over all values if axis
       is None. The denominator for the moment calculation is the number of
       observations, no degrees of freedom correction is done.

    See Also
    --------
    kurtosis, skew, describe

    Notes
    -----
    The k-th moment of a data sample is:

    .. math::

        m_k = \frac{1}{n} \sum_{i = 1}^n (x_i - c)^k

    Where `n` is the number of samples, and `c` is the center around which the
    moment is calculated. This function uses exponentiation by squares [1]_ for
    efficiency.

    Note that, if `a` is an empty array (``a.size == 0``), array `moment` with
    one element (`moment.size == 1`) is treated the same as scalar `moment`
    (``np.isscalar(moment)``). This might produce arrays of unexpected shape.

    References
    ----------
    .. [1] https://eli.thegreenplace.net/2009/03/21/efficient-integer-exponentiation-algorithms

    Examples
    --------
    >>> from scipy.stats import moment
    >>> moment([1, 2, 3, 4, 5], order=1)
    0.0
    >>> moment([1, 2, 3, 4, 5], order=2)
    2.0

    """
    xp = array_namespace(a)
    a, axis = _chk_asarray(a, axis, xp=xp)

    a = xp_promote(a, force_floating=True, xp=xp)

    order = xp.asarray(order, dtype=a.dtype, device=xp_device(a))
    if xp_size(order) == 0:
        # This is tested by `_moment_outputs`, which is run by the `_axis_nan_policy`
        # decorator. Currently, the `_axis_nan_policy` decorator is skipped when `a`
        # is a non-NumPy array, so we need to check again. When the decorator is
        # updated for array API compatibility, we can remove this second check.
        raise ValueError("`order` must be a scalar or a non-empty 1D array.")
    if xp.any(order != xp.round(order)):
        raise ValueError("All elements of `order` must be integral.")
    order = order[()] if order.ndim == 0 else order

    # for array_like order input, return a value for each.
    if order.ndim > 0:
        # Calculated the mean once at most, and only if it will be used
        calculate_mean = center is None and xp.any(order > 1)
        mean = xp.mean(a, axis=axis, keepdims=True) if calculate_mean else None
        mmnt = []
        for i in range(order.shape[0]):
            order_i = order[i]
            if center is None and order_i > 1:
                mmnt.append(_moment(a, order_i, axis, mean=mean)[np.newaxis, ...])
            else:
                mmnt.append(_moment(a, order_i, axis, mean=center)[np.newaxis, ...])
        return xp.concat(mmnt, axis=0)
    else:
        return _moment(a, order, axis, mean=center)


def _demean(a, mean, axis, *, xp, precision_warning=True):
    # subtracts `mean` from `a` and returns the result,
    # warning if there is catastrophic cancellation. `mean`
    # must be the mean of `a` along axis with `keepdims=True`.
    # Used in e.g. `_moment`, `_zscore`, `_xp_var`. See gh-15905.
    a_zero_mean = a - mean

    if (xp_size(a_zero_mean) == 0 or not precision_warning
        or is_lazy_array(a_zero_mean)):
        return a_zero_mean

    eps = xp.finfo(mean.dtype).eps * 10

    with np.errstate(divide='ignore', invalid='ignore'):
        rel_diff = xp.max(xp.abs(a_zero_mean), axis=axis,
                          keepdims=True) / xp.abs(mean)

    n = _length_nonmasked(a, axis, xp=xp)
    with np.errstate(invalid='ignore'):
        device = device=xp_device(a)
        precision_loss = xp.any(xp.asarray(rel_diff < eps, device=device)
                                & xp.asarray(n > 1, device=device))

    if precision_loss:
        message = ("Precision loss occurred in moment calculation due to "
                   "catastrophic cancellation. This occurs when the data "
                   "are nearly identical. Results may be unreliable.")
        warnings.warn(message, RuntimeWarning, stacklevel=5)
    return a_zero_mean


def _moment(a, order, axis, *, mean=None, xp=None):
    """Vectorized calculation of raw moment about specified center

    When `mean` is None, the mean is computed and used as the center;
    otherwise, the provided value is used as the center.

    """
    xp = array_namespace(a) if xp is None else xp

    a = xp_promote(a, force_floating=True, xp=xp)
    dtype = a.dtype

    # moment of empty array is the same regardless of order
    if xp_size(a) == 0:
        return xp.mean(a, axis=axis)

    if order == 0 or (order == 1 and mean is None):
        # By definition the zeroth moment is always 1, and the first *central*
        # moment is 0.
        shape = list(a.shape)
        del shape[axis]

        temp = (xp.ones(shape, dtype=dtype, device=xp_device(a)) if order == 0
                else xp.zeros(shape, dtype=dtype, device=xp_device(a)))
        return temp[()] if temp.ndim == 0 else temp

    # Exponentiation by squares: form exponent sequence
    n_list = [order]
    current_n = order
    while current_n > 2:
        if current_n % 2:
            current_n = (current_n - 1) / 2
        else:
            current_n /= 2
        n_list.append(current_n)

    # Starting point for exponentiation by squares
    mean = (xp.mean(a, axis=axis, keepdims=True) if mean is None
            else xp.asarray(mean, dtype=dtype))
    mean = mean[()] if mean.ndim == 0 else mean
    a_zero_mean = _demean(a, mean, axis, xp=xp)

    if n_list[-1] == 1:
        s = xp.asarray(a_zero_mean, copy=True)
    else:
        s = a_zero_mean**2

    # Perform multiplications
    for n in n_list[-2::-1]:
        s = s**2
        if n % 2:
            s *= a_zero_mean
    return xp.mean(s, axis=axis)


def _var(x, axis=0, ddof=0, mean=None, xp=None):
    # Calculate variance of sample, warning if precision is lost
    xp = array_namespace(x) if xp is None else xp
    var = _moment(x, 2, axis, mean=mean, xp=xp)
    if ddof != 0:
        n = _length_nonmasked(x, axis, xp=xp)
        n = xp.asarray(n, dtype=x.dtype, device=xp_device(x))
        var *= (n / (n-ddof))  # to avoid error on division by zero
    return var


def _length_nonmasked(x, axis, keepdims=False, xp=None):
    xp = array_namespace(x) if xp is None else xp
    if is_marray(xp):
        if np.iterable(axis):
            message = '`axis` must be an integer or None for use with `MArray`.'
            raise NotImplementedError(message)
        return xp.astype(xp.count(x, axis=axis, keepdims=keepdims), x.dtype)
    return (xp_size(x) if axis is None else
            # compact way to deal with axis tuples or ints
            int(np.prod(np.asarray(x.shape)[np.asarray(axis)])))


def _share_masks(*args, xp):
    if is_marray(xp):
        mask = functools.reduce(operator.or_, (arg.mask for arg in args))
        args = [xp.asarray(arg.data, mask=mask) for arg in args]
    return args[0] if len(args) == 1 else args


@xp_capabilities(jax_jit=False, allow_dask_compute=2)
@_axis_nan_policy_factory(
    lambda x: x, result_to_tuple=lambda x: (x,), n_outputs=1
)
# nan_policy handled by `_axis_nan_policy`, but needs to be left
# in signature to preserve use as a positional argument
def skew(a, axis=0, bias=True, nan_policy='propagate'):
    r"""Compute the sample skewness of a data set.

    For normally distributed data, the skewness should be about zero. For
    unimodal continuous distributions, a skewness value greater than zero means
    that there is more weight in the right tail of the distribution. The
    function `skewtest` can be used to determine if the skewness value
    is close enough to zero, statistically speaking.

    Parameters
    ----------
    a : ndarray
        Input array.
    axis : int or None, optional
        Axis along which skewness is calculated. Default is 0.
        If None, compute over the whole array `a`.
    bias : bool, optional
        If False, then the calculations are corrected for statistical bias.
    nan_policy : {'propagate', 'raise', 'omit'}, optional
        Defines how to handle when input contains nan.
        The following options are available (default is 'propagate'):

          * 'propagate': returns nan
          * 'raise': throws an error
          * 'omit': performs the calculations ignoring nan values

    Returns
    -------
    skewness : ndarray
        The skewness of values along an axis, returning NaN where all values
        are equal.

    Notes
    -----
    The sample skewness is computed as the Fisher-Pearson coefficient
    of skewness, i.e.

    .. math::

        g_1=\frac{m_3}{m_2^{3/2}}

    where

    .. math::

        m_i=\frac{1}{N}\sum_{n=1}^N(x[n]-\bar{x})^i

    is the biased sample :math:`i\texttt{th}` central moment, and
    :math:`\bar{x}` is
    the sample mean.  If ``bias`` is False, the calculations are
    corrected for bias and the value computed is the adjusted
    Fisher-Pearson standardized moment coefficient, i.e.

    .. math::

        G_1=\frac{k_3}{k_2^{3/2}}=
            \frac{\sqrt{N(N-1)}}{N-2}\frac{m_3}{m_2^{3/2}}.

    References
    ----------
    .. [1] Zwillinger, D. and Kokoska, S. (2000). CRC Standard
       Probability and Statistics Tables and Formulae. Chapman & Hall: New
       York. 2000.
       Section 2.2.24.1

    Examples
    --------
    >>> from scipy.stats import skew
    >>> skew([1, 2, 3, 4, 5])
    0.0
    >>> skew([2, 8, 0, 4, 1, 9, 9, 0])
    0.2650554122698573

    """
    xp = array_namespace(a)
    a, axis = _chk_asarray(a, axis, xp=xp)
    n = _length_nonmasked(a, axis, xp=xp)

    mean = xp.mean(a, axis=axis, keepdims=True)
    mean_reduced = xp.squeeze(mean, axis=axis)  # needed later
    m2 = _moment(a, 2, axis, mean=mean, xp=xp)
    m3 = _moment(a, 3, axis, mean=mean, xp=xp)
    with np.errstate(all='ignore'):
        eps = xp.finfo(m2.dtype).eps
        zero = m2 <= (eps * mean_reduced)**2
        vals = xp.where(zero, xp.nan, m3 / m2**1.5)
    if not bias:
        can_correct = ~zero & (n > 2)
        if is_lazy_array(can_correct) or xp.any(can_correct):
            nval = ((n - 1.0) * n)**0.5 / (n - 2.0) * m3 / m2**1.5
            vals = xp.where(can_correct, nval, vals)

    return vals[()] if vals.ndim == 0 else vals


@xp_capabilities(jax_jit=False, allow_dask_compute=2)
@_axis_nan_policy_factory(
    lambda x: x, result_to_tuple=lambda x: (x,), n_outputs=1
)
# nan_policy handled by `_axis_nan_policy`, but needs to be left
# in signature to preserve use as a positional argument
def kurtosis(a, axis=0, fisher=True, bias=True, nan_policy='propagate'):
    """Compute the kurtosis (Fisher or Pearson) of a dataset.

    Kurtosis is the fourth central moment divided by the square of the
    variance. If Fisher's definition is used, then 3.0 is subtracted from
    the result to give 0.0 for a normal distribution.

    If bias is False then the kurtosis is calculated using k statistics to
    eliminate bias coming from biased moment estimators

    Use `kurtosistest` to see if result is close enough to normal.

    Parameters
    ----------
    a : array
        Data for which the kurtosis is calculated.
    axis : int or None, optional
        Axis along which the kurtosis is calculated. Default is 0.
        If None, compute over the whole array `a`.
    fisher : bool, optional
        If True, Fisher's definition is used (normal ==> 0.0). If False,
        Pearson's definition is used (normal ==> 3.0).
    bias : bool, optional
        If False, then the calculations are corrected for statistical bias.
    nan_policy : {'propagate', 'raise', 'omit'}, optional
        Defines how to handle when input contains nan. 'propagate' returns nan,
        'raise' throws an error, 'omit' performs the calculations ignoring nan
        values. Default is 'propagate'.

    Returns
    -------
    kurtosis : array
        The kurtosis of values along an axis, returning NaN where all values
        are equal.

    References
    ----------
    .. [1] Zwillinger, D. and Kokoska, S. (2000). CRC Standard
       Probability and Statistics Tables and Formulae. Chapman & Hall: New
       York. 2000.

    Examples
    --------
    In Fisher's definition, the kurtosis of the normal distribution is zero.
    In the following example, the kurtosis is close to zero, because it was
    calculated from the dataset, not from the continuous distribution.

    >>> import numpy as np
    >>> from scipy.stats import norm, kurtosis
    >>> data = norm.rvs(size=1000, random_state=3)
    >>> kurtosis(data)
    -0.06928694200380558

    The distribution with a higher kurtosis has a heavier tail.
    The zero valued kurtosis of the normal distribution in Fisher's definition
    can serve as a reference point.

    >>> import matplotlib.pyplot as plt
    >>> import scipy.stats as stats
    >>> from scipy.stats import kurtosis

    >>> x = np.linspace(-5, 5, 100)
    >>> ax = plt.subplot()
    >>> distnames = ['laplace', 'norm', 'uniform']

    >>> for distname in distnames:
    ...     if distname == 'uniform':
    ...         dist = getattr(stats, distname)(loc=-2, scale=4)
    ...     else:
    ...         dist = getattr(stats, distname)
    ...     data = dist.rvs(size=1000)
    ...     kur = kurtosis(data, fisher=True)
    ...     y = dist.pdf(x)
    ...     ax.plot(x, y, label="{}, {}".format(distname, round(kur, 3)))
    ...     ax.legend()

    The Laplace distribution has a heavier tail than the normal distribution.
    The uniform distribution (which has negative kurtosis) has the thinnest
    tail.

    """
    xp = array_namespace(a)
    a, axis = _chk_asarray(a, axis, xp=xp)

    n = _length_nonmasked(a, axis, xp=xp)
    mean = xp.mean(a, axis=axis, keepdims=True)
    mean_reduced = xp.squeeze(mean, axis=axis)  # needed later
    m2 = _moment(a, 2, axis, mean=mean, xp=xp)
    m4 = _moment(a, 4, axis, mean=mean, xp=xp)
    with np.errstate(all='ignore'):
        zero = m2 <= (xp.finfo(m2.dtype).eps * mean_reduced)**2
        vals = xp.where(zero, xp.nan, m4 / m2**2.0)

    if not bias:
        can_correct = ~zero & (n > 3)
        if is_lazy_array(can_correct) or xp.any(can_correct):
            nval = 1.0/(n-2)/(n-3) * ((n**2-1.0)*m4/m2**2.0 - 3*(n-1)**2.0)
            vals = xp.where(can_correct, nval + 3.0, vals)

    vals = vals - 3 if fisher else vals
    return vals[()] if vals.ndim == 0 else vals


DescribeResult = namedtuple('DescribeResult',
                            ('nobs', 'minmax', 'mean', 'variance', 'skewness',
                             'kurtosis'))


@xp_capabilities(jax_jit=False, allow_dask_compute=True)
def describe(a, axis=0, ddof=1, bias=True, nan_policy='propagate'):
    """Compute several descriptive statistics of the passed array.

    Parameters
    ----------
    a : array_like
        Input data.
    axis : int or None, optional
        Axis along which statistics are calculated. Default is 0.
        If None, compute over the whole array `a`.
    ddof : int, optional
        Delta degrees of freedom (only for variance).  Default is 1.
    bias : bool, optional
        If False, then the skewness and kurtosis calculations are corrected
        for statistical bias.
    nan_policy : {'propagate', 'raise', 'omit'}, optional
        Defines how to handle when input contains nan.
        The following options are available (default is 'propagate'):

        * 'propagate': returns nan
        * 'raise': throws an error
        * 'omit': performs the calculations ignoring nan values

    Returns
    -------
    nobs : int or ndarray of ints
        Number of observations (length of data along `axis`).
        When 'omit' is chosen as nan_policy, the length along each axis
        slice is counted separately.
    minmax: tuple of ndarrays or floats
        Minimum and maximum value of `a` along the given axis.
    mean : ndarray or float
        Arithmetic mean of `a` along the given axis.
    variance : ndarray or float
        Unbiased variance of `a` along the given axis; denominator is number
        of observations minus one.
    skewness : ndarray or float
        Skewness of `a` along the given axis, based on moment calculations
        with denominator equal to the number of observations, i.e. no degrees
        of freedom correction.
    kurtosis : ndarray or float
        Kurtosis (Fisher) of `a` along the given axis.  The kurtosis is
        normalized so that it is zero for the normal distribution.  No
        degrees of freedom are used.

    Raises
    ------
    ValueError
        If size of `a` is 0.

    See Also
    --------
    skew, kurtosis

    Examples
    --------
    >>> import numpy as np
    >>> from scipy import stats
    >>> a = np.arange(10)
    >>> stats.describe(a)
    DescribeResult(nobs=10, minmax=(0, 9), mean=4.5,
                   variance=9.166666666666666, skewness=0.0,
                   kurtosis=-1.2242424242424244)
    >>> b = [[1, 2], [3, 4]]
    >>> stats.describe(b)
    DescribeResult(nobs=2, minmax=(array([1, 2]), array([3, 4])),
                   mean=array([2., 3.]), variance=array([2., 2.]),
                   skewness=array([0., 0.]), kurtosis=array([-2., -2.]))

    """
    xp = array_namespace(a)
    a, axis = _chk_asarray(a, axis, xp=xp)

    contains_nan = _contains_nan(a, nan_policy)

    # Test nan_policy before the implicit call to bool(contains_nan)
    # to avoid raising on lazy xps on the default nan_policy='propagate'
    if nan_policy == 'omit' and contains_nan:
        # only NumPy gets here; `_contains_nan` raises error for the rest
        a = ma.masked_invalid(a)
        return mstats_basic.describe(a, axis, ddof, bias)

    if xp_size(a) == 0:
        raise ValueError("The input must not be empty.")

    # use xp.astype when data-apis/array-api-compat#226 is resolved
    n = xp.asarray(_length_nonmasked(a, axis, xp=xp), dtype=xp.int64,
                   device=xp_device(a))
    n = n[()] if n.ndim == 0 else n
    mm = (xp.min(a, axis=axis), xp.max(a, axis=axis))
    m = xp.mean(a, axis=axis)
    v = _var(a, axis=axis, ddof=ddof, xp=xp)
    sk = skew(a, axis, bias=bias)
    kurt = kurtosis(a, axis, bias=bias)

    return DescribeResult(n, mm, m, v, sk, kurt)

#####################################
#         NORMALITY TESTS           #
#####################################


def _get_pvalue(statistic, distribution, alternative, symmetric=True, xp=None):
    """Get p-value given the statistic, (continuous) distribution, and alternative"""
    xp = array_namespace(statistic) if xp is None else xp

    if alternative == 'less':
        pvalue = distribution.cdf(statistic)
    elif alternative == 'greater':
        pvalue = distribution.sf(statistic)
    elif alternative == 'two-sided':
        pvalue = 2 * (distribution.sf(xp.abs(statistic)) if symmetric
                      else xp.minimum(distribution.cdf(statistic),
                                      distribution.sf(statistic)))
    else:
        message = "`alternative` must be 'less', 'greater', or 'two-sided'."
        raise ValueError(message)

    return pvalue


SkewtestResult = namedtuple('SkewtestResult', ('statistic', 'pvalue'))


@xp_capabilities(jax_jit=False, allow_dask_compute=True)
@_axis_nan_policy_factory(SkewtestResult, n_samples=1, too_small=7)
# nan_policy handled by `_axis_nan_policy`, but needs to be left
# in signature to preserve use as a positional argument
def skewtest(a, axis=0, nan_policy='propagate', alternative='two-sided'):
    r"""Test whether the skew is different from the normal distribution.

    This function tests the null hypothesis that the skewness of
    the population that the sample was drawn from is the same
    as that of a corresponding normal distribution.

    Parameters
    ----------
    a : array
        The data to be tested. Must contain at least eight observations.
    axis : int or None, optional
       Axis along which statistics are calculated. Default is 0.
       If None, compute over the whole array `a`.
    nan_policy : {'propagate', 'raise', 'omit'}, optional
        Defines how to handle when input contains nan.
        The following options are available (default is 'propagate'):

        * 'propagate': returns nan
        * 'raise': throws an error
        * 'omit': performs the calculations ignoring nan values

    alternative : {'two-sided', 'less', 'greater'}, optional
        Defines the alternative hypothesis. Default is 'two-sided'.
        The following options are available:

        * 'two-sided': the skewness of the distribution underlying the sample
          is different from that of the normal distribution (i.e. 0)
        * 'less': the skewness of the distribution underlying the sample
          is less than that of the normal distribution
        * 'greater': the skewness of the distribution underlying the sample
          is greater than that of the normal distribution

        .. versionadded:: 1.7.0

    Returns
    -------
    statistic : float
        The computed z-score for this test.
    pvalue : float
        The p-value for the hypothesis test.

    See Also
    --------
    :ref:`hypothesis_skewtest` : Extended example

    Notes
    -----
    The sample size must be at least 8.

    References
    ----------
    .. [1] R. B. D'Agostino, A. J. Belanger and R. B. D'Agostino Jr.,
            "A suggestion for using powerful and informative tests of
            normality", American Statistician 44, pp. 316-321, 1990.

    Examples
    --------

    >>> from scipy.stats import skewtest
    >>> skewtest([1, 2, 3, 4, 5, 6, 7, 8])
    SkewtestResult(statistic=1.0108048609177787, pvalue=0.3121098361421897)
    >>> skewtest([2, 8, 0, 4, 1, 9, 9, 0])
    SkewtestResult(statistic=0.44626385374196975, pvalue=0.6554066631275459)
    >>> skewtest([1, 2, 3, 4, 5, 6, 7, 8000])
    SkewtestResult(statistic=3.571773510360407, pvalue=0.0003545719905823133)
    >>> skewtest([100, 100, 100, 100, 100, 100, 100, 101])
    SkewtestResult(statistic=3.5717766638478072, pvalue=0.000354567720281634)
    >>> skewtest([1, 2, 3, 4, 5, 6, 7, 8], alternative='less')
    SkewtestResult(statistic=1.0108048609177787, pvalue=0.8439450819289052)
    >>> skewtest([1, 2, 3, 4, 5, 6, 7, 8], alternative='greater')
    SkewtestResult(statistic=1.0108048609177787, pvalue=0.15605491807109484)

    For a more detailed example, see :ref:`hypothesis_skewtest`.
    """
    xp = array_namespace(a)
    a, axis = _chk_asarray(a, axis, xp=xp)

    b2 = skew(a, axis, _no_deco=True)

    n = xp.asarray(_length_nonmasked(a, axis), dtype=b2.dtype, device=xp_device(a))
    n = xpx.at(n, n < 8).set(xp.nan)
    if xp.any(xp.isnan(n)):
        message = ("`skewtest` requires at least 8 valid observations;"
                   "slices with fewer observations will produce NaNs.")
        warnings.warn(message, SmallSampleWarning, stacklevel=2)

    with np.errstate(divide='ignore', invalid='ignore'):
        y = b2 * xp.sqrt(((n + 1) * (n + 3)) / (6.0 * (n - 2)))
        beta2 = (3.0 * (n**2 + 27*n - 70) * (n+1) * (n+3) /
                 ((n-2.0) * (n+5) * (n+7) * (n+9)))
        W2 = -1 + xp.sqrt(2 * (beta2 - 1))
        delta = 1 / xp.sqrt(0.5 * xp.log(W2))
        alpha = xp.sqrt(2.0 / (W2 - 1))
        y = xp.where(y == 0, 1., y)
        Z = delta * xp.log(y / alpha + xp.sqrt((y / alpha)**2 + 1))
        pvalue = _get_pvalue(Z, _SimpleNormal(), alternative, xp=xp)

    Z = Z[()] if Z.ndim == 0 else Z
    pvalue = pvalue[()] if pvalue.ndim == 0 else pvalue
    return SkewtestResult(Z, pvalue)


KurtosistestResult = namedtuple('KurtosistestResult', ('statistic', 'pvalue'))


@xp_capabilities(jax_jit=False, allow_dask_compute=True)
@_axis_nan_policy_factory(KurtosistestResult, n_samples=1, too_small=4)
def kurtosistest(a, axis=0, nan_policy='propagate', alternative='two-sided'):
    r"""Test whether a dataset has normal kurtosis.

    This function tests the null hypothesis that the kurtosis
    of the population from which the sample was drawn is that
    of the normal distribution.

    Parameters
    ----------
    a : array
        Array of the sample data. Must contain at least five observations.
    axis : int or None, optional
       Axis along which to compute test. Default is 0. If None,
       compute over the whole array `a`.
    nan_policy : {'propagate', 'raise', 'omit'}, optional
        Defines how to handle when input contains nan.
        The following options are available (default is 'propagate'):

        * 'propagate': returns nan
        * 'raise': throws an error
        * 'omit': performs the calculations ignoring nan values
    alternative : {'two-sided', 'less', 'greater'}, optional
        Defines the alternative hypothesis.
        The following options are available (default is 'two-sided'):

        * 'two-sided': the kurtosis of the distribution underlying the sample
          is different from that of the normal distribution
        * 'less': the kurtosis of the distribution underlying the sample
          is less than that of the normal distribution
        * 'greater': the kurtosis of the distribution underlying the sample
          is greater than that of the normal distribution

        .. versionadded:: 1.7.0

    Returns
    -------
    statistic : float
        The computed z-score for this test.
    pvalue : float
        The p-value for the hypothesis test.

    See Also
    --------
    :ref:`hypothesis_kurtosistest` : Extended example

    Notes
    -----
    Valid only for n>20. This function uses the method described in [1]_.

    References
    ----------
    .. [1] F. J. Anscombe, W. J. Glynn, "Distribution of the kurtosis
       statistic b2 for normal samples", Biometrika, vol. 70, pp. 227-234, 1983.

    Examples
    --------

    >>> import numpy as np
    >>> from scipy.stats import kurtosistest
    >>> kurtosistest(list(range(20)))
    KurtosistestResult(statistic=-1.7058104152122062, pvalue=0.08804338332528348)
    >>> kurtosistest(list(range(20)), alternative='less')
    KurtosistestResult(statistic=-1.7058104152122062, pvalue=0.04402169166264174)
    >>> kurtosistest(list(range(20)), alternative='greater')
    KurtosistestResult(statistic=-1.7058104152122062, pvalue=0.9559783083373583)
    >>> rng = np.random.default_rng()
    >>> s = rng.normal(0, 1, 1000)
    >>> kurtosistest(s)
    KurtosistestResult(statistic=-1.475047944490622, pvalue=0.14019965402996987)

    For a more detailed example, see :ref:`hypothesis_kurtosistest`.
    """
    xp = array_namespace(a)
    a, axis = _chk_asarray(a, axis, xp=xp)

    b2 = kurtosis(a, axis, fisher=False, _no_deco=True)

    n = xp.asarray(_length_nonmasked(a, axis), dtype=b2.dtype, device=xp_device(a))
    n = xpx.at(n, n < 5).set(xp.nan)
    if xp.any(xp.isnan(n)):
        message = ("`kurtosistest` requires at least 5 valid observations; "
                   "slices with fewer observations will produce NaNs.")
        warnings.warn(message, SmallSampleWarning, stacklevel=2)

    E = 3.0*(n-1) / (n+1)
    varb2 = 24.0*n*(n-2)*(n-3) / ((n+1)*(n+1.)*(n+3)*(n+5))  # [1]_ Eq. 1
    x = (b2-E) / varb2**0.5  # [1]_ Eq. 4
    # [1]_ Eq. 2:
    sqrtbeta1 = 6.0*(n*n-5*n+2)/((n+7)*(n+9)) * ((6.0*(n+3)*(n+5))
                                                 / (n*(n-2)*(n-3)))**0.5
    # [1]_ Eq. 3:
    A = 6.0 + 8.0/sqrtbeta1 * (2.0/sqrtbeta1 + (1+4.0/(sqrtbeta1**2))**0.5)
    term1 = 1 - 2/(9.0*A)
    denom = 1 + x * (2/(A-4.0))**0.5
    term2 = xp.sign(denom) * xp.where(denom == 0.0, xp.nan,
                                      ((1-2.0/A)/xp.abs(denom))**(1/3))
    if xp.any(denom == 0):
        msg = ("Test statistic not defined in some cases due to division by "
               "zero. Return nan in that case...")
        warnings.warn(msg, RuntimeWarning, stacklevel=2)

    Z = (term1 - term2) / (2/(9.0*A))**0.5  # [1]_ Eq. 5
    pvalue = _get_pvalue(Z, _SimpleNormal(), alternative, xp=xp)

    Z = Z[()] if Z.ndim == 0 else Z
    pvalue = pvalue[()] if pvalue.ndim == 0 else pvalue
    return KurtosistestResult(Z, pvalue)


NormaltestResult = namedtuple('NormaltestResult', ('statistic', 'pvalue'))


@xp_capabilities(jax_jit=False, allow_dask_compute=True)
@_axis_nan_policy_factory(NormaltestResult, n_samples=1, too_small=7)
def normaltest(a, axis=0, nan_policy='propagate'):
    r"""Test whether a sample differs from a normal distribution.

    This function tests the null hypothesis that a sample comes
    from a normal distribution.  It is based on D'Agostino and
    Pearson's [1]_, [2]_ test that combines skew and kurtosis to
    produce an omnibus test of normality.

    Parameters
    ----------
    a : array_like
        The array containing the sample to be tested. Must contain
        at least eight observations.
    axis : int or None, optional
        Axis along which to compute test. Default is 0. If None,
        compute over the whole array `a`.
    nan_policy : {'propagate', 'raise', 'omit'}, optional
        Defines how to handle when input contains nan.
        The following options are available (default is 'propagate'):

            * 'propagate': returns nan
            * 'raise': throws an error
            * 'omit': performs the calculations ignoring nan values

    Returns
    -------
    statistic : float or array
        ``s^2 + k^2``, where ``s`` is the z-score returned by `skewtest` and
        ``k`` is the z-score returned by `kurtosistest`.
    pvalue : float or array
        A 2-sided chi squared probability for the hypothesis test.

    See Also
    --------
    :ref:`hypothesis_normaltest` : Extended example

    References
    ----------
    .. [1] D'Agostino, R. B. (1971), "An omnibus test of normality for
            moderate and large sample size", Biometrika, 58, 341-348
    .. [2] D'Agostino, R. and Pearson, E. S. (1973), "Tests for departure from
            normality", Biometrika, 60, 613-622

    Examples
    --------

    >>> import numpy as np
    >>> from scipy import stats
    >>> rng = np.random.default_rng()
    >>> pts = 1000
    >>> a = rng.normal(0, 1, size=pts)
    >>> b = rng.normal(2, 1, size=pts)
    >>> x = np.concatenate((a, b))
    >>> res = stats.normaltest(x)
    >>> res.statistic
    53.619...  # random
    >>> res.pvalue
    2.273917413209226e-12  # random

    For a more detailed example, see :ref:`hypothesis_normaltest`.
    """
    xp = array_namespace(a)

    s, _ = skewtest(a, axis, _no_deco=True)
    k, _ = kurtosistest(a, axis, _no_deco=True)
    statistic = s*s + k*k

    chi2 = _SimpleChi2(xp.asarray(2., dtype=statistic.dtype, device=xp_device(a)))
    pvalue = _get_pvalue(statistic, chi2, alternative='greater', symmetric=False, xp=xp)

    statistic = statistic[()] if statistic.ndim == 0 else statistic
    pvalue = pvalue[()] if pvalue.ndim == 0 else pvalue

    return NormaltestResult(statistic, pvalue)


@xp_capabilities(jax_jit=False, allow_dask_compute=True)
@_axis_nan_policy_factory(SignificanceResult, default_axis=None)
def jarque_bera(x, *, axis=None):
    r"""Perform the Jarque-Bera goodness of fit test on sample data.

    The Jarque-Bera test tests whether the sample data has the skewness and
    kurtosis matching a normal distribution.

    Note that this test only works for a large enough number of data samples
    (>2000) as the test statistic asymptotically has a Chi-squared distribution
    with 2 degrees of freedom.

    Parameters
    ----------
    x : array_like
        Observations of a random variable.
    axis : int or None, default: 0
        If an int, the axis of the input along which to compute the statistic.
        The statistic of each axis-slice (e.g. row) of the input will appear in
        a corresponding element of the output.
        If ``None``, the input will be raveled before computing the statistic.

    Returns
    -------
    result : SignificanceResult
        An object with the following attributes:

        statistic : float
            The test statistic.
        pvalue : float
            The p-value for the hypothesis test.

    See Also
    --------
    :ref:`hypothesis_jarque_bera` : Extended example

    References
    ----------
    .. [1] Jarque, C. and Bera, A. (1980) "Efficient tests for normality,
           homoscedasticity and serial independence of regression residuals",
           6 Econometric Letters 255-259.

    Examples
    --------

    >>> import numpy as np
    >>> from scipy import stats
    >>> rng = np.random.default_rng()
    >>> x = rng.normal(0, 1, 100000)
    >>> jarque_bera_test = stats.jarque_bera(x)
    >>> jarque_bera_test
    Jarque_beraResult(statistic=3.3415184718131554, pvalue=0.18810419594996775)
    >>> jarque_bera_test.statistic
    3.3415184718131554
    >>> jarque_bera_test.pvalue
    0.18810419594996775

    For a more detailed example, see :ref:`hypothesis_jarque_bera`.
    """
    xp = array_namespace(x)
    x, axis = _chk_asarray(x, axis, xp=xp)

    mu = _xp_mean(x, axis=axis, keepdims=True)
    diffx = x - mu
    s = skew(diffx, axis=axis, _no_deco=True)
    k = kurtosis(diffx, axis=axis, _no_deco=True)

    n = xp.asarray(_length_nonmasked(x, axis), dtype=mu.dtype, device=xp_device(x))
    statistic = n / 6 * (s**2 + k**2 / 4)

    chi2 = _SimpleChi2(xp.asarray(2., dtype=mu.dtype, device=xp_device(x)))
    pvalue = _get_pvalue(statistic, chi2, alternative='greater', symmetric=False, xp=xp)

    statistic = statistic[()] if statistic.ndim == 0 else statistic
    pvalue = pvalue[()] if pvalue.ndim == 0 else pvalue

    return SignificanceResult(statistic, pvalue)


#####################################
#        FREQUENCY FUNCTIONS        #
#####################################


def scoreatpercentile(a, per, limit=(), interpolation_method='fraction',
                      axis=None):
    """Calculate the score at a given percentile of the input sequence.

    For example, the score at ``per=50`` is the median. If the desired quantile
    lies between two data points, we interpolate between them, according to
    the value of `interpolation`. If the parameter `limit` is provided, it
    should be a tuple (lower, upper) of two values.

    Parameters
    ----------
    a : array_like
        A 1-D array of values from which to extract score.
    per : array_like
        Percentile(s) at which to extract score.  Values should be in range
        [0,100].
    limit : tuple, optional
        Tuple of two scalars, the lower and upper limits within which to
        compute the percentile. Values of `a` outside
        this (closed) interval will be ignored.
    interpolation_method : {'fraction', 'lower', 'higher'}, optional
        Specifies the interpolation method to use,
        when the desired quantile lies between two data points `i` and `j`
        The following options are available (default is 'fraction'):

          * 'fraction': ``i + (j - i) * fraction`` where ``fraction`` is the
            fractional part of the index surrounded by ``i`` and ``j``
          * 'lower': ``i``
          * 'higher': ``j``

    axis : int, optional
        Axis along which the percentiles are computed. Default is None. If
        None, compute over the whole array `a`.

    Returns
    -------
    score : float or ndarray
        Score at percentile(s).

    See Also
    --------
    percentileofscore, numpy.percentile

    Notes
    -----
    This function will become obsolete in the future.
    For NumPy 1.9 and higher, `numpy.percentile` provides all the functionality
    that `scoreatpercentile` provides.  And it's significantly faster.
    Therefore it's recommended to use `numpy.percentile` for users that have
    numpy >= 1.9.

    Examples
    --------
    >>> import numpy as np
    >>> from scipy import stats
    >>> a = np.arange(100)
    >>> stats.scoreatpercentile(a, 50)
    49.5

    """
    # adapted from NumPy's percentile function.  When we require numpy >= 1.8,
    # the implementation of this function can be replaced by np.percentile.
    a = np.asarray(a)
    if a.size == 0:
        # empty array, return nan(s) with shape matching `per`
        if np.isscalar(per):
            return np.nan
        else:
            return np.full(np.asarray(per).shape, np.nan, dtype=np.float64)

    if limit:
        a = a[(limit[0] <= a) & (a <= limit[1])]

    sorted_ = np.sort(a, axis=axis)
    if axis is None:
        axis = 0

    return _compute_qth_percentile(sorted_, per, interpolation_method, axis)


# handle sequence of per's without calling sort multiple times
def _compute_qth_percentile(sorted_, per, interpolation_method, axis):
    if not np.isscalar(per):
        score = [_compute_qth_percentile(sorted_, i,
                                         interpolation_method, axis)
                 for i in per]
        return np.array(score)

    if not (0 <= per <= 100):
        raise ValueError("percentile must be in the range [0, 100]")

    indexer = [slice(None)] * sorted_.ndim
    idx = per / 100. * (sorted_.shape[axis] - 1)

    if int(idx) != idx:
        # round fractional indices according to interpolation method
        if interpolation_method == 'lower':
            idx = int(np.floor(idx))
        elif interpolation_method == 'higher':
            idx = int(np.ceil(idx))
        elif interpolation_method == 'fraction':
            pass  # keep idx as fraction and interpolate
        else:
            raise ValueError("interpolation_method can only be 'fraction', "
                             "'lower' or 'higher'")

    i = int(idx)
    if i == idx:
        indexer[axis] = slice(i, i + 1)
        weights = array(1)
        sumval = 1.0
    else:
        indexer[axis] = slice(i, i + 2)
        j = i + 1
        weights = array([(j - idx), (idx - i)], float)
        wshape = [1] * sorted_.ndim
        wshape[axis] = 2
        weights.shape = wshape
        sumval = weights.sum()

    # Use np.add.reduce (== np.sum but a little faster) to coerce data type
    return np.add.reduce(sorted_[tuple(indexer)] * weights, axis=axis) / sumval


def percentileofscore(a, score, kind='rank', nan_policy='propagate'):
    """Compute the percentile rank of a score relative to a list of scores.

    A `percentileofscore` of, for example, 80% means that 80% of the
    scores in `a` are below the given score. In the case of gaps or
    ties, the exact definition depends on the optional keyword, `kind`.

    Parameters
    ----------
    a : array_like
        A 1-D array to which `score` is compared.
    score : array_like
        Scores to compute percentiles for.
    kind : {'rank', 'weak', 'strict', 'mean'}, optional
        Specifies the interpretation of the resulting score.
        The following options are available (default is 'rank'):

          * 'rank': Average percentage ranking of score.  In case of multiple
            matches, average the percentage rankings of all matching scores.
          * 'weak': This kind corresponds to the definition of a cumulative
            distribution function.  A percentileofscore of 80% means that 80%
            of values are less than or equal to the provided score.
          * 'strict': Similar to "weak", except that only values that are
            strictly less than the given score are counted.
          * 'mean': The average of the "weak" and "strict" scores, often used
            in testing.  See https://en.wikipedia.org/wiki/Percentile_rank
    nan_policy : {'propagate', 'raise', 'omit'}, optional
        Specifies how to treat `nan` values in `a`.
        The following options are available (default is 'propagate'):

          * 'propagate': returns nan (for each value in `score`).
          * 'raise': throws an error
          * 'omit': performs the calculations ignoring nan values

    Returns
    -------
    pcos : float
        Percentile-position of score (0-100) relative to `a`.

    See Also
    --------
    numpy.percentile
    scipy.stats.scoreatpercentile, scipy.stats.rankdata

    Examples
    --------
    Three-quarters of the given values lie below a given score:

    >>> import numpy as np
    >>> from scipy import stats
    >>> stats.percentileofscore([1, 2, 3, 4], 3)
    75.0

    With multiple matches, note how the scores of the two matches, 0.6
    and 0.8 respectively, are averaged:

    >>> stats.percentileofscore([1, 2, 3, 3, 4], 3)
    70.0

    Only 2/5 values are strictly less than 3:

    >>> stats.percentileofscore([1, 2, 3, 3, 4], 3, kind='strict')
    40.0

    But 4/5 values are less than or equal to 3:

    >>> stats.percentileofscore([1, 2, 3, 3, 4], 3, kind='weak')
    80.0

    The average between the weak and the strict scores is:

    >>> stats.percentileofscore([1, 2, 3, 3, 4], 3, kind='mean')
    60.0

    Score arrays (of any dimensionality) are supported:

    >>> stats.percentileofscore([1, 2, 3, 3, 4], [2, 3])
    array([40., 70.])

    The inputs can be infinite:

    >>> stats.percentileofscore([-np.inf, 0, 1, np.inf], [1, 2, np.inf])
    array([75., 75., 100.])

    If `a` is empty, then the resulting percentiles are all `nan`:

    >>> stats.percentileofscore([], [1, 2])
    array([nan, nan])
    """

    a = np.asarray(a)
    n = len(a)
    score = np.asarray(score)

    # Nan treatment
    cna = _contains_nan(a, nan_policy)
    cns = _contains_nan(score, nan_policy)

    if cns:
        # If a score is nan, then the output should be nan
        # (also if nan_policy is "omit", because it only applies to `a`)
        score = ma.masked_where(np.isnan(score), score)

    if cna:
        if nan_policy == "omit":
            # Don't count nans
            a = ma.masked_where(np.isnan(a), a)
            n = a.count()

        if nan_policy == "propagate":
            # All outputs should be nans
            n = 0

    # Cannot compare to empty list ==> nan
    if n == 0:
        perct = np.full_like(score, np.nan, dtype=np.float64)

    else:
        # Prepare broadcasting
        score = score[..., None]

        def count(x):
            return np.count_nonzero(x, -1)

        # Main computations/logic
        if kind == 'rank':
            left = count(a < score)
            right = count(a <= score)
            plus1 = left < right
            perct = (left + right + plus1) * (50.0 / n)
        elif kind == 'strict':
            perct = count(a < score) * (100.0 / n)
        elif kind == 'weak':
            perct = count(a <= score) * (100.0 / n)
        elif kind == 'mean':
            left = count(a < score)
            right = count(a <= score)
            perct = (left + right) * (50.0 / n)
        else:
            raise ValueError(
                "kind can only be 'rank', 'strict', 'weak' or 'mean'")

    # Re-insert nan values
    perct = ma.filled(perct, np.nan)

    if perct.ndim == 0:
        return perct[()]
    return perct


HistogramResult = namedtuple('HistogramResult',
                             ('count', 'lowerlimit', 'binsize', 'extrapoints'))


def _histogram(a, numbins=10, defaultlimits=None, weights=None,
               printextras=False):
    """Create a histogram.

    Separate the range into several bins and return the number of instances
    in each bin.

    Parameters
    ----------
    a : array_like
        Array of scores which will be put into bins.
    numbins : int, optional
        The number of bins to use for the histogram. Default is 10.
    defaultlimits : tuple (lower, upper), optional
        The lower and upper values for the range of the histogram.
        If no value is given, a range slightly larger than the range of the
        values in a is used. Specifically ``(a.min() - s, a.max() + s)``,
        where ``s = (1/2)(a.max() - a.min()) / (numbins - 1)``.
    weights : array_like, optional
        The weights for each value in `a`. Default is None, which gives each
        value a weight of 1.0
    printextras : bool, optional
        If True, if there are extra points (i.e. the points that fall outside
        the bin limits) a warning is raised saying how many of those points
        there are.  Default is False.

    Returns
    -------
    count : ndarray
        Number of points (or sum of weights) in each bin.
    lowerlimit : float
        Lowest value of histogram, the lower limit of the first bin.
    binsize : float
        The size of the bins (all bins have the same size).
    extrapoints : int
        The number of points outside the range of the histogram.

    See Also
    --------
    numpy.histogram

    Notes
    -----
    This histogram is based on numpy's histogram but has a larger range by
    default if default limits is not set.

    """
    a = np.ravel(a)
    if defaultlimits is None:
        if a.size == 0:
            # handle empty arrays. Undetermined range, so use 0-1.
            defaultlimits = (0, 1)
        else:
            # no range given, so use values in `a`
            data_min = a.min()
            data_max = a.max()
            # Have bins extend past min and max values slightly
            s = (data_max - data_min) / (2. * (numbins - 1.))
            defaultlimits = (data_min - s, data_max + s)

    # use numpy's histogram method to compute bins
    hist, bin_edges = np.histogram(a, bins=numbins, range=defaultlimits,
                                   weights=weights)
    # hist are not always floats, convert to keep with old output
    hist = np.array(hist, dtype=float)
    # fixed width for bins is assumed, as numpy's histogram gives
    # fixed width bins for int values for 'bins'
    binsize = bin_edges[1] - bin_edges[0]
    # calculate number of extra points
    extrapoints = len([v for v in a
                       if defaultlimits[0] > v or v > defaultlimits[1]])
    if extrapoints > 0 and printextras:
        warnings.warn(f"Points outside given histogram range = {extrapoints}",
                      stacklevel=3,)

    return HistogramResult(hist, defaultlimits[0], binsize, extrapoints)


CumfreqResult = namedtuple('CumfreqResult',
                           ('cumcount', 'lowerlimit', 'binsize',
                            'extrapoints'))


def cumfreq(a, numbins=10, defaultreallimits=None, weights=None):
    """Return a cumulative frequency histogram, using the histogram function.

    A cumulative histogram is a mapping that counts the cumulative number of
    observations in all of the bins up to the specified bin.

    Parameters
    ----------
    a : array_like
        Input array.
    numbins : int, optional
        The number of bins to use for the histogram. Default is 10.
    defaultreallimits : tuple (lower, upper), optional
        The lower and upper values for the range of the histogram.
        If no value is given, a range slightly larger than the range of the
        values in `a` is used. Specifically ``(a.min() - s, a.max() + s)``,
        where ``s = (1/2)(a.max() - a.min()) / (numbins - 1)``.
    weights : array_like, optional
        The weights for each value in `a`. Default is None, which gives each
        value a weight of 1.0

    Returns
    -------
    cumcount : ndarray
        Binned values of cumulative frequency.
    lowerlimit : float
        Lower real limit
    binsize : float
        Width of each bin.
    extrapoints : int
        Extra points.

    Examples
    --------
    >>> import numpy as np
    >>> import matplotlib.pyplot as plt
    >>> from scipy import stats
    >>> rng = np.random.default_rng()
    >>> x = [1, 4, 2, 1, 3, 1]
    >>> res = stats.cumfreq(x, numbins=4, defaultreallimits=(1.5, 5))
    >>> res.cumcount
    array([ 1.,  2.,  3.,  3.])
    >>> res.extrapoints
    3

    Create a normal distribution with 1000 random values

    >>> samples = stats.norm.rvs(size=1000, random_state=rng)

    Calculate cumulative frequencies

    >>> res = stats.cumfreq(samples, numbins=25)

    Calculate space of values for x

    >>> x = res.lowerlimit + np.linspace(0, res.binsize*res.cumcount.size,
    ...                                  res.cumcount.size)

    Plot histogram and cumulative histogram

    >>> fig = plt.figure(figsize=(10, 4))
    >>> ax1 = fig.add_subplot(1, 2, 1)
    >>> ax2 = fig.add_subplot(1, 2, 2)
    >>> ax1.hist(samples, bins=25)
    >>> ax1.set_title('Histogram')
    >>> ax2.bar(x, res.cumcount, width=res.binsize)
    >>> ax2.set_title('Cumulative histogram')
    >>> ax2.set_xlim([x.min(), x.max()])

    >>> plt.show()

    """
    h, l, b, e = _histogram(a, numbins, defaultreallimits, weights=weights)
    cumhist = np.cumsum(h * 1, axis=0)
    return CumfreqResult(cumhist, l, b, e)


RelfreqResult = namedtuple('RelfreqResult',
                           ('frequency', 'lowerlimit', 'binsize',
                            'extrapoints'))


def relfreq(a, numbins=10, defaultreallimits=None, weights=None):
    """Return a relative frequency histogram, using the histogram function.

    A relative frequency  histogram is a mapping of the number of
    observations in each of the bins relative to the total of observations.

    Parameters
    ----------
    a : array_like
        Input array.
    numbins : int, optional
        The number of bins to use for the histogram. Default is 10.
    defaultreallimits : tuple (lower, upper), optional
        The lower and upper values for the range of the histogram.
        If no value is given, a range slightly larger than the range of the
        values in a is used. Specifically ``(a.min() - s, a.max() + s)``,
        where ``s = (1/2)(a.max() - a.min()) / (numbins - 1)``.
    weights : array_like, optional
        The weights for each value in `a`. Default is None, which gives each
        value a weight of 1.0

    Returns
    -------
    frequency : ndarray
        Binned values of relative frequency.
    lowerlimit : float
        Lower real limit.
    binsize : float
        Width of each bin.
    extrapoints : int
        Extra points.

    Examples
    --------
    >>> import numpy as np
    >>> import matplotlib.pyplot as plt
    >>> from scipy import stats
    >>> rng = np.random.default_rng()
    >>> a = np.array([2, 4, 1, 2, 3, 2])
    >>> res = stats.relfreq(a, numbins=4)
    >>> res.frequency
    array([ 0.16666667, 0.5       , 0.16666667,  0.16666667])
    >>> np.sum(res.frequency)  # relative frequencies should add up to 1
    1.0

    Create a normal distribution with 1000 random values

    >>> samples = stats.norm.rvs(size=1000, random_state=rng)

    Calculate relative frequencies

    >>> res = stats.relfreq(samples, numbins=25)

    Calculate space of values for x

    >>> x = res.lowerlimit + np.linspace(0, res.binsize*res.frequency.size,
    ...                                  res.frequency.size)

    Plot relative frequency histogram

    >>> fig = plt.figure(figsize=(5, 4))
    >>> ax = fig.add_subplot(1, 1, 1)
    >>> ax.bar(x, res.frequency, width=res.binsize)
    >>> ax.set_title('Relative frequency histogram')
    >>> ax.set_xlim([x.min(), x.max()])

    >>> plt.show()

    """
    a = np.asanyarray(a)
    h, l, b, e = _histogram(a, numbins, defaultreallimits, weights=weights)
    h = h / a.shape[0]

    return RelfreqResult(h, l, b, e)


#####################################
#        VARIABILITY FUNCTIONS      #
#####################################

def obrientransform(*samples):
    """Compute the O'Brien transform on input data (any number of arrays).

    Used to test for homogeneity of variance prior to running one-way stats.
    Each array in ``*samples`` is one level of a factor.
    If `f_oneway` is run on the transformed data and found significant,
    the variances are unequal.  From Maxwell and Delaney [1]_, p.112.

    Parameters
    ----------
    sample1, sample2, ... : array_like
        Any number of arrays.

    Returns
    -------
    obrientransform : ndarray
        Transformed data for use in an ANOVA.  The first dimension
        of the result corresponds to the sequence of transformed
        arrays.  If the arrays given are all 1-D of the same length,
        the return value is a 2-D array; otherwise it is a 1-D array
        of type object, with each element being an ndarray.

    Raises
    ------
    ValueError
        If the mean of the transformed data is not equal to the original
        variance, indicating a lack of convergence in the O'Brien transform.

    References
    ----------
    .. [1] S. E. Maxwell and H. D. Delaney, "Designing Experiments and
           Analyzing Data: A Model Comparison Perspective", Wadsworth, 1990.

    Examples
    --------
    We'll test the following data sets for differences in their variance.

    >>> x = [10, 11, 13, 9, 7, 12, 12, 9, 10]
    >>> y = [13, 21, 5, 10, 8, 14, 10, 12, 7, 15]

    Apply the O'Brien transform to the data.

    >>> from scipy.stats import obrientransform
    >>> tx, ty = obrientransform(x, y)

    Use `scipy.stats.f_oneway` to apply a one-way ANOVA test to the
    transformed data.

    >>> from scipy.stats import f_oneway
    >>> F, p = f_oneway(tx, ty)
    >>> p
    0.1314139477040335

    If we require that ``p < 0.05`` for significance, we cannot conclude
    that the variances are different.

    """
    TINY = np.sqrt(np.finfo(float).eps)

    # `arrays` will hold the transformed arguments.
    arrays = []
    sLast = None

    for sample in samples:
        a = np.asarray(sample)
        n = len(a)
        mu = np.mean(a)
        sq = (a - mu)**2
        sumsq = sq.sum()

        # The O'Brien transform.
        t = ((n - 1.5) * n * sq - 0.5 * sumsq) / ((n - 1) * (n - 2))

        # Check that the mean of the transformed data is equal to the
        # original variance.
        var = sumsq / (n - 1)
        if abs(var - np.mean(t)) > TINY:
            raise ValueError('Lack of convergence in obrientransform.')

        arrays.append(t)
        sLast = a.shape

    if sLast:
        for arr in arrays[:-1]:
            if sLast != arr.shape:
                return np.array(arrays, dtype=object)
    return np.array(arrays)


@xp_capabilities()
@_axis_nan_policy_factory(
    lambda x: x, result_to_tuple=lambda x: (x,), n_outputs=1, too_small=1
)
def sem(a, axis=0, ddof=1, nan_policy='propagate'):
    """Compute standard error of the mean.

    Calculate the standard error of the mean (or standard error of
    measurement) of the values in the input array.

    Parameters
    ----------
    a : array_like
        An array containing the values for which the standard error is
        returned. Must contain at least two observations.
    axis : int or None, optional
        Axis along which to operate. Default is 0. If None, compute over
        the whole array `a`.
    ddof : int, optional
        Delta degrees-of-freedom. How many degrees of freedom to adjust
        for bias in limited samples relative to the population estimate
        of variance. Defaults to 1.
    nan_policy : {'propagate', 'raise', 'omit'}, optional
        Defines how to handle when input contains nan.
        The following options are available (default is 'propagate'):

          * 'propagate': returns nan
          * 'raise': throws an error
          * 'omit': performs the calculations ignoring nan values

    Returns
    -------
    s : ndarray or float
        The standard error of the mean in the sample(s), along the input axis.

    Notes
    -----
    The default value for `ddof` is different to the default (0) used by other
    ddof containing routines, such as np.std and np.nanstd.

    Examples
    --------
    Find standard error along the first axis:

    >>> import numpy as np
    >>> from scipy import stats
    >>> a = np.arange(20).reshape(5,4)
    >>> stats.sem(a)
    array([ 2.8284,  2.8284,  2.8284,  2.8284])

    Find standard error across the whole array, using n degrees of freedom:

    >>> stats.sem(a, axis=None, ddof=0)
    1.2893796958227628

    """
    xp = array_namespace(a)
    if axis is None:
        a = xp.reshape(a, (-1,))
        axis = 0
    a = xpx.atleast_nd(xp.asarray(a), ndim=1, xp=xp)
    n = _length_nonmasked(a, axis, xp=xp)
    s = xp.std(a, axis=axis, correction=ddof) / n**0.5
    return s


def _isconst(x):
    """
    Check if all values in x are the same.  nans are ignored.

    x must be a 1d array.

    The return value is a 1d array with length 1, so it can be used
    in np.apply_along_axis.
    """
    y = x[~np.isnan(x)]
    if y.size == 0:
        return np.array([True])
    else:
        return (y[0] == y).all(keepdims=True)


@xp_capabilities()
def zscore(a, axis=0, ddof=0, nan_policy='propagate'):
    """
    Compute the z score.

    Compute the z score of each value in the sample, relative to the
    sample mean and standard deviation.

    Parameters
    ----------
    a : array_like
        An array like object containing the sample data.
    axis : int or None, optional
        Axis along which to operate. Default is 0. If None, compute over
        the whole array `a`.
    ddof : int, optional
        Degrees of freedom correction in the calculation of the
        standard deviation. Default is 0.
    nan_policy : {'propagate', 'raise', 'omit'}, optional
        Defines how to handle when input contains nan. 'propagate' returns nan,
        'raise' throws an error, 'omit' performs the calculations ignoring nan
        values. Default is 'propagate'.  Note that when the value is 'omit',
        nans in the input also propagate to the output, but they do not affect
        the z-scores computed for the non-nan values.

    Returns
    -------
    zscore : array_like
        The z-scores, standardized by mean and standard deviation of
        input array `a`.

    See Also
    --------
    numpy.mean : Arithmetic average
    numpy.std : Arithmetic standard deviation
    scipy.stats.gzscore : Geometric standard score

    Notes
    -----
    This function preserves ndarray subclasses, and works also with
    matrices and masked arrays (it uses `asanyarray` instead of
    `asarray` for parameters).

    References
    ----------
    .. [1] "Standard score", *Wikipedia*,
           https://en.wikipedia.org/wiki/Standard_score.
    .. [2] Huck, S. W., Cross, T. L., Clark, S. B, "Overcoming misconceptions
           about Z-scores", Teaching Statistics, vol. 8, pp. 38-40, 1986

    Examples
    --------
    >>> import numpy as np
    >>> a = np.array([ 0.7972,  0.0767,  0.4383,  0.7866,  0.8091,
    ...                0.1954,  0.6307,  0.6599,  0.1065,  0.0508])
    >>> from scipy import stats
    >>> stats.zscore(a)
    array([ 1.1273, -1.247 , -0.0552,  1.0923,  1.1664, -0.8559,  0.5786,
            0.6748, -1.1488, -1.3324])

    Computing along a specified axis, using n-1 degrees of freedom
    (``ddof=1``) to calculate the standard deviation:

    >>> b = np.array([[ 0.3148,  0.0478,  0.6243,  0.4608],
    ...               [ 0.7149,  0.0775,  0.6072,  0.9656],
    ...               [ 0.6341,  0.1403,  0.9759,  0.4064],
    ...               [ 0.5918,  0.6948,  0.904 ,  0.3721],
    ...               [ 0.0921,  0.2481,  0.1188,  0.1366]])
    >>> stats.zscore(b, axis=1, ddof=1)
    array([[-0.19264823, -1.28415119,  1.07259584,  0.40420358],
           [ 0.33048416, -1.37380874,  0.04251374,  1.00081084],
           [ 0.26796377, -1.12598418,  1.23283094, -0.37481053],
           [-0.22095197,  0.24468594,  1.19042819, -1.21416216],
           [-0.82780366,  1.4457416 , -0.43867764, -0.1792603 ]])

    An example with ``nan_policy='omit'``:

    >>> x = np.array([[25.11, 30.10, np.nan, 32.02, 43.15],
    ...               [14.95, 16.06, 121.25, 94.35, 29.81]])
    >>> stats.zscore(x, axis=1, nan_policy='omit')
    array([[-1.13490897, -0.37830299,         nan, -0.08718406,  1.60039602],
           [-0.91611681, -0.89090508,  1.4983032 ,  0.88731639, -0.5785977 ]])
    """
    return zmap(a, a, axis=axis, ddof=ddof, nan_policy=nan_policy)


@xp_capabilities()
def gzscore(a, *, axis=0, ddof=0, nan_policy='propagate'):
    """
    Compute the geometric standard score.

    Compute the geometric z score of each strictly positive value in the
    sample, relative to the geometric mean and standard deviation.
    Mathematically the geometric z score can be evaluated as::

        gzscore = log(a/gmu) / log(gsigma)

    where ``gmu`` (resp. ``gsigma``) is the geometric mean (resp. standard
    deviation).

    Parameters
    ----------
    a : array_like
        Sample data.
    axis : int or None, optional
        Axis along which to operate. Default is 0. If None, compute over
        the whole array `a`.
    ddof : int, optional
        Degrees of freedom correction in the calculation of the
        standard deviation. Default is 0.
    nan_policy : {'propagate', 'raise', 'omit'}, optional
        Defines how to handle when input contains nan. 'propagate' returns nan,
        'raise' throws an error, 'omit' performs the calculations ignoring nan
        values. Default is 'propagate'.  Note that when the value is 'omit',
        nans in the input also propagate to the output, but they do not affect
        the geometric z scores computed for the non-nan values.

    Returns
    -------
    gzscore : array_like
        The geometric z scores, standardized by geometric mean and geometric
        standard deviation of input array `a`.

    See Also
    --------
    gmean : Geometric mean
    gstd : Geometric standard deviation
    zscore : Standard score

    Notes
    -----
    This function preserves ndarray subclasses, and works also with
    matrices and masked arrays (it uses ``asanyarray`` instead of
    ``asarray`` for parameters).

    .. versionadded:: 1.8

    References
    ----------
    .. [1] "Geometric standard score", *Wikipedia*,
           https://en.wikipedia.org/wiki/Geometric_standard_deviation#Geometric_standard_score.

    Examples
    --------
    Draw samples from a log-normal distribution:

    >>> import numpy as np
    >>> from scipy.stats import zscore, gzscore
    >>> import matplotlib.pyplot as plt

    >>> rng = np.random.default_rng()
    >>> mu, sigma = 3., 1.  # mean and standard deviation
    >>> x = rng.lognormal(mu, sigma, size=500)

    Display the histogram of the samples:

    >>> fig, ax = plt.subplots()
    >>> ax.hist(x, 50)
    >>> plt.show()

    Display the histogram of the samples standardized by the classical zscore.
    Distribution is rescaled but its shape is unchanged.

    >>> fig, ax = plt.subplots()
    >>> ax.hist(zscore(x), 50)
    >>> plt.show()

    Demonstrate that the distribution of geometric zscores is rescaled and
    quasinormal:

    >>> fig, ax = plt.subplots()
    >>> ax.hist(gzscore(x), 50)
    >>> plt.show()

    """
    xp = array_namespace(a)
    a = xp_promote(a, force_floating=True, xp=xp)
    log = ma.log if isinstance(a, ma.MaskedArray) else xp.log
    return zscore(log(a), axis=axis, ddof=ddof, nan_policy=nan_policy)


@xp_capabilities()
def zmap(scores, compare, axis=0, ddof=0, nan_policy='propagate'):
    """
    Calculate the relative z-scores.

    Return an array of z-scores, i.e., scores that are standardized to
    zero mean and unit variance, where mean and variance are calculated
    from the comparison array.

    Parameters
    ----------
    scores : array_like
        The input for which z-scores are calculated.
    compare : array_like
        The input from which the mean and standard deviation of the
        normalization are taken; assumed to have the same dimension as
        `scores`.
    axis : int or None, optional
        Axis over which mean and variance of `compare` are calculated.
        Default is 0. If None, compute over the whole array `scores`.
    ddof : int, optional
        Degrees of freedom correction in the calculation of the
        standard deviation. Default is 0.
    nan_policy : {'propagate', 'raise', 'omit'}, optional
        Defines how to handle the occurrence of nans in `compare`.
        'propagate' returns nan, 'raise' raises an exception, 'omit'
        performs the calculations ignoring nan values. Default is
        'propagate'. Note that when the value is 'omit', nans in `scores`
        also propagate to the output, but they do not affect the z-scores
        computed for the non-nan values.

    Returns
    -------
    zscore : array_like
        Z-scores, in the same shape as `scores`.

    Notes
    -----
    This function preserves ndarray subclasses, and works also with
    matrices and masked arrays (it uses `asanyarray` instead of
    `asarray` for parameters).

    Examples
    --------
    >>> from scipy.stats import zmap
    >>> a = [0.5, 2.0, 2.5, 3]
    >>> b = [0, 1, 2, 3, 4]
    >>> zmap(a, b)
    array([-1.06066017,  0.        ,  0.35355339,  0.70710678])

    """
    # The docstring explicitly states that it preserves subclasses.
    # Let's table deprecating that and just get the array API version
    # working.

    like_zscore = (scores is compare)
    xp = array_namespace(scores, compare)
    scores, compare = xp_promote(scores, compare, force_floating=True, xp=xp)

    with warnings.catch_warnings():
        if like_zscore:  # zscore should not emit SmallSampleWarning
            warnings.simplefilter('ignore', SmallSampleWarning)

        mn = _xp_mean(compare, axis=axis, keepdims=True, nan_policy=nan_policy)
        std = _xp_var(compare, axis=axis, correction=ddof,
                      keepdims=True, nan_policy=nan_policy)**0.5

    with np.errstate(invalid='ignore', divide='ignore'):
        z = _demean(scores, mn, axis, xp=xp, precision_warning=False) / std

    # If we know that scores and compare are identical, we can infer that
    # some slices should have NaNs.
    if like_zscore:
        eps = xp.finfo(z.dtype).eps
        zero = std <= xp.abs(eps * mn)
        zero = xp.broadcast_to(zero, z.shape)
        z = xpx.at(z, zero).set(xp.nan)

    return z


@xp_capabilities()
def gstd(a, axis=0, ddof=1, *, keepdims=False, nan_policy='propagate'):
    r"""
    Calculate the geometric standard deviation of an array.

    The geometric standard deviation describes the spread of a set of numbers
    where the geometric mean is preferred. It is a multiplicative factor, and
    so a dimensionless quantity.

    It is defined as the exponential of the standard deviation of the
    natural logarithms of the observations.

    Parameters
    ----------
    a : array_like
        An array containing finite, strictly positive, real numbers.
    axis : int, tuple or None, optional
        Axis along which to operate. Default is 0. If None, compute over
        the whole array `a`.
    ddof : int, optional
        Degree of freedom correction in the calculation of the
        geometric standard deviation. Default is 1.
    keepdims : boolean, optional
        If this is set to ``True``, the axes which are reduced are left
        in the result as dimensions with length one. With this option,
        the result will broadcast correctly against the input array.
    nan_policy : {'propagate', 'omit', 'raise'}, default: 'propagate'
        Defines how to handle input NaNs.

        - ``propagate``: if a NaN is present in the axis slice (e.g. row) along
          which the statistic is computed, the corresponding entry of the output
          will be NaN.
        - ``omit``: NaNs will be omitted when performing the calculation.
          If insufficient data remains in the axis slice along which the
          statistic is computed, the corresponding entry of the output will be
          NaN.
        - ``raise``: if a NaN is present, a ``ValueError`` will be raised.

    Returns
    -------
    gstd : ndarray or float
        An array of the geometric standard deviation. If `axis` is None or `a`
        is a 1d array a float is returned.

    See Also
    --------
    gmean : Geometric mean
    numpy.std : Standard deviation
    gzscore : Geometric standard score

    Notes
    -----
    Mathematically, the sample geometric standard deviation :math:`s_G` can be
    defined in terms of the natural logarithms of the observations
    :math:`y_i = \log(x_i)`:

    .. math::

        s_G = \exp(s), \quad s = \sqrt{\frac{1}{n - d} \sum_{i=1}^n (y_i - \bar y)^2}

    where :math:`n` is the number of observations, :math:`d` is the adjustment `ddof`
    to the degrees of freedom, and :math:`\bar y` denotes the mean of the natural
    logarithms of the observations. Note that the default ``ddof=1`` is different from
    the default value used by similar functions, such as `numpy.std` and `numpy.var`.

    When an observation is infinite, the geometric standard deviation is
    NaN (undefined). Non-positive observations will also produce NaNs in the
    output because the *natural* logarithm (as opposed to the *complex*
    logarithm) is defined and finite only for positive reals.
    The geometric standard deviation is sometimes confused with the exponential
    of the standard deviation, ``exp(std(a))``. Instead, the geometric standard
    deviation is ``exp(std(log(a)))``.

    References
    ----------
    .. [1] "Geometric standard deviation", *Wikipedia*,
           https://en.wikipedia.org/wiki/Geometric_standard_deviation.
    .. [2] Kirkwood, T. B., "Geometric means and measures of dispersion",
           Biometrics, vol. 35, pp. 908-909, 1979

    Examples
    --------
    Find the geometric standard deviation of a log-normally distributed sample.
    Note that the standard deviation of the distribution is one; on a
    log scale this evaluates to approximately ``exp(1)``.

    >>> import numpy as np
    >>> from scipy.stats import gstd
    >>> rng = np.random.default_rng()
    >>> sample = rng.lognormal(mean=0, sigma=1, size=1000)
    >>> gstd(sample)
    2.810010162475324

    Compute the geometric standard deviation of a multidimensional array and
    of a given axis.

    >>> a = np.arange(1, 25).reshape(2, 3, 4)
    >>> gstd(a, axis=None)
    2.2944076136018947
    >>> gstd(a, axis=2)
    array([[1.82424757, 1.22436866, 1.13183117],
           [1.09348306, 1.07244798, 1.05914985]])
    >>> gstd(a, axis=(1,2))
    array([2.12939215, 1.22120169])

    """
    xp = array_namespace(a)
    a = xp_promote(a, force_floating=True, xp=xp)

    kwargs = dict(axis=axis, correction=ddof, keepdims=keepdims, nan_policy=nan_policy)
    with np.errstate(invalid='ignore', divide='ignore'):
        res = xp.exp(_xp_var(xp.log(a), **kwargs)**0.5)

    if not is_lazy_array(a) and xp.any(a <= 0):
        message = ("The geometric standard deviation is only defined if all elements "
                   "are greater than or equal to zero; otherwise, the result is NaN.")
        warnings.warn(message, RuntimeWarning, stacklevel=2)

    return res

# Private dictionary initialized only once at module level
# See https://en.wikipedia.org/wiki/Robust_measures_of_scale
_scale_conversions = {'normal': special.erfinv(0.5) * 2.0 * math.sqrt(2.0)}


@_axis_nan_policy_factory(
    lambda x: x, result_to_tuple=lambda x: (x,), n_outputs=1,
    default_axis=None, override={'nan_propagation': False}
)
def iqr(x, axis=None, rng=(25, 75), scale=1.0, nan_policy='propagate',
        interpolation='linear', keepdims=False):
    r"""
    Compute the interquartile range of the data along the specified axis.

    The interquartile range (IQR) is the difference between the 75th and
    25th percentile of the data. It is a measure of the dispersion
    similar to standard deviation or variance, but is much more robust
    against outliers [2]_.

    The ``rng`` parameter allows this function to compute other
    percentile ranges than the actual IQR. For example, setting
    ``rng=(0, 100)`` is equivalent to `numpy.ptp`.

    The IQR of an empty array is `np.nan`.

    .. versionadded:: 0.18.0

    Parameters
    ----------
    x : array_like
        Input array or object that can be converted to an array.
    axis : int or sequence of int, optional
        Axis along which the range is computed. The default is to
        compute the IQR for the entire array.
    rng : Two-element sequence containing floats in range of [0,100] optional
        Percentiles over which to compute the range. Each must be
        between 0 and 100, inclusive. The default is the true IQR:
        ``(25, 75)``. The order of the elements is not important.
    scale : scalar or str or array_like of reals, optional
        The numerical value of scale will be divided out of the final
        result. The following string value is also recognized:

          * 'normal' : Scale by
            :math:`2 \sqrt{2} erf^{-1}(\frac{1}{2}) \approx 1.349`.

        The default is 1.0.
        Array-like `scale` of real dtype is also allowed, as long
        as it broadcasts correctly to the output such that
        ``out / scale`` is a valid operation. The output dimensions
        depend on the input array, `x`, the `axis` argument, and the
        `keepdims` flag.
    nan_policy : {'propagate', 'raise', 'omit'}, optional
        Defines how to handle when input contains nan.
        The following options are available (default is 'propagate'):

          * 'propagate': returns nan
          * 'raise': throws an error
          * 'omit': performs the calculations ignoring nan values
    interpolation : str, optional

        Specifies the interpolation method to use when the percentile
        boundaries lie between two data points ``i`` and ``j``.
        The following options are available (default is 'linear'):

          * 'linear': ``i + (j - i)*fraction``, where ``fraction`` is the
            fractional part of the index surrounded by ``i`` and ``j``.
          * 'lower': ``i``.
          * 'higher': ``j``.
          * 'nearest': ``i`` or ``j`` whichever is nearest.
          * 'midpoint': ``(i + j)/2``.

        For NumPy >= 1.22.0, the additional options provided by the ``method``
        keyword of `numpy.percentile` are also valid.

    keepdims : bool, optional
        If this is set to True, the reduced axes are left in the
        result as dimensions with size one. With this option, the result
        will broadcast correctly against the original array `x`.

    Returns
    -------
    iqr : scalar or ndarray
        If ``axis=None``, a scalar is returned. If the input contains
        integers or floats of smaller precision than ``np.float64``, then the
        output data-type is ``np.float64``. Otherwise, the output data-type is
        the same as that of the input.

    See Also
    --------
    numpy.std, numpy.var

    References
    ----------
    .. [1] "Interquartile range" https://en.wikipedia.org/wiki/Interquartile_range
    .. [2] "Robust measures of scale" https://en.wikipedia.org/wiki/Robust_measures_of_scale
    .. [3] "Quantile" https://en.wikipedia.org/wiki/Quantile

    Examples
    --------
    >>> import numpy as np
    >>> from scipy.stats import iqr
    >>> x = np.array([[10, 7, 4], [3, 2, 1]])
    >>> x
    array([[10,  7,  4],
           [ 3,  2,  1]])
    >>> iqr(x)
    4.0
    >>> iqr(x, axis=0)
    array([ 3.5,  2.5,  1.5])
    >>> iqr(x, axis=1)
    array([ 3.,  1.])
    >>> iqr(x, axis=1, keepdims=True)
    array([[ 3.],
           [ 1.]])

    """
    x = asarray(x)

    # This check prevents percentile from raising an error later. Also, it is
    # consistent with `np.var` and `np.std`.
    if not x.size:
        return _get_nan(x)

    # An error may be raised here, so fail-fast, before doing lengthy
    # computations, even though `scale` is not used until later
    if isinstance(scale, str):
        scale_key = scale.lower()
        if scale_key not in _scale_conversions:
            raise ValueError(f"{scale} not a valid scale for `iqr`")
        scale = _scale_conversions[scale_key]

    # Select the percentile function to use based on nans and policy
    contains_nan = _contains_nan(x, nan_policy)

    if nan_policy == 'omit' and contains_nan:
        percentile_func = np.nanpercentile
    else:
        percentile_func = np.percentile

    if len(rng) != 2:
        raise TypeError("quantile range must be two element sequence")

    if np.isnan(rng).any():
        raise ValueError("range must not contain NaNs")

    rng = sorted(rng)
    pct = percentile_func(x, rng, axis=axis, method=interpolation,
                          keepdims=keepdims)
    out = np.subtract(pct[1], pct[0])

    if scale != 1.0:
        out /= scale

    return out


def _mad_1d(x, center, nan_policy):
    # Median absolute deviation for 1-d array x.
    # This is a helper function for `median_abs_deviation`; it assumes its
    # arguments have been validated already.  In particular,  x must be a
    # 1-d numpy array, center must be callable, and if nan_policy is not
    # 'propagate', it is assumed to be 'omit', because 'raise' is handled
    # in `median_abs_deviation`.
    # No warning is generated if x is empty or all nan.
    isnan = np.isnan(x)
    if isnan.any():
        if nan_policy == 'propagate':
            return np.nan
        x = x[~isnan]
    if x.size == 0:
        # MAD of an empty array is nan.
        return np.nan
    # Edge cases have been handled, so do the basic MAD calculation.
    med = center(x)
    mad = np.median(np.abs(x - med))
    return mad


def median_abs_deviation(x, axis=0, center=np.median, scale=1.0,
                         nan_policy='propagate'):
    r"""
    Compute the median absolute deviation of the data along the given axis.

    The median absolute deviation (MAD, [1]_) computes the median over the
    absolute deviations from the median. It is a measure of dispersion
    similar to the standard deviation but more robust to outliers [2]_.

    The MAD of an empty array is ``np.nan``.

    .. versionadded:: 1.5.0

    Parameters
    ----------
    x : array_like
        Input array or object that can be converted to an array.
    axis : int or None, optional
        Axis along which the range is computed. Default is 0. If None, compute
        the MAD over the entire array.
    center : callable, optional
        A function that will return the central value. The default is to use
        np.median. Any user defined function used will need to have the
        function signature ``func(arr, axis)``.
    scale : scalar or str, optional
        The numerical value of scale will be divided out of the final
        result. The default is 1.0. The string "normal" is also accepted,
        and results in `scale` being the inverse of the standard normal
        quantile function at 0.75, which is approximately 0.67449.
        Array-like scale is also allowed, as long as it broadcasts correctly
        to the output such that ``out / scale`` is a valid operation. The
        output dimensions depend on the input array, `x`, and the `axis`
        argument.
    nan_policy : {'propagate', 'raise', 'omit'}, optional
        Defines how to handle when input contains nan.
        The following options are available (default is 'propagate'):

        * 'propagate': returns nan
        * 'raise': throws an error
        * 'omit': performs the calculations ignoring nan values

    Returns
    -------
    mad : scalar or ndarray
        If ``axis=None``, a scalar is returned. If the input contains
        integers or floats of smaller precision than ``np.float64``, then the
        output data-type is ``np.float64``. Otherwise, the output data-type is
        the same as that of the input.

    See Also
    --------
    numpy.std, numpy.var, numpy.median, scipy.stats.iqr, scipy.stats.tmean,
    scipy.stats.tstd, scipy.stats.tvar

    Notes
    -----
    The `center` argument only affects the calculation of the central value
    around which the MAD is calculated. That is, passing in ``center=np.mean``
    will calculate the MAD around the mean - it will not calculate the *mean*
    absolute deviation.

    The input array may contain `inf`, but if `center` returns `inf`, the
    corresponding MAD for that data will be `nan`.

    References
    ----------
    .. [1] "Median absolute deviation",
           https://en.wikipedia.org/wiki/Median_absolute_deviation
    .. [2] "Robust measures of scale",
           https://en.wikipedia.org/wiki/Robust_measures_of_scale

    Examples
    --------
    When comparing the behavior of `median_abs_deviation` with ``np.std``,
    the latter is affected when we change a single value of an array to have an
    outlier value while the MAD hardly changes:

    >>> import numpy as np
    >>> from scipy import stats
    >>> x = stats.norm.rvs(size=100, scale=1, random_state=123456)
    >>> x.std()
    0.9973906394005013
    >>> stats.median_abs_deviation(x)
    0.82832610097857
    >>> x[0] = 345.6
    >>> x.std()
    34.42304872314415
    >>> stats.median_abs_deviation(x)
    0.8323442311590675

    Axis handling example:

    >>> x = np.array([[10, 7, 4], [3, 2, 1]])
    >>> x
    array([[10,  7,  4],
           [ 3,  2,  1]])
    >>> stats.median_abs_deviation(x)
    array([3.5, 2.5, 1.5])
    >>> stats.median_abs_deviation(x, axis=None)
    2.0

    Scale normal example:

    >>> x = stats.norm.rvs(size=1000000, scale=2, random_state=123456)
    >>> stats.median_abs_deviation(x)
    1.3487398527041636
    >>> stats.median_abs_deviation(x, scale='normal')
    1.9996446978061115

    """
    if not callable(center):
        raise TypeError("The argument 'center' must be callable. The given "
                        f"value {repr(center)} is not callable.")

    # An error may be raised here, so fail-fast, before doing lengthy
    # computations, even though `scale` is not used until later
    if isinstance(scale, str):
        if scale.lower() == 'normal':
            scale = 0.6744897501960817  # special.ndtri(0.75)
        else:
            raise ValueError(f"{scale} is not a valid scale value.")

    x = asarray(x)

    # Consistent with `np.var` and `np.std`.
    if not x.size:
        if axis is None:
            return np.nan
        nan_shape = tuple(item for i, item in enumerate(x.shape) if i != axis)
        if nan_shape == ():
            # Return nan, not array(nan)
            return np.nan
        return np.full(nan_shape, np.nan)

    contains_nan = _contains_nan(x, nan_policy)

    if contains_nan:
        if axis is None:
            mad = _mad_1d(x.ravel(), center, nan_policy)
        else:
            mad = np.apply_along_axis(_mad_1d, axis, x, center, nan_policy)
    else:
        if axis is None:
            med = center(x, axis=None)
            mad = np.median(np.abs(x - med))
        else:
            # Wrap the call to center() in expand_dims() so it acts like
            # keepdims=True was used.
            med = np.expand_dims(center(x, axis=axis), axis)
            mad = np.median(np.abs(x - med), axis=axis)

    return mad / scale


#####################################
#         TRIMMING FUNCTIONS        #
#####################################


SigmaclipResult = namedtuple('SigmaclipResult', ('clipped', 'lower', 'upper'))


def sigmaclip(a, low=4., high=4.):
    """Perform iterative sigma-clipping of array elements.

    Starting from the full sample, all elements outside the critical range are
    removed, i.e. all elements of the input array `c` that satisfy either of
    the following conditions::

        c < mean(c) - std(c)*low
        c > mean(c) + std(c)*high

    The iteration continues with the updated sample until no
    elements are outside the (updated) range.

    Parameters
    ----------
    a : array_like
        Data array, will be raveled if not 1-D.
    low : float, optional
        Lower bound factor of sigma clipping. Default is 4.
    high : float, optional
        Upper bound factor of sigma clipping. Default is 4.

    Returns
    -------
    clipped : ndarray
        Input array with clipped elements removed.
    lower : float
        Lower threshold value use for clipping.
    upper : float
        Upper threshold value use for clipping.

    Examples
    --------
    >>> import numpy as np
    >>> from scipy.stats import sigmaclip
    >>> a = np.concatenate((np.linspace(9.5, 10.5, 31),
    ...                     np.linspace(0, 20, 5)))
    >>> fact = 1.5
    >>> c, low, upp = sigmaclip(a, fact, fact)
    >>> c
    array([  9.96666667,  10.        ,  10.03333333,  10.        ])
    >>> c.var(), c.std()
    (0.00055555555555555165, 0.023570226039551501)
    >>> low, c.mean() - fact*c.std(), c.min()
    (9.9646446609406727, 9.9646446609406727, 9.9666666666666668)
    >>> upp, c.mean() + fact*c.std(), c.max()
    (10.035355339059327, 10.035355339059327, 10.033333333333333)

    >>> a = np.concatenate((np.linspace(9.5, 10.5, 11),
    ...                     np.linspace(-100, -50, 3)))
    >>> c, low, upp = sigmaclip(a, 1.8, 1.8)
    >>> (c == np.linspace(9.5, 10.5, 11)).all()
    True

    """
    c = np.asarray(a).ravel()
    delta = 1
    while delta:
        c_std = c.std()
        c_mean = c.mean()
        size = c.size
        critlower = c_mean - c_std * low
        critupper = c_mean + c_std * high
        c = c[(c >= critlower) & (c <= critupper)]
        delta = size - c.size

    return SigmaclipResult(c, critlower, critupper)


def trimboth(a, proportiontocut, axis=0):
    """Slice off a proportion of items from both ends of an array.

    Slice off the passed proportion of items from both ends of the passed
    array (i.e., with `proportiontocut` = 0.1, slices leftmost 10% **and**
    rightmost 10% of scores). The trimmed values are the lowest and
    highest ones.
    Slice off less if proportion results in a non-integer slice index (i.e.
    conservatively slices off `proportiontocut`).

    Parameters
    ----------
    a : array_like
        Data to trim.
    proportiontocut : float
        Proportion (in range 0-1) of total data set to trim of each end.
    axis : int or None, optional
        Axis along which to trim data. Default is 0. If None, compute over
        the whole array `a`.

    Returns
    -------
    out : ndarray
        Trimmed version of array `a`. The order of the trimmed content
        is undefined.

    See Also
    --------
    trim_mean

    Examples
    --------
    Create an array of 10 values and trim 10% of those values from each end:

    >>> import numpy as np
    >>> from scipy import stats
    >>> a = [0, 1, 2, 3, 4, 5, 6, 7, 8, 9]
    >>> stats.trimboth(a, 0.1)
    array([1, 3, 2, 4, 5, 6, 7, 8])

    Note that the elements of the input array are trimmed by value, but the
    output array is not necessarily sorted.

    The proportion to trim is rounded down to the nearest integer. For
    instance, trimming 25% of the values from each end of an array of 10
    values will return an array of 6 values:

    >>> b = np.arange(10)
    >>> stats.trimboth(b, 1/4).shape
    (6,)

    Multidimensional arrays can be trimmed along any axis or across the entire
    array:

    >>> c = [2, 4, 6, 8, 0, 1, 3, 5, 7, 9]
    >>> d = np.array([a, b, c])
    >>> stats.trimboth(d, 0.4, axis=0).shape
    (1, 10)
    >>> stats.trimboth(d, 0.4, axis=1).shape
    (3, 2)
    >>> stats.trimboth(d, 0.4, axis=None).shape
    (6,)

    """
    a = np.asarray(a)

    if a.size == 0:
        return a

    if axis is None:
        a = a.ravel()
        axis = 0

    nobs = a.shape[axis]
    lowercut = int(proportiontocut * nobs)
    uppercut = nobs - lowercut
    if (lowercut >= uppercut):
        raise ValueError("Proportion too big.")

    atmp = np.partition(a, (lowercut, uppercut - 1), axis)

    sl = [slice(None)] * atmp.ndim
    sl[axis] = slice(lowercut, uppercut)
    return atmp[tuple(sl)]


def trim1(a, proportiontocut, tail='right', axis=0):
    """Slice off a proportion from ONE end of the passed array distribution.

    If `proportiontocut` = 0.1, slices off 'leftmost' or 'rightmost'
    10% of scores. The lowest or highest values are trimmed (depending on
    the tail).
    Slice off less if proportion results in a non-integer slice index
    (i.e. conservatively slices off `proportiontocut` ).

    Parameters
    ----------
    a : array_like
        Input array.
    proportiontocut : float
        Fraction to cut off of 'left' or 'right' of distribution.
    tail : {'left', 'right'}, optional
        Defaults to 'right'.
    axis : int or None, optional
        Axis along which to trim data. Default is 0. If None, compute over
        the whole array `a`.

    Returns
    -------
    trim1 : ndarray
        Trimmed version of array `a`. The order of the trimmed content is
        undefined.

    Examples
    --------
    Create an array of 10 values and trim 20% of its lowest values:

    >>> import numpy as np
    >>> from scipy import stats
    >>> a = [0, 1, 2, 3, 4, 5, 6, 7, 8, 9]
    >>> stats.trim1(a, 0.2, 'left')
    array([2, 4, 3, 5, 6, 7, 8, 9])

    Note that the elements of the input array are trimmed by value, but the
    output array is not necessarily sorted.

    The proportion to trim is rounded down to the nearest integer. For
    instance, trimming 25% of the values from an array of 10 values will
    return an array of 8 values:

    >>> b = np.arange(10)
    >>> stats.trim1(b, 1/4).shape
    (8,)

    Multidimensional arrays can be trimmed along any axis or across the entire
    array:

    >>> c = [2, 4, 6, 8, 0, 1, 3, 5, 7, 9]
    >>> d = np.array([a, b, c])
    >>> stats.trim1(d, 0.8, axis=0).shape
    (1, 10)
    >>> stats.trim1(d, 0.8, axis=1).shape
    (3, 2)
    >>> stats.trim1(d, 0.8, axis=None).shape
    (6,)

    """
    a = np.asarray(a)
    if axis is None:
        a = a.ravel()
        axis = 0

    nobs = a.shape[axis]

    # avoid possible corner case
    if proportiontocut >= 1:
        return []

    if tail.lower() == 'right':
        lowercut = 0
        uppercut = nobs - int(proportiontocut * nobs)

    elif tail.lower() == 'left':
        lowercut = int(proportiontocut * nobs)
        uppercut = nobs

    atmp = np.partition(a, (lowercut, uppercut - 1), axis)

    sl = [slice(None)] * atmp.ndim
    sl[axis] = slice(lowercut, uppercut)
    return atmp[tuple(sl)]


def trim_mean(a, proportiontocut, axis=0):
    """Return mean of array after trimming a specified fraction of extreme values

    Removes the specified proportion of elements from *each* end of the
    sorted array, then computes the mean of the remaining elements.

    Parameters
    ----------
    a : array_like
        Input array.
    proportiontocut : float
        Fraction of the most positive and most negative elements to remove.
        When the specified proportion does not result in an integer number of
        elements, the number of elements to trim is rounded down.
    axis : int or None, default: 0
        Axis along which the trimmed means are computed.
        If None, compute over the raveled array.

    Returns
    -------
    trim_mean : ndarray
        Mean of trimmed array.

    See Also
    --------
    trimboth : Remove a proportion of elements from each end of an array.
    tmean : Compute the mean after trimming values outside specified limits.

    Notes
    -----
    For 1-D array `a`, `trim_mean` is approximately equivalent to the following
    calculation::

        import numpy as np
        a = np.sort(a)
        m = int(proportiontocut * len(a))
        np.mean(a[m: len(a) - m])

    Examples
    --------
    >>> import numpy as np
    >>> from scipy import stats
    >>> x = [1, 2, 3, 5]
    >>> stats.trim_mean(x, 0.25)
    2.5

    When the specified proportion does not result in an integer number of
    elements, the number of elements to trim is rounded down.

    >>> stats.trim_mean(x, 0.24999) == np.mean(x)
    True

    Use `axis` to specify the axis along which the calculation is performed.

    >>> x2 = [[1, 2, 3, 5],
    ...       [10, 20, 30, 50]]
    >>> stats.trim_mean(x2, 0.25)
    array([ 5.5, 11. , 16.5, 27.5])
    >>> stats.trim_mean(x2, 0.25, axis=1)
    array([ 2.5, 25. ])

    """
    a = np.asarray(a)

    if a.size == 0:
        return np.nan

    if axis is None:
        a = a.ravel()
        axis = 0

    nobs = a.shape[axis]
    lowercut = int(proportiontocut * nobs)
    uppercut = nobs - lowercut
    if (lowercut > uppercut):
        raise ValueError("Proportion too big.")

    atmp = np.partition(a, (lowercut, uppercut - 1), axis)

    sl = [slice(None)] * atmp.ndim
    sl[axis] = slice(lowercut, uppercut)
    return np.mean(atmp[tuple(sl)], axis=axis)


F_onewayResult = namedtuple('F_onewayResult', ('statistic', 'pvalue'))


def _create_f_oneway_nan_result(shape, axis, samples):
    """
    This is a helper function for f_oneway for creating the return values
    in certain degenerate conditions.  It creates return values that are
    all nan with the appropriate shape for the given `shape` and `axis`.
    """
    axis = normalize_axis_index(axis, len(shape))
    shp = shape[:axis] + shape[axis+1:]
    f = np.full(shp, fill_value=_get_nan(*samples))
    prob = f.copy()
    return F_onewayResult(f[()], prob[()])


def _first(arr, axis):
    """Return arr[..., 0:1, ...] where 0:1 is in the `axis` position."""
    return np.take_along_axis(arr, np.array(0, ndmin=arr.ndim), axis)


def _f_oneway_is_too_small(samples, kwargs=None, axis=-1):
    message = f"At least two samples are required; got {len(samples)}."
    if len(samples) < 2:
        raise TypeError(message)

    # Check this after forming alldata, so shape errors are detected
    # and reported before checking for 0 length inputs.
    if any(sample.shape[axis] == 0 for sample in samples):
        return True

    # Must have at least one group with length greater than 1.
    if all(sample.shape[axis] == 1 for sample in samples):
        msg = ('all input arrays have length 1.  f_oneway requires that at '
               'least one input has length greater than 1.')
        warnings.warn(SmallSampleWarning(msg), stacklevel=2)
        return True

    return False


@_axis_nan_policy_factory(
    F_onewayResult, n_samples=None, too_small=_f_oneway_is_too_small)
def f_oneway(*samples, axis=0, equal_var=True):
    """Perform one-way ANOVA.

    The one-way ANOVA tests the null hypothesis that two or more groups have
    the same population mean.  The test is applied to samples from two or
    more groups, possibly with differing sizes.

    Parameters
    ----------
    sample1, sample2, ... : array_like
        The sample measurements for each group.  There must be at least
        two arguments.  If the arrays are multidimensional, then all the
        dimensions of the array must be the same except for `axis`.
    axis : int, optional
        Axis of the input arrays along which the test is applied.
        Default is 0.
    equal_var: bool, optional
        If True (default), perform a standard one-way ANOVA test that
        assumes equal population variances [2]_.
        If False, perform Welch's ANOVA test, which does not assume
        equal population variances [4]_.

        .. versionadded:: 1.15.0

    Returns
    -------
    statistic : float
        The computed F statistic of the test.
    pvalue : float
        The associated p-value from the F distribution.

    Warns
    -----
    `~scipy.stats.ConstantInputWarning`
        Emitted if all values within each of the input arrays are identical.
        In this case the F statistic is either infinite or isn't defined,
        so ``np.inf`` or ``np.nan`` is returned.

    RuntimeWarning
        Emitted if the length of any input array is 0, or if all the input
        arrays have length 1.  ``np.nan`` is returned for the F statistic
        and the p-value in these cases.

    Notes
    -----
    The ANOVA test has important assumptions that must be satisfied in order
    for the associated p-value to be valid.

    1. The samples are independent.
    2. Each sample is from a normally distributed population.
    3. The population standard deviations of the groups are all equal.  This
       property is known as homoscedasticity.

    If these assumptions are not true for a given set of data, it may still
    be possible to use the Kruskal-Wallis H-test (`scipy.stats.kruskal`) or
    the Alexander-Govern test (`scipy.stats.alexandergovern`) although with
    some loss of power.

    The length of each group must be at least one, and there must be at
    least one group with length greater than one.  If these conditions
    are not satisfied, a warning is generated and (``np.nan``, ``np.nan``)
    is returned.

    If all values in each group are identical, and there exist at least two
    groups with different values, the function generates a warning and
    returns (``np.inf``, 0).

    If all values in all groups are the same, function generates a warning
    and returns (``np.nan``, ``np.nan``).

    The algorithm is from Heiman [2]_, pp.394-7.

    References
    ----------
    .. [1] R. Lowry, "Concepts and Applications of Inferential Statistics",
           Chapter 14, 2014, http://vassarstats.net/textbook/

    .. [2] G.W. Heiman, "Understanding research methods and statistics: An
           integrated introduction for psychology", Houghton, Mifflin and
           Company, 2001.

    .. [3] G.H. McDonald, "Handbook of Biological Statistics", One-way ANOVA.
           http://www.biostathandbook.com/onewayanova.html

    .. [4] B. L. Welch, "On the Comparison of Several Mean Values:
           An Alternative Approach", Biometrika, vol. 38, no. 3/4,
           pp. 330-336, 1951, doi: 10.2307/2332579.

    Examples
    --------
    >>> import numpy as np
    >>> from scipy.stats import f_oneway

    Here are some data [3]_ on a shell measurement (the length of the anterior
    adductor muscle scar, standardized by dividing by length) in the mussel
    Mytilus trossulus from five locations: Tillamook, Oregon; Newport, Oregon;
    Petersburg, Alaska; Magadan, Russia; and Tvarminne, Finland, taken from a
    much larger data set used in McDonald et al. (1991).

    >>> tillamook = [0.0571, 0.0813, 0.0831, 0.0976, 0.0817, 0.0859, 0.0735,
    ...              0.0659, 0.0923, 0.0836]
    >>> newport = [0.0873, 0.0662, 0.0672, 0.0819, 0.0749, 0.0649, 0.0835,
    ...            0.0725]
    >>> petersburg = [0.0974, 0.1352, 0.0817, 0.1016, 0.0968, 0.1064, 0.105]
    >>> magadan = [0.1033, 0.0915, 0.0781, 0.0685, 0.0677, 0.0697, 0.0764,
    ...            0.0689]
    >>> tvarminne = [0.0703, 0.1026, 0.0956, 0.0973, 0.1039, 0.1045]
    >>> f_oneway(tillamook, newport, petersburg, magadan, tvarminne)
    F_onewayResult(statistic=7.121019471642447, pvalue=0.0002812242314534544)

    `f_oneway` accepts multidimensional input arrays.  When the inputs
    are multidimensional and `axis` is not given, the test is performed
    along the first axis of the input arrays.  For the following data, the
    test is performed three times, once for each column.

    >>> a = np.array([[9.87, 9.03, 6.81],
    ...               [7.18, 8.35, 7.00],
    ...               [8.39, 7.58, 7.68],
    ...               [7.45, 6.33, 9.35],
    ...               [6.41, 7.10, 9.33],
    ...               [8.00, 8.24, 8.44]])
    >>> b = np.array([[6.35, 7.30, 7.16],
    ...               [6.65, 6.68, 7.63],
    ...               [5.72, 7.73, 6.72],
    ...               [7.01, 9.19, 7.41],
    ...               [7.75, 7.87, 8.30],
    ...               [6.90, 7.97, 6.97]])
    >>> c = np.array([[3.31, 8.77, 1.01],
    ...               [8.25, 3.24, 3.62],
    ...               [6.32, 8.81, 5.19],
    ...               [7.48, 8.83, 8.91],
    ...               [8.59, 6.01, 6.07],
    ...               [3.07, 9.72, 7.48]])
    >>> F = f_oneway(a, b, c)
    >>> F.statistic
    array([1.75676344, 0.03701228, 3.76439349])
    >>> F.pvalue
    array([0.20630784, 0.96375203, 0.04733157])

    Welch ANOVA will be performed if `equal_var` is False.

    """
    if len(samples) < 2:
        raise TypeError('at least two inputs are required;'
                        f' got {len(samples)}.')

    # ANOVA on N groups, each in its own array
    num_groups = len(samples)

    # We haven't explicitly validated axis, but if it is bad, this call of
    # np.concatenate will raise np.exceptions.AxisError. The call will raise
    # ValueError if the dimensions of all the arrays, except the axis
    # dimension, are not the same.
    alldata = np.concatenate(samples, axis=axis)
    bign = alldata.shape[axis]

    # Check if the inputs are too small
    if _f_oneway_is_too_small(samples):
        return _create_f_oneway_nan_result(alldata.shape, axis, samples)

    # Check if all values within each group are identical, and if the common
    # value in at least one group is different from that in another group.
    # Based on https://github.com/scipy/scipy/issues/11669

    # If axis=0, say, and the groups have shape (n0, ...), (n1, ...), ...,
    # then is_const is a boolean array with shape (num_groups, ...).
    # It is True if the values within the groups along the axis slice are
    # identical. In the typical case where each input array is 1-d, is_const is
    # a 1-d array with length num_groups.
    is_const = np.concatenate(
        [(_first(sample, axis) == sample).all(axis=axis,
                                              keepdims=True)
         for sample in samples],
        axis=axis
    )

    # all_const is a boolean array with shape (...) (see previous comment).
    # It is True if the values within each group along the axis slice are
    # the same (e.g. [[3, 3, 3], [5, 5, 5, 5], [4, 4, 4]]).
    all_const = is_const.all(axis=axis)
    if all_const.any():
        msg = ("Each of the input arrays is constant; "
               "the F statistic is not defined or infinite")
        warnings.warn(stats.ConstantInputWarning(msg), stacklevel=2)

    # all_same_const is True if all the values in the groups along the axis=0
    # slice are the same (e.g. [[3, 3, 3], [3, 3, 3, 3], [3, 3, 3]]).
    all_same_const = (_first(alldata, axis) == alldata).all(axis=axis)

    if not isinstance(equal_var, bool):
        raise TypeError("Expected a boolean value for 'equal_var'")

    if equal_var:
        # Determine the mean of the data, and subtract that from all inputs to a
        # variance (via sum_of_sq / sq_of_sum) calculation.  Variance is invariant
        # to a shift in location, and centering all data around zero vastly
        # improves numerical stability.
        offset = alldata.mean(axis=axis, keepdims=True)
        alldata = alldata - offset

        normalized_ss = _square_of_sums(alldata, axis=axis) / bign

        sstot = _sum_of_squares(alldata, axis=axis) - normalized_ss

        ssbn = 0
        for sample in samples:
            smo_ss = _square_of_sums(sample - offset, axis=axis)
            ssbn = ssbn + smo_ss / sample.shape[axis]

        # Naming: variables ending in bn/b are for "between treatments", wn/w are
        # for "within treatments"
        ssbn = ssbn - normalized_ss
        sswn = sstot - ssbn
        dfbn = num_groups - 1
        dfwn = bign - num_groups
        msb = ssbn / dfbn
        msw = sswn / dfwn
        with np.errstate(divide='ignore', invalid='ignore'):
            f = msb / msw

        prob = special.fdtrc(dfbn, dfwn, f)   # equivalent to stats.f.sf

    else:
        # calculate basic statistics for each sample
        # Beginning of second paragraph [4] page 1:
        # "As a particular case $y_t$ may be the means ... of samples
        y_t = np.asarray([np.mean(sample, axis=axis) for sample in samples])
        # "... of $n_t$ observations..."
        n_t = np.asarray([sample.shape[axis] for sample in samples])
        n_t = np.reshape(n_t, (-1,) + (1,) * (y_t.ndim - 1))
        # "... from $k$ different normal populations..."
        k = len(samples)
        # "The separate samples provide estimates $s_t^2$ of the $\sigma_t^2$."
        s_t2= np.asarray([np.var(sample, axis=axis, ddof=1) for sample in samples])

        # calculate weight by number of data and variance
        # "we have $\lambda_t = 1 / n_t$ ... where w_t = 1 / {\lambda_t s_t^2}$"
        w_t = n_t / s_t2
        # sum of w_t
        s_w_t = np.sum(w_t, axis=0)

        # calculate adjusted grand mean
        # "... and $\hat{y} = \sum w_t y_t / \sum w_t$. When all..."
        y_hat = np_vecdot(w_t, y_t, axis=0) / np.sum(w_t, axis=0)

        # adjust f statistic
        # ref.[4] p.334 eq.29
        numerator =  np_vecdot(w_t, (y_t - y_hat)**2, axis=0) / (k - 1)
        denominator = (
                1 + 2 * (k - 2) / (k**2 - 1) *
                np_vecdot(1 / (n_t - 1), (1 - w_t / s_w_t)**2, axis=0)
        )
        f = numerator / denominator

        # degree of freedom 1
        # ref.[4] p.334 eq.30
        hat_f1 = k - 1

        # adjusted degree of freedom 2
        # ref.[4] p.334 eq.30
        hat_f2 = (
                (k**2 - 1) /
                (3 * np_vecdot(1 / (n_t - 1), (1 - w_t / s_w_t)**2, axis=0))
        )

        # calculate p value
        # ref.[4] p.334 eq.28
        prob = stats.f.sf(f, hat_f1, hat_f2)

    # Fix any f values that should be inf or nan because the corresponding
    # inputs were constant.
    if np.isscalar(f):
        if all_same_const:
            f = np.nan
            prob = np.nan
        elif all_const:
            f = np.inf
            prob = 0.0
    else:
        f[all_const] = np.inf
        prob[all_const] = 0.0
        f[all_same_const] = np.nan
        prob[all_same_const] = np.nan

    return F_onewayResult(f, prob)


@dataclass
class AlexanderGovernResult:
    statistic: float
    pvalue: float


@_axis_nan_policy_factory(
    AlexanderGovernResult, n_samples=None,
    result_to_tuple=lambda x: (x.statistic, x.pvalue),
    too_small=1
)
def alexandergovern(*samples, nan_policy='propagate', axis=0):
    """Performs the Alexander Govern test.

    The Alexander-Govern approximation tests the equality of k independent
    means in the face of heterogeneity of variance. The test is applied to
    samples from two or more groups, possibly with differing sizes.

    Parameters
    ----------
    sample1, sample2, ... : array_like
        The sample measurements for each group.  There must be at least
        two samples, and each sample must contain at least two observations.
    nan_policy : {'propagate', 'raise', 'omit'}, optional
        Defines how to handle when input contains nan.
        The following options are available (default is 'propagate'):

        * 'propagate': returns nan
        * 'raise': throws an error
        * 'omit': performs the calculations ignoring nan values

    Returns
    -------
    res : AlexanderGovernResult
        An object with attributes:

        statistic : float
            The computed A statistic of the test.
        pvalue : float
            The associated p-value from the chi-squared distribution.

    Warns
    -----
    `~scipy.stats.ConstantInputWarning`
        Raised if an input is a constant array.  The statistic is not defined
        in this case, so ``np.nan`` is returned.

    See Also
    --------
    f_oneway : one-way ANOVA

    Notes
    -----
    The use of this test relies on several assumptions.

    1. The samples are independent.
    2. Each sample is from a normally distributed population.
    3. Unlike `f_oneway`, this test does not assume on homoscedasticity,
       instead relaxing the assumption of equal variances.

    Input samples must be finite, one dimensional, and with size greater than
    one.

    References
    ----------
    .. [1] Alexander, Ralph A., and Diane M. Govern. "A New and Simpler
           Approximation for ANOVA under Variance Heterogeneity." Journal
           of Educational Statistics, vol. 19, no. 2, 1994, pp. 91-101.
           JSTOR, www.jstor.org/stable/1165140. Accessed 12 Sept. 2020.

    Examples
    --------
    >>> from scipy.stats import alexandergovern

    Here are some data on annual percentage rate of interest charged on
    new car loans at nine of the largest banks in four American cities
    taken from the National Institute of Standards and Technology's
    ANOVA dataset.

    We use `alexandergovern` to test the null hypothesis that all cities
    have the same mean APR against the alternative that the cities do not
    all have the same mean APR. We decide that a significance level of 5%
    is required to reject the null hypothesis in favor of the alternative.

    >>> atlanta = [13.75, 13.75, 13.5, 13.5, 13.0, 13.0, 13.0, 12.75, 12.5]
    >>> chicago = [14.25, 13.0, 12.75, 12.5, 12.5, 12.4, 12.3, 11.9, 11.9]
    >>> houston = [14.0, 14.0, 13.51, 13.5, 13.5, 13.25, 13.0, 12.5, 12.5]
    >>> memphis = [15.0, 14.0, 13.75, 13.59, 13.25, 12.97, 12.5, 12.25,
    ...           11.89]
    >>> alexandergovern(atlanta, chicago, houston, memphis)
    AlexanderGovernResult(statistic=4.65087071883494,
                          pvalue=0.19922132490385214)

    The p-value is 0.1992, indicating a nearly 20% chance of observing
    such an extreme value of the test statistic under the null hypothesis.
    This exceeds 5%, so we do not reject the null hypothesis in favor of
    the alternative.

    """
    samples = _alexandergovern_input_validation(samples, nan_policy, axis)

    # The following formula numbers reference the equation described on
    # page 92 by Alexander, Govern. Formulas 5, 6, and 7 describe other
    # tests that serve as the basis for equation (8) but are not needed
    # to perform the test.

    # precalculate mean and length of each sample
    lengths = [sample.shape[-1] for sample in samples]
    means = np.asarray([_xp_mean(sample, axis=-1) for sample in samples])

    # (1) determine standard error of the mean for each sample
    se2 = [(_xp_var(sample, correction=1, axis=-1) / length)
           for sample, length in zip(samples, lengths)]
    standard_errors_squared = np.asarray(se2)
    standard_errors = standard_errors_squared**0.5

    # Special case: statistic is NaN when variance is zero
    eps = np.finfo(standard_errors.dtype).eps
    zero = standard_errors <= np.abs(eps * means)
    NaN = np.asarray(np.nan, dtype=standard_errors.dtype)
    standard_errors = np.where(zero, NaN, standard_errors)

    # (2) define a weight for each sample
    inv_sq_se = 1 / standard_errors_squared
    weights = inv_sq_se / np.sum(inv_sq_se, axis=0, keepdims=True)

    # (3) determine variance-weighted estimate of the common mean
    # Consider replacing with vecdot when data-apis/array-api#910 is resolved
    var_w = np.sum(weights * means, axis=0, keepdims=True)

    # (4) determine one-sample t statistic for each group
    t_stats = _demean(means, var_w, axis=0, xp=np) / standard_errors

    # calculate parameters to be used in transformation
    v = np.asarray(lengths) - 1
    # align along 0th axis, which corresponds with separate samples
    v = np.reshape(v, (-1,) + (1,)*(t_stats.ndim-1))
    a = v - .5
    b = 48 * a**2
    c = (a * np.log(1 + (t_stats ** 2)/v))**.5

    # (8) perform a normalizing transformation on t statistic
    z = (c + ((c**3 + 3*c)/b) -
         ((4*c**7 + 33*c**5 + 240*c**3 + 855*c) /
          (b**2*10 + 8*b*c**4 + 1000*b)))

    # (9) calculate statistic
    A = np_vecdot(z, z, axis=0)

    # "[the p value is determined from] central chi-square random deviates
    # with k - 1 degrees of freedom". Alexander, Govern (94)
    df = len(samples) - 1
    chi2 = _SimpleChi2(df)
    p = _get_pvalue(A, chi2, alternative='greater', symmetric=False, xp=np)
    return AlexanderGovernResult(A, p)


def _alexandergovern_input_validation(samples, nan_policy, axis):
    if len(samples) < 2:
        raise TypeError(f"2 or more inputs required, got {len(samples)}")

    for sample in samples:
        if sample.shape[axis] <= 1:
            raise ValueError("Input sample size must be greater than one.")

    samples = [np.moveaxis(sample, axis, -1) for sample in samples]

    return samples


def _pearsonr_fisher_ci(r, n, confidence_level, alternative):
    """
    Compute the confidence interval for Pearson's R.

    Fisher's transformation is used to compute the confidence interval
    (https://en.wikipedia.org/wiki/Fisher_transformation).
    """
    xp = array_namespace(r)

    with np.errstate(divide='ignore'):
        zr = xp.atanh(r)

    ones = xp.ones_like(r)
    n = xp.asarray(n, dtype=r.dtype, device=xp_device(r))
    confidence_level = xp.asarray(confidence_level, dtype=r.dtype, device=xp_device(r))
    if n > 3:
        se = xp.sqrt(1 / (n - 3))
        if alternative == "two-sided":
            h = special.ndtri(0.5 + confidence_level/2)
            zlo = zr - h*se
            zhi = zr + h*se
            rlo = xp.tanh(zlo)
            rhi = xp.tanh(zhi)
        elif alternative == "less":
            h = special.ndtri(confidence_level)
            zhi = zr + h*se
            rhi = xp.tanh(zhi)
            rlo = -ones
        else:
            # alternative == "greater":
            h = special.ndtri(confidence_level)
            zlo = zr - h*se
            rlo = xp.tanh(zlo)
            rhi = ones
    else:
        rlo, rhi = -ones, ones

    rlo = rlo[()] if rlo.ndim == 0 else rlo
    rhi = rhi[()] if rhi.ndim == 0 else rhi
    return ConfidenceInterval(low=rlo, high=rhi)


def _pearsonr_bootstrap_ci(confidence_level, method, x, y, alternative, axis):
    """
    Compute the confidence interval for Pearson's R using the bootstrap.
    """
    def statistic(x, y, axis):
        statistic, _ = pearsonr(x, y, axis=axis)
        return statistic

    res = bootstrap((x, y), statistic, confidence_level=confidence_level, axis=axis,
                    paired=True, alternative=alternative, **method._asdict())
    # for one-sided confidence intervals, bootstrap gives +/- inf on one side
    res.confidence_interval = np.clip(res.confidence_interval, -1, 1)

    return ConfidenceInterval(*res.confidence_interval)


ConfidenceInterval = namedtuple('ConfidenceInterval', ['low', 'high'])

PearsonRResultBase = _make_tuple_bunch('PearsonRResultBase',
                                       ['statistic', 'pvalue'], [])


class PearsonRResult(PearsonRResultBase):
    """
    Result of `scipy.stats.pearsonr`

    Attributes
    ----------
    statistic : float
        Pearson product-moment correlation coefficient.
    pvalue : float
        The p-value associated with the chosen alternative.

    Methods
    -------
    confidence_interval
        Computes the confidence interval of the correlation
        coefficient `statistic` for the given confidence level.

    """
    def __init__(self, statistic, pvalue, alternative, n, x, y, axis):
        super().__init__(statistic, pvalue)
        self._alternative = alternative
        self._n = n
        self._x = x
        self._y = y
        self._axis = axis

        # add alias for consistency with other correlation functions
        self.correlation = statistic

    def confidence_interval(self, confidence_level=0.95, method=None):
        """
        The confidence interval for the correlation coefficient.

        Compute the confidence interval for the correlation coefficient
        ``statistic`` with the given confidence level.

        If `method` is not provided,
        The confidence interval is computed using the Fisher transformation
        F(r) = arctanh(r) [1]_.  When the sample pairs are drawn from a
        bivariate normal distribution, F(r) approximately follows a normal
        distribution with standard error ``1/sqrt(n - 3)``, where ``n`` is the
        length of the original samples along the calculation axis. When
        ``n <= 3``, this approximation does not yield a finite, real standard
        error, so we define the confidence interval to be -1 to 1.

        If `method` is an instance of `BootstrapMethod`, the confidence
        interval is computed using `scipy.stats.bootstrap` with the provided
        configuration options and other appropriate settings. In some cases,
        confidence limits may be NaN due to a degenerate resample, and this is
        typical for very small samples (~6 observations).

        Parameters
        ----------
        confidence_level : float
            The confidence level for the calculation of the correlation
            coefficient confidence interval. Default is 0.95.

        method : BootstrapMethod, optional
            Defines the method used to compute the confidence interval. See
            method description for details.

            .. versionadded:: 1.11.0

        Returns
        -------
        ci : namedtuple
            The confidence interval is returned in a ``namedtuple`` with
            fields `low` and `high`.

        References
        ----------
        .. [1] "Pearson correlation coefficient", Wikipedia,
               https://en.wikipedia.org/wiki/Pearson_correlation_coefficient
        """
        if isinstance(method, BootstrapMethod):
            xp = array_namespace(self._x)
            message = ('`method` must be `None` if `pearsonr` '
                       'arguments were not NumPy arrays.')
            if not is_numpy(xp):
                raise ValueError(message)

            ci = _pearsonr_bootstrap_ci(confidence_level, method, self._x, self._y,
                                        self._alternative, self._axis)
        elif method is None:
            ci = _pearsonr_fisher_ci(self.statistic, self._n, confidence_level,
                                     self._alternative)
        else:
            message = ('`method` must be an instance of `BootstrapMethod` '
                       'or None.')
            raise ValueError(message)
        return ci


@xp_capabilities(cpu_only=True, exceptions=['cupy'],
                 jax_jit=False, allow_dask_compute=True)
def pearsonr(x, y, *, alternative='two-sided', method=None, axis=0):
    r"""
    Pearson correlation coefficient and p-value for testing non-correlation.

    The Pearson correlation coefficient [1]_ measures the linear relationship
    between two datasets. Like other correlation
    coefficients, this one varies between -1 and +1 with 0 implying no
    correlation. Correlations of -1 or +1 imply an exact linear relationship.
    Positive correlations imply that as x increases, so does y. Negative
    correlations imply that as x increases, y decreases.

    This function also performs a test of the null hypothesis that the
    distributions underlying the samples are uncorrelated and normally
    distributed. (See Kowalski [3]_
    for a discussion of the effects of non-normality of the input on the
    distribution of the correlation coefficient.)
    The p-value roughly indicates the probability of an uncorrelated system
    producing datasets that have a Pearson correlation at least as extreme
    as the one computed from these datasets.

    Parameters
    ----------
    x : array_like
        Input array.
    y : array_like
        Input array.
    axis : int or None, default
        Axis along which to perform the calculation. Default is 0.
        If None, ravel both arrays before performing the calculation.

        .. versionadded:: 1.14.0
    alternative : {'two-sided', 'greater', 'less'}, optional
        Defines the alternative hypothesis. Default is 'two-sided'.
        The following options are available:

        * 'two-sided': the correlation is nonzero
        * 'less': the correlation is negative (less than zero)
        * 'greater':  the correlation is positive (greater than zero)

        .. versionadded:: 1.9.0
    method : ResamplingMethod, optional
        Defines the method used to compute the p-value. If `method` is an
        instance of `PermutationMethod`/`MonteCarloMethod`, the p-value is
        computed using
        `scipy.stats.permutation_test`/`scipy.stats.monte_carlo_test` with the
        provided configuration options and other appropriate settings.
        Otherwise, the p-value is computed as documented in the notes.

        .. versionadded:: 1.11.0

    Returns
    -------
    result : `~scipy.stats._result_classes.PearsonRResult`
        An object with the following attributes:

        statistic : float
            Pearson product-moment correlation coefficient.
        pvalue : float
            The p-value associated with the chosen alternative.

        The object has the following method:

        confidence_interval(confidence_level, method)
            This computes the confidence interval of the correlation
            coefficient `statistic` for the given confidence level.
            The confidence interval is returned in a ``namedtuple`` with
            fields `low` and `high`. If `method` is not provided, the
            confidence interval is computed using the Fisher transformation
            [1]_. If `method` is an instance of `BootstrapMethod`, the
            confidence interval is computed using `scipy.stats.bootstrap` with
            the provided configuration options and other appropriate settings.
            In some cases, confidence limits may be NaN due to a degenerate
            resample, and this is typical for very small samples (~6
            observations).

    Raises
    ------
    ValueError
        If `x` and `y` do not have length at least 2.

    Warns
    -----
    `~scipy.stats.ConstantInputWarning`
        Raised if an input is a constant array.  The correlation coefficient
        is not defined in this case, so ``np.nan`` is returned.

    `~scipy.stats.NearConstantInputWarning`
        Raised if an input is "nearly" constant.  The array ``x`` is considered
        nearly constant if ``norm(x - mean(x)) < 1e-13 * abs(mean(x))``.
        Numerical errors in the calculation ``x - mean(x)`` in this case might
        result in an inaccurate calculation of r.

    See Also
    --------
    spearmanr : Spearman rank-order correlation coefficient.
    kendalltau : Kendall's tau, a correlation measure for ordinal data.
    :ref:`hypothesis_pearsonr` : Extended example

    Notes
    -----
    The correlation coefficient is calculated as follows:

    .. math::

        r = \frac{\sum (x - m_x) (y - m_y)}
                 {\sqrt{\sum (x - m_x)^2 \sum (y - m_y)^2}}

    where :math:`m_x` is the mean of the vector x and :math:`m_y` is
    the mean of the vector y.

    Under the assumption that x and y are drawn from
    independent normal distributions (so the population correlation coefficient
    is 0), the probability density function of the sample correlation
    coefficient r is ([1]_, [2]_):

    .. math::
        f(r) = \frac{{(1-r^2)}^{n/2-2}}{\mathrm{B}(\frac{1}{2},\frac{n}{2}-1)}

    where n is the number of samples, and B is the beta function.  This
    is sometimes referred to as the exact distribution of r.  This is
    the distribution that is used in `pearsonr` to compute the p-value when
    the `method` parameter is left at its default value (None).
    The distribution is a beta distribution on the interval [-1, 1],
    with equal shape parameters a = b = n/2 - 1.  In terms of SciPy's
    implementation of the beta distribution, the distribution of r is::

        dist = scipy.stats.beta(n/2 - 1, n/2 - 1, loc=-1, scale=2)

    The default p-value returned by `pearsonr` is a two-sided p-value. For a
    given sample with correlation coefficient r, the p-value is
    the probability that abs(r') of a random sample x' and y' drawn from
    the population with zero correlation would be greater than or equal
    to abs(r). In terms of the object ``dist`` shown above, the p-value
    for a given r and length n can be computed as::

        p = 2*dist.cdf(-abs(r))

    When n is 2, the above continuous distribution is not well-defined.
    One can interpret the limit of the beta distribution as the shape
    parameters a and b approach a = b = 0 as a discrete distribution with
    equal probability masses at r = 1 and r = -1.  More directly, one
    can observe that, given the data x = [x1, x2] and y = [y1, y2], and
    assuming x1 != x2 and y1 != y2, the only possible values for r are 1
    and -1.  Because abs(r') for any sample x' and y' with length 2 will
    be 1, the two-sided p-value for a sample of length 2 is always 1.

    For backwards compatibility, the object that is returned also behaves
    like a tuple of length two that holds the statistic and the p-value.

    References
    ----------
    .. [1] "Pearson correlation coefficient", Wikipedia,
           https://en.wikipedia.org/wiki/Pearson_correlation_coefficient
    .. [2] Student, "Probable error of a correlation coefficient",
           Biometrika, Volume 6, Issue 2-3, 1 September 1908, pp. 302-310.
    .. [3] C. J. Kowalski, "On the Effects of Non-Normality on the Distribution
           of the Sample Product-Moment Correlation Coefficient"
           Journal of the Royal Statistical Society. Series C (Applied
           Statistics), Vol. 21, No. 1 (1972), pp. 1-12.

    Examples
    --------
    >>> import numpy as np
    >>> from scipy import stats
    >>> x, y = [1, 2, 3, 4, 5, 6, 7], [10, 9, 2.5, 6, 4, 3, 2]
    >>> res = stats.pearsonr(x, y)
    >>> res
    PearsonRResult(statistic=-0.828503883588428, pvalue=0.021280260007523286)

    To perform an exact permutation version of the test:

    >>> rng = np.random.default_rng(7796654889291491997)
    >>> method = stats.PermutationMethod(n_resamples=np.inf, random_state=rng)
    >>> stats.pearsonr(x, y, method=method)
    PearsonRResult(statistic=-0.828503883588428, pvalue=0.028174603174603175)

    To perform the test under the null hypothesis that the data were drawn from
    *uniform* distributions:

    >>> method = stats.MonteCarloMethod(rvs=(rng.uniform, rng.uniform))
    >>> stats.pearsonr(x, y, method=method)
    PearsonRResult(statistic=-0.828503883588428, pvalue=0.0188)

    To produce an asymptotic 90% confidence interval:

    >>> res.confidence_interval(confidence_level=0.9)
    ConfidenceInterval(low=-0.9644331982722841, high=-0.3460237473272273)

    And for a bootstrap confidence interval:

    >>> method = stats.BootstrapMethod(method='BCa', rng=rng)
    >>> res.confidence_interval(confidence_level=0.9, method=method)
    ConfidenceInterval(low=-0.9983163756488651, high=-0.22771001702132443)  # may vary

    If N-dimensional arrays are provided, multiple tests are performed in a
    single call according to the same conventions as most `scipy.stats` functions:

    >>> rng = np.random.default_rng(2348246935601934321)
    >>> x = rng.standard_normal((8, 15))
    >>> y = rng.standard_normal((8, 15))
    >>> stats.pearsonr(x, y, axis=0).statistic.shape  # between corresponding columns
    (15,)
    >>> stats.pearsonr(x, y, axis=1).statistic.shape  # between corresponding rows
    (8,)

    To perform all pairwise comparisons between slices of the arrays,
    use standard NumPy broadcasting techniques. For instance, to compute the
    correlation between all pairs of rows:

    >>> stats.pearsonr(x[:, np.newaxis, :], y, axis=-1).statistic.shape
    (8, 8)

    There is a linear dependence between x and y if y = a + b*x + e, where
    a,b are constants and e is a random error term, assumed to be independent
    of x. For simplicity, assume that x is standard normal, a=0, b=1 and let
    e follow a normal distribution with mean zero and standard deviation s>0.

    >>> rng = np.random.default_rng()
    >>> s = 0.5
    >>> x = stats.norm.rvs(size=500, random_state=rng)
    >>> e = stats.norm.rvs(scale=s, size=500, random_state=rng)
    >>> y = x + e
    >>> stats.pearsonr(x, y).statistic
    0.9001942438244763

    This should be close to the exact value given by

    >>> 1/np.sqrt(1 + s**2)
    0.8944271909999159

    For s=0.5, we observe a high level of correlation. In general, a large
    variance of the noise reduces the correlation, while the correlation
    approaches one as the variance of the error goes to zero.

    It is important to keep in mind that no correlation does not imply
    independence unless (x, y) is jointly normal. Correlation can even be zero
    when there is a very simple dependence structure: if X follows a
    standard normal distribution, let y = abs(x). Note that the correlation
    between x and y is zero. Indeed, since the expectation of x is zero,
    cov(x, y) = E[x*y]. By definition, this equals E[x*abs(x)] which is zero
    by symmetry. The following lines of code illustrate this observation:

    >>> y = np.abs(x)
    >>> stats.pearsonr(x, y)
    PearsonRResult(statistic=-0.05444919272687482, pvalue=0.22422294836207743)

    A non-zero correlation coefficient can be misleading. For example, if X has
    a standard normal distribution, define y = x if x < 0 and y = 0 otherwise.
    A simple calculation shows that corr(x, y) = sqrt(2/Pi) = 0.797...,
    implying a high level of correlation:

    >>> y = np.where(x < 0, x, 0)
    >>> stats.pearsonr(x, y)
    PearsonRResult(statistic=0.861985781588, pvalue=4.813432002751103e-149)

    This is unintuitive since there is no dependence of x and y if x is larger
    than zero which happens in about half of the cases if we sample x and y.

    For a more detailed example, see :ref:`hypothesis_pearsonr`.

    """
    xp = array_namespace(x, y)
    x, y = xp_promote(x, y, force_floating=True, xp=xp)
    dtype = x.dtype

    if not is_numpy(xp) and method is not None:
        method = 'invalid'

    if axis is None:
        x = xp.reshape(x, (-1,))
        y = xp.reshape(y, (-1,))
        axis = -1

    axis_int = int(axis)
    if axis_int != axis:
        raise ValueError('`axis` must be an integer.')
    axis = axis_int

    try:
        np.broadcast_shapes(x.shape, y.shape)
        # For consistency with other `stats` functions, we need to
        # match the dimensionalities before looking at `axis`.
        # (Note: this is not the NEP 5 / gufunc order of operations;
        #  see TestPearsonr::test_different_dimensionality for more information.)
        ndim = max(x.ndim, y.ndim)
        x = xp.reshape(x, (1,) * (ndim - x.ndim) + x.shape)
        y = xp.reshape(y, (1,) * (ndim - y.ndim) + y.shape)

    except (ValueError, RuntimeError) as e:
        message = '`x` and `y` must be broadcastable.'
        raise ValueError(message) from e

    n = x.shape[axis]
    if n != y.shape[axis]:
        raise ValueError('`x` and `y` must have the same length along `axis`.')

    if n < 2:
        raise ValueError('`x` and `y` must have length at least 2.')

    x = xp.moveaxis(x, axis, -1)
    y = xp.moveaxis(y, axis, -1)
    axis = -1

    if xp.isdtype(dtype, "complex floating"):
        raise ValueError('This function does not support complex data')

    x = xp.astype(x, dtype, copy=False)
    y = xp.astype(y, dtype, copy=False)
    threshold = xp.finfo(dtype).eps ** 0.75

    # If an input is constant, the correlation coefficient is not defined.
    const_x = xp.all(x == x[..., 0:1], axis=-1)
    const_y = xp.all(y == y[..., 0:1], axis=-1)
    const_xy = const_x | const_y
    if xp.any(const_xy):
        msg = ("An input array is constant; the correlation coefficient "
               "is not defined.")
        warnings.warn(stats.ConstantInputWarning(msg), stacklevel=2)
        x = xp.where(const_x[..., xp.newaxis], xp.nan, x)
        y = xp.where(const_y[..., xp.newaxis], xp.nan, y)

    if isinstance(method, PermutationMethod):
        def statistic(y, axis):
            statistic, _ = pearsonr(x, y, axis=axis, alternative=alternative)
            return statistic

        res = permutation_test((y,), statistic, permutation_type='pairings',
                               axis=axis, alternative=alternative, **method._asdict())

        return PearsonRResult(statistic=res.statistic, pvalue=res.pvalue, n=n,
                              alternative=alternative, x=x, y=y, axis=axis)
    elif isinstance(method, MonteCarloMethod):
        def statistic(x, y, axis):
            statistic, _ = pearsonr(x, y, axis=axis, alternative=alternative)
            return statistic

        # `monte_carlo_test` accepts an `rvs` tuple of callables, not an `rng`
        # If the user specified an `rng`, replace it with the appropriate callables
        method = method._asdict()
        if (rng := method.pop('rng', None)) is not None:  # goo-goo g'joob
            rng = np.random.default_rng(rng)
            method['rvs'] = rng.normal, rng.normal

        res = monte_carlo_test((x, y,), statistic=statistic, axis=axis,
                               alternative=alternative, **method)

        return PearsonRResult(statistic=res.statistic, pvalue=res.pvalue, n=n,
                              alternative=alternative, x=x, y=y, axis=axis)
    elif method == 'invalid':
        message = '`method` must be `None` if arguments are not NumPy arrays.'
        raise ValueError(message)
    elif method is not None:
        message = ('`method` must be an instance of `PermutationMethod`,'
                   '`MonteCarloMethod`, or None.')
        raise ValueError(message)

    xmean = xp.mean(x, axis=axis, keepdims=True)
    ymean = xp.mean(y, axis=axis, keepdims=True)
    xm = x - xmean
    ym = y - ymean

    # scipy.linalg.norm(xm) avoids premature overflow when xm is e.g.
    # [-5e210, 5e210, 3e200, -3e200]
    # but not when `axis` is provided, so scale manually. scipy.linalg.norm
    # also raises an error with NaN input rather than returning NaN, so
    # use np.linalg.norm.
    xmax = xp.max(xp.abs(xm), axis=axis, keepdims=True)
    ymax = xp.max(xp.abs(ym), axis=axis, keepdims=True)
    with np.errstate(invalid='ignore', divide='ignore'):
        normxm = xmax * xp_vector_norm(xm/xmax, axis=axis, keepdims=True)
        normym = ymax * xp_vector_norm(ym/ymax, axis=axis, keepdims=True)

    nconst_x = xp.any(normxm < threshold*xp.abs(xmean), axis=axis)
    nconst_y = xp.any(normym < threshold*xp.abs(ymean), axis=axis)
    nconst_xy = nconst_x | nconst_y
    if xp.any(nconst_xy & (~const_xy)):
        # If all the values in x (likewise y) are very close to the mean,
        # the loss of precision that occurs in the subtraction xm = x - xmean
        # might result in large errors in r.
        msg = ("An input array is nearly constant; the computed "
               "correlation coefficient may be inaccurate.")
        warnings.warn(stats.NearConstantInputWarning(msg), stacklevel=2)

    with np.errstate(invalid='ignore', divide='ignore'):
        r = xp.vecdot(xm / normxm, ym / normym, axis=axis)

    # Presumably, if abs(r) > 1, then it is only some small artifact of
    # floating point arithmetic.
    r = xp.clip(r, -1., 1.)
    r = xpx.at(r, const_xy).set(xp.nan)

    # Make sure we return exact 1.0 or -1.0 values for n == 2 case as promised
    # in the docs.
    if n == 2:
        r = xp.round(r)
        one = xp.asarray(1, dtype=dtype, device=xp_device(r))
        pvalue = xp.where(xp.asarray(xp.isnan(r)), xp.nan*one, one)
    else:
        # As explained in the docstring, the distribution of `r` under the null
        # hypothesis is the beta distribution on (-1, 1) with a = b = n/2 - 1.
        ab = xp.asarray(n/2 - 1, device=xp_device(x))
        dist = _SimpleBeta(ab, ab, loc=-1, scale=2)
        pvalue = _get_pvalue(r, dist, alternative, xp=xp)

    r = r[()] if r.ndim == 0 else r
    pvalue = pvalue[()] if pvalue.ndim == 0 else pvalue
    return PearsonRResult(statistic=r, pvalue=pvalue, n=n,
                          alternative=alternative, x=x, y=y, axis=axis)


def fisher_exact(table, alternative=None, *, method=None):
    """Perform a Fisher exact test on a contingency table.

    For a 2x2 table,
    the null hypothesis is that the true odds ratio of the populations
    underlying the observations is one, and the observations were sampled
    from these populations under a condition: the marginals of the
    resulting table must equal those of the observed table.
    The statistic is the unconditional maximum likelihood estimate of the odds
    ratio, and the p-value is the probability under the null hypothesis of
    obtaining a table at least as extreme as the one that was actually
    observed.

    For other table sizes, or if `method` is provided, the null hypothesis
    is that the rows and columns of the tables have fixed sums and are
    independent; i.e., the table was sampled from a `scipy.stats.random_table`
    distribution with the observed marginals. The statistic is the
    probability mass of this distribution evaluated at `table`, and the
    p-value is the percentage of the population of tables with statistic at
    least as extreme (small) as that of `table`. There is only one alternative
    hypothesis available: the rows and columns are not independent.

    There are other possible choices of statistic and two-sided
    p-value definition associated with Fisher's exact test; please see the
    Notes for more information.

    Parameters
    ----------
    table : array_like of ints
        A contingency table.  Elements must be non-negative integers.
    alternative : {'two-sided', 'less', 'greater'}, optional
        Defines the alternative hypothesis for 2x2 tables; unused for other
        table sizes.
        The following options are available (default is 'two-sided'):

        * 'two-sided': the odds ratio of the underlying population is not one
        * 'less': the odds ratio of the underlying population is less than one
        * 'greater': the odds ratio of the underlying population is greater
          than one

        See the Notes for more details.

    method : ResamplingMethod, optional
        Defines the method used to compute the p-value.
        If `method` is an instance of `PermutationMethod`/`MonteCarloMethod`,
        the p-value is computed using
        `scipy.stats.permutation_test`/`scipy.stats.monte_carlo_test` with the
        provided configuration options and other appropriate settings.
        Note that if `method` is an instance of `MonteCarloMethod`, the ``rvs``
        attribute must be left unspecified; Monte Carlo samples are always drawn
        using the ``rvs`` method of `scipy.stats.random_table`.
        Otherwise, the p-value is computed as documented in the notes.

        .. versionadded:: 1.15.0

    Returns
    -------
    res : SignificanceResult
        An object containing attributes:

        statistic : float
            For a 2x2 table with default `method`, this is the odds ratio - the
            prior odds ratio not a posterior estimate. In all other cases, this
            is the probability density of obtaining the observed table under the
            null hypothesis of independence with marginals fixed.
        pvalue : float
            The probability under the null hypothesis of obtaining a
            table at least as extreme as the one that was actually observed.

    Raises
    ------
    ValueError
        If `table` is not two-dimensional or has negative entries.

    See Also
    --------
    chi2_contingency : Chi-square test of independence of variables in a
        contingency table.  This can be used as an alternative to
        `fisher_exact` when the numbers in the table are large.
    contingency.odds_ratio : Compute the odds ratio (sample or conditional
        MLE) for a 2x2 contingency table.
    barnard_exact : Barnard's exact test, which is a more powerful alternative
        than Fisher's exact test for 2x2 contingency tables.
    boschloo_exact : Boschloo's exact test, which is a more powerful
        alternative than Fisher's exact test for 2x2 contingency tables.
    :ref:`hypothesis_fisher_exact` : Extended example

    Notes
    -----
    *Null hypothesis and p-values*

    The null hypothesis is that the true odds ratio of the populations
    underlying the observations is one, and the observations were sampled at
    random from these populations under a condition: the marginals of the
    resulting table must equal those of the observed table. Equivalently,
    the null hypothesis is that the input table is from the hypergeometric
    distribution with parameters (as used in `hypergeom`)
    ``M = a + b + c + d``, ``n = a + b`` and ``N = a + c``, where the
    input table is ``[[a, b], [c, d]]``.  This distribution has support
    ``max(0, N + n - M) <= x <= min(N, n)``, or, in terms of the values
    in the input table, ``min(0, a - d) <= x <= a + min(b, c)``.  ``x``
    can be interpreted as the upper-left element of a 2x2 table, so the
    tables in the distribution have form::

        [  x           n - x     ]
        [N - x    M - (n + N) + x]

    For example, if::

        table = [6  2]
                [1  4]

    then the support is ``2 <= x <= 7``, and the tables in the distribution
    are::

        [2 6]   [3 5]   [4 4]   [5 3]   [6 2]  [7 1]
        [5 0]   [4 1]   [3 2]   [2 3]   [1 4]  [0 5]

    The probability of each table is given by the hypergeometric distribution
    ``hypergeom.pmf(x, M, n, N)``.  For this example, these are (rounded to
    three significant digits)::

        x       2      3      4      5       6        7
        p  0.0163  0.163  0.408  0.326  0.0816  0.00466

    These can be computed with::

        >>> import numpy as np
        >>> from scipy.stats import hypergeom
        >>> table = np.array([[6, 2], [1, 4]])
        >>> M = table.sum()
        >>> n = table[0].sum()
        >>> N = table[:, 0].sum()
        >>> start, end = hypergeom.support(M, n, N)
        >>> hypergeom.pmf(np.arange(start, end+1), M, n, N)
        array([0.01631702, 0.16317016, 0.40792541, 0.32634033, 0.08158508,
               0.004662  ])

    The two-sided p-value is the probability that, under the null hypothesis,
    a random table would have a probability equal to or less than the
    probability of the input table.  For our example, the probability of
    the input table (where ``x = 6``) is 0.0816.  The x values where the
    probability does not exceed this are 2, 6 and 7, so the two-sided p-value
    is ``0.0163 + 0.0816 + 0.00466 ~= 0.10256``::

        >>> from scipy.stats import fisher_exact
        >>> res = fisher_exact(table, alternative='two-sided')
        >>> res.pvalue
        0.10256410256410257

    The one-sided p-value for ``alternative='greater'`` is the probability
    that a random table has ``x >= a``, which in our example is ``x >= 6``,
    or ``0.0816 + 0.00466 ~= 0.08626``::

        >>> res = fisher_exact(table, alternative='greater')
        >>> res.pvalue
        0.08624708624708627

    This is equivalent to computing the survival function of the
    distribution at ``x = 5`` (one less than ``x`` from the input table,
    because we want to include the probability of ``x = 6`` in the sum)::

        >>> hypergeom.sf(5, M, n, N)
        0.08624708624708627

    For ``alternative='less'``, the one-sided p-value is the probability
    that a random table has ``x <= a``, (i.e. ``x <= 6`` in our example),
    or ``0.0163 + 0.163 + 0.408 + 0.326 + 0.0816 ~= 0.9949``::

        >>> res = fisher_exact(table, alternative='less')
        >>> res.pvalue
        0.9953379953379957

    This is equivalent to computing the cumulative distribution function
    of the distribution at ``x = 6``:

        >>> hypergeom.cdf(6, M, n, N)
        0.9953379953379957

    *Odds ratio*

    The calculated odds ratio is different from the value computed by the
    R function ``fisher.test``.  This implementation returns the "sample"
    or "unconditional" maximum likelihood estimate, while ``fisher.test``
    in R uses the conditional maximum likelihood estimate.  To compute the
    conditional maximum likelihood estimate of the odds ratio, use
    `scipy.stats.contingency.odds_ratio`.

    References
    ----------
    .. [1] Fisher, Sir Ronald A, "The Design of Experiments:
           Mathematics of a Lady Tasting Tea." ISBN 978-0-486-41151-4, 1935.
    .. [2] "Fisher's exact test",
           https://en.wikipedia.org/wiki/Fisher's_exact_test

    Examples
    --------

    >>> from scipy.stats import fisher_exact
    >>> res = fisher_exact([[8, 2], [1, 5]])
    >>> res.statistic
    20.0
    >>> res.pvalue
    0.034965034965034975

    For tables with shape other than ``(2, 2)``, provide an instance of
    `scipy.stats.MonteCarloMethod` or `scipy.stats.PermutationMethod` for the
    `method` parameter:

    >>> import numpy as np
    >>> from scipy.stats import MonteCarloMethod
    >>> rng = np.random.default_rng(4507195762371367)
    >>> method = MonteCarloMethod(rng=rng)
    >>> fisher_exact([[8, 2, 3], [1, 5, 4]], method=method)
    SignificanceResult(statistic=np.float64(0.005782), pvalue=np.float64(0.0603))

    For a more detailed example, see :ref:`hypothesis_fisher_exact`.
    """
    hypergeom = distributions.hypergeom
    # int32 is not enough for the algorithm
    c = np.asarray(table, dtype=np.int64)
    if not c.ndim == 2:
        raise ValueError("The input `table` must have two dimensions.")

    if np.any(c < 0):
        raise ValueError("All values in `table` must be nonnegative.")

    if not c.shape == (2, 2) or method is not None:
        return _fisher_exact_rxc(c, alternative, method)
    alternative = 'two-sided' if alternative is None else alternative

    if 0 in c.sum(axis=0) or 0 in c.sum(axis=1):
        # If both values in a row or column are zero, the p-value is 1 and
        # the odds ratio is NaN.
        return SignificanceResult(np.nan, 1.0)

    if c[1, 0] > 0 and c[0, 1] > 0:
        oddsratio = c[0, 0] * c[1, 1] / (c[1, 0] * c[0, 1])
    else:
        oddsratio = np.inf

    n1 = c[0, 0] + c[0, 1]
    n2 = c[1, 0] + c[1, 1]
    n = c[0, 0] + c[1, 0]

    def pmf(x):
        return hypergeom.pmf(x, n1 + n2, n1, n)

    if alternative == 'less':
        pvalue = hypergeom.cdf(c[0, 0], n1 + n2, n1, n)
    elif alternative == 'greater':
        # Same formula as the 'less' case, but with the second column.
        pvalue = hypergeom.cdf(c[0, 1], n1 + n2, n1, c[0, 1] + c[1, 1])
    elif alternative == 'two-sided':
        mode = int((n + 1) * (n1 + 1) / (n1 + n2 + 2))
        pexact = hypergeom.pmf(c[0, 0], n1 + n2, n1, n)
        pmode = hypergeom.pmf(mode, n1 + n2, n1, n)

        epsilon = 1e-14
        gamma = 1 + epsilon

        if np.abs(pexact - pmode) / np.maximum(pexact, pmode) <= epsilon:
            return SignificanceResult(oddsratio, 1.)

        elif c[0, 0] < mode:
            plower = hypergeom.cdf(c[0, 0], n1 + n2, n1, n)
            if hypergeom.pmf(n, n1 + n2, n1, n) > pexact * gamma:
                return SignificanceResult(oddsratio, plower)

            guess = _binary_search(lambda x: -pmf(x), -pexact * gamma, mode, n)
            pvalue = plower + hypergeom.sf(guess, n1 + n2, n1, n)
        else:
            pupper = hypergeom.sf(c[0, 0] - 1, n1 + n2, n1, n)
            if hypergeom.pmf(0, n1 + n2, n1, n) > pexact * gamma:
                return SignificanceResult(oddsratio, pupper)

            guess = _binary_search(pmf, pexact * gamma, 0, mode)
            pvalue = pupper + hypergeom.cdf(guess, n1 + n2, n1, n)
    else:
        msg = "`alternative` should be one of {'two-sided', 'less', 'greater'}"
        raise ValueError(msg)

    pvalue = min(pvalue, 1.0)

    return SignificanceResult(oddsratio, pvalue)


def _fisher_exact_rxc(table, alternative, method):
    if alternative is not None:
        message = ('`alternative` must be the default (None) unless '
                  '`table` has shape `(2, 2)` and `method is None`.')
        raise ValueError(message)

    if table.size == 0:
        raise ValueError("`table` must have at least one row and one column.")

    if table.shape[0] == 1 or table.shape[1] == 1 or np.all(table == 0):
        # Only one such table with those marginals
        return SignificanceResult(1.0, 1.0)

    if method is None:
        method = stats.MonteCarloMethod()

    if isinstance(method, stats.PermutationMethod):
        res = _fisher_exact_permutation_method(table, method)
    elif isinstance(method, stats.MonteCarloMethod):
        res = _fisher_exact_monte_carlo_method(table, method)
    else:
        message = (f'`{method=}` not recognized; if provided, `method` must be an '
                   'instance of `PermutationMethod` or `MonteCarloMethod`.')
        raise ValueError(message)

    return SignificanceResult(np.clip(res.statistic, None, 1.0), res.pvalue)


def _fisher_exact_permutation_method(table, method):
    x, y = _untabulate(table)
    colsums = np.sum(table, axis=0)
    rowsums = np.sum(table, axis=1)
    X = stats.random_table(rowsums, colsums)

    # `permutation_test` with `permutation_type='pairings' permutes the order of `x`,
    # which pairs observations in `x` with different observations in `y`.
    def statistic(x):
        # crosstab the resample and compute the statistic
        table = stats.contingency.crosstab(x, y)[1]
        return X.pmf(table)

    # tables with *smaller* probability mass are considered to be more extreme
    return stats.permutation_test((x,), statistic, permutation_type='pairings',
                                  alternative='less', **method._asdict())


def _fisher_exact_monte_carlo_method(table, method):
    method = method._asdict()

    if method.pop('rvs', None) is not None:
        message = ('If the `method` argument of `fisher_exact` is an '
                   'instance of `MonteCarloMethod`, its `rvs` attribute '
                   'must be unspecified. Use the `MonteCarloMethod` `rng` argument '
                   'to control the random state.')
        raise ValueError(message)
    rng = np.random.default_rng(method.pop('rng', None))

    # `random_table.rvs` produces random contingency tables with the given marginals
    # under the null hypothesis of independence
    shape = table.shape
    colsums = np.sum(table, axis=0)
    rowsums = np.sum(table, axis=1)
    totsum = np.sum(table)
    X = stats.random_table(rowsums, colsums, seed=rng)

    def rvs(size):
        n_resamples = size[0]
        return X.rvs(size=n_resamples).reshape(size)

    # axis signals to `monte_carlo_test` that statistic is vectorized, but we know
    # how it will pass the table(s), so we don't need to use `axis` explicitly.
    def statistic(table, axis):
        shape_ = (-1,) + shape if table.size > totsum else shape
        return X.pmf(table.reshape(shape_))

    # tables with *smaller* probability mass are considered to be more extreme
    return stats.monte_carlo_test(table.ravel(), rvs, statistic,
                                  alternative='less', **method)


def _untabulate(table):
    # converts a contingency table to paired samples indicating the
    # correspondence between row and column indices
    r, c = table.shape
    x, y = [], []
    for i in range(r):
        for j in range(c):
            x.append([i] * table[i, j])
            y.append([j] * table[i, j])
    return np.concatenate(x), np.concatenate(y)


def spearmanr(a, b=None, axis=0, nan_policy='propagate',
              alternative='two-sided'):
    r"""Calculate a Spearman correlation coefficient with associated p-value.

    The Spearman rank-order correlation coefficient is a nonparametric measure
    of the monotonicity of the relationship between two datasets.
    Like other correlation coefficients,
    this one varies between -1 and +1 with 0 implying no correlation.
    Correlations of -1 or +1 imply an exact monotonic relationship. Positive
    correlations imply that as x increases, so does y. Negative correlations
    imply that as x increases, y decreases.

    The p-value roughly indicates the probability of an uncorrelated system
    producing datasets that have a Spearman correlation at least as extreme
    as the one computed from these datasets. Although calculation of the
    p-value does not make strong assumptions about the distributions underlying
    the samples, it is only accurate for very large samples (>500
    observations). For smaller sample sizes, consider a permutation test (see
    Examples section below).

    Parameters
    ----------
    a, b : 1D or 2D array_like, b is optional
        One or two 1-D or 2-D arrays containing multiple variables and
        observations. When these are 1-D, each represents a vector of
        observations of a single variable. For the behavior in the 2-D case,
        see under ``axis``, below.
        Both arrays need to have the same length in the ``axis`` dimension.
    axis : int or None, optional
        If axis=0 (default), then each column represents a variable, with
        observations in the rows. If axis=1, the relationship is transposed:
        each row represents a variable, while the columns contain observations.
        If axis=None, then both arrays will be raveled.
    nan_policy : {'propagate', 'raise', 'omit'}, optional
        Defines how to handle when input contains nan.
        The following options are available (default is 'propagate'):

        * 'propagate': returns nan
        * 'raise': throws an error
        * 'omit': performs the calculations ignoring nan values

    alternative : {'two-sided', 'less', 'greater'}, optional
        Defines the alternative hypothesis. Default is 'two-sided'.
        The following options are available:

        * 'two-sided': the correlation is nonzero
        * 'less': the correlation is negative (less than zero)
        * 'greater':  the correlation is positive (greater than zero)

        .. versionadded:: 1.7.0

    Returns
    -------
    res : SignificanceResult
        An object containing attributes:

        statistic : float or ndarray (2-D square)
            Spearman correlation matrix or correlation coefficient (if only 2
            variables are given as parameters). Correlation matrix is square
            with length equal to total number of variables (columns or rows) in
            ``a`` and ``b`` combined.
        pvalue : float
            The p-value for a hypothesis test whose null hypothesis
            is that two samples have no ordinal correlation. See
            `alternative` above for alternative hypotheses. `pvalue` has the
            same shape as `statistic`.

    Raises
    ------
    ValueError
        If `axis` is not 0, 1 or None, or if the number of dimensions of `a`
        is greater than 2, or if `b` is None and the number of dimensions of
        `a` is less than 2.

    Warns
    -----
    `~scipy.stats.ConstantInputWarning`
        Raised if an input is a constant array.  The correlation coefficient
        is not defined in this case, so ``np.nan`` is returned.

    See Also
    --------
    :ref:`hypothesis_spearmanr` : Extended example

    References
    ----------
    .. [1] Zwillinger, D. and Kokoska, S. (2000). CRC Standard
       Probability and Statistics Tables and Formulae. Chapman & Hall: New
       York. 2000.
       Section  14.7
    .. [2] Kendall, M. G. and Stuart, A. (1973).
       The Advanced Theory of Statistics, Volume 2: Inference and Relationship.
       Griffin. 1973.
       Section 31.18

    Examples
    --------

    >>> import numpy as np
    >>> from scipy import stats
    >>> res = stats.spearmanr([1, 2, 3, 4, 5], [5, 6, 7, 8, 7])
    >>> res.statistic
    0.8207826816681233
    >>> res.pvalue
    0.08858700531354381

    >>> rng = np.random.default_rng()
    >>> x2n = rng.standard_normal((100, 2))
    >>> y2n = rng.standard_normal((100, 2))
    >>> res = stats.spearmanr(x2n)
    >>> res.statistic, res.pvalue
    (-0.07960396039603959, 0.4311168705769747)

    >>> res = stats.spearmanr(x2n[:, 0], x2n[:, 1])
    >>> res.statistic, res.pvalue
    (-0.07960396039603959, 0.4311168705769747)

    >>> res = stats.spearmanr(x2n, y2n)
    >>> res.statistic
    array([[ 1. , -0.07960396, -0.08314431, 0.09662166],
           [-0.07960396, 1. , -0.14448245, 0.16738074],
           [-0.08314431, -0.14448245, 1. , 0.03234323],
           [ 0.09662166, 0.16738074, 0.03234323, 1. ]])
    >>> res.pvalue
    array([[0. , 0.43111687, 0.41084066, 0.33891628],
           [0.43111687, 0. , 0.15151618, 0.09600687],
           [0.41084066, 0.15151618, 0. , 0.74938561],
           [0.33891628, 0.09600687, 0.74938561, 0. ]])

    >>> res = stats.spearmanr(x2n.T, y2n.T, axis=1)
    >>> res.statistic
    array([[ 1. , -0.07960396, -0.08314431, 0.09662166],
           [-0.07960396, 1. , -0.14448245, 0.16738074],
           [-0.08314431, -0.14448245, 1. , 0.03234323],
           [ 0.09662166, 0.16738074, 0.03234323, 1. ]])

    >>> res = stats.spearmanr(x2n, y2n, axis=None)
    >>> res.statistic, res.pvalue
    (0.044981624540613524, 0.5270803651336189)

    >>> res = stats.spearmanr(x2n.ravel(), y2n.ravel())
    >>> res.statistic, res.pvalue
    (0.044981624540613524, 0.5270803651336189)

    >>> rng = np.random.default_rng()
    >>> xint = rng.integers(10, size=(100, 2))
    >>> res = stats.spearmanr(xint)
    >>> res.statistic, res.pvalue
    (0.09800224850707953, 0.3320271757932076)

    For small samples, consider performing a permutation test instead of
    relying on the asymptotic p-value. Note that to calculate the null
    distribution of the statistic (for all possibly pairings between
    observations in sample ``x`` and ``y``), only one of the two inputs needs
    to be permuted.

    >>> x = [1.76405235, 0.40015721, 0.97873798,
    ... 2.2408932, 1.86755799, -0.97727788]
    >>> y = [2.71414076, 0.2488, 0.87551913,
    ... 2.6514917, 2.01160156, 0.47699563]

    >>> def statistic(x): # permute only `x`
    ...     return stats.spearmanr(x, y).statistic
    >>> res_exact = stats.permutation_test((x,), statistic,
    ...     permutation_type='pairings')
    >>> res_asymptotic = stats.spearmanr(x, y)
    >>> res_exact.pvalue, res_asymptotic.pvalue # asymptotic pvalue is too low
    (0.10277777777777777, 0.07239650145772594)

    For a more detailed example, see :ref:`hypothesis_spearmanr`.
    """
    if axis is not None and axis > 1:
        raise ValueError("spearmanr only handles 1-D or 2-D arrays, "
                         f"supplied axis argument {axis}, please use only "
                         "values 0, 1 or None for axis")

    a, axisout = _chk_asarray(a, axis)
    if a.ndim > 2:
        raise ValueError("spearmanr only handles 1-D or 2-D arrays")

    if b is None:
        if a.ndim < 2:
            raise ValueError("`spearmanr` needs at least 2 "
                             "variables to compare")
    else:
        # Concatenate a and b, so that we now only have to handle the case
        # of a 2-D `a`.
        b, _ = _chk_asarray(b, axis)
        if axisout == 0:
            a = np.column_stack((a, b))
        else:
            a = np.vstack((a, b))

    n_vars = a.shape[1 - axisout]
    n_obs = a.shape[axisout]
    if n_obs <= 1:
        # Handle empty arrays or single observations.
        res = SignificanceResult(np.nan, np.nan)
        res.correlation = np.nan
        return res

    warn_msg = ("An input array is constant; the correlation coefficient "
                "is not defined.")
    if axisout == 0:
        if (a[:, 0][0] == a[:, 0]).all() or (a[:, 1][0] == a[:, 1]).all():
            # If an input is constant, the correlation coefficient
            # is not defined.
            warnings.warn(stats.ConstantInputWarning(warn_msg), stacklevel=2)
            res = SignificanceResult(np.nan, np.nan)
            res.correlation = np.nan
            return res
    else:  # case when axisout == 1 b/c a is 2 dim only
        if (a[0, :][0] == a[0, :]).all() or (a[1, :][0] == a[1, :]).all():
            # If an input is constant, the correlation coefficient
            # is not defined.
            warnings.warn(stats.ConstantInputWarning(warn_msg), stacklevel=2)
            res = SignificanceResult(np.nan, np.nan)
            res.correlation = np.nan
            return res

    a_contains_nan = _contains_nan(a, nan_policy)
    variable_has_nan = np.zeros(n_vars, dtype=bool)
    if a_contains_nan:
        if nan_policy == 'omit':
            return mstats_basic.spearmanr(a, axis=axis, nan_policy=nan_policy,
                                          alternative=alternative)
        elif nan_policy == 'propagate':
            if a.ndim == 1 or n_vars <= 2:
                res = SignificanceResult(np.nan, np.nan)
                res.correlation = np.nan
                return res
            else:
                # Keep track of variables with NaNs, set the outputs to NaN
                # only for those variables
                variable_has_nan = np.isnan(a).any(axis=axisout)

    a_ranked = np.apply_along_axis(rankdata, axisout, a)
    rs = np.corrcoef(a_ranked, rowvar=axisout)
    dof = n_obs - 2  # degrees of freedom

    # rs can have elements equal to 1, so avoid zero division warnings
    with np.errstate(divide='ignore'):
        # clip the small negative values possibly caused by rounding
        # errors before taking the square root
        t = rs * np.sqrt((dof/((rs+1.0)*(1.0-rs))).clip(0))

    dist = _SimpleStudentT(dof)
    prob = _get_pvalue(t, dist, alternative, xp=np)

    # For backwards compatibility, return scalars when comparing 2 columns
    if rs.shape == (2, 2):
        res = SignificanceResult(rs[1, 0], prob[1, 0])
        res.correlation = rs[1, 0]
        return res
    else:
        rs[variable_has_nan, :] = np.nan
        rs[:, variable_has_nan] = np.nan
        res = SignificanceResult(rs[()], prob[()])
        res.correlation = rs
        return res


@_axis_nan_policy_factory(_pack_CorrelationResult, n_samples=2,
                          result_to_tuple=_unpack_CorrelationResult, paired=True,
                          too_small=1, n_outputs=3)
def pointbiserialr(x, y):
    r"""Calculate a point biserial correlation coefficient and its p-value.

    The point biserial correlation is used to measure the relationship
    between a binary variable, x, and a continuous variable, y. Like other
    correlation coefficients, this one varies between -1 and +1 with 0
    implying no correlation. Correlations of -1 or +1 imply a determinative
    relationship.

    This function may be computed using a shortcut formula but produces the
    same result as `pearsonr`.

    Parameters
    ----------
    x : array_like of bools
        Input array.
    y : array_like
        Input array.

    Returns
    -------
    res: SignificanceResult
        An object containing attributes:

        statistic : float
            The R value.
        pvalue : float
            The two-sided p-value.

    Notes
    -----
    `pointbiserialr` uses a t-test with ``n-1`` degrees of freedom.
    It is equivalent to `pearsonr`.

    The value of the point-biserial correlation can be calculated from:

    .. math::

        r_{pb} = \frac{\overline{Y_1} - \overline{Y_0}}
                      {s_y}
                 \sqrt{\frac{N_0 N_1}
                            {N (N - 1)}}

    Where :math:`\overline{Y_{0}}` and :math:`\overline{Y_{1}}` are means
    of the metric observations coded 0 and 1 respectively; :math:`N_{0}` and
    :math:`N_{1}` are number of observations coded 0 and 1 respectively;
    :math:`N` is the total number of observations and :math:`s_{y}` is the
    standard deviation of all the metric observations.

    A value of :math:`r_{pb}` that is significantly different from zero is
    completely equivalent to a significant difference in means between the two
    groups. Thus, an independent groups t Test with :math:`N-2` degrees of
    freedom may be used to test whether :math:`r_{pb}` is nonzero. The
    relation between the t-statistic for comparing two independent groups and
    :math:`r_{pb}` is given by:

    .. math::

        t = \sqrt{N - 2}\frac{r_{pb}}{\sqrt{1 - r^{2}_{pb}}}

    References
    ----------
    .. [1] J. Lev, "The Point Biserial Coefficient of Correlation", Ann. Math.
           Statist., Vol. 20, no.1, pp. 125-126, 1949.

    .. [2] R.F. Tate, "Correlation Between a Discrete and a Continuous
           Variable. Point-Biserial Correlation.", Ann. Math. Statist., Vol. 25,
           np. 3, pp. 603-607, 1954.

    .. [3] D. Kornbrot "Point Biserial Correlation", In Wiley StatsRef:
           Statistics Reference Online (eds N. Balakrishnan, et al.), 2014.
           :doi:`10.1002/9781118445112.stat06227`

    Examples
    --------
    >>> import numpy as np
    >>> from scipy import stats
    >>> a = np.array([0, 0, 0, 1, 1, 1, 1])
    >>> b = np.arange(7)
    >>> stats.pointbiserialr(a, b)
    (0.8660254037844386, 0.011724811003954652)
    >>> stats.pearsonr(a, b)
    (0.86602540378443871, 0.011724811003954626)
    >>> np.corrcoef(a, b)
    array([[ 1.       ,  0.8660254],
           [ 0.8660254,  1.       ]])

    """
    rpb, prob = pearsonr(x, y)
    # create result object with alias for backward compatibility
    res = SignificanceResult(rpb, prob)
    res.correlation = rpb
    return res


@_axis_nan_policy_factory(_pack_CorrelationResult, default_axis=None, n_samples=2,
                          result_to_tuple=_unpack_CorrelationResult, paired=True,
                          too_small=1, n_outputs=3)
def kendalltau(x, y, *, nan_policy='propagate',
               method='auto', variant='b', alternative='two-sided'):
    r"""Calculate Kendall's tau, a correlation measure for ordinal data.

    Kendall's tau is a measure of the correspondence between two rankings.
    Values close to 1 indicate strong agreement, and values close to -1
    indicate strong disagreement. This implements two variants of Kendall's
    tau: tau-b (the default) and tau-c (also known as Stuart's tau-c). These
    differ only in how they are normalized to lie within the range -1 to 1;
    the hypothesis tests (their p-values) are identical. Kendall's original
    tau-a is not implemented separately because both tau-b and tau-c reduce
    to tau-a in the absence of ties.

    Parameters
    ----------
    x, y : array_like
        Arrays of rankings, of the same shape. If arrays are not 1-D, they
        will be flattened to 1-D.
    nan_policy : {'propagate', 'raise', 'omit'}, optional
        Defines how to handle when input contains nan.
        The following options are available (default is 'propagate'):

        * 'propagate': returns nan
        * 'raise': throws an error
        * 'omit': performs the calculations ignoring nan values

    method : {'auto', 'asymptotic', 'exact'}, optional
        Defines which method is used to calculate the p-value [5]_.
        The following options are available (default is 'auto'):

        * 'auto': selects the appropriate method based on a trade-off
          between speed and accuracy
        * 'asymptotic': uses a normal approximation valid for large samples
        * 'exact': computes the exact p-value, but can only be used if no ties
          are present. As the sample size increases, the 'exact' computation
          time may grow and the result may lose some precision.

    variant : {'b', 'c'}, optional
        Defines which variant of Kendall's tau is returned. Default is 'b'.
    alternative : {'two-sided', 'less', 'greater'}, optional
        Defines the alternative hypothesis. Default is 'two-sided'.
        The following options are available:

        * 'two-sided': the rank correlation is nonzero
        * 'less': the rank correlation is negative (less than zero)
        * 'greater': the rank correlation is positive (greater than zero)

    Returns
    -------
    res : SignificanceResult
        An object containing attributes:

        statistic : float
           The tau statistic.
        pvalue : float
           The p-value for a hypothesis test whose null hypothesis is
           an absence of association, tau = 0.

    Raises
    ------
    ValueError
        If `nan_policy` is 'omit' and `variant` is not 'b' or
        if `method` is 'exact' and there are ties between `x` and `y`.

    See Also
    --------
    spearmanr : Calculates a Spearman rank-order correlation coefficient.
    theilslopes : Computes the Theil-Sen estimator for a set of points (x, y).
    weightedtau : Computes a weighted version of Kendall's tau.
    :ref:`hypothesis_kendalltau` : Extended example

    Notes
    -----
    The definition of Kendall's tau that is used is [2]_::

      tau_b = (P - Q) / sqrt((P + Q + T) * (P + Q + U))

      tau_c = 2 (P - Q) / (n**2 * (m - 1) / m)

    where P is the number of concordant pairs, Q the number of discordant
    pairs, T the number of tied pairs only in `x`, and U the number of tied pairs only
    in `y`.  If a tie occurs for the same pair in both `x` and `y`, it is not
    added to either T or U. n is the total number of samples, and m is the
    number of unique values in either `x` or `y`, whichever is smaller.

    References
    ----------
    .. [1] Maurice G. Kendall, "A New Measure of Rank Correlation", Biometrika
           Vol. 30, No. 1/2, pp. 81-93, 1938.
    .. [2] Maurice G. Kendall, "The treatment of ties in ranking problems",
           Biometrika Vol. 33, No. 3, pp. 239-251. 1945.
    .. [3] Gottfried E. Noether, "Elements of Nonparametric Statistics", John
           Wiley & Sons, 1967.
    .. [4] Peter M. Fenwick, "A new data structure for cumulative frequency
           tables", Software: Practice and Experience, Vol. 24, No. 3,
           pp. 327-336, 1994.
    .. [5] Maurice G. Kendall, "Rank Correlation Methods" (4th Edition),
           Charles Griffin & Co., 1970.

    Examples
    --------

    >>> from scipy import stats
    >>> x1 = [12, 2, 1, 12, 2]
    >>> x2 = [1, 4, 7, 1, 0]
    >>> res = stats.kendalltau(x1, x2)
    >>> res.statistic
    -0.47140452079103173
    >>> res.pvalue
    0.2827454599327748

    For a more detailed example, see :ref:`hypothesis_kendalltau`.
    """
    x = np.asarray(x).ravel()
    y = np.asarray(y).ravel()

    if x.size != y.size:
        raise ValueError("Array shapes are incompatible for broadcasting.")
    elif not x.size or not y.size:
        # Return NaN if arrays are empty
        NaN = _get_nan(x, y)
        res = SignificanceResult(NaN, NaN)
        res.correlation = NaN
        return res

    def count_rank_tie(ranks):
        cnt = np.bincount(ranks).astype('int64', copy=False)
        cnt = cnt[cnt > 1]
        # Python ints to avoid overflow down the line
        return (int((cnt * (cnt - 1) // 2).sum()),
                int((cnt * (cnt - 1.) * (cnt - 2)).sum()),
                int((cnt * (cnt - 1.) * (2*cnt + 5)).sum()))

    size = x.size
    perm = np.argsort(y)  # sort on y and convert y to dense ranks
    x, y = x[perm], y[perm]
    y = np.r_[True, y[1:] != y[:-1]].cumsum(dtype=np.intp)

    # stable sort on x and convert x to dense ranks
    perm = np.argsort(x, kind='mergesort')
    x, y = x[perm], y[perm]
    x = np.r_[True, x[1:] != x[:-1]].cumsum(dtype=np.intp)

    dis = _kendall_dis(x, y)  # discordant pairs

    obs = np.r_[True, (x[1:] != x[:-1]) | (y[1:] != y[:-1]), True]
    cnt = np.diff(np.nonzero(obs)[0]).astype('int64', copy=False)

    ntie = int((cnt * (cnt - 1) // 2).sum())  # joint ties
    xtie, x0, x1 = count_rank_tie(x)     # ties in x, stats
    ytie, y0, y1 = count_rank_tie(y)     # ties in y, stats

    tot = (size * (size - 1)) // 2

    if xtie == tot or ytie == tot:
        NaN = _get_nan(x, y)
        res = SignificanceResult(NaN, NaN)
        res.correlation = NaN
        return res

    # Note that tot = con + dis + (xtie - ntie) + (ytie - ntie) + ntie
    #               = con + dis + xtie + ytie - ntie
    con_minus_dis = tot - xtie - ytie + ntie - 2 * dis
    if variant == 'b':
        tau = con_minus_dis / np.sqrt(tot - xtie) / np.sqrt(tot - ytie)
    elif variant == 'c':
        minclasses = min(len(set(x)), len(set(y)))
        tau = 2*con_minus_dis / (size**2 * (minclasses-1)/minclasses)
    else:
        raise ValueError(f"Unknown variant of the method chosen: {variant}. "
                         "variant must be 'b' or 'c'.")

    # Limit range to fix computational errors
    tau = np.minimum(1., max(-1., tau))

    # The p-value calculation is the same for all variants since the p-value
    # depends only on con_minus_dis.
    if method == 'exact' and (xtie != 0 or ytie != 0):
        raise ValueError("Ties found, exact method cannot be used.")

    if method == 'auto':
        if (xtie == 0 and ytie == 0) and (size <= 33 or
                                          min(dis, tot-dis) <= 1):
            method = 'exact'
        else:
            method = 'asymptotic'

    if xtie == 0 and ytie == 0 and method == 'exact':
        pvalue = mstats_basic._kendall_p_exact(size, tot-dis, alternative)
    elif method == 'asymptotic':
        # con_minus_dis is approx normally distributed with this variance [3]_
        m = size * (size - 1.)
        var = ((m * (2*size + 5) - x1 - y1) / 18 +
               (2 * xtie * ytie) / m + x0 * y0 / (9 * m * (size - 2)))
        z = con_minus_dis / np.sqrt(var)
        pvalue = _get_pvalue(z, _SimpleNormal(), alternative, xp=np)
    else:
        raise ValueError(f"Unknown method {method} specified.  Use 'auto', "
                         "'exact' or 'asymptotic'.")

    # create result object with alias for backward compatibility
    res = SignificanceResult(tau[()], pvalue[()])
    res.correlation = tau[()]
    return res


def _weightedtau_n_samples(kwargs):
    rank = kwargs.get('rank', False)
    return 2 if (isinstance(rank, bool) or rank is None) else 3


@_axis_nan_policy_factory(_pack_CorrelationResult, default_axis=None,
                          n_samples=_weightedtau_n_samples,
                          result_to_tuple=_unpack_CorrelationResult, paired=True,
                          too_small=1, n_outputs=3, override={'nan_propagation': False})
def weightedtau(x, y, rank=True, weigher=None, additive=True):
    r"""Compute a weighted version of Kendall's :math:`\tau`.

    The weighted :math:`\tau` is a weighted version of Kendall's
    :math:`\tau` in which exchanges of high weight are more influential than
    exchanges of low weight. The default parameters compute the additive
    hyperbolic version of the index, :math:`\tau_\mathrm h`, which has
    been shown to provide the best balance between important and
    unimportant elements [1]_.

    The weighting is defined by means of a rank array, which assigns a
    nonnegative rank to each element (higher importance ranks being
    associated with smaller values, e.g., 0 is the highest possible rank),
    and a weigher function, which assigns a weight based on the rank to
    each element. The weight of an exchange is then the sum or the product
    of the weights of the ranks of the exchanged elements. The default
    parameters compute :math:`\tau_\mathrm h`: an exchange between
    elements with rank :math:`r` and :math:`s` (starting from zero) has
    weight :math:`1/(r+1) + 1/(s+1)`.

    Specifying a rank array is meaningful only if you have in mind an
    external criterion of importance. If, as it usually happens, you do
    not have in mind a specific rank, the weighted :math:`\tau` is
    defined by averaging the values obtained using the decreasing
    lexicographical rank by (`x`, `y`) and by (`y`, `x`). This is the
    behavior with default parameters. Note that the convention used
    here for ranking (lower values imply higher importance) is opposite
    to that used by other SciPy statistical functions.

    Parameters
    ----------
    x, y : array_like
        Arrays of scores, of the same shape. If arrays are not 1-D, they will
        be flattened to 1-D.
    rank : array_like of ints or bool, optional
        A nonnegative rank assigned to each element. If it is None, the
        decreasing lexicographical rank by (`x`, `y`) will be used: elements of
        higher rank will be those with larger `x`-values, using `y`-values to
        break ties (in particular, swapping `x` and `y` will give a different
        result). If it is False, the element indices will be used
        directly as ranks. The default is True, in which case this
        function returns the average of the values obtained using the
        decreasing lexicographical rank by (`x`, `y`) and by (`y`, `x`).
    weigher : callable, optional
        The weigher function. Must map nonnegative integers (zero
        representing the most important element) to a nonnegative weight.
        The default, None, provides hyperbolic weighing, that is,
        rank :math:`r` is mapped to weight :math:`1/(r+1)`.
    additive : bool, optional
        If True, the weight of an exchange is computed by adding the
        weights of the ranks of the exchanged elements; otherwise, the weights
        are multiplied. The default is True.

    Returns
    -------
    res: SignificanceResult
        An object containing attributes:

        statistic : float
           The weighted :math:`\tau` correlation index.
        pvalue : float
           Presently ``np.nan``, as the null distribution of the statistic is
           unknown (even in the additive hyperbolic case).

    See Also
    --------
    kendalltau : Calculates Kendall's tau.
    spearmanr : Calculates a Spearman rank-order correlation coefficient.
    theilslopes : Computes the Theil-Sen estimator for a set of points (x, y).

    Notes
    -----
    This function uses an :math:`O(n \log n)`, mergesort-based algorithm
    [1]_ that is a weighted extension of Knight's algorithm for Kendall's
    :math:`\tau` [2]_. It can compute Shieh's weighted :math:`\tau` [3]_
    between rankings without ties (i.e., permutations) by setting
    `additive` and `rank` to False, as the definition given in [1]_ is a
    generalization of Shieh's.

    NaNs are considered the smallest possible score.

    .. versionadded:: 0.19.0

    References
    ----------
    .. [1] Sebastiano Vigna, "A weighted correlation index for rankings with
           ties", Proceedings of the 24th international conference on World
           Wide Web, pp. 1166-1176, ACM, 2015.
    .. [2] W.R. Knight, "A Computer Method for Calculating Kendall's Tau with
           Ungrouped Data", Journal of the American Statistical Association,
           Vol. 61, No. 314, Part 1, pp. 436-439, 1966.
    .. [3] Grace S. Shieh. "A weighted Kendall's tau statistic", Statistics &
           Probability Letters, Vol. 39, No. 1, pp. 17-24, 1998.

    Examples
    --------
    >>> import numpy as np
    >>> from scipy import stats
    >>> x = [12, 2, 1, 12, 2]
    >>> y = [1, 4, 7, 1, 0]
    >>> res = stats.weightedtau(x, y)
    >>> res.statistic
    -0.56694968153682723
    >>> res.pvalue
    nan
    >>> res = stats.weightedtau(x, y, additive=False)
    >>> res.statistic
    -0.62205716951801038

    NaNs are considered the smallest possible score:

    >>> x = [12, 2, 1, 12, 2]
    >>> y = [1, 4, 7, 1, np.nan]
    >>> res = stats.weightedtau(x, y)
    >>> res.statistic
    -0.56694968153682723

    This is exactly Kendall's tau:

    >>> x = [12, 2, 1, 12, 2]
    >>> y = [1, 4, 7, 1, 0]
    >>> res = stats.weightedtau(x, y, weigher=lambda x: 1)
    >>> res.statistic
    -0.47140452079103173

    >>> x = [12, 2, 1, 12, 2]
    >>> y = [1, 4, 7, 1, 0]
    >>> stats.weightedtau(x, y, rank=None)
    SignificanceResult(statistic=-0.4157652301037516, pvalue=nan)
    >>> stats.weightedtau(y, x, rank=None)
    SignificanceResult(statistic=-0.7181341329699028, pvalue=nan)

    """
    x = np.asarray(x).ravel()
    y = np.asarray(y).ravel()
    NaN = _get_nan(x, y)

    if x.size != y.size:
        raise ValueError("Array shapes are incompatible for broadcasting.")
    if not x.size:
        # Return NaN if arrays are empty
        res = SignificanceResult(NaN, NaN)
        res.correlation = NaN
        return res

    # If there are NaNs we apply _toint64()
    if np.isnan(np.sum(x)):
        x = _toint64(x)
    if np.isnan(np.sum(y)):
        y = _toint64(y)

    # Reduce to ranks unsupported types
    if x.dtype != y.dtype:
        if x.dtype != np.int64:
            x = _toint64(x)
        if y.dtype != np.int64:
            y = _toint64(y)
    else:
        if x.dtype not in (np.int32, np.int64, np.float32, np.float64):
            x = _toint64(x)
            y = _toint64(y)

    if rank is True:
        tau = np.asarray(
            _weightedrankedtau(x, y, None, weigher, additive) +
            _weightedrankedtau(y, x, None, weigher, additive)
        )[()] / 2
        res = SignificanceResult(tau, NaN)
        res.correlation = tau
        return res

    if rank is False:
        rank = np.arange(x.size, dtype=np.intp)
    elif rank is not None:
        rank = np.asarray(rank).ravel()
        rank = _toint64(rank).astype(np.intp)
        if rank.size != x.size:
            raise ValueError(
                "All inputs to `weightedtau` must be of the same size, "
                f"found x-size {x.size} and rank-size {rank.size}"
            )

    tau = np.asarray(_weightedrankedtau(x, y, rank, weigher, additive))[()]
    res = SignificanceResult(tau, NaN)
    res.correlation = tau
    return res


#####################################
#       INFERENTIAL STATISTICS      #
#####################################

TtestResultBase = _make_tuple_bunch('TtestResultBase',
                                    ['statistic', 'pvalue'], ['df'])


class TtestResult(TtestResultBase):
    """
    Result of a t-test.

    See the documentation of the particular t-test function for more
    information about the definition of the statistic and meaning of
    the confidence interval.

    Attributes
    ----------
    statistic : float or array
        The t-statistic of the sample.
    pvalue : float or array
        The p-value associated with the given alternative.
    df : float or array
        The number of degrees of freedom used in calculation of the
        t-statistic; this is one less than the size of the sample
        (``a.shape[axis]-1`` if there are no masked elements or omitted NaNs).

    Methods
    -------
    confidence_interval
        Computes a confidence interval around the population statistic
        for the given confidence level.
        The confidence interval is returned in a ``namedtuple`` with
        fields `low` and `high`.

    """

    def __init__(self, statistic, pvalue, df,  # public
                 alternative, standard_error, estimate,  # private
                 statistic_np=None, xp=None):  # private
        super().__init__(statistic, pvalue, df=df)
        self._alternative = alternative
        self._standard_error = standard_error  # denominator of t-statistic
        self._estimate = estimate  # point estimate of sample mean
        self._statistic_np = statistic if statistic_np is None else statistic_np
        self._dtype = statistic.dtype
        self._xp = array_namespace(statistic, pvalue) if xp is None else xp


    def confidence_interval(self, confidence_level=0.95):
        """
        Parameters
        ----------
        confidence_level : float
            The confidence level for the calculation of the population mean
            confidence interval. Default is 0.95.

        Returns
        -------
        ci : namedtuple
            The confidence interval is returned in a ``namedtuple`` with
            fields `low` and `high`.

        """
        low, high = _t_confidence_interval(self.df, self._statistic_np,
                                           confidence_level, self._alternative,
                                           self._dtype, self._xp)
        low = low * self._standard_error + self._estimate
        high = high * self._standard_error + self._estimate
        return ConfidenceInterval(low=low, high=high)


def pack_TtestResult(statistic, pvalue, df, alternative, standard_error,
                     estimate):
    # this could be any number of dimensions (including 0d), but there is
    # at most one unique non-NaN value
    alternative = np.atleast_1d(alternative)  # can't index 0D object
    alternative = alternative[np.isfinite(alternative)]
    alternative = alternative[0] if alternative.size else np.nan
    return TtestResult(statistic, pvalue, df=df, alternative=alternative,
                       standard_error=standard_error, estimate=estimate)


def unpack_TtestResult(res):
    return (res.statistic, res.pvalue, res.df, res._alternative,
            res._standard_error, res._estimate)


@xp_capabilities(cpu_only=True, exceptions=["cupy", "jax.numpy"],
                 jax_jit=False, allow_dask_compute=True)
@_axis_nan_policy_factory(pack_TtestResult, default_axis=0, n_samples=2,
                          result_to_tuple=unpack_TtestResult, n_outputs=6)
# nan_policy handled by `_axis_nan_policy`, but needs to be left
# in signature to preserve use as a positional argument
def ttest_1samp(a, popmean, axis=0, nan_policy="propagate", alternative="two-sided"):
    """Calculate the T-test for the mean of ONE group of scores.

    This is a test for the null hypothesis that the expected value
    (mean) of a sample of independent observations `a` is equal to the given
    population mean, `popmean`.

    Parameters
    ----------
    a : array_like
        Sample observations.
    popmean : float or array_like
        Expected value in null hypothesis. If array_like, then its length along
        `axis` must equal 1, and it must otherwise be broadcastable with `a`.
    axis : int or None, optional
        Axis along which to compute test; default is 0. If None, compute over
        the whole array `a`.
    nan_policy : {'propagate', 'raise', 'omit'}, optional
        Defines how to handle when input contains nan.
        The following options are available (default is 'propagate'):

          * 'propagate': returns nan
          * 'raise': throws an error
          * 'omit': performs the calculations ignoring nan values

    alternative : {'two-sided', 'less', 'greater'}, optional
        Defines the alternative hypothesis.
        The following options are available (default is 'two-sided'):

        * 'two-sided': the mean of the underlying distribution of the sample
          is different than the given population mean (`popmean`)
        * 'less': the mean of the underlying distribution of the sample is
          less than the given population mean (`popmean`)
        * 'greater': the mean of the underlying distribution of the sample is
          greater than the given population mean (`popmean`)

    Returns
    -------
    result : `~scipy.stats._result_classes.TtestResult`
        An object with the following attributes:

        statistic : float or array
            The t-statistic.
        pvalue : float or array
            The p-value associated with the given alternative.
        df : float or array
            The number of degrees of freedom used in calculation of the
            t-statistic; this is one less than the size of the sample
            (``a.shape[axis]``).

            .. versionadded:: 1.10.0

        The object also has the following method:

        confidence_interval(confidence_level=0.95)
            Computes a confidence interval around the population
            mean for the given confidence level.
            The confidence interval is returned in a ``namedtuple`` with
            fields `low` and `high`.

            .. versionadded:: 1.10.0

    Notes
    -----
    The statistic is calculated as ``(np.mean(a) - popmean)/se``, where
    ``se`` is the standard error. Therefore, the statistic will be positive
    when the sample mean is greater than the population mean and negative when
    the sample mean is less than the population mean.

    Examples
    --------
    Suppose we wish to test the null hypothesis that the mean of a population
    is equal to 0.5. We choose a confidence level of 99%; that is, we will
    reject the null hypothesis in favor of the alternative if the p-value is
    less than 0.01.

    When testing random variates from the standard uniform distribution, which
    has a mean of 0.5, we expect the data to be consistent with the null
    hypothesis most of the time.

    >>> import numpy as np
    >>> from scipy import stats
    >>> rng = np.random.default_rng()
    >>> rvs = stats.uniform.rvs(size=50, random_state=rng)
    >>> stats.ttest_1samp(rvs, popmean=0.5)
    TtestResult(statistic=2.456308468440, pvalue=0.017628209047638, df=49)

    As expected, the p-value of 0.017 is not below our threshold of 0.01, so
    we cannot reject the null hypothesis.

    When testing data from the standard *normal* distribution, which has a mean
    of 0, we would expect the null hypothesis to be rejected.

    >>> rvs = stats.norm.rvs(size=50, random_state=rng)
    >>> stats.ttest_1samp(rvs, popmean=0.5)
    TtestResult(statistic=-7.433605518875, pvalue=1.416760157221e-09, df=49)

    Indeed, the p-value is lower than our threshold of 0.01, so we reject the
    null hypothesis in favor of the default "two-sided" alternative: the mean
    of the population is *not* equal to 0.5.

    However, suppose we were to test the null hypothesis against the
    one-sided alternative that the mean of the population is *greater* than
    0.5. Since the mean of the standard normal is less than 0.5, we would not
    expect the null hypothesis to be rejected.

    >>> stats.ttest_1samp(rvs, popmean=0.5, alternative='greater')
    TtestResult(statistic=-7.433605518875, pvalue=0.99999999929, df=49)

    Unsurprisingly, with a p-value greater than our threshold, we would not
    reject the null hypothesis.

    Note that when working with a confidence level of 99%, a true null
    hypothesis will be rejected approximately 1% of the time.

    >>> rvs = stats.uniform.rvs(size=(100, 50), random_state=rng)
    >>> res = stats.ttest_1samp(rvs, popmean=0.5, axis=1)
    >>> np.sum(res.pvalue < 0.01)
    1

    Indeed, even though all 100 samples above were drawn from the standard
    uniform distribution, which *does* have a population mean of 0.5, we would
    mistakenly reject the null hypothesis for one of them.

    `ttest_1samp` can also compute a confidence interval around the population
    mean.

    >>> rvs = stats.norm.rvs(size=50, random_state=rng)
    >>> res = stats.ttest_1samp(rvs, popmean=0)
    >>> ci = res.confidence_interval(confidence_level=0.95)
    >>> ci
    ConfidenceInterval(low=-0.3193887540880017, high=0.2898583388980972)

    The bounds of the 95% confidence interval are the
    minimum and maximum values of the parameter `popmean` for which the
    p-value of the test would be 0.05.

    >>> res = stats.ttest_1samp(rvs, popmean=ci.low)
    >>> np.testing.assert_allclose(res.pvalue, 0.05)
    >>> res = stats.ttest_1samp(rvs, popmean=ci.high)
    >>> np.testing.assert_allclose(res.pvalue, 0.05)

    Under certain assumptions about the population from which a sample
    is drawn, the confidence interval with confidence level 95% is expected
    to contain the true population mean in 95% of sample replications.

    >>> rvs = stats.norm.rvs(size=(50, 1000), loc=1, random_state=rng)
    >>> res = stats.ttest_1samp(rvs, popmean=0)
    >>> ci = res.confidence_interval()
    >>> contains_pop_mean = (ci.low < 1) & (ci.high > 1)
    >>> contains_pop_mean.sum()
    953

    """
    xp = array_namespace(a)
    a, popmean = xp_promote(a, popmean, force_floating=True, xp=xp)
    a, axis = _chk_asarray(a, axis, xp=xp)

    n = _length_nonmasked(a, axis)
    df = n - 1

    if a.shape[axis] == 0:
        # This is really only needed for *testing* _axis_nan_policy decorator
        # It won't happen when the decorator is used.
        NaN = _get_nan(a)
        return TtestResult(NaN, NaN, df=NaN, alternative=NaN,
                           standard_error=NaN, estimate=NaN)

    mean = xp.mean(a, axis=axis)
    try:
        popmean = xp.asarray(popmean)
        popmean = xp.squeeze(popmean, axis=axis) if popmean.ndim > 0 else popmean
    except ValueError as e:
        raise ValueError("`popmean.shape[axis]` must equal 1.") from e
    d = mean - popmean
    v = _var(a, axis=axis, ddof=1)
    denom = xp.sqrt(v / n)

    with np.errstate(divide='ignore', invalid='ignore'):
        t = xp.divide(d, denom)
        t = t[()] if t.ndim == 0 else t

    dist = _SimpleStudentT(xp.asarray(df, dtype=t.dtype, device=xp_device(a)))
    prob = _get_pvalue(t, dist, alternative, xp=xp)
    prob = prob[()] if prob.ndim == 0 else prob

    # when nan_policy='omit', `df` can be different for different axis-slices
    df = xp.broadcast_to(xp.asarray(df, device=xp_device(a)), t.shape)
    df = df[()] if df.ndim == 0 else df
    # _axis_nan_policy decorator doesn't play well with strings
    alternative_num = {"less": -1, "two-sided": 0, "greater": 1}[alternative]
    return TtestResult(t, prob, df=df, alternative=alternative_num,
                       standard_error=denom, estimate=mean,
                       statistic_np=xp.asarray(t), xp=xp)


def _t_confidence_interval(df, t, confidence_level, alternative, dtype=None, xp=None):
    # Input validation on `alternative` is already done
    # We just need IV on confidence_level
    dtype = t.dtype if dtype is None else dtype
    xp = array_namespace(t) if xp is None else xp

    if confidence_level < 0 or confidence_level > 1:
        message = "`confidence_level` must be a number between 0 and 1."
        raise ValueError(message)

    confidence_level = xp.asarray(confidence_level, dtype=dtype, device=xp_device(t))
    inf = xp.asarray(xp.inf, dtype=dtype)

    if alternative < 0:  # 'less'
        p = confidence_level
        low, high = xp.broadcast_arrays(-inf, special.stdtrit(df, p))
    elif alternative > 0:  # 'greater'
        p = 1 - confidence_level
        low, high = xp.broadcast_arrays(special.stdtrit(df, p), inf)
    elif alternative == 0:  # 'two-sided'
        tail_probability = (1 - confidence_level)/2
        p = xp.stack((tail_probability, 1-tail_probability))
        # axis of p must be the zeroth and orthogonal to all the rest
        p = xp.reshape(p, tuple([2] + [1]*xp.asarray(df, device=xp_device(t)).ndim))
        ci = special.stdtrit(df, p)
        low, high = ci[0, ...], ci[1, ...]
    else:  # alternative is NaN when input is empty (see _axis_nan_policy)
        nan = xp.asarray(xp.nan, device=xp_device(t))
        p, nans = xp.broadcast_arrays(t, nan)
        low, high = nans, nans

    low = xp.asarray(low, dtype=dtype)
    low = low[()] if low.ndim == 0 else low
    high = xp.asarray(high, dtype=dtype)
    high = high[()] if high.ndim == 0 else high
    return low, high


def _ttest_ind_from_stats(mean1, mean2, denom, df, alternative, xp=None):
    xp = array_namespace(mean1, mean2, denom) if xp is None else xp

    d = mean1 - mean2
    with np.errstate(divide='ignore', invalid='ignore'):
        t = xp.divide(d, denom)

    dist = _SimpleStudentT(xp.asarray(df, dtype=t.dtype, device=xp_device(t)))
    prob = _get_pvalue(t, dist, alternative, xp=xp)
    prob = prob[()] if prob.ndim == 0 else prob

    t = t[()] if t.ndim == 0 else t
    prob = prob[()] if prob.ndim == 0 else prob
    return t, prob


def _unequal_var_ttest_denom(v1, n1, v2, n2, xp=None):
    xp = array_namespace(v1, v2) if xp is None else xp
    vn1 = v1 / n1
    vn2 = v2 / n2
    with np.errstate(divide='ignore', invalid='ignore'):
        df = (vn1 + vn2)**2 / (vn1**2 / (n1 - 1) + vn2**2 / (n2 - 1))

    # If df is undefined, variances are zero (assumes n1 > 0 & n2 > 0).
    # Hence it doesn't matter what df is as long as it's not NaN.
    df = xp.where(xp.isnan(df), 1., df)
    denom = xp.sqrt(vn1 + vn2)
    return df, denom


def _equal_var_ttest_denom(v1, n1, v2, n2, xp=None):
    xp = array_namespace(v1, v2) if xp is None else xp

    # If there is a single observation in one sample, this formula for pooled
    # variance breaks down because the variance of that sample is undefined.
    # The pooled variance is still defined, though, because the (n-1) in the
    # numerator should cancel with the (n-1) in the denominator, leaving only
    # the sum of squared differences from the mean: zero.
    v1 = xp.where(xp.asarray(n1 == 1), 0., v1)
    v2 = xp.where(xp.asarray(n2 == 1), 0., v2)

    df = n1 + n2 - 2.0
    svar = ((n1 - 1) * v1 + (n2 - 1) * v2) / df
    denom = xp.sqrt(svar * (1.0 / n1 + 1.0 / n2))
    df = xp.asarray(df, dtype=denom.dtype)
    return df, denom


Ttest_indResult = namedtuple('Ttest_indResult', ('statistic', 'pvalue'))


@xp_capabilities(cpu_only=True, exceptions=["cupy", "jax.numpy"])
def ttest_ind_from_stats(mean1, std1, nobs1, mean2, std2, nobs2,
                         equal_var=True, alternative="two-sided"):
    r"""
    T-test for means of two independent samples from descriptive statistics.

    This is a test for the null hypothesis that two independent
    samples have identical average (expected) values.

    Parameters
    ----------
    mean1 : array_like
        The mean(s) of sample 1.
    std1 : array_like
        The corrected sample standard deviation of sample 1 (i.e. ``ddof=1``).
    nobs1 : array_like
        The number(s) of observations of sample 1.
    mean2 : array_like
        The mean(s) of sample 2.
    std2 : array_like
        The corrected sample standard deviation of sample 2 (i.e. ``ddof=1``).
    nobs2 : array_like
        The number(s) of observations of sample 2.
    equal_var : bool, optional
        If True (default), perform a standard independent 2 sample test
        that assumes equal population variances [1]_.
        If False, perform Welch's t-test, which does not assume equal
        population variance [2]_.
    alternative : {'two-sided', 'less', 'greater'}, optional
        Defines the alternative hypothesis.
        The following options are available (default is 'two-sided'):

        * 'two-sided': the means of the distributions are unequal.
        * 'less': the mean of the first distribution is less than the
          mean of the second distribution.
        * 'greater': the mean of the first distribution is greater than the
          mean of the second distribution.

        .. versionadded:: 1.6.0

    Returns
    -------
    statistic : float or array
        The calculated t-statistics.
    pvalue : float or array
        The two-tailed p-value.

    See Also
    --------
    scipy.stats.ttest_ind

    Notes
    -----
    The statistic is calculated as ``(mean1 - mean2)/se``, where ``se`` is the
    standard error. Therefore, the statistic will be positive when `mean1` is
    greater than `mean2` and negative when `mean1` is less than `mean2`.

    This method does not check whether any of the elements of `std1` or `std2`
    are negative. If any elements of the `std1` or `std2` parameters are
    negative in a call to this method, this method will return the same result
    as if it were passed ``numpy.abs(std1)`` and ``numpy.abs(std2)``,
    respectively, instead; no exceptions or warnings will be emitted.

    References
    ----------
    .. [1] https://en.wikipedia.org/wiki/T-test#Independent_two-sample_t-test

    .. [2] https://en.wikipedia.org/wiki/Welch%27s_t-test

    Examples
    --------
    Suppose we have the summary data for two samples, as follows (with the
    Sample Variance being the corrected sample variance)::

                         Sample   Sample
                   Size   Mean   Variance
        Sample 1    13    15.0     87.5
        Sample 2    11    12.0     39.0

    Apply the t-test to this data (with the assumption that the population
    variances are equal):

    >>> import numpy as np
    >>> from scipy.stats import ttest_ind_from_stats
    >>> ttest_ind_from_stats(mean1=15.0, std1=np.sqrt(87.5), nobs1=13,
    ...                      mean2=12.0, std2=np.sqrt(39.0), nobs2=11)
    Ttest_indResult(statistic=0.9051358093310269, pvalue=0.3751996797581487)

    For comparison, here is the data from which those summary statistics
    were taken.  With this data, we can compute the same result using
    `scipy.stats.ttest_ind`:

    >>> a = np.array([1, 3, 4, 6, 11, 13, 15, 19, 22, 24, 25, 26, 26])
    >>> b = np.array([2, 4, 6, 9, 11, 13, 14, 15, 18, 19, 21])
    >>> from scipy.stats import ttest_ind
    >>> ttest_ind(a, b)
    TtestResult(statistic=0.905135809331027,
                pvalue=0.3751996797581486,
                df=22.0)

    Suppose we instead have binary data and would like to apply a t-test to
    compare the proportion of 1s in two independent groups::

                          Number of    Sample     Sample
                    Size    ones        Mean     Variance
        Sample 1    150      30         0.2        0.161073
        Sample 2    200      45         0.225      0.175251

    The sample mean :math:`\hat{p}` is the proportion of ones in the sample
    and the variance for a binary observation is estimated by
    :math:`\hat{p}(1-\hat{p})`.

    >>> ttest_ind_from_stats(mean1=0.2, std1=np.sqrt(0.161073), nobs1=150,
    ...                      mean2=0.225, std2=np.sqrt(0.175251), nobs2=200)
    Ttest_indResult(statistic=-0.5627187905196761, pvalue=0.5739887114209541)

    For comparison, we could compute the t statistic and p-value using
    arrays of 0s and 1s and `scipy.stat.ttest_ind`, as above.

    >>> group1 = np.array([1]*30 + [0]*(150-30))
    >>> group2 = np.array([1]*45 + [0]*(200-45))
    >>> ttest_ind(group1, group2)
    TtestResult(statistic=-0.5627179589855622,
                pvalue=0.573989277115258,
                df=348.0)

    """
    xp = array_namespace(mean1, std1, mean2, std2)

    mean1 = xp.asarray(mean1)
    std1 = xp.asarray(std1)
    mean2 = xp.asarray(mean2)
    std2 = xp.asarray(std2)

    if equal_var:
        df, denom = _equal_var_ttest_denom(std1**2, nobs1, std2**2, nobs2, xp=xp)
    else:
        df, denom = _unequal_var_ttest_denom(std1**2, nobs1, std2**2, nobs2, xp=xp)

    res = _ttest_ind_from_stats(mean1, mean2, denom, df, alternative)
    return Ttest_indResult(*res)


_ttest_ind_dep_msg = "Use ``method`` to perform a permutation test."


@xp_capabilities(cpu_only=True, exceptions=["cupy", "jax.numpy"])
@_deprecate_positional_args(version='1.17.0',
                            deprecated_args={'permutations', 'random_state'},
                            custom_message=_ttest_ind_dep_msg)
@_axis_nan_policy_factory(pack_TtestResult, default_axis=0, n_samples=2,
                          result_to_tuple=unpack_TtestResult, n_outputs=6)
def ttest_ind(a, b, *, axis=0, equal_var=True, nan_policy='propagate',
              permutations=None, random_state=None, alternative="two-sided",
              trim=0, method=None):
    """
    Calculate the T-test for the means of *two independent* samples of scores.

    This is a test for the null hypothesis that 2 independent samples
    have identical average (expected) values. This test assumes that the
    populations have identical variances by default.

    Parameters
    ----------
    a, b : array_like
        The arrays must have the same shape, except in the dimension
        corresponding to `axis` (the first, by default).
    axis : int or None, optional
        Axis along which to compute test. If None, compute over the whole
        arrays, `a`, and `b`.
    equal_var : bool, optional
        If True (default), perform a standard independent 2 sample test
        that assumes equal population variances [1]_.
        If False, perform Welch's t-test, which does not assume equal
        population variance [2]_.

        .. versionadded:: 0.11.0

    nan_policy : {'propagate', 'raise', 'omit'}, optional
        Defines how to handle when input contains nan.
        The following options are available (default is 'propagate'):

          * 'propagate': returns nan
          * 'raise': throws an error
          * 'omit': performs the calculations ignoring nan values

        The 'omit' option is not currently available for permutation tests or
        one-sided asymptotic tests.

    permutations : non-negative int, np.inf, or None (default), optional
        If 0 or None (default), use the t-distribution to calculate p-values.
        Otherwise, `permutations` is  the number of random permutations that
        will be used to estimate p-values using a permutation test. If
        `permutations` equals or exceeds the number of distinct partitions of
        the pooled data, an exact test is performed instead (i.e. each
        distinct partition is used exactly once). See Notes for details.

        .. deprecated:: 1.17.0
            `permutations` is deprecated and will be removed in SciPy 1.7.0.
            Use the `n_resamples` argument of `PermutationMethod`, instead,
            and pass the instance as the `method` argument.

    random_state : {None, int, `numpy.random.Generator`,
            `numpy.random.RandomState`}, optional

        If `seed` is None (or `np.random`), the `numpy.random.RandomState`
        singleton is used.
        If `seed` is an int, a new ``RandomState`` instance is used,
        seeded with `seed`.
        If `seed` is already a ``Generator`` or ``RandomState`` instance then
        that instance is used.

        Pseudorandom number generator state used to generate permutations
        (used only when `permutations` is not None).

        .. deprecated:: 1.17.0
            `random_state` is deprecated and will be removed in SciPy 1.7.0.
            Use the `rng` argument of `PermutationMethod`, instead,
            and pass the instance as the `method` argument.

    alternative : {'two-sided', 'less', 'greater'}, optional
        Defines the alternative hypothesis.
        The following options are available (default is 'two-sided'):

        * 'two-sided': the means of the distributions underlying the samples
          are unequal.
        * 'less': the mean of the distribution underlying the first sample
          is less than the mean of the distribution underlying the second
          sample.
        * 'greater': the mean of the distribution underlying the first
          sample is greater than the mean of the distribution underlying
          the second sample.

    trim : float, optional
        If nonzero, performs a trimmed (Yuen's) t-test.
        Defines the fraction of elements to be trimmed from each end of the
        input samples. If 0 (default), no elements will be trimmed from either
        side. The number of trimmed elements from each tail is the floor of the
        trim times the number of elements. Valid range is [0, .5).
    method : ResamplingMethod, optional
        Defines the method used to compute the p-value. If `method` is an
        instance of `PermutationMethod`/`MonteCarloMethod`, the p-value is
        computed using
        `scipy.stats.permutation_test`/`scipy.stats.monte_carlo_test` with the
        provided configuration options and other appropriate settings.
        Otherwise, the p-value is computed by comparing the test statistic
        against a theoretical t-distribution.

        .. versionadded:: 1.15.0

    Returns
    -------
    result : `~scipy.stats._result_classes.TtestResult`
        An object with the following attributes:

        statistic : float or ndarray
            The t-statistic.
        pvalue : float or ndarray
            The p-value associated with the given alternative.
        df : float or ndarray
            The number of degrees of freedom used in calculation of the
            t-statistic. This is always NaN for a permutation t-test.

            .. versionadded:: 1.11.0

        The object also has the following method:

        confidence_interval(confidence_level=0.95)
            Computes a confidence interval around the difference in
            population means for the given confidence level.
            The confidence interval is returned in a ``namedtuple`` with
            fields ``low`` and ``high``.
            When a permutation t-test is performed, the confidence interval
            is not computed, and fields ``low`` and ``high`` contain NaN.

            .. versionadded:: 1.11.0

    Notes
    -----
    Suppose we observe two independent samples, e.g. flower petal lengths, and
    we are considering whether the two samples were drawn from the same
    population (e.g. the same species of flower or two species with similar
    petal characteristics) or two different populations.

    The t-test quantifies the difference between the arithmetic means
    of the two samples. The p-value quantifies the probability of observing
    as or more extreme values assuming the null hypothesis, that the
    samples are drawn from populations with the same population means, is true.
    A p-value larger than a chosen threshold (e.g. 5% or 1%) indicates that
    our observation is not so unlikely to have occurred by chance. Therefore,
    we do not reject the null hypothesis of equal population means.
    If the p-value is smaller than our threshold, then we have evidence
    against the null hypothesis of equal population means.

    By default, the p-value is determined by comparing the t-statistic of the
    observed data against a theoretical t-distribution.

    (In the following, note that the argument `permutations` itself is
    deprecated, but a nearly identical test may be performed by creating
    an instance of `scipy.stats.PermutationMethod` with ``n_resamples=permutuations``
    and passing it as the `method` argument.)
    When ``1 < permutations < binom(n, k)``, where

    * ``k`` is the number of observations in `a`,
    * ``n`` is the total number of observations in `a` and `b`, and
    * ``binom(n, k)`` is the binomial coefficient (``n`` choose ``k``),

    the data are pooled (concatenated), randomly assigned to either group `a`
    or `b`, and the t-statistic is calculated. This process is performed
    repeatedly (`permutation` times), generating a distribution of the
    t-statistic under the null hypothesis, and the t-statistic of the observed
    data is compared to this distribution to determine the p-value.
    Specifically, the p-value reported is the "achieved significance level"
    (ASL) as defined in 4.4 of [3]_. Note that there are other ways of
    estimating p-values using randomized permutation tests; for other
    options, see the more general `permutation_test`.

    When ``permutations >= binom(n, k)``, an exact test is performed: the data
    are partitioned between the groups in each distinct way exactly once.

    The permutation test can be computationally expensive and not necessarily
    more accurate than the analytical test, but it does not make strong
    assumptions about the shape of the underlying distribution.

    Use of trimming is commonly referred to as the trimmed t-test. At times
    called Yuen's t-test, this is an extension of Welch's t-test, with the
    difference being the use of winsorized means in calculation of the variance
    and the trimmed sample size in calculation of the statistic. Trimming is
    recommended if the underlying distribution is long-tailed or contaminated
    with outliers [4]_.

    The statistic is calculated as ``(np.mean(a) - np.mean(b))/se``, where
    ``se`` is the standard error. Therefore, the statistic will be positive
    when the sample mean of `a` is greater than the sample mean of `b` and
    negative when the sample mean of `a` is less than the sample mean of
    `b`.

    References
    ----------
    .. [1] https://en.wikipedia.org/wiki/T-test#Independent_two-sample_t-test

    .. [2] https://en.wikipedia.org/wiki/Welch%27s_t-test

    .. [3] B. Efron and T. Hastie. Computer Age Statistical Inference. (2016).

    .. [4] Yuen, Karen K. "The Two-Sample Trimmed t for Unequal Population
           Variances." Biometrika, vol. 61, no. 1, 1974, pp. 165-170. JSTOR,
           www.jstor.org/stable/2334299. Accessed 30 Mar. 2021.

    .. [5] Yuen, Karen K., and W. J. Dixon. "The Approximate Behaviour and
           Performance of the Two-Sample Trimmed t." Biometrika, vol. 60,
           no. 2, 1973, pp. 369-374. JSTOR, www.jstor.org/stable/2334550.
           Accessed 30 Mar. 2021.

    Examples
    --------
    >>> import numpy as np
    >>> from scipy import stats
    >>> rng = np.random.default_rng()

    Test with sample with identical means:

    >>> rvs1 = stats.norm.rvs(loc=5, scale=10, size=500, random_state=rng)
    >>> rvs2 = stats.norm.rvs(loc=5, scale=10, size=500, random_state=rng)
    >>> stats.ttest_ind(rvs1, rvs2)
    TtestResult(statistic=-0.4390847099199348,
                pvalue=0.6606952038870015,
                df=998.0)
    >>> stats.ttest_ind(rvs1, rvs2, equal_var=False)
    TtestResult(statistic=-0.4390847099199348,
                pvalue=0.6606952553131064,
                df=997.4602304121448)

    `ttest_ind` underestimates p for unequal variances:

    >>> rvs3 = stats.norm.rvs(loc=5, scale=20, size=500, random_state=rng)
    >>> stats.ttest_ind(rvs1, rvs3)
    TtestResult(statistic=-1.6370984482905417,
                pvalue=0.1019251574705033,
                df=998.0)
    >>> stats.ttest_ind(rvs1, rvs3, equal_var=False)
    TtestResult(statistic=-1.637098448290542,
                pvalue=0.10202110497954867,
                df=765.1098655246868)

    When ``n1 != n2``, the equal variance t-statistic is no longer equal to the
    unequal variance t-statistic:

    >>> rvs4 = stats.norm.rvs(loc=5, scale=20, size=100, random_state=rng)
    >>> stats.ttest_ind(rvs1, rvs4)
    TtestResult(statistic=-1.9481646859513422,
                pvalue=0.05186270935842703,
                df=598.0)
    >>> stats.ttest_ind(rvs1, rvs4, equal_var=False)
    TtestResult(statistic=-1.3146566100751664,
                pvalue=0.1913495266513811,
                df=110.41349083985212)

    T-test with different means, variance, and n:

    >>> rvs5 = stats.norm.rvs(loc=8, scale=20, size=100, random_state=rng)
    >>> stats.ttest_ind(rvs1, rvs5)
    TtestResult(statistic=-2.8415950600298774,
                pvalue=0.0046418707568707885,
                df=598.0)
    >>> stats.ttest_ind(rvs1, rvs5, equal_var=False)
    TtestResult(statistic=-1.8686598649188084,
                pvalue=0.06434714193919686,
                df=109.32167496550137)

    Take these two samples, one of which has an extreme tail.

    >>> a = (56, 128.6, 12, 123.8, 64.34, 78, 763.3)
    >>> b = (1.1, 2.9, 4.2)

    Use the `trim` keyword to perform a trimmed (Yuen) t-test. For example,
    using 20% trimming, ``trim=.2``, the test will reduce the impact of one
    (``np.floor(trim*len(a))``) element from each tail of sample `a`. It will
    have no effect on sample `b` because ``np.floor(trim*len(b))`` is 0.

    >>> stats.ttest_ind(a, b, trim=.2)
    TtestResult(statistic=3.4463884028073513,
                pvalue=0.01369338726499547,
                df=6.0)
    """
    xp = array_namespace(a, b)

    a, b = xp_promote(a, b, force_floating=True, xp=xp)

    if axis is None:
        a, b, axis = xp_ravel(a), xp_ravel(b), 0

    if not (0 <= trim < .5):
        raise ValueError("Trimming percentage should be 0 <= `trim` < .5.")

    if not isinstance(method, PermutationMethod | MonteCarloMethod | None):
        message = ("`method` must be an instance of `PermutationMethod`, an instance "
                   "of `MonteCarloMethod`, or None (default).")
        raise ValueError(message)

    if not is_numpy(xp) and method is not None:
        message = "Use of resampling methods is compatible only with NumPy arrays."
        raise NotImplementedError(message)

    result_shape = _broadcast_array_shapes_remove_axis((a, b), axis=axis)
<<<<<<< HEAD
    NaN = xp.full(result_shape, _get_nan(a, b, xp=xp), device=xp_device(a))
    NaN = NaN[()] if NaN.ndim == 0 else NaN
=======
    NaN = _get_nan(a, b, shape=result_shape, xp=xp)
>>>>>>> a3089904
    if xp_size(a) == 0 or xp_size(b) == 0:
        return TtestResult(NaN, NaN, df=NaN, alternative=NaN,
                           standard_error=NaN, estimate=NaN)

    alternative_nums = {"less": -1, "two-sided": 0, "greater": 1}

    # This probably should be deprecated and replaced with a `method` argument
    if permutations is not None and permutations != 0:
        message = "Use of `permutations` is compatible only with NumPy arrays."
        if not is_numpy(xp):
            raise NotImplementedError(message)

        message = "Use of `permutations` is incompatible with with use of `trim`."
        if trim != 0:
            raise NotImplementedError(message)

        t, prob = _permutation_ttest(a, b, permutations=permutations,
                                     axis=axis, equal_var=equal_var,
                                     nan_policy=nan_policy,
                                     random_state=random_state,
                                     alternative=alternative)
        df, denom, estimate = NaN, NaN, NaN

        # _axis_nan_policy decorator doesn't play well with strings
        return TtestResult(t, prob, df=df, alternative=alternative_nums[alternative],
                           standard_error=denom, estimate=estimate)

    n1 = _length_nonmasked(a, axis)
    n2 = _length_nonmasked(b, axis)

    if trim == 0:
        with np.errstate(divide='ignore', invalid='ignore'):
            v1 = _var(a, axis, ddof=1, xp=xp)
            v2 = _var(b, axis, ddof=1, xp=xp)

        m1 = xp.mean(a, axis=axis)
        m2 = xp.mean(b, axis=axis)
    else:
        message = "Use of `trim` is compatible only with NumPy arrays."
        if not is_numpy(xp):
            raise NotImplementedError(message)

        v1, m1, n1 = _ttest_trim_var_mean_len(a, trim, axis)
        v2, m2, n2 = _ttest_trim_var_mean_len(b, trim, axis)

    if equal_var:
        df, denom = _equal_var_ttest_denom(v1, n1, v2, n2, xp=xp)
    else:
        df, denom = _unequal_var_ttest_denom(v1, n1, v2, n2, xp=xp)

    if method is None:
        t, prob = _ttest_ind_from_stats(m1, m2, denom, df, alternative)
    else:
        # nan_policy is taken care of by axis_nan_policy decorator
        ttest_kwargs = dict(equal_var=equal_var, trim=trim)
        t, prob = _ttest_resampling(a, b, axis, alternative, ttest_kwargs, method)

    # when nan_policy='omit', `df` can be different for different axis-slices
    df = xp.broadcast_to(df, t.shape)
    df = df[()] if df.ndim ==0 else df
    estimate = m1 - m2

    return TtestResult(t, prob, df=df, alternative=alternative_nums[alternative],
                       standard_error=denom, estimate=estimate)


def _ttest_resampling(x, y, axis, alternative, ttest_kwargs, method):
    def statistic(x, y, axis):
        return ttest_ind(x, y, axis=axis, **ttest_kwargs).statistic

    test = (permutation_test if isinstance(method, PermutationMethod)
            else monte_carlo_test)
    method = method._asdict()

    if test is monte_carlo_test:
        # `monte_carlo_test` accepts an `rvs` tuple of callables, not an `rng`
        # If the user specified an `rng`, replace it with the default callables
        if (rng := method.pop('rng', None)) is not None:
            rng = np.random.default_rng(rng)
            method['rvs'] = rng.normal, rng.normal

    res = test((x, y,), statistic=statistic, axis=axis,
               alternative=alternative, **method)

    return res.statistic, res.pvalue


def _ttest_trim_var_mean_len(a, trim, axis):
    """Variance, mean, and length of winsorized input along specified axis"""
    # for use with `ttest_ind` when trimming.
    # further calculations in this test assume that the inputs are sorted.
    # From [4] Section 1 "Let x_1, ..., x_n be n ordered observations..."
    a = np.sort(a, axis=axis)

    # `g` is the number of elements to be replaced on each tail, converted
    # from a percentage amount of trimming
    n = a.shape[axis]
    g = int(n * trim)

    # Calculate the Winsorized variance of the input samples according to
    # specified `g`
    v = _calculate_winsorized_variance(a, g, axis)

    # the total number of elements in the trimmed samples
    n -= 2 * g

    # calculate the g-times trimmed mean, as defined in [4] (1-1)
    m = trim_mean(a, trim, axis=axis)
    return v, m, n


def _calculate_winsorized_variance(a, g, axis):
    """Calculates g-times winsorized variance along specified axis"""
    # it is expected that the input `a` is sorted along the correct axis
    if g == 0:
        return _var(a, ddof=1, axis=axis)
    # move the intended axis to the end that way it is easier to manipulate
    a_win = np.moveaxis(a, axis, -1)

    # save where NaNs are for later use.
    nans_indices = np.any(np.isnan(a_win), axis=-1)

    # Winsorization and variance calculation are done in one step in [4]
    # (1-3), but here winsorization is done first; replace the left and
    # right sides with the repeating value. This can be see in effect in (
    # 1-3) in [4], where the leftmost and rightmost tails are replaced with
    # `(g + 1) * x_{g + 1}` on the left and `(g + 1) * x_{n - g}` on the
    # right. Zero-indexing turns `g + 1` to `g`, and `n - g` to `- g - 1` in
    # array indexing.
    a_win[..., :g] = a_win[..., [g]]
    a_win[..., -g:] = a_win[..., [-g - 1]]

    # Determine the variance. In [4], the degrees of freedom is expressed as
    # `h - 1`, where `h = n - 2g` (unnumbered equations in Section 1, end of
    # page 369, beginning of page 370). This is converted to NumPy's format,
    # `n - ddof` for use with `np.var`. The result is converted to an
    # array to accommodate indexing later.
    var_win = np.asarray(_var(a_win, ddof=(2 * g + 1), axis=-1))

    # with `nan_policy='propagate'`, NaNs may be completely trimmed out
    # because they were sorted into the tail of the array. In these cases,
    # replace computed variances with `np.nan`.
    var_win[nans_indices] = np.nan
    return var_win


def _permutation_distribution_t(data, permutations, size_a, equal_var,
                                random_state=None):
    """Generation permutation distribution of t statistic"""

    random_state = check_random_state(random_state)

    # prepare permutation indices
    size = data.shape[-1]
    # number of distinct combinations
    n_max = special.comb(size, size_a)

    if permutations < n_max:
        perm_generator = (random_state.permutation(size)
                          for i in range(permutations))
    else:
        permutations = n_max
        perm_generator = (np.concatenate(z)
                          for z in _all_partitions(size_a, size-size_a))

    t_stat = []
    for indices in _batch_generator(perm_generator, batch=50):
        # get one batch from perm_generator at a time as a list
        indices = np.array(indices)
        # generate permutations
        data_perm = data[..., indices]
        # move axis indexing permutations to position 0 to broadcast
        # nicely with t_stat_observed, which doesn't have this dimension
        data_perm = np.moveaxis(data_perm, -2, 0)

        a = data_perm[..., :size_a]
        b = data_perm[..., size_a:]
        t_stat.append(_calc_t_stat(a, b, equal_var))

    t_stat = np.concatenate(t_stat, axis=0)

    return t_stat, permutations, n_max


def _calc_t_stat(a, b, equal_var, axis=-1):
    """Calculate the t statistic along the given dimension."""
    na = a.shape[axis]
    nb = b.shape[axis]
    avg_a = np.mean(a, axis=axis)
    avg_b = np.mean(b, axis=axis)
    var_a = _var(a, axis=axis, ddof=1)
    var_b = _var(b, axis=axis, ddof=1)

    if not equal_var:
        _, denom = _unequal_var_ttest_denom(var_a, na, var_b, nb)
    else:
        _, denom = _equal_var_ttest_denom(var_a, na, var_b, nb)

    return (avg_a-avg_b)/denom


def _permutation_ttest(a, b, permutations, axis=0, equal_var=True,
                       nan_policy='propagate', random_state=None,
                       alternative="two-sided"):
    """
    Calculates the T-test for the means of TWO INDEPENDENT samples of scores
    using permutation methods.

    This test is similar to `stats.ttest_ind`, except it doesn't rely on an
    approximate normality assumption since it uses a permutation test.
    This function is only called from ttest_ind when permutations is not None.

    Parameters
    ----------
    a, b : array_like
        The arrays must be broadcastable, except along the dimension
        corresponding to `axis` (the zeroth, by default).
    axis : int, optional
        The axis over which to operate on a and b.
    permutations : int, optional
        Number of permutations used to calculate p-value. If greater than or
        equal to the number of distinct permutations, perform an exact test.
    equal_var : bool, optional
        If False, an equal variance (Welch's) t-test is conducted.  Otherwise,
        an ordinary t-test is conducted.
    random_state : {None, int, `numpy.random.Generator`}, optional
        If `seed` is None the `numpy.random.Generator` singleton is used.
        If `seed` is an int, a new ``Generator`` instance is used,
        seeded with `seed`.
        If `seed` is already a ``Generator`` instance then that instance is
        used.
        Pseudorandom number generator state used for generating random
        permutations.

    Returns
    -------
    statistic : float or array
        The calculated t-statistic.
    pvalue : float or array
        The p-value.

    """
    if permutations < 0 or (np.isfinite(permutations) and
                            int(permutations) != permutations):
        raise ValueError("Permutations must be a non-negative integer.")

    random_state = check_random_state(random_state)

    t_stat_observed = _calc_t_stat(a, b, equal_var, axis=axis)

    na = a.shape[axis]
    mat = _broadcast_concatenate((a, b), axis=axis)
    mat = np.moveaxis(mat, axis, -1)

    t_stat, permutations, n_max = _permutation_distribution_t(
        mat, permutations, size_a=na, equal_var=equal_var,
        random_state=random_state)

    compare = {"less": np.less_equal,
               "greater": np.greater_equal,
               "two-sided": lambda x, y: (x <= -np.abs(y)) | (x >= np.abs(y))}

    # Calculate the p-values
    cmps = compare[alternative](t_stat, t_stat_observed)
    # Randomized test p-value calculation should use biased estimate; see e.g.
    # https://www.degruyter.com/document/doi/10.2202/1544-6115.1585/
    adjustment = 1 if n_max > permutations else 0
    pvalues = (cmps.sum(axis=0) + adjustment) / (permutations + adjustment)

    # nans propagate naturally in statistic calculation, but need to be
    # propagated manually into pvalues
    if nan_policy == 'propagate' and np.isnan(t_stat_observed).any():
        if np.ndim(pvalues) == 0:
            pvalues = np.float64(np.nan)
        else:
            pvalues[np.isnan(t_stat_observed)] = np.nan

    return (t_stat_observed, pvalues)


def _get_len(a, axis, msg):
    try:
        n = a.shape[axis]
    except IndexError:
        raise AxisError(axis, a.ndim, msg) from None
    return n


@xp_capabilities(cpu_only=True, exceptions=["cupy", "jax.numpy"],
                 jax_jit=False, allow_dask_compute=True)
@_axis_nan_policy_factory(pack_TtestResult, default_axis=0, n_samples=2,
                          result_to_tuple=unpack_TtestResult, n_outputs=6,
                          paired=True)
def ttest_rel(a, b, axis=0, nan_policy='propagate', alternative="two-sided"):
    """Calculate the t-test on TWO RELATED samples of scores, a and b.

    This is a test for the null hypothesis that two related or
    repeated samples have identical average (expected) values.

    Parameters
    ----------
    a, b : array_like
        The arrays must have the same shape.
    axis : int or None, optional
        Axis along which to compute test. If None, compute over the whole
        arrays, `a`, and `b`.
    nan_policy : {'propagate', 'raise', 'omit'}, optional
        Defines how to handle when input contains nan.
        The following options are available (default is 'propagate'):

          * 'propagate': returns nan
          * 'raise': throws an error
          * 'omit': performs the calculations ignoring nan values
    alternative : {'two-sided', 'less', 'greater'}, optional
        Defines the alternative hypothesis.
        The following options are available (default is 'two-sided'):

        * 'two-sided': the means of the distributions underlying the samples
          are unequal.
        * 'less': the mean of the distribution underlying the first sample
          is less than the mean of the distribution underlying the second
          sample.
        * 'greater': the mean of the distribution underlying the first
          sample is greater than the mean of the distribution underlying
          the second sample.

        .. versionadded:: 1.6.0

    Returns
    -------
    result : `~scipy.stats._result_classes.TtestResult`
        An object with the following attributes:

        statistic : float or array
            The t-statistic.
        pvalue : float or array
            The p-value associated with the given alternative.
        df : float or array
            The number of degrees of freedom used in calculation of the
            t-statistic; this is one less than the size of the sample
            (``a.shape[axis]``).

            .. versionadded:: 1.10.0

        The object also has the following method:

        confidence_interval(confidence_level=0.95)
            Computes a confidence interval around the difference in
            population means for the given confidence level.
            The confidence interval is returned in a ``namedtuple`` with
            fields `low` and `high`.

            .. versionadded:: 1.10.0

    Notes
    -----
    Examples for use are scores of the same set of student in
    different exams, or repeated sampling from the same units. The
    test measures whether the average score differs significantly
    across samples (e.g. exams). If we observe a large p-value, for
    example greater than 0.05 or 0.1 then we cannot reject the null
    hypothesis of identical average scores. If the p-value is smaller
    than the threshold, e.g. 1%, 5% or 10%, then we reject the null
    hypothesis of equal averages. Small p-values are associated with
    large t-statistics.

    The t-statistic is calculated as ``np.mean(a - b)/se``, where ``se`` is the
    standard error. Therefore, the t-statistic will be positive when the sample
    mean of ``a - b`` is greater than zero and negative when the sample mean of
    ``a - b`` is less than zero.

    References
    ----------
    https://en.wikipedia.org/wiki/T-test#Dependent_t-test_for_paired_samples

    Examples
    --------
    >>> import numpy as np
    >>> from scipy import stats
    >>> rng = np.random.default_rng()

    >>> rvs1 = stats.norm.rvs(loc=5, scale=10, size=500, random_state=rng)
    >>> rvs2 = (stats.norm.rvs(loc=5, scale=10, size=500, random_state=rng)
    ...         + stats.norm.rvs(scale=0.2, size=500, random_state=rng))
    >>> stats.ttest_rel(rvs1, rvs2)
    TtestResult(statistic=-0.4549717054410304, pvalue=0.6493274702088672, df=499)
    >>> rvs3 = (stats.norm.rvs(loc=8, scale=10, size=500, random_state=rng)
    ...         + stats.norm.rvs(scale=0.2, size=500, random_state=rng))
    >>> stats.ttest_rel(rvs1, rvs3)
    TtestResult(statistic=-5.879467544540889, pvalue=7.540777129099917e-09, df=499)

    """
    return ttest_1samp(a - b, popmean=0., axis=axis, alternative=alternative,
                       _no_deco=True)


# Map from names to lambda_ values used in power_divergence().
_power_div_lambda_names = {
    "pearson": 1,
    "log-likelihood": 0,
    "freeman-tukey": -0.5,
    "mod-log-likelihood": -1,
    "neyman": -2,
    "cressie-read": 2/3,
}


Power_divergenceResult = namedtuple('Power_divergenceResult',
                                    ('statistic', 'pvalue'))


def _pd_nsamples(kwargs):
    return 2 if kwargs.get('f_exp', None) is not None else 1


@xp_capabilities(jax_jit=False, allow_dask_compute=True)
@_axis_nan_policy_factory(Power_divergenceResult, paired=True, n_samples=_pd_nsamples,
                          too_small=-1)
def power_divergence(f_obs, f_exp=None, ddof=0, axis=0, lambda_=None):
    """Cressie-Read power divergence statistic and goodness of fit test.

    This function tests the null hypothesis that the categorical data
    has the given frequencies, using the Cressie-Read power divergence
    statistic.

    Parameters
    ----------
    f_obs : array_like
        Observed frequencies in each category.
    f_exp : array_like, optional
        Expected frequencies in each category.  By default the categories are
        assumed to be equally likely.
    ddof : int, optional
        "Delta degrees of freedom": adjustment to the degrees of freedom
        for the p-value.  The p-value is computed using a chi-squared
        distribution with ``k - 1 - ddof`` degrees of freedom, where `k`
        is the number of observed frequencies.  The default value of `ddof`
        is 0.
    axis : int or None, optional
        The axis of the broadcast result of `f_obs` and `f_exp` along which to
        apply the test.  If axis is None, all values in `f_obs` are treated
        as a single data set.  Default is 0.
    lambda_ : float or str, optional
        The power in the Cressie-Read power divergence statistic.  The default
        is 1.  For convenience, `lambda_` may be assigned one of the following
        strings, in which case the corresponding numerical value is used:

        * ``"pearson"`` (value 1)
            Pearson's chi-squared statistic. In this case, the function is
            equivalent to `chisquare`.
        * ``"log-likelihood"`` (value 0)
            Log-likelihood ratio. Also known as the G-test [3]_.
        * ``"freeman-tukey"`` (value -1/2)
            Freeman-Tukey statistic.
        * ``"mod-log-likelihood"`` (value -1)
            Modified log-likelihood ratio.
        * ``"neyman"`` (value -2)
            Neyman's statistic.
        * ``"cressie-read"`` (value 2/3)
            The power recommended in [5]_.

    Returns
    -------
    res: Power_divergenceResult
        An object containing attributes:

        statistic : float or ndarray
            The Cressie-Read power divergence test statistic.  The value is
            a float if `axis` is None or if` `f_obs` and `f_exp` are 1-D.
        pvalue : float or ndarray
            The p-value of the test.  The value is a float if `ddof` and the
            return value `stat` are scalars.

    See Also
    --------
    chisquare

    Notes
    -----
    This test is invalid when the observed or expected frequencies in each
    category are too small.  A typical rule is that all of the observed
    and expected frequencies should be at least 5.

    Also, the sum of the observed and expected frequencies must be the same
    for the test to be valid; `power_divergence` raises an error if the sums
    do not agree within a relative tolerance of ``eps**0.5``, where ``eps``
    is the precision of the input dtype.

    When `lambda_` is less than zero, the formula for the statistic involves
    dividing by `f_obs`, so a warning or error may be generated if any value
    in `f_obs` is 0.

    Similarly, a warning or error may be generated if any value in `f_exp` is
    zero when `lambda_` >= 0.

    The default degrees of freedom, k-1, are for the case when no parameters
    of the distribution are estimated. If p parameters are estimated by
    efficient maximum likelihood then the correct degrees of freedom are
    k-1-p. If the parameters are estimated in a different way, then the
    dof can be between k-1-p and k-1. However, it is also possible that
    the asymptotic distribution is not a chisquare, in which case this
    test is not appropriate.

    References
    ----------
    .. [1] Lowry, Richard.  "Concepts and Applications of Inferential
           Statistics". Chapter 8.
           https://web.archive.org/web/20171015035606/http://faculty.vassar.edu/lowry/ch8pt1.html
    .. [2] "Chi-squared test", https://en.wikipedia.org/wiki/Chi-squared_test
    .. [3] "G-test", https://en.wikipedia.org/wiki/G-test
    .. [4] Sokal, R. R. and Rohlf, F. J. "Biometry: the principles and
           practice of statistics in biological research", New York: Freeman
           (1981)
    .. [5] Cressie, N. and Read, T. R. C., "Multinomial Goodness-of-Fit
           Tests", J. Royal Stat. Soc. Series B, Vol. 46, No. 3 (1984),
           pp. 440-464.

    Examples
    --------
    (See `chisquare` for more examples.)

    When just `f_obs` is given, it is assumed that the expected frequencies
    are uniform and given by the mean of the observed frequencies.  Here we
    perform a G-test (i.e. use the log-likelihood ratio statistic):

    >>> import numpy as np
    >>> from scipy.stats import power_divergence
    >>> power_divergence([16, 18, 16, 14, 12, 12], lambda_='log-likelihood')
    (2.006573162632538, 0.84823476779463769)

    The expected frequencies can be given with the `f_exp` argument:

    >>> power_divergence([16, 18, 16, 14, 12, 12],
    ...                  f_exp=[16, 16, 16, 16, 16, 8],
    ...                  lambda_='log-likelihood')
    (3.3281031458963746, 0.6495419288047497)

    When `f_obs` is 2-D, by default the test is applied to each column.

    >>> obs = np.array([[16, 18, 16, 14, 12, 12], [32, 24, 16, 28, 20, 24]]).T
    >>> obs.shape
    (6, 2)
    >>> power_divergence(obs, lambda_="log-likelihood")
    (array([ 2.00657316,  6.77634498]), array([ 0.84823477,  0.23781225]))

    By setting ``axis=None``, the test is applied to all data in the array,
    which is equivalent to applying the test to the flattened array.

    >>> power_divergence(obs, axis=None)
    (23.31034482758621, 0.015975692534127565)
    >>> power_divergence(obs.ravel())
    (23.31034482758621, 0.015975692534127565)

    `ddof` is the change to make to the default degrees of freedom.

    >>> power_divergence([16, 18, 16, 14, 12, 12], ddof=1)
    (2.0, 0.73575888234288467)

    The calculation of the p-values is done by broadcasting the
    test statistic with `ddof`.

    >>> power_divergence([16, 18, 16, 14, 12, 12], ddof=[0,1,2])
    (2.0, array([ 0.84914504,  0.73575888,  0.5724067 ]))

    `f_obs` and `f_exp` are also broadcast.  In the following, `f_obs` has
    shape (6,) and `f_exp` has shape (2, 6), so the result of broadcasting
    `f_obs` and `f_exp` has shape (2, 6).  To compute the desired chi-squared
    statistics, we must use ``axis=1``:

    >>> power_divergence([16, 18, 16, 14, 12, 12],
    ...                  f_exp=[[16, 16, 16, 16, 16, 8],
    ...                         [8, 20, 20, 16, 12, 12]],
    ...                  axis=1)
    (array([ 3.5 ,  9.25]), array([ 0.62338763,  0.09949846]))

    """
    return _power_divergence(f_obs, f_exp=f_exp, ddof=ddof, axis=axis, lambda_=lambda_)


def _power_divergence(f_obs, f_exp, ddof, axis, lambda_, sum_check=True):
    xp = array_namespace(f_obs, f_exp)
    f_obs, f_exp = xp_promote(f_obs, f_exp, force_floating=True, xp=xp)

    # Convert the input argument `lambda_` to a numerical value.
    if isinstance(lambda_, str):
        if lambda_ not in _power_div_lambda_names:
            names = repr(list(_power_div_lambda_names.keys()))[1:-1]
            raise ValueError(f"invalid string for lambda_: {lambda_!r}. "
                             f"Valid strings are {names}")
        lambda_ = _power_div_lambda_names[lambda_]
    elif lambda_ is None:
        lambda_ = 1

    if f_exp is not None:
        # not sure why we force to float64, but not going to touch it
        f_obs_float = xp.asarray(f_obs, dtype=xp.float64)
        bshape = _broadcast_shapes((f_obs_float.shape, f_exp.shape))
        f_obs_float = xp.broadcast_to(f_obs_float, bshape)
        f_exp = xp.broadcast_to(f_exp, bshape)
        f_obs_float, f_exp = _share_masks(f_obs_float, f_exp, xp=xp)

        if sum_check:
            dtype_res = xp.result_type(f_obs.dtype, f_exp.dtype)
            rtol = xp.finfo(dtype_res).eps**0.5  # to pass existing tests
            with np.errstate(invalid='ignore'):
                f_obs_sum = xp.sum(f_obs_float, axis=axis)
                f_exp_sum = xp.sum(f_exp, axis=axis)
                relative_diff = (xp.abs(f_obs_sum - f_exp_sum) /
                                 xp.minimum(f_obs_sum, f_exp_sum))
                diff_gt_tol = xp.any(relative_diff > rtol, axis=None)
            if diff_gt_tol:
                msg = (f"For each axis slice, the sum of the observed "
                       f"frequencies must agree with the sum of the "
                       f"expected frequencies to a relative tolerance "
                       f"of {rtol}, but the percent differences are:\n"
                       f"{relative_diff}")
                raise ValueError(msg)

    else:
        # Avoid warnings with the edge case of a data set with length 0
        with warnings.catch_warnings():
            warnings.simplefilter("ignore")
            f_exp = xp.mean(f_obs, axis=axis, keepdims=True)

    # `terms` is the array of terms that are summed along `axis` to create
    # the test statistic.  We use some specialized code for a few special
    # cases of lambda_.
    if lambda_ == 1:
        # Pearson's chi-squared statistic
        terms = (f_obs - f_exp)**2 / f_exp
    elif lambda_ == 0:
        # Log-likelihood ratio (i.e. G-test)
        terms = 2.0 * special.xlogy(f_obs, f_obs / f_exp)
    elif lambda_ == -1:
        # Modified log-likelihood ratio
        terms = 2.0 * special.xlogy(f_exp, f_exp / f_obs)
    else:
        # General Cressie-Read power divergence.
        terms = f_obs * ((f_obs / f_exp)**lambda_ - 1)
        terms /= 0.5 * lambda_ * (lambda_ + 1)

    stat = xp.sum(terms, axis=axis)

    num_obs = xp.asarray(_length_nonmasked(terms, axis), device=xp_device(terms))

    df = num_obs - 1 - ddof
    chi2 = _SimpleChi2(df)
    pvalue = _get_pvalue(stat, chi2 , alternative='greater', symmetric=False, xp=xp)

    stat = stat[()] if stat.ndim == 0 else stat
    pvalue = pvalue[()] if pvalue.ndim == 0 else pvalue

    return Power_divergenceResult(stat, pvalue)



@xp_capabilities(jax_jit=False, allow_dask_compute=True)
@_axis_nan_policy_factory(Power_divergenceResult, paired=True, n_samples=_pd_nsamples,
                          too_small=-1)
def chisquare(f_obs, f_exp=None, ddof=0, axis=0, *, sum_check=True):
    """Perform Pearson's chi-squared test.

    Pearson's chi-squared test [1]_ is a goodness-of-fit test for a multinomial
    distribution with given probabilities; that is, it assesses the null hypothesis
    that the observed frequencies (counts) are obtained by independent
    sampling of *N* observations from a categorical distribution with given
    expected frequencies.

    Parameters
    ----------
    f_obs : array_like
        Observed frequencies in each category.
    f_exp : array_like, optional
        Expected frequencies in each category. By default, the categories are
        assumed to be equally likely.
    ddof : int, optional
        "Delta degrees of freedom": adjustment to the degrees of freedom
        for the p-value.  The p-value is computed using a chi-squared
        distribution with ``k - 1 - ddof`` degrees of freedom, where ``k``
        is the number of categories.  The default value of `ddof` is 0.
    axis : int or None, optional
        The axis of the broadcast result of `f_obs` and `f_exp` along which to
        apply the test.  If axis is None, all values in `f_obs` are treated
        as a single data set.  Default is 0.
    sum_check : bool, optional
        Whether to perform a check that ``sum(f_obs) - sum(f_exp) == 0``. If True,
        (default) raise an error when the relative difference exceeds the square root
        of the precision of the data type. See Notes for rationale and possible
        exceptions.

    Returns
    -------
    res: Power_divergenceResult
        An object containing attributes:

        statistic : float or ndarray
            The chi-squared test statistic.  The value is a float if `axis` is
            None or `f_obs` and `f_exp` are 1-D.
        pvalue : float or ndarray
            The p-value of the test.  The value is a float if `ddof` and the
            result attribute `statistic` are scalars.

    See Also
    --------
    scipy.stats.power_divergence
    scipy.stats.fisher_exact : Fisher exact test on a 2x2 contingency table.
    scipy.stats.barnard_exact : An unconditional exact test. An alternative
        to chi-squared test for small sample sizes.
    :ref:`hypothesis_chisquare` : Extended example

    Notes
    -----
    This test is invalid when the observed or expected frequencies in each
    category are too small.  A typical rule is that all of the observed
    and expected frequencies should be at least 5. According to [2]_, the
    total number of observations is recommended to be greater than 13,
    otherwise exact tests (such as Barnard's Exact test) should be used
    because they do not overreject.

    The default degrees of freedom, k-1, are for the case when no parameters
    of the distribution are estimated. If p parameters are estimated by
    efficient maximum likelihood then the correct degrees of freedom are
    k-1-p. If the parameters are estimated in a different way, then the
    dof can be between k-1-p and k-1. However, it is also possible that
    the asymptotic distribution is not chi-square, in which case this test
    is not appropriate.

    For Pearson's chi-squared test, the total observed and expected counts must match
    for the p-value to accurately reflect the probability of observing such an extreme
    value of the statistic under the null hypothesis.
    This function may be used to perform other statistical tests that do not require
    the total counts to be equal. For instance, to test the null hypothesis that
    ``f_obs[i]`` is Poisson-distributed with expectation ``f_exp[i]``, set ``ddof=-1``
    and ``sum_check=False``. This test follows from the fact that a Poisson random
    variable with mean and variance ``f_exp[i]`` is approximately normal with the
    same mean and variance; the chi-squared statistic standardizes, squares, and sums
    the observations; and the sum of ``n`` squared standard normal variables follows
    the chi-squared distribution with ``n`` degrees of freedom.

    References
    ----------
    .. [1] "Pearson's chi-squared test".
           *Wikipedia*. https://en.wikipedia.org/wiki/Pearson%27s_chi-squared_test
    .. [2] Pearson, Karl. "On the criterion that a given system of deviations from the probable
           in the case of a correlated system of variables is such that it can be reasonably
           supposed to have arisen from random sampling", Philosophical Magazine. Series 5. 50
           (1900), pp. 157-175.

    Examples
    --------
    When only the mandatory `f_obs` argument is given, it is assumed that the
    expected frequencies are uniform and given by the mean of the observed
    frequencies:

    >>> import numpy as np
    >>> from scipy.stats import chisquare
    >>> chisquare([16, 18, 16, 14, 12, 12])
    Power_divergenceResult(statistic=2.0, pvalue=0.84914503608460956)

    The optional `f_exp` argument gives the expected frequencies.

    >>> chisquare([16, 18, 16, 14, 12, 12], f_exp=[16, 16, 16, 16, 16, 8])
    Power_divergenceResult(statistic=3.5, pvalue=0.62338762774958223)

    When `f_obs` is 2-D, by default the test is applied to each column.

    >>> obs = np.array([[16, 18, 16, 14, 12, 12], [32, 24, 16, 28, 20, 24]]).T
    >>> obs.shape
    (6, 2)
    >>> chisquare(obs)
    Power_divergenceResult(statistic=array([2.        , 6.66666667]), pvalue=array([0.84914504, 0.24663415]))

    By setting ``axis=None``, the test is applied to all data in the array,
    which is equivalent to applying the test to the flattened array.

    >>> chisquare(obs, axis=None)
    Power_divergenceResult(statistic=23.31034482758621, pvalue=0.015975692534127565)
    >>> chisquare(obs.ravel())
    Power_divergenceResult(statistic=23.310344827586206, pvalue=0.01597569253412758)

    `ddof` is the change to make to the default degrees of freedom.

    >>> chisquare([16, 18, 16, 14, 12, 12], ddof=1)
    Power_divergenceResult(statistic=2.0, pvalue=0.7357588823428847)

    The calculation of the p-values is done by broadcasting the
    chi-squared statistic with `ddof`.

    >>> chisquare([16, 18, 16, 14, 12, 12], ddof=[0, 1, 2])
    Power_divergenceResult(statistic=2.0, pvalue=array([0.84914504, 0.73575888, 0.5724067 ]))

    `f_obs` and `f_exp` are also broadcast.  In the following, `f_obs` has
    shape (6,) and `f_exp` has shape (2, 6), so the result of broadcasting
    `f_obs` and `f_exp` has shape (2, 6).  To compute the desired chi-squared
    statistics, we use ``axis=1``:

    >>> chisquare([16, 18, 16, 14, 12, 12],
    ...           f_exp=[[16, 16, 16, 16, 16, 8], [8, 20, 20, 16, 12, 12]],
    ...           axis=1)
    Power_divergenceResult(statistic=array([3.5 , 9.25]), pvalue=array([0.62338763, 0.09949846]))

    For a more detailed example, see :ref:`hypothesis_chisquare`.
    """  # noqa: E501
    return _power_divergence(f_obs, f_exp=f_exp, ddof=ddof, axis=axis,
                             lambda_="pearson", sum_check=sum_check)


KstestResult = _make_tuple_bunch('KstestResult', ['statistic', 'pvalue'],
                                 ['statistic_location', 'statistic_sign'])


def _compute_dplus(cdfvals, x):
    """Computes D+ as used in the Kolmogorov-Smirnov test.

    Parameters
    ----------
    cdfvals : array_like
        Sorted array of CDF values between 0 and 1
    x: array_like
        Sorted array of the stochastic variable itself

    Returns
    -------
    res: Pair with the following elements:
        - The maximum distance of the CDF values below Uniform(0, 1).
        - The location at which the maximum is reached.

    """
    n = len(cdfvals)
    dplus = (np.arange(1.0, n + 1) / n - cdfvals)
    amax = dplus.argmax()
    loc_max = x[amax]
    return (dplus[amax], loc_max)


def _compute_dminus(cdfvals, x):
    """Computes D- as used in the Kolmogorov-Smirnov test.

    Parameters
    ----------
    cdfvals : array_like
        Sorted array of CDF values between 0 and 1
    x: array_like
        Sorted array of the stochastic variable itself

    Returns
    -------
    res: Pair with the following elements:
        - Maximum distance of the CDF values above Uniform(0, 1)
        - The location at which the maximum is reached.
    """
    n = len(cdfvals)
    dminus = (cdfvals - np.arange(0.0, n)/n)
    amax = dminus.argmax()
    loc_max = x[amax]
    return (dminus[amax], loc_max)


def _tuple_to_KstestResult(statistic, pvalue,
                           statistic_location, statistic_sign):
    return KstestResult(statistic, pvalue,
                        statistic_location=statistic_location,
                        statistic_sign=statistic_sign)


def _KstestResult_to_tuple(res):
    return *res, res.statistic_location, res.statistic_sign


@_axis_nan_policy_factory(_tuple_to_KstestResult, n_samples=1, n_outputs=4,
                          result_to_tuple=_KstestResult_to_tuple)
@_rename_parameter("mode", "method")
def ks_1samp(x, cdf, args=(), alternative='two-sided', method='auto'):
    """
    Performs the one-sample Kolmogorov-Smirnov test for goodness of fit.

    This test compares the underlying distribution F(x) of a sample
    against a given continuous distribution G(x). See Notes for a description
    of the available null and alternative hypotheses.

    Parameters
    ----------
    x : array_like
        a 1-D array of observations of iid random variables.
    cdf : callable
        callable used to calculate the cdf.
    args : tuple, sequence, optional
        Distribution parameters, used with `cdf`.
    alternative : {'two-sided', 'less', 'greater'}, optional
        Defines the null and alternative hypotheses. Default is 'two-sided'.
        Please see explanations in the Notes below.
    method : {'auto', 'exact', 'approx', 'asymp'}, optional
        Defines the distribution used for calculating the p-value.
        The following options are available (default is 'auto'):

          * 'auto' : selects one of the other options.
          * 'exact' : uses the exact distribution of test statistic.
          * 'approx' : approximates the two-sided probability with twice
            the one-sided probability
          * 'asymp': uses asymptotic distribution of test statistic

    Returns
    -------
    res: KstestResult
        An object containing attributes:

        statistic : float
            KS test statistic, either D+, D-, or D (the maximum of the two)
        pvalue : float
            One-tailed or two-tailed p-value.
        statistic_location : float
            Value of `x` corresponding with the KS statistic; i.e., the
            distance between the empirical distribution function and the
            hypothesized cumulative distribution function is measured at this
            observation.
        statistic_sign : int
            +1 if the KS statistic is the maximum positive difference between
            the empirical distribution function and the hypothesized cumulative
            distribution function (D+); -1 if the KS statistic is the maximum
            negative difference (D-).


    See Also
    --------
    ks_2samp, kstest

    Notes
    -----
    There are three options for the null and corresponding alternative
    hypothesis that can be selected using the `alternative` parameter.

    - `two-sided`: The null hypothesis is that the two distributions are
      identical, F(x)=G(x) for all x; the alternative is that they are not
      identical.

    - `less`: The null hypothesis is that F(x) >= G(x) for all x; the
      alternative is that F(x) < G(x) for at least one x.

    - `greater`: The null hypothesis is that F(x) <= G(x) for all x; the
      alternative is that F(x) > G(x) for at least one x.

    Note that the alternative hypotheses describe the *CDFs* of the
    underlying distributions, not the observed values. For example,
    suppose x1 ~ F and x2 ~ G. If F(x) > G(x) for all x, the values in
    x1 tend to be less than those in x2.

    Examples
    --------
    Suppose we wish to test the null hypothesis that a sample is distributed
    according to the standard normal.
    We choose a confidence level of 95%; that is, we will reject the null
    hypothesis in favor of the alternative if the p-value is less than 0.05.

    When testing uniformly distributed data, we would expect the
    null hypothesis to be rejected.

    >>> import numpy as np
    >>> from scipy import stats
    >>> rng = np.random.default_rng()
    >>> stats.ks_1samp(stats.uniform.rvs(size=100, random_state=rng),
    ...                stats.norm.cdf)
    KstestResult(statistic=0.5001899973268688,
                 pvalue=1.1616392184763533e-23,
                 statistic_location=0.00047625268963724654,
                 statistic_sign=-1)

    Indeed, the p-value is lower than our threshold of 0.05, so we reject the
    null hypothesis in favor of the default "two-sided" alternative: the data
    are *not* distributed according to the standard normal.

    When testing random variates from the standard normal distribution, we
    expect the data to be consistent with the null hypothesis most of the time.

    >>> x = stats.norm.rvs(size=100, random_state=rng)
    >>> stats.ks_1samp(x, stats.norm.cdf)
    KstestResult(statistic=0.05345882212970396,
                 pvalue=0.9227159037744717,
                 statistic_location=-1.2451343873745018,
                 statistic_sign=1)

    As expected, the p-value of 0.92 is not below our threshold of 0.05, so
    we cannot reject the null hypothesis.

    Suppose, however, that the random variates are distributed according to
    a normal distribution that is shifted toward greater values. In this case,
    the cumulative density function (CDF) of the underlying distribution tends
    to be *less* than the CDF of the standard normal. Therefore, we would
    expect the null hypothesis to be rejected with ``alternative='less'``:

    >>> x = stats.norm.rvs(size=100, loc=0.5, random_state=rng)
    >>> stats.ks_1samp(x, stats.norm.cdf, alternative='less')
    KstestResult(statistic=0.17482387821055168,
                 pvalue=0.001913921057766743,
                 statistic_location=0.3713830565352756,
                 statistic_sign=-1)

    and indeed, with p-value smaller than our threshold, we reject the null
    hypothesis in favor of the alternative.

    """
    mode = method

    alternative = {'t': 'two-sided', 'g': 'greater', 'l': 'less'}.get(
        alternative.lower()[0], alternative)
    if alternative not in ['two-sided', 'greater', 'less']:
        raise ValueError(f"Unexpected value {alternative=}")

    N = len(x)
    x = np.sort(x)
    cdfvals = cdf(x, *args)
    np_one = np.int8(1)

    if alternative == 'greater':
        Dplus, d_location = _compute_dplus(cdfvals, x)
        return KstestResult(Dplus, distributions.ksone.sf(Dplus, N),
                            statistic_location=d_location,
                            statistic_sign=np_one)

    if alternative == 'less':
        Dminus, d_location = _compute_dminus(cdfvals, x)
        return KstestResult(Dminus, distributions.ksone.sf(Dminus, N),
                            statistic_location=d_location,
                            statistic_sign=-np_one)

    # alternative == 'two-sided':
    Dplus, dplus_location = _compute_dplus(cdfvals, x)
    Dminus, dminus_location = _compute_dminus(cdfvals, x)
    if Dplus > Dminus:
        D = Dplus
        d_location = dplus_location
        d_sign = np_one
    else:
        D = Dminus
        d_location = dminus_location
        d_sign = -np_one

    if mode == 'auto':  # Always select exact
        mode = 'exact'
    if mode == 'exact':
        prob = distributions.kstwo.sf(D, N)
    elif mode == 'asymp':
        prob = distributions.kstwobign.sf(D * np.sqrt(N))
    else:
        # mode == 'approx'
        prob = 2 * distributions.ksone.sf(D, N)
    prob = np.clip(prob, 0, 1)
    return KstestResult(D, prob,
                        statistic_location=d_location,
                        statistic_sign=d_sign)


Ks_2sampResult = KstestResult


def _compute_prob_outside_square(n, h):
    """
    Compute the proportion of paths that pass outside the two diagonal lines.

    Parameters
    ----------
    n : integer
        n > 0
    h : integer
        0 <= h <= n

    Returns
    -------
    p : float
        The proportion of paths that pass outside the lines x-y = +/-h.

    """
    # Compute Pr(D_{n,n} >= h/n)
    # Prob = 2 * ( binom(2n, n-h) - binom(2n, n-2a) + binom(2n, n-3a) - ... )
    # / binom(2n, n)
    # This formulation exhibits subtractive cancellation.
    # Instead divide each term by binom(2n, n), then factor common terms
    # and use a Horner-like algorithm
    # P = 2 * A0 * (1 - A1*(1 - A2*(1 - A3*(1 - A4*(...)))))

    P = 0.0
    k = int(np.floor(n / h))
    while k >= 0:
        p1 = 1.0
        # Each of the Ai terms has numerator and denominator with
        # h simple terms.
        for j in range(h):
            p1 = (n - k * h - j) * p1 / (n + k * h + j + 1)
        P = p1 * (1.0 - P)
        k -= 1
    return 2 * P


def _count_paths_outside_method(m, n, g, h):
    """Count the number of paths that pass outside the specified diagonal.

    Parameters
    ----------
    m : integer
        m > 0
    n : integer
        n > 0
    g : integer
        g is greatest common divisor of m and n
    h : integer
        0 <= h <= lcm(m,n)

    Returns
    -------
    p : float
        The number of paths that go low.
        The calculation may overflow - check for a finite answer.

    Notes
    -----
    Count the integer lattice paths from (0, 0) to (m, n), which at some
    point (x, y) along the path, satisfy:
      m*y <= n*x - h*g
    The paths make steps of size +1 in either positive x or positive y
    directions.

    We generally follow Hodges' treatment of Drion/Gnedenko/Korolyuk.
    Hodges, J.L. Jr.,
    "The Significance Probability of the Smirnov Two-Sample Test,"
    Arkiv fiur Matematik, 3, No. 43 (1958), 469-86.

    """
    # Compute #paths which stay lower than x/m-y/n = h/lcm(m,n)
    # B(x, y) = #{paths from (0,0) to (x,y) without
    #             previously crossing the boundary}
    #         = binom(x, y) - #{paths which already reached the boundary}
    # Multiply by the number of path extensions going from (x, y) to (m, n)
    # Sum.

    # Probability is symmetrical in m, n.  Computation below assumes m >= n.
    if m < n:
        m, n = n, m
    mg = m // g
    ng = n // g

    # Not every x needs to be considered.
    # xj holds the list of x values to be checked.
    # Wherever n*x/m + ng*h crosses an integer
    lxj = n + (mg-h)//mg
    xj = [(h + mg * j + ng-1)//ng for j in range(lxj)]
    # B is an array just holding a few values of B(x,y), the ones needed.
    # B[j] == B(x_j, j)
    if lxj == 0:
        return special.binom(m + n, n)
    B = np.zeros(lxj)
    B[0] = 1
    # Compute the B(x, y) terms
    for j in range(1, lxj):
        Bj = special.binom(xj[j] + j, j)
        for i in range(j):
            bin = special.binom(xj[j] - xj[i] + j - i, j-i)
            Bj -= bin * B[i]
        B[j] = Bj
    # Compute the number of path extensions...
    num_paths = 0
    for j in range(lxj):
        bin = special.binom((m-xj[j]) + (n - j), n-j)
        term = B[j] * bin
        num_paths += term
    return num_paths


def _attempt_exact_2kssamp(n1, n2, g, d, alternative):
    """Attempts to compute the exact 2sample probability.

    n1, n2 are the sample sizes
    g is the gcd(n1, n2)
    d is the computed max difference in ECDFs

    Returns (success, d, probability)
    """
    lcm = (n1 // g) * n2
    h = int(np.round(d * lcm))
    d = h * 1.0 / lcm
    if h == 0:
        return True, d, 1.0
    saw_fp_error, prob = False, np.nan
    try:
        with np.errstate(invalid="raise", over="raise"):
            if alternative == 'two-sided':
                if n1 == n2:
                    prob = _compute_prob_outside_square(n1, h)
                else:
                    prob = _compute_outer_prob_inside_method(n1, n2, g, h)
            else:
                if n1 == n2:
                    # prob = binom(2n, n-h) / binom(2n, n)
                    # Evaluating in that form incurs roundoff errors
                    # from special.binom. Instead calculate directly
                    jrange = np.arange(h)
                    prob = np.prod((n1 - jrange) / (n1 + jrange + 1.0))
                else:
                    with np.errstate(over='raise'):
                        num_paths = _count_paths_outside_method(n1, n2, g, h)
                    bin = special.binom(n1 + n2, n1)
                    if num_paths > bin or np.isinf(bin):
                        saw_fp_error = True
                    else:
                        prob = num_paths / bin

    except (FloatingPointError, OverflowError):
        saw_fp_error = True

    if saw_fp_error:
        return False, d, np.nan
    if not (0 <= prob <= 1):
        return False, d, prob
    return True, d, prob


@_axis_nan_policy_factory(_tuple_to_KstestResult, n_samples=2, n_outputs=4,
                          result_to_tuple=_KstestResult_to_tuple)
@_rename_parameter("mode", "method")
def ks_2samp(data1, data2, alternative='two-sided', method='auto'):
    """
    Performs the two-sample Kolmogorov-Smirnov test for goodness of fit.

    This test compares the underlying continuous distributions F(x) and G(x)
    of two independent samples.  See Notes for a description of the available
    null and alternative hypotheses.

    Parameters
    ----------
    data1, data2 : array_like, 1-Dimensional
        Two arrays of sample observations assumed to be drawn from a continuous
        distribution, sample sizes can be different.
    alternative : {'two-sided', 'less', 'greater'}, optional
        Defines the null and alternative hypotheses. Default is 'two-sided'.
        Please see explanations in the Notes below.
    method : {'auto', 'exact', 'asymp'}, optional
        Defines the method used for calculating the p-value.
        The following options are available (default is 'auto'):

          * 'auto' : use 'exact' for small size arrays, 'asymp' for large
          * 'exact' : use exact distribution of test statistic
          * 'asymp' : use asymptotic distribution of test statistic

    Returns
    -------
    res: KstestResult
        An object containing attributes:

        statistic : float
            KS test statistic.
        pvalue : float
            One-tailed or two-tailed p-value.
        statistic_location : float
            Value from `data1` or `data2` corresponding with the KS statistic;
            i.e., the distance between the empirical distribution functions is
            measured at this observation.
        statistic_sign : int
            +1 if the empirical distribution function of `data1` exceeds
            the empirical distribution function of `data2` at
            `statistic_location`, otherwise -1.

    See Also
    --------
    kstest, ks_1samp, epps_singleton_2samp, anderson_ksamp

    Notes
    -----
    There are three options for the null and corresponding alternative
    hypothesis that can be selected using the `alternative` parameter.

    - `less`: The null hypothesis is that F(x) >= G(x) for all x; the
      alternative is that F(x) < G(x) for at least one x. The statistic
      is the magnitude of the minimum (most negative) difference between the
      empirical distribution functions of the samples.

    - `greater`: The null hypothesis is that F(x) <= G(x) for all x; the
      alternative is that F(x) > G(x) for at least one x. The statistic
      is the maximum (most positive) difference between the empirical
      distribution functions of the samples.

    - `two-sided`: The null hypothesis is that the two distributions are
      identical, F(x)=G(x) for all x; the alternative is that they are not
      identical. The statistic is the maximum absolute difference between the
      empirical distribution functions of the samples.

    Note that the alternative hypotheses describe the *CDFs* of the
    underlying distributions, not the observed values of the data. For example,
    suppose x1 ~ F and x2 ~ G. If F(x) > G(x) for all x, the values in
    x1 tend to be less than those in x2.

    If the KS statistic is large, then the p-value will be small, and this may
    be taken as evidence against the null hypothesis in favor of the
    alternative.

    If ``method='exact'``, `ks_2samp` attempts to compute an exact p-value,
    that is, the probability under the null hypothesis of obtaining a test
    statistic value as extreme as the value computed from the data.
    If ``method='asymp'``, the asymptotic Kolmogorov-Smirnov distribution is
    used to compute an approximate p-value.
    If ``method='auto'``, an exact p-value computation is attempted if both
    sample sizes are less than 10000; otherwise, the asymptotic method is used.
    In any case, if an exact p-value calculation is attempted and fails, a
    warning will be emitted, and the asymptotic p-value will be returned.

    The 'two-sided' 'exact' computation computes the complementary probability
    and then subtracts from 1.  As such, the minimum probability it can return
    is about 1e-16.  While the algorithm itself is exact, numerical
    errors may accumulate for large sample sizes.   It is most suited to
    situations in which one of the sample sizes is only a few thousand.

    We generally follow Hodges' treatment of Drion/Gnedenko/Korolyuk [1]_.

    References
    ----------
    .. [1] Hodges, J.L. Jr.,  "The Significance Probability of the Smirnov
           Two-Sample Test," Arkiv fiur Matematik, 3, No. 43 (1958), 469-486.

    Examples
    --------
    Suppose we wish to test the null hypothesis that two samples were drawn
    from the same distribution.
    We choose a confidence level of 95%; that is, we will reject the null
    hypothesis in favor of the alternative if the p-value is less than 0.05.

    If the first sample were drawn from a uniform distribution and the second
    were drawn from the standard normal, we would expect the null hypothesis
    to be rejected.

    >>> import numpy as np
    >>> from scipy import stats
    >>> rng = np.random.default_rng()
    >>> sample1 = stats.uniform.rvs(size=100, random_state=rng)
    >>> sample2 = stats.norm.rvs(size=110, random_state=rng)
    >>> stats.ks_2samp(sample1, sample2)
    KstestResult(statistic=0.5454545454545454,
                 pvalue=7.37417839555191e-15,
                 statistic_location=-0.014071496412861274,
                 statistic_sign=-1)


    Indeed, the p-value is lower than our threshold of 0.05, so we reject the
    null hypothesis in favor of the default "two-sided" alternative: the data
    were *not* drawn from the same distribution.

    When both samples are drawn from the same distribution, we expect the data
    to be consistent with the null hypothesis most of the time.

    >>> sample1 = stats.norm.rvs(size=105, random_state=rng)
    >>> sample2 = stats.norm.rvs(size=95, random_state=rng)
    >>> stats.ks_2samp(sample1, sample2)
    KstestResult(statistic=0.10927318295739348,
                 pvalue=0.5438289009927495,
                 statistic_location=-0.1670157701848795,
                 statistic_sign=-1)

    As expected, the p-value of 0.54 is not below our threshold of 0.05, so
    we cannot reject the null hypothesis.

    Suppose, however, that the first sample were drawn from
    a normal distribution shifted toward greater values. In this case,
    the cumulative density function (CDF) of the underlying distribution tends
    to be *less* than the CDF underlying the second sample. Therefore, we would
    expect the null hypothesis to be rejected with ``alternative='less'``:

    >>> sample1 = stats.norm.rvs(size=105, loc=0.5, random_state=rng)
    >>> stats.ks_2samp(sample1, sample2, alternative='less')
    KstestResult(statistic=0.4055137844611529,
                 pvalue=3.5474563068855554e-08,
                 statistic_location=-0.13249370614972575,
                 statistic_sign=-1)

    and indeed, with p-value smaller than our threshold, we reject the null
    hypothesis in favor of the alternative.

    """
    mode = method

    if mode not in ['auto', 'exact', 'asymp']:
        raise ValueError(f'Invalid value for mode: {mode}')
    alternative = {'t': 'two-sided', 'g': 'greater', 'l': 'less'}.get(
        alternative.lower()[0], alternative)
    if alternative not in ['two-sided', 'less', 'greater']:
        raise ValueError(f'Invalid value for alternative: {alternative}')
    MAX_AUTO_N = 10000  # 'auto' will attempt to be exact if n1,n2 <= MAX_AUTO_N
    if np.ma.is_masked(data1):
        data1 = data1.compressed()
    if np.ma.is_masked(data2):
        data2 = data2.compressed()
    data1 = np.sort(data1)
    data2 = np.sort(data2)
    n1 = data1.shape[0]
    n2 = data2.shape[0]
    if min(n1, n2) == 0:
        raise ValueError('Data passed to ks_2samp must not be empty')

    data_all = np.concatenate([data1, data2])
    # using searchsorted solves equal data problem
    cdf1 = np.searchsorted(data1, data_all, side='right') / n1
    cdf2 = np.searchsorted(data2, data_all, side='right') / n2
    cddiffs = cdf1 - cdf2

    # Identify the location of the statistic
    argminS = np.argmin(cddiffs)
    argmaxS = np.argmax(cddiffs)
    loc_minS = data_all[argminS]
    loc_maxS = data_all[argmaxS]

    # Ensure sign of minS is not negative.
    minS = np.clip(-cddiffs[argminS], 0, 1)
    maxS = cddiffs[argmaxS]

    if alternative == 'less' or (alternative == 'two-sided' and minS > maxS):
        d = minS
        d_location = loc_minS
        d_sign = -1
    else:
        d = maxS
        d_location = loc_maxS
        d_sign = 1
    g = math.gcd(n1, n2)
    n1g = n1 // g
    n2g = n2 // g
    prob = -np.inf
    if mode == 'auto':
        mode = 'exact' if max(n1, n2) <= MAX_AUTO_N else 'asymp'
    elif mode == 'exact':
        # If lcm(n1, n2) is too big, switch from exact to asymp
        if n1g >= np.iinfo(np.int32).max / n2g:
            mode = 'asymp'
            warnings.warn(
                f"Exact ks_2samp calculation not possible with samples sizes "
                f"{n1} and {n2}. Switching to 'asymp'.", RuntimeWarning,
                stacklevel=3)

    if mode == 'exact':
        success, d, prob = _attempt_exact_2kssamp(n1, n2, g, d, alternative)
        if not success:
            mode = 'asymp'
            warnings.warn(f"ks_2samp: Exact calculation unsuccessful. "
                          f"Switching to method={mode}.", RuntimeWarning,
                          stacklevel=3)

    if mode == 'asymp':
        # The product n1*n2 is large.  Use Smirnov's asymptotic formula.
        # Ensure float to avoid overflow in multiplication
        # sorted because the one-sided formula is not symmetric in n1, n2
        m, n = sorted([float(n1), float(n2)], reverse=True)
        en = m * n / (m + n)
        if alternative == 'two-sided':
            prob = distributions.kstwo.sf(d, np.round(en))
        else:
            z = np.sqrt(en) * d
            # Use Hodges' suggested approximation Eqn 5.3
            # Requires m to be the larger of (n1, n2)
            expt = -2 * z**2 - 2 * z * (m + 2*n)/np.sqrt(m*n*(m+n))/3.0
            prob = np.exp(expt)

    prob = np.clip(prob, 0, 1)
    # Currently, `d` is a Python float. We want it to be a NumPy type, so
    # float64 is appropriate. An enhancement would be for `d` to respect the
    # dtype of the input.
    return KstestResult(np.float64(d), prob, statistic_location=d_location,
                        statistic_sign=np.int8(d_sign))


def _parse_kstest_args(data1, data2, args, N):
    # kstest allows many different variations of arguments.
    # Pull out the parsing into a separate function
    # (xvals, yvals, )  # 2sample
    # (xvals, cdf function,..)
    # (xvals, name of distribution, ...)
    # (name of distribution, name of distribution, ...)

    # Returns xvals, yvals, cdf
    # where cdf is a cdf function, or None
    # and yvals is either an array_like of values, or None
    # and xvals is array_like.
    rvsfunc, cdf = None, None
    if isinstance(data1, str):
        rvsfunc = getattr(distributions, data1).rvs
    elif callable(data1):
        rvsfunc = data1

    if isinstance(data2, str):
        cdf = getattr(distributions, data2).cdf
        data2 = None
    elif callable(data2):
        cdf = data2
        data2 = None

    data1 = np.sort(rvsfunc(*args, size=N) if rvsfunc else data1)
    return data1, data2, cdf


def _kstest_n_samples(kwargs):
    cdf = kwargs['cdf']
    return 1 if (isinstance(cdf, str) or callable(cdf)) else 2


@_axis_nan_policy_factory(_tuple_to_KstestResult, n_samples=_kstest_n_samples,
                          n_outputs=4, result_to_tuple=_KstestResult_to_tuple)
@_rename_parameter("mode", "method")
def kstest(rvs, cdf, args=(), N=20, alternative='two-sided', method='auto'):
    """
    Performs the (one-sample or two-sample) Kolmogorov-Smirnov test for
    goodness of fit.

    The one-sample test compares the underlying distribution F(x) of a sample
    against a given distribution G(x). The two-sample test compares the
    underlying distributions of two independent samples. Both tests are valid
    only for continuous distributions.

    Parameters
    ----------
    rvs : str, array_like, or callable
        If an array, it should be a 1-D array of observations of random
        variables.
        If a callable, it should be a function to generate random variables;
        it is required to have a keyword argument `size`.
        If a string, it should be the name of a distribution in `scipy.stats`,
        which will be used to generate random variables.
    cdf : str, array_like or callable
        If array_like, it should be a 1-D array of observations of random
        variables, and the two-sample test is performed
        (and rvs must be array_like).
        If a callable, that callable is used to calculate the cdf.
        If a string, it should be the name of a distribution in `scipy.stats`,
        which will be used as the cdf function.
    args : tuple, sequence, optional
        Distribution parameters, used if `rvs` or `cdf` are strings or
        callables.
    N : int, optional
        Sample size if `rvs` is string or callable.  Default is 20.
    alternative : {'two-sided', 'less', 'greater'}, optional
        Defines the null and alternative hypotheses. Default is 'two-sided'.
        Please see explanations in the Notes below.
    method : {'auto', 'exact', 'approx', 'asymp'}, optional
        Defines the distribution used for calculating the p-value.
        The following options are available (default is 'auto'):

          * 'auto' : selects one of the other options.
          * 'exact' : uses the exact distribution of test statistic.
          * 'approx' : approximates the two-sided probability with twice the
            one-sided probability
          * 'asymp': uses asymptotic distribution of test statistic

    Returns
    -------
    res: KstestResult
        An object containing attributes:

        statistic : float
            KS test statistic, either D+, D-, or D (the maximum of the two)
        pvalue : float
            One-tailed or two-tailed p-value.
        statistic_location : float
            In a one-sample test, this is the value of `rvs`
            corresponding with the KS statistic; i.e., the distance between
            the empirical distribution function and the hypothesized cumulative
            distribution function is measured at this observation.

            In a two-sample test, this is the value from `rvs` or `cdf`
            corresponding with the KS statistic; i.e., the distance between
            the empirical distribution functions is measured at this
            observation.
        statistic_sign : int
            In a one-sample test, this is +1 if the KS statistic is the
            maximum positive difference between the empirical distribution
            function and the hypothesized cumulative distribution function
            (D+); it is -1 if the KS statistic is the maximum negative
            difference (D-).

            In a two-sample test, this is +1 if the empirical distribution
            function of `rvs` exceeds the empirical distribution
            function of `cdf` at `statistic_location`, otherwise -1.

    See Also
    --------
    ks_1samp, ks_2samp

    Notes
    -----
    There are three options for the null and corresponding alternative
    hypothesis that can be selected using the `alternative` parameter.

    - `two-sided`: The null hypothesis is that the two distributions are
      identical, F(x)=G(x) for all x; the alternative is that they are not
      identical.

    - `less`: The null hypothesis is that F(x) >= G(x) for all x; the
      alternative is that F(x) < G(x) for at least one x.

    - `greater`: The null hypothesis is that F(x) <= G(x) for all x; the
      alternative is that F(x) > G(x) for at least one x.

    Note that the alternative hypotheses describe the *CDFs* of the
    underlying distributions, not the observed values. For example,
    suppose x1 ~ F and x2 ~ G. If F(x) > G(x) for all x, the values in
    x1 tend to be less than those in x2.


    Examples
    --------
    Suppose we wish to test the null hypothesis that a sample is distributed
    according to the standard normal.
    We choose a confidence level of 95%; that is, we will reject the null
    hypothesis in favor of the alternative if the p-value is less than 0.05.

    When testing uniformly distributed data, we would expect the
    null hypothesis to be rejected.

    >>> import numpy as np
    >>> from scipy import stats
    >>> rng = np.random.default_rng()
    >>> stats.kstest(stats.uniform.rvs(size=100, random_state=rng),
    ...              stats.norm.cdf)
    KstestResult(statistic=0.5001899973268688,
                 pvalue=1.1616392184763533e-23,
                 statistic_location=0.00047625268963724654,
                 statistic_sign=-1)

    Indeed, the p-value is lower than our threshold of 0.05, so we reject the
    null hypothesis in favor of the default "two-sided" alternative: the data
    are *not* distributed according to the standard normal.

    When testing random variates from the standard normal distribution, we
    expect the data to be consistent with the null hypothesis most of the time.

    >>> x = stats.norm.rvs(size=100, random_state=rng)
    >>> stats.kstest(x, stats.norm.cdf)
    KstestResult(statistic=0.05345882212970396,
                 pvalue=0.9227159037744717,
                 statistic_location=-1.2451343873745018,
                 statistic_sign=1)


    As expected, the p-value of 0.92 is not below our threshold of 0.05, so
    we cannot reject the null hypothesis.

    Suppose, however, that the random variates are distributed according to
    a normal distribution that is shifted toward greater values. In this case,
    the cumulative density function (CDF) of the underlying distribution tends
    to be *less* than the CDF of the standard normal. Therefore, we would
    expect the null hypothesis to be rejected with ``alternative='less'``:

    >>> x = stats.norm.rvs(size=100, loc=0.5, random_state=rng)
    >>> stats.kstest(x, stats.norm.cdf, alternative='less')
    KstestResult(statistic=0.17482387821055168,
                 pvalue=0.001913921057766743,
                 statistic_location=0.3713830565352756,
                 statistic_sign=-1)

    and indeed, with p-value smaller than our threshold, we reject the null
    hypothesis in favor of the alternative.

    For convenience, the previous test can be performed using the name of the
    distribution as the second argument.

    >>> stats.kstest(x, "norm", alternative='less')
    KstestResult(statistic=0.17482387821055168,
                 pvalue=0.001913921057766743,
                 statistic_location=0.3713830565352756,
                 statistic_sign=-1)

    The examples above have all been one-sample tests identical to those
    performed by `ks_1samp`. Note that `kstest` can also perform two-sample
    tests identical to those performed by `ks_2samp`. For example, when two
    samples are drawn from the same distribution, we expect the data to be
    consistent with the null hypothesis most of the time.

    >>> sample1 = stats.laplace.rvs(size=105, random_state=rng)
    >>> sample2 = stats.laplace.rvs(size=95, random_state=rng)
    >>> stats.kstest(sample1, sample2)
    KstestResult(statistic=0.11779448621553884,
                 pvalue=0.4494256912629795,
                 statistic_location=0.6138814275424155,
                 statistic_sign=1)

    As expected, the p-value of 0.45 is not below our threshold of 0.05, so
    we cannot reject the null hypothesis.

    """
    # to not break compatibility with existing code
    if alternative == 'two_sided':
        alternative = 'two-sided'
    if alternative not in ['two-sided', 'greater', 'less']:
        raise ValueError(f"Unexpected alternative: {alternative}")
    xvals, yvals, cdf = _parse_kstest_args(rvs, cdf, args, N)
    if cdf:
        return ks_1samp(xvals, cdf, args=args, alternative=alternative,
                        method=method, _no_deco=True)
    return ks_2samp(xvals, yvals, alternative=alternative, method=method,
                    _no_deco=True)


def tiecorrect(rankvals):
    """Tie correction factor for Mann-Whitney U and Kruskal-Wallis H tests.

    Parameters
    ----------
    rankvals : array_like
        A 1-D sequence of ranks.  Typically this will be the array
        returned by `~scipy.stats.rankdata`.

    Returns
    -------
    factor : float
        Correction factor for U or H.

    See Also
    --------
    rankdata : Assign ranks to the data
    mannwhitneyu : Mann-Whitney rank test
    kruskal : Kruskal-Wallis H test

    References
    ----------
    .. [1] Siegel, S. (1956) Nonparametric Statistics for the Behavioral
           Sciences.  New York: McGraw-Hill.

    Examples
    --------
    >>> from scipy.stats import tiecorrect, rankdata
    >>> tiecorrect([1, 2.5, 2.5, 4])
    0.9
    >>> ranks = rankdata([1, 3, 2, 4, 5, 7, 2, 8, 4])
    >>> ranks
    array([ 1. ,  4. ,  2.5,  5.5,  7. ,  8. ,  2.5,  9. ,  5.5])
    >>> tiecorrect(ranks)
    0.9833333333333333

    """
    arr = np.sort(rankvals)
    idx = np.nonzero(np.r_[True, arr[1:] != arr[:-1], True])[0]
    cnt = np.diff(idx).astype(np.float64)

    size = np.float64(arr.size)
    return 1.0 if size < 2 else 1.0 - (cnt**3 - cnt).sum() / (size**3 - size)


RanksumsResult = namedtuple('RanksumsResult', ('statistic', 'pvalue'))


@_axis_nan_policy_factory(RanksumsResult, n_samples=2)
def ranksums(x, y, alternative='two-sided'):
    """Compute the Wilcoxon rank-sum statistic for two samples.

    The Wilcoxon rank-sum test tests the null hypothesis that two sets
    of measurements are drawn from the same distribution.  The alternative
    hypothesis is that values in one sample are more likely to be
    larger than the values in the other sample.

    This test should be used to compare two samples from continuous
    distributions.  It does not handle ties between measurements
    in x and y.  For tie-handling and an optional continuity correction
    see `scipy.stats.mannwhitneyu`.

    Parameters
    ----------
    x,y : array_like
        The data from the two samples.
    alternative : {'two-sided', 'less', 'greater'}, optional
        Defines the alternative hypothesis. Default is 'two-sided'.
        The following options are available:

        * 'two-sided': one of the distributions (underlying `x` or `y`) is
          stochastically greater than the other.
        * 'less': the distribution underlying `x` is stochastically less
          than the distribution underlying `y`.
        * 'greater': the distribution underlying `x` is stochastically greater
          than the distribution underlying `y`.

        .. versionadded:: 1.7.0

    Returns
    -------
    statistic : float
        The test statistic under the large-sample approximation that the
        rank sum statistic is normally distributed.
    pvalue : float
        The p-value of the test.

    References
    ----------
    .. [1] https://en.wikipedia.org/wiki/Wilcoxon_rank-sum_test

    Examples
    --------
    We can test the hypothesis that two independent unequal-sized samples are
    drawn from the same distribution with computing the Wilcoxon rank-sum
    statistic.

    >>> import numpy as np
    >>> from scipy.stats import ranksums
    >>> rng = np.random.default_rng()
    >>> sample1 = rng.uniform(-1, 1, 200)
    >>> sample2 = rng.uniform(-0.5, 1.5, 300) # a shifted distribution
    >>> ranksums(sample1, sample2)
    RanksumsResult(statistic=-7.887059,
                   pvalue=3.09390448e-15) # may vary
    >>> ranksums(sample1, sample2, alternative='less')
    RanksumsResult(statistic=-7.750585297581713,
                   pvalue=4.573497606342543e-15) # may vary
    >>> ranksums(sample1, sample2, alternative='greater')
    RanksumsResult(statistic=-7.750585297581713,
                   pvalue=0.9999999999999954) # may vary

    The p-value of less than ``0.05`` indicates that this test rejects the
    hypothesis at the 5% significance level.

    """
    x, y = map(np.asarray, (x, y))
    n1 = len(x)
    n2 = len(y)
    alldata = np.concatenate((x, y))
    ranked = rankdata(alldata)
    x = ranked[:n1]
    s = np.sum(x, axis=0)
    expected = n1 * (n1+n2+1) / 2.0
    z = (s - expected) / np.sqrt(n1*n2*(n1+n2+1)/12.0)
    pvalue = _get_pvalue(z, _SimpleNormal(), alternative, xp=np)

    return RanksumsResult(z[()], pvalue[()])


KruskalResult = namedtuple('KruskalResult', ('statistic', 'pvalue'))


@_axis_nan_policy_factory(KruskalResult, n_samples=None)
def kruskal(*samples, nan_policy='propagate'):
    """Compute the Kruskal-Wallis H-test for independent samples.

    The Kruskal-Wallis H-test tests the null hypothesis that the population
    median of all of the groups are equal.  It is a non-parametric version of
    ANOVA.  The test works on 2 or more independent samples, which may have
    different sizes.  Note that rejecting the null hypothesis does not
    indicate which of the groups differs.  Post hoc comparisons between
    groups are required to determine which groups are different.

    Parameters
    ----------
    sample1, sample2, ... : array_like
       Two or more arrays with the sample measurements can be given as
       arguments. Samples must be one-dimensional.
    nan_policy : {'propagate', 'raise', 'omit'}, optional
        Defines how to handle when input contains nan.
        The following options are available (default is 'propagate'):

          * 'propagate': returns nan
          * 'raise': throws an error
          * 'omit': performs the calculations ignoring nan values

    Returns
    -------
    statistic : float
       The Kruskal-Wallis H statistic, corrected for ties.
    pvalue : float
       The p-value for the test using the assumption that H has a chi
       square distribution. The p-value returned is the survival function of
       the chi square distribution evaluated at H.

    See Also
    --------
    f_oneway : 1-way ANOVA.
    mannwhitneyu : Mann-Whitney rank test on two samples.
    friedmanchisquare : Friedman test for repeated measurements.

    Notes
    -----
    Due to the assumption that H has a chi square distribution, the number
    of samples in each group must not be too small.  A typical rule is
    that each sample must have at least 5 measurements.

    References
    ----------
    .. [1] W. H. Kruskal & W. W. Wallis, "Use of Ranks in
       One-Criterion Variance Analysis", Journal of the American Statistical
       Association, Vol. 47, Issue 260, pp. 583-621, 1952.
    .. [2] https://en.wikipedia.org/wiki/Kruskal-Wallis_one-way_analysis_of_variance

    Examples
    --------
    >>> from scipy import stats
    >>> x = [1, 3, 5, 7, 9]
    >>> y = [2, 4, 6, 8, 10]
    >>> stats.kruskal(x, y)
    KruskalResult(statistic=0.2727272727272734, pvalue=0.6015081344405895)

    >>> x = [1, 1, 1]
    >>> y = [2, 2, 2]
    >>> z = [2, 2]
    >>> stats.kruskal(x, y, z)
    KruskalResult(statistic=7.0, pvalue=0.0301973834223185)

    """
    samples = list(map(np.asarray, samples))

    num_groups = len(samples)
    if num_groups < 2:
        raise ValueError("Need at least two groups in stats.kruskal()")

    n = np.asarray(list(map(len, samples)))

    alldata = np.concatenate(samples)
    ranked = rankdata(alldata)
    ties = tiecorrect(ranked)
    if ties == 0:
        raise ValueError('All numbers are identical in kruskal')

    # Compute sum^2/n for each group and sum
    j = np.insert(np.cumsum(n), 0, 0)
    ssbn = 0
    for i in range(num_groups):
        ssbn += _square_of_sums(ranked[j[i]:j[i+1]]) / n[i]

    totaln = np.sum(n, dtype=float)
    h = 12.0 / (totaln * (totaln + 1)) * ssbn - 3 * (totaln + 1)
    df = num_groups - 1
    h /= ties

    chi2 = _SimpleChi2(df)
    pvalue = _get_pvalue(h, chi2, alternative='greater', symmetric=False, xp=np)
    return KruskalResult(h, pvalue)


FriedmanchisquareResult = namedtuple('FriedmanchisquareResult',
                                     ('statistic', 'pvalue'))


@_axis_nan_policy_factory(FriedmanchisquareResult, n_samples=None, paired=True)
def friedmanchisquare(*samples):
    """Compute the Friedman test for repeated samples.

    The Friedman test tests the null hypothesis that repeated samples of
    the same individuals have the same distribution.  It is often used
    to test for consistency among samples obtained in different ways.
    For example, if two sampling techniques are used on the same set of
    individuals, the Friedman test can be used to determine if the two
    sampling techniques are consistent.

    Parameters
    ----------
    sample1, sample2, sample3... : array_like
        Arrays of observations.  All of the arrays must have the same number
        of elements.  At least three samples must be given.

    Returns
    -------
    statistic : float
        The test statistic, correcting for ties.
    pvalue : float
        The associated p-value assuming that the test statistic has a chi
        squared distribution.

    See Also
    --------
    :ref:`hypothesis_friedmanchisquare` : Extended example

    Notes
    -----
    Due to the assumption that the test statistic has a chi squared
    distribution, the p-value is only reliable for n > 10 and more than
    6 repeated samples.

    References
    ----------
    .. [1] https://en.wikipedia.org/wiki/Friedman_test
    .. [2] Demsar, J. (2006). Statistical comparisons of classifiers over
           multiple data sets. Journal of Machine Learning Research, 7, 1-30.

    Examples
    --------

    >>> import numpy as np
    >>> rng = np.random.default_rng(seed=18)
    >>> x = rng.random((6, 10))
    >>> from scipy.stats import friedmanchisquare
    >>> res = friedmanchisquare(x[0], x[1], x[2], x[3], x[4], x[5])
    >>> res.statistic, res.pvalue
    (11.428571428571416, 0.043514520866727614)

    The p-value is less than 0.05; however, as noted above, the results may not
    be reliable since we have a small number of repeated samples.

    For a more detailed example, see :ref:`hypothesis_friedmanchisquare`.
    """
    k = len(samples)
    if k < 3:
        raise ValueError('At least 3 sets of samples must be given '
                         f'for Friedman test, got {k}.')

    n = len(samples[0])
    for i in range(1, k):
        if len(samples[i]) != n:
            raise ValueError('Unequal N in friedmanchisquare.  Aborting.')

    # Rank data
    data = np.vstack(samples).T
    data = data.astype(float)
    for i in range(len(data)):
        data[i] = rankdata(data[i])

    # Handle ties
    ties = 0
    for d in data:
        _, repnum = _find_repeats(np.array(d, dtype=np.float64))
        for t in repnum:
            ties += t * (t*t - 1)
    c = 1 - ties / (k*(k*k - 1)*n)

    ssbn = np.sum(data.sum(axis=0)**2)
    statistic = (12.0 / (k*n*(k+1)) * ssbn - 3*n*(k+1)) / c

    chi2 = _SimpleChi2(k - 1)
    pvalue = _get_pvalue(statistic, chi2, alternative='greater', symmetric=False, xp=np)
    return FriedmanchisquareResult(statistic, pvalue)


BrunnerMunzelResult = namedtuple('BrunnerMunzelResult',
                                 ('statistic', 'pvalue'))


@_axis_nan_policy_factory(BrunnerMunzelResult, n_samples=2)
def brunnermunzel(x, y, alternative="two-sided", distribution="t",
                  nan_policy='propagate'):
    """Compute the Brunner-Munzel test on samples x and y.

    The Brunner-Munzel test is a nonparametric test of the null hypothesis that
    when values are taken one by one from each group, the probabilities of
    getting large values in both groups are equal.
    Unlike the Wilcoxon-Mann-Whitney's U test, this does not require the
    assumption of equivariance of two groups. Note that this does not assume
    the distributions are same. This test works on two independent samples,
    which may have different sizes.

    Parameters
    ----------
    x, y : array_like
        Array of samples, should be one-dimensional.
    alternative : {'two-sided', 'less', 'greater'}, optional
        Defines the alternative hypothesis.
        The following options are available (default is 'two-sided'):

          * 'two-sided'
          * 'less': one-sided
          * 'greater': one-sided
    distribution : {'t', 'normal'}, optional
        Defines how to get the p-value.
        The following options are available (default is 't'):

          * 't': get the p-value by t-distribution
          * 'normal': get the p-value by standard normal distribution.
    nan_policy : {'propagate', 'raise', 'omit'}, optional
        Defines how to handle when input contains nan.
        The following options are available (default is 'propagate'):

          * 'propagate': returns nan
          * 'raise': throws an error
          * 'omit': performs the calculations ignoring nan values

    Returns
    -------
    statistic : float
        The Brunner-Munzer W statistic.
    pvalue : float
        p-value assuming an t distribution. One-sided or
        two-sided, depending on the choice of `alternative` and `distribution`.

    See Also
    --------
    mannwhitneyu : Mann-Whitney rank test on two samples.

    Notes
    -----
    Brunner and Munzel recommended to estimate the p-value by t-distribution
    when the size of data is 50 or less. If the size is lower than 10, it would
    be better to use permuted Brunner Munzel test (see [2]_).

    References
    ----------
    .. [1] Brunner, E. and Munzel, U. "The nonparametric Benhrens-Fisher
           problem: Asymptotic theory and a small-sample approximation".
           Biometrical Journal. Vol. 42(2000): 17-25.
    .. [2] Neubert, K. and Brunner, E. "A studentized permutation test for the
           non-parametric Behrens-Fisher problem". Computational Statistics and
           Data Analysis. Vol. 51(2007): 5192-5204.

    Examples
    --------
    >>> from scipy import stats
    >>> x1 = [1,2,1,1,1,1,1,1,1,1,2,4,1,1]
    >>> x2 = [3,3,4,3,1,2,3,1,1,5,4]
    >>> w, p_value = stats.brunnermunzel(x1, x2)
    >>> w
    3.1374674823029505
    >>> p_value
    0.0057862086661515377

    """
    nx = len(x)
    ny = len(y)

    rankc = rankdata(np.concatenate((x, y)))
    rankcx = rankc[0:nx]
    rankcy = rankc[nx:nx+ny]
    rankcx_mean = np.mean(rankcx)
    rankcy_mean = np.mean(rankcy)
    rankx = rankdata(x)
    ranky = rankdata(y)
    rankx_mean = np.mean(rankx)
    ranky_mean = np.mean(ranky)

    temp_x = rankcx - rankx - rankcx_mean + rankx_mean
    Sx = np_vecdot(temp_x, temp_x)
    Sx /= nx - 1
    temp_y = rankcy - ranky - rankcy_mean + ranky_mean
    Sy = np_vecdot(temp_y, temp_y)
    Sy /= ny - 1

    wbfn = nx * ny * (rankcy_mean - rankcx_mean)
    wbfn /= (nx + ny) * np.sqrt(nx * Sx + ny * Sy)

    if distribution == "t":
        df_numer = np.power(nx * Sx + ny * Sy, 2.0)
        df_denom = np.power(nx * Sx, 2.0) / (nx - 1)
        df_denom += np.power(ny * Sy, 2.0) / (ny - 1)
        df = df_numer / df_denom

        if (df_numer == 0) and (df_denom == 0):
            message = ("p-value cannot be estimated with `distribution='t' "
                       "because degrees of freedom parameter is undefined "
                       "(0/0). Try using `distribution='normal'")
            warnings.warn(message, RuntimeWarning, stacklevel=2)

        distribution = _SimpleStudentT(df)
    elif distribution == "normal":
        distribution = _SimpleNormal()
    else:
        raise ValueError(
            "distribution should be 't' or 'normal'")

    p = _get_pvalue(-wbfn, distribution, alternative, xp=np)

    return BrunnerMunzelResult(wbfn, p)


@xp_capabilities(cpu_only=True, exceptions=['cupy', 'jax.numpy'],
    reason='Delegation for `special.stdtr` only implemented for CuPy and JAX.',
    jax_jit=False, allow_dask_compute=True)
@_axis_nan_policy_factory(SignificanceResult, kwd_samples=['weights'], paired=True)
def combine_pvalues(pvalues, method='fisher', weights=None, *, axis=0):
    """
    Combine p-values from independent tests that bear upon the same hypothesis.

    These methods are intended only for combining p-values from hypothesis
    tests based upon continuous distributions.

    Each method assumes that under the null hypothesis, the p-values are
    sampled independently and uniformly from the interval [0, 1]. A test
    statistic (different for each method) is computed and a combined
    p-value is calculated based upon the distribution of this test statistic
    under the null hypothesis.

    Parameters
    ----------
    pvalues : array_like
        Array of p-values assumed to come from independent tests based on
        continuous distributions.
    method : {'fisher', 'pearson', 'tippett', 'stouffer', 'mudholkar_george'}

        Name of method to use to combine p-values.

        The available methods are (see Notes for details):

        * 'fisher': Fisher's method (Fisher's combined probability test)
        * 'pearson': Pearson's method
        * 'mudholkar_george': Mudholkar's and George's method
        * 'tippett': Tippett's method
        * 'stouffer': Stouffer's Z-score method
    weights : array_like, optional
        Optional array of weights used only for Stouffer's Z-score method.
        Ignored by other methods.

    Returns
    -------
    res : SignificanceResult
        An object containing attributes:

        statistic : float
            The statistic calculated by the specified method.
        pvalue : float
            The combined p-value.

    Examples
    --------
    Suppose we wish to combine p-values from four independent tests
    of the same null hypothesis using Fisher's method (default).

    >>> from scipy.stats import combine_pvalues
    >>> pvalues = [0.1, 0.05, 0.02, 0.3]
    >>> combine_pvalues(pvalues)
    SignificanceResult(statistic=20.828626352604235, pvalue=0.007616871850449092)

    When the individual p-values carry different weights, consider Stouffer's
    method.

    >>> weights = [1, 2, 3, 4]
    >>> res = combine_pvalues(pvalues, method='stouffer', weights=weights)
    >>> res.pvalue
    0.009578891494533616

    Notes
    -----
    If this function is applied to tests with a discrete statistics such as
    any rank test or contingency-table test, it will yield systematically
    wrong results, e.g. Fisher's method will systematically overestimate the
    p-value [1]_. This problem becomes less severe for large sample sizes
    when the discrete distributions become approximately continuous.

    The differences between the methods can be best illustrated by their
    statistics and what aspects of a combination of p-values they emphasise
    when considering significance [2]_. For example, methods emphasising large
    p-values are more sensitive to strong false and true negatives; conversely
    methods focussing on small p-values are sensitive to positives.

    * The statistics of Fisher's method (also known as Fisher's combined
      probability test) [3]_ is :math:`-2\\sum_i \\log(p_i)`, which is
      equivalent (as a test statistics) to the product of individual p-values:
      :math:`\\prod_i p_i`. Under the null hypothesis, this statistics follows
      a :math:`\\chi^2` distribution. This method emphasises small p-values.
    * Pearson's method uses :math:`-2\\sum_i\\log(1-p_i)`, which is equivalent
      to :math:`\\prod_i \\frac{1}{1-p_i}` [2]_.
      It thus emphasises large p-values.
    * Mudholkar and George compromise between Fisher's and Pearson's method by
      averaging their statistics [4]_. Their method emphasises extreme
      p-values, both close to 1 and 0.
    * Stouffer's method [5]_ uses Z-scores and the statistic:
      :math:`\\sum_i \\Phi^{-1} (p_i)`, where :math:`\\Phi` is the CDF of the
      standard normal distribution. The advantage of this method is that it is
      straightforward to introduce weights, which can make Stouffer's method
      more powerful than Fisher's method when the p-values are from studies
      of different size [6]_ [7]_.
    * Tippett's method uses the smallest p-value as a statistic.
      (Mind that this minimum is not the combined p-value.)

    Fisher's method may be extended to combine p-values from dependent tests
    [8]_. Extensions such as Brown's method and Kost's method are not currently
    implemented.

    .. versionadded:: 0.15.0

    References
    ----------
    .. [1] Kincaid, W. M., "The Combination of Tests Based on Discrete
           Distributions." Journal of the American Statistical Association 57,
           no. 297 (1962), 10-19.
    .. [2] Heard, N. and Rubin-Delanchey, P. "Choosing between methods of
           combining p-values."  Biometrika 105.1 (2018): 239-246.
    .. [3] https://en.wikipedia.org/wiki/Fisher%27s_method
    .. [4] George, E. O., and G. S. Mudholkar. "On the convolution of logistic
           random variables." Metrika 30.1 (1983): 1-13.
    .. [5] https://en.wikipedia.org/wiki/Fisher%27s_method#Relation_to_Stouffer.27s_Z-score_method
    .. [6] Whitlock, M. C. "Combining probability from independent tests: the
           weighted Z-method is superior to Fisher's approach." Journal of
           Evolutionary Biology 18, no. 5 (2005): 1368-1373.
    .. [7] Zaykin, Dmitri V. "Optimally weighted Z-test is a powerful method
           for combining probabilities in meta-analysis." Journal of
           Evolutionary Biology 24, no. 8 (2011): 1836-1841.
    .. [8] https://en.wikipedia.org/wiki/Extensions_of_Fisher%27s_method

    """
    xp = array_namespace(pvalues, weights)
    pvalues, weights = xp_promote(pvalues, weights, broadcast=True,
                                  force_floating=True, xp=xp)

    if xp_size(pvalues) == 0:
        # This is really only needed for *testing* _axis_nan_policy decorator
        # It won't happen when the decorator is used.
        NaN = _get_nan(pvalues)
        return SignificanceResult(NaN, NaN)

    n = _length_nonmasked(pvalues, axis)
    n = xp.asarray(n, dtype=pvalues.dtype, device=xp_device(pvalues))

    if method == 'fisher':
        statistic = -2 * xp.sum(xp.log(pvalues), axis=axis)
        chi2 = _SimpleChi2(2*n)
        pval = _get_pvalue(statistic, chi2, alternative='greater',
                           symmetric=False, xp=xp)
    elif method == 'pearson':
        statistic = 2 * xp.sum(xp.log1p(-pvalues), axis=axis)
        chi2 = _SimpleChi2(2*n)
        pval = _get_pvalue(-statistic, chi2, alternative='less', symmetric=False, xp=xp)
    elif method == 'mudholkar_george':
        normalizing_factor = xp.sqrt(3/n)/xp.pi
        statistic = (-xp.sum(xp.log(pvalues), axis=axis)
                     + xp.sum(xp.log1p(-pvalues), axis=axis))
        nu = 5*n + 4
        approx_factor = xp.sqrt(nu / (nu - 2))
        t = _SimpleStudentT(nu)
        pval = _get_pvalue(statistic * normalizing_factor * approx_factor, t,
                           alternative="greater", xp=xp)
    elif method == 'tippett':
        statistic = xp.min(pvalues, axis=axis)
        beta = _SimpleBeta(xp.ones_like(n), n)
        pval = _get_pvalue(statistic, beta, alternative='less', symmetric=False, xp=xp)
    elif method == 'stouffer':
        if weights is None:
            weights = xp.ones_like(pvalues, dtype=pvalues.dtype)
        pvalues, weights = _share_masks(pvalues, weights, xp=xp)

        norm = _SimpleNormal()
        Zi = norm.isf(pvalues)
        # Consider `vecdot` when data-apis/array-api#910 is resolved
        statistic = (xp.sum(weights * Zi, axis=axis)
                     / xp_vector_norm(weights, axis=axis))
        pval = _get_pvalue(statistic, norm, alternative="greater", xp=xp)

    else:
        raise ValueError(
            f"Invalid method {method!r}. Valid methods are 'fisher', "
            "'pearson', 'mudholkar_george', 'tippett', and 'stouffer'"
        )

    return SignificanceResult(statistic, pval)


@dataclass
class QuantileTestResult:
    r"""
    Result of `scipy.stats.quantile_test`.

    Attributes
    ----------
    statistic: float
        The statistic used to calculate the p-value; either ``T1``, the
        number of observations less than or equal to the hypothesized quantile,
        or ``T2``, the number of observations strictly less than the
        hypothesized quantile. Two test statistics are required to handle the
        possibility the data was generated from a discrete or mixed
        distribution.

    statistic_type : int
        ``1`` or ``2`` depending on which of ``T1`` or ``T2`` was used to
        calculate the p-value respectively. ``T1`` corresponds to the
        ``"greater"`` alternative hypothesis and ``T2`` to the ``"less"``.  For
        the ``"two-sided"`` case, the statistic type that leads to smallest
        p-value is used.  For significant tests, ``statistic_type = 1`` means
        there is evidence that the population quantile is significantly greater
        than the hypothesized value and ``statistic_type = 2`` means there is
        evidence that it is significantly less than the hypothesized value.

    pvalue : float
        The p-value of the hypothesis test.
    """
    statistic: float
    statistic_type: int
    pvalue: float
    _alternative: list[str] = field(repr=False)
    _x : np.ndarray = field(repr=False)
    _p : float = field(repr=False)

    def confidence_interval(self, confidence_level=0.95):
        """
        Compute the confidence interval of the quantile.

        Parameters
        ----------
        confidence_level : float, default: 0.95
            Confidence level for the computed confidence interval
            of the quantile. Default is 0.95.

        Returns
        -------
        ci : ``ConfidenceInterval`` object
            The object has attributes ``low`` and ``high`` that hold the
            lower and upper bounds of the confidence interval.

        Examples
        --------
        >>> import numpy as np
        >>> import scipy.stats as stats
        >>> p = 0.75  # quantile of interest
        >>> q = 0  # hypothesized value of the quantile
        >>> x = np.exp(np.arange(0, 1.01, 0.01))
        >>> res = stats.quantile_test(x, q=q, p=p, alternative='less')
        >>> lb, ub = res.confidence_interval()
        >>> lb, ub
        (-inf, 2.293318740264183)
        >>> res = stats.quantile_test(x, q=q, p=p, alternative='two-sided')
        >>> lb, ub = res.confidence_interval(0.9)
        >>> lb, ub
        (1.9542373206359396, 2.293318740264183)
        """

        alternative = self._alternative
        p = self._p
        x = np.sort(self._x)
        n = len(x)
        bd = stats.binom(n, p)

        if confidence_level <= 0 or confidence_level >= 1:
            message = "`confidence_level` must be a number between 0 and 1."
            raise ValueError(message)

        low_index = np.nan
        high_index = np.nan

        if alternative == 'less':
            p = 1 - confidence_level
            low = -np.inf
            high_index = int(bd.isf(p))
            high = x[high_index] if high_index < n else np.nan
        elif alternative == 'greater':
            p = 1 - confidence_level
            low_index = int(bd.ppf(p)) - 1
            low = x[low_index] if low_index >= 0 else np.nan
            high = np.inf
        elif alternative == 'two-sided':
            p = (1 - confidence_level) / 2
            low_index = int(bd.ppf(p)) - 1
            low = x[low_index] if low_index >= 0 else np.nan
            high_index = int(bd.isf(p))
            high = x[high_index] if high_index < n else np.nan

        return ConfidenceInterval(low, high)


def quantile_test_iv(x, q, p, alternative):

    x = np.atleast_1d(x)
    message = '`x` must be a one-dimensional array of numbers.'
    if x.ndim != 1 or not np.issubdtype(x.dtype, np.number):
        raise ValueError(message)

    q = np.array(q)[()]
    message = "`q` must be a scalar."
    if q.ndim != 0 or not np.issubdtype(q.dtype, np.number):
        raise ValueError(message)

    p = np.array(p)[()]
    message = "`p` must be a float strictly between 0 and 1."
    if p.ndim != 0 or p >= 1 or p <= 0:
        raise ValueError(message)

    alternatives = {'two-sided', 'less', 'greater'}
    message = f"`alternative` must be one of {alternatives}"
    if alternative not in alternatives:
        raise ValueError(message)

    return x, q, p, alternative


def quantile_test(x, *, q=0, p=0.5, alternative='two-sided'):
    r"""
    Perform a quantile test and compute a confidence interval of the quantile.

    This function tests the null hypothesis that `q` is the value of the
    quantile associated with probability `p` of the population underlying
    sample `x`. For example, with default parameters, it tests that the
    median of the population underlying `x` is zero. The function returns an
    object including the test statistic, a p-value, and a method for computing
    the confidence interval around the quantile.

    Parameters
    ----------
    x : array_like
        A one-dimensional sample.
    q : float, default: 0
        The hypothesized value of the quantile.
    p : float, default: 0.5
        The probability associated with the quantile; i.e. the proportion of
        the population less than `q` is `p`. Must be strictly between 0 and
        1.
    alternative : {'two-sided', 'less', 'greater'}, optional
        Defines the alternative hypothesis.
        The following options are available (default is 'two-sided'):

        * 'two-sided': the quantile associated with the probability `p`
          is not `q`.
        * 'less': the quantile associated with the probability `p` is less
          than `q`.
        * 'greater': the quantile associated with the probability `p` is
          greater than `q`.

    Returns
    -------
    result : QuantileTestResult
        An object with the following attributes:

        statistic : float
            One of two test statistics that may be used in the quantile test.
            The first test statistic, ``T1``, is the proportion of samples in
            `x` that are less than or equal to the hypothesized quantile
            `q`. The second test statistic, ``T2``, is the proportion of
            samples in `x` that are strictly less than the hypothesized
            quantile `q`.

            When ``alternative = 'greater'``, ``T1`` is used to calculate the
            p-value and ``statistic`` is set to ``T1``.

            When ``alternative = 'less'``, ``T2`` is used to calculate the
            p-value and ``statistic`` is set to ``T2``.

            When ``alternative = 'two-sided'``, both ``T1`` and ``T2`` are
            considered, and the one that leads to the smallest p-value is used.

        statistic_type : int
            Either `1` or `2` depending on which of ``T1`` or ``T2`` was
            used to calculate the p-value.

        pvalue : float
            The p-value associated with the given alternative.

        The object also has the following method:

        confidence_interval(confidence_level=0.95)
            Computes a confidence interval around the the
            population quantile associated with the probability `p`. The
            confidence interval is returned in a ``namedtuple`` with
            fields `low` and `high`.  Values are `nan` when there are
            not enough observations to compute the confidence interval at
            the desired confidence.

    Notes
    -----
    This test and its method for computing confidence intervals are
    non-parametric. They are valid if and only if the observations are i.i.d.

    The implementation of the test follows Conover [1]_. Two test statistics
    are considered.

    ``T1``: The number of observations in `x` less than or equal to `q`.

        ``T1 = (x <= q).sum()``

    ``T2``: The number of observations in `x` strictly less than `q`.

        ``T2 = (x < q).sum()``

    The use of two test statistics is necessary to handle the possibility that
    `x` was generated from a discrete or mixed distribution.

    The null hypothesis for the test is:

        H0: The :math:`p^{\mathrm{th}}` population quantile is `q`.

    and the null distribution for each test statistic is
    :math:`\mathrm{binom}\left(n, p\right)`. When ``alternative='less'``,
    the alternative hypothesis is:

        H1: The :math:`p^{\mathrm{th}}` population quantile is less than `q`.

    and the p-value is the probability that the binomial random variable

    .. math::
        Y \sim \mathrm{binom}\left(n, p\right)

    is greater than or equal to the observed value ``T2``.

    When ``alternative='greater'``, the alternative hypothesis is:

        H1: The :math:`p^{\mathrm{th}}` population quantile is greater than `q`

    and the p-value is the probability that the binomial random variable Y
    is less than or equal to the observed value ``T1``.

    When ``alternative='two-sided'``, the alternative hypothesis is

        H1: `q` is not the :math:`p^{\mathrm{th}}` population quantile.

    and the p-value is twice the smaller of the p-values for the ``'less'``
    and ``'greater'`` cases. Both of these p-values can exceed 0.5 for the same
    data, so the value is clipped into the interval :math:`[0, 1]`.

    The approach for confidence intervals is attributed to Thompson [2]_ and
    later proven to be applicable to any set of i.i.d. samples [3]_. The
    computation is based on the observation that the probability of a quantile
    :math:`q` to be larger than any observations :math:`x_m (1\leq m \leq N)`
    can be computed as

    .. math::

        \mathbb{P}(x_m \leq q) = 1 - \sum_{k=0}^{m-1} \binom{N}{k}
        q^k(1-q)^{N-k}

    By default, confidence intervals are computed for a 95% confidence level.
    A common interpretation of a 95% confidence intervals is that if i.i.d.
    samples are drawn repeatedly from the same population and confidence
    intervals are formed each time, the confidence interval will contain the
    true value of the specified quantile in approximately 95% of trials.

    A similar function is available in the QuantileNPCI R package [4]_. The
    foundation is the same, but it computes the confidence interval bounds by
    doing interpolations between the sample values, whereas this function uses
    only sample values as bounds. Thus, ``quantile_test.confidence_interval``
    returns more conservative intervals (i.e., larger).

    The same computation of confidence intervals for quantiles is included in
    the confintr package [5]_.

    Two-sided confidence intervals are not guaranteed to be optimal; i.e.,
    there may exist a tighter interval that may contain the quantile of
    interest with probability larger than the confidence level.
    Without further assumption on the samples (e.g., the nature of the
    underlying distribution), the one-sided intervals are optimally tight.

    References
    ----------
    .. [1] W. J. Conover. Practical Nonparametric Statistics, 3rd Ed. 1999.
    .. [2] W. R. Thompson, "On Confidence Ranges for the Median and Other
       Expectation Distributions for Populations of Unknown Distribution
       Form," The Annals of Mathematical Statistics, vol. 7, no. 3,
       pp. 122-128, 1936, Accessed: Sep. 18, 2019. [Online]. Available:
       https://www.jstor.org/stable/2957563.
    .. [3] H. A. David and H. N. Nagaraja, "Order Statistics in Nonparametric
       Inference" in Order Statistics, John Wiley & Sons, Ltd, 2005, pp.
       159-170. Available:
       https://onlinelibrary.wiley.com/doi/10.1002/0471722162.ch7.
    .. [4] N. Hutson, A. Hutson, L. Yan, "QuantileNPCI: Nonparametric
       Confidence Intervals for Quantiles," R package,
       https://cran.r-project.org/package=QuantileNPCI
    .. [5] M. Mayer, "confintr: Confidence Intervals," R package,
       https://cran.r-project.org/package=confintr


    Examples
    --------

    Suppose we wish to test the null hypothesis that the median of a population
    is equal to 0.5. We choose a confidence level of 99%; that is, we will
    reject the null hypothesis in favor of the alternative if the p-value is
    less than 0.01.

    When testing random variates from the standard uniform distribution, which
    has a median of 0.5, we expect the data to be consistent with the null
    hypothesis most of the time.

    >>> import numpy as np
    >>> from scipy import stats
    >>> rng = np.random.default_rng(6981396440634228121)
    >>> rvs = stats.uniform.rvs(size=100, random_state=rng)
    >>> stats.quantile_test(rvs, q=0.5, p=0.5)
    QuantileTestResult(statistic=45, statistic_type=1, pvalue=0.36820161732669576)

    As expected, the p-value is not below our threshold of 0.01, so
    we cannot reject the null hypothesis.

    When testing data from the standard *normal* distribution, which has a
    median of 0, we would expect the null hypothesis to be rejected.

    >>> rvs = stats.norm.rvs(size=100, random_state=rng)
    >>> stats.quantile_test(rvs, q=0.5, p=0.5)
    QuantileTestResult(statistic=67, statistic_type=2, pvalue=0.0008737198369123724)

    Indeed, the p-value is lower than our threshold of 0.01, so we reject the
    null hypothesis in favor of the default "two-sided" alternative: the median
    of the population is *not* equal to 0.5.

    However, suppose we were to test the null hypothesis against the
    one-sided alternative that the median of the population is *greater* than
    0.5. Since the median of the standard normal is less than 0.5, we would not
    expect the null hypothesis to be rejected.

    >>> stats.quantile_test(rvs, q=0.5, p=0.5, alternative='greater')
    QuantileTestResult(statistic=67, statistic_type=1, pvalue=0.9997956114162866)

    Unsurprisingly, with a p-value greater than our threshold, we would not
    reject the null hypothesis in favor of the chosen alternative.

    The quantile test can be used for any quantile, not only the median. For
    example, we can test whether the third quartile of the distribution
    underlying the sample is greater than 0.6.

    >>> rvs = stats.uniform.rvs(size=100, random_state=rng)
    >>> stats.quantile_test(rvs, q=0.6, p=0.75, alternative='greater')
    QuantileTestResult(statistic=64, statistic_type=1, pvalue=0.00940696592998271)

    The p-value is lower than the threshold. We reject the null hypothesis in
    favor of the alternative: the third quartile of the distribution underlying
    our sample is greater than 0.6.

    `quantile_test` can also compute confidence intervals for any quantile.

    >>> rvs = stats.norm.rvs(size=100, random_state=rng)
    >>> res = stats.quantile_test(rvs, q=0.6, p=0.75)
    >>> ci = res.confidence_interval(confidence_level=0.95)
    >>> ci
    ConfidenceInterval(low=0.284491604437432, high=0.8912531024914844)

    When testing a one-sided alternative, the confidence interval contains
    all observations such that if passed as `q`, the p-value of the
    test would be greater than 0.05, and therefore the null hypothesis
    would not be rejected. For example:

    >>> rvs.sort()
    >>> q, p, alpha = 0.6, 0.75, 0.95
    >>> res = stats.quantile_test(rvs, q=q, p=p, alternative='less')
    >>> ci = res.confidence_interval(confidence_level=alpha)
    >>> for x in rvs[rvs <= ci.high]:
    ...     res = stats.quantile_test(rvs, q=x, p=p, alternative='less')
    ...     assert res.pvalue > 1-alpha
    >>> for x in rvs[rvs > ci.high]:
    ...     res = stats.quantile_test(rvs, q=x, p=p, alternative='less')
    ...     assert res.pvalue < 1-alpha

    Also, if a 95% confidence interval is repeatedly generated for random
    samples, the confidence interval will contain the true quantile value in
    approximately 95% of replications.

    >>> dist = stats.rayleigh() # our "unknown" distribution
    >>> p = 0.2
    >>> true_stat = dist.ppf(p) # the true value of the statistic
    >>> n_trials = 1000
    >>> quantile_ci_contains_true_stat = 0
    >>> for i in range(n_trials):
    ...     data = dist.rvs(size=100, random_state=rng)
    ...     res = stats.quantile_test(data, p=p)
    ...     ci = res.confidence_interval(0.95)
    ...     if ci[0] < true_stat < ci[1]:
    ...         quantile_ci_contains_true_stat += 1
    >>> quantile_ci_contains_true_stat >= 950
    True

    This works with any distribution and any quantile, as long as the samples
    are i.i.d.
    """
    # Implementation carefully follows [1] 3.2
    # "H0: the p*th quantile of X is x*"
    # To facilitate comparison with [1], we'll use variable names that
    # best match Conover's notation
    X, x_star, p_star, H1 = quantile_test_iv(x, q, p, alternative)

    # "We will use two test statistics in this test. Let T1 equal "
    # "the number of observations less than or equal to x*, and "
    # "let T2 equal the number of observations less than x*."
    T1 = np.count_nonzero(X <= x_star)
    T2 = np.count_nonzero(X < x_star)

    # "The null distribution of the test statistics T1 and T2 is "
    # "the binomial distribution, with parameters n = sample size, and "
    # "p = p* as given in the null hypothesis.... Y has the binomial "
    # "distribution with parameters n and p*."
    n = len(X)
    Y = stats.binom(n=n, p=p_star)

    # "H1: the p* population quantile is less than x*"
    if H1 == 'less':
        # "The p-value is the probability that a binomial random variable Y "
        # "is greater than *or equal to* the observed value of T2...using p=p*"
        pvalue = Y.sf(T2-1)  # Y.pmf(T2) + Y.sf(T2)
        statistic = T2
        statistic_type = 2
    # "H1: the p* population quantile is greater than x*"
    elif H1 == 'greater':
        # "The p-value is the probability that a binomial random variable Y "
        # "is less than or equal to the observed value of T1... using p = p*"
        pvalue = Y.cdf(T1)
        statistic = T1
        statistic_type = 1
    # "H1: x* is not the p*th population quantile"
    elif H1 == 'two-sided':
        # "The p-value is twice the smaller of the probabilities that a
        # binomial random variable Y is less than or equal to the observed
        # value of T1 or greater than or equal to the observed value of T2
        # using p=p*."
        # Note: both one-sided p-values can exceed 0.5 for the same data, so
        # `clip`
        pvalues = [Y.cdf(T1), Y.sf(T2 - 1)]  # [greater, less]
        sorted_idx = np.argsort(pvalues)
        pvalue = np.clip(2*pvalues[sorted_idx[0]], 0, 1)
        if sorted_idx[0]:
            statistic, statistic_type = T2, 2
        else:
            statistic, statistic_type = T1, 1

    return QuantileTestResult(
        statistic=statistic,
        statistic_type=statistic_type,
        pvalue=pvalue,
        _alternative=H1,
        _x=X,
        _p=p_star
    )


#####################################
#       STATISTICAL DISTANCES       #
#####################################


def wasserstein_distance_nd(u_values, v_values, u_weights=None, v_weights=None):
    r"""
    Compute the Wasserstein-1 distance between two N-D discrete distributions.

    The Wasserstein distance, also called the Earth mover's distance or the
    optimal transport distance, is a similarity metric between two probability
    distributions [1]_. In the discrete case, the Wasserstein distance can be
    understood as the cost of an optimal transport plan to convert one
    distribution into the other. The cost is calculated as the product of the
    amount of probability mass being moved and the distance it is being moved.
    A brief and intuitive introduction can be found at [2]_.

    .. versionadded:: 1.13.0

    Parameters
    ----------
    u_values : 2d array_like
        A sample from a probability distribution or the support (set of all
        possible values) of a probability distribution. Each element along
        axis 0 is an observation or possible value, and axis 1 represents the
        dimensionality of the distribution; i.e., each row is a vector
        observation or possible value.

    v_values : 2d array_like
        A sample from or the support of a second distribution.

    u_weights, v_weights : 1d array_like, optional
        Weights or counts corresponding with the sample or probability masses
        corresponding with the support values. Sum of elements must be positive
        and finite. If unspecified, each value is assigned the same weight.

    Returns
    -------
    distance : float
        The computed distance between the distributions.

    Notes
    -----
    Given two probability mass functions, :math:`u`
    and :math:`v`, the first Wasserstein distance between the distributions
    using the Euclidean norm is:

    .. math::

        l_1 (u, v) = \inf_{\pi \in \Gamma (u, v)} \int \| x-y \|_2 \mathrm{d} \pi (x, y)

    where :math:`\Gamma (u, v)` is the set of (probability) distributions on
    :math:`\mathbb{R}^n \times \mathbb{R}^n` whose marginals are :math:`u` and
    :math:`v` on the first and second factors respectively. For a given value
    :math:`x`, :math:`u(x)` gives the probability of :math:`u` at position
    :math:`x`, and the same for :math:`v(x)`.

    This is also called the optimal transport problem or the Monge problem.
    Let the finite point sets :math:`\{x_i\}` and :math:`\{y_j\}` denote
    the support set of probability mass function :math:`u` and :math:`v`
    respectively. The Monge problem can be expressed as follows,

    Let :math:`\Gamma` denote the transport plan, :math:`D` denote the
    distance matrix and,

    .. math::

        x = \text{vec}(\Gamma)          \\
        c = \text{vec}(D)               \\
        b = \begin{bmatrix}
                u\\
                v\\
            \end{bmatrix}

    The :math:`\text{vec}()` function denotes the Vectorization function
    that transforms a matrix into a column vector by vertically stacking
    the columns of the matrix.
    The transport plan :math:`\Gamma` is a matrix :math:`[\gamma_{ij}]` in
    which :math:`\gamma_{ij}` is a positive value representing the amount of
    probability mass transported from :math:`u(x_i)` to :math:`v(y_i)`.
    Summing over the rows of :math:`\Gamma` should give the source distribution
    :math:`u` : :math:`\sum_j \gamma_{ij} = u(x_i)` holds for all :math:`i`
    and summing over the columns of :math:`\Gamma` should give the target
    distribution :math:`v`: :math:`\sum_i \gamma_{ij} = v(y_j)` holds for all
    :math:`j`.
    The distance matrix :math:`D` is a matrix :math:`[d_{ij}]`, in which
    :math:`d_{ij} = d(x_i, y_j)`.

    Given :math:`\Gamma`, :math:`D`, :math:`b`, the Monge problem can be
    transformed into a linear programming problem by
    taking :math:`A x = b` as constraints and :math:`z = c^T x` as minimization
    target (sum of costs) , where matrix :math:`A` has the form

    .. math::

        \begin{array} {rrrr|rrrr|r|rrrr}
            1 & 1 & \dots & 1 & 0 & 0 & \dots & 0 & \dots & 0 & 0 & \dots &
                0 \cr
            0 & 0 & \dots & 0 & 1 & 1 & \dots & 1 & \dots & 0 & 0 &\dots &
                0 \cr
            \vdots & \vdots & \ddots & \vdots & \vdots & \vdots & \ddots
                & \vdots & \vdots & \vdots & \vdots & \ddots & \vdots  \cr
            0 & 0 & \dots & 0 & 0 & 0 & \dots & 0 & \dots & 1 & 1 & \dots &
                1 \cr \hline

            1 & 0 & \dots & 0 & 1 & 0 & \dots & \dots & \dots & 1 & 0 & \dots &
                0 \cr
            0 & 1 & \dots & 0 & 0 & 1 & \dots & \dots & \dots & 0 & 1 & \dots &
                0 \cr
            \vdots & \vdots & \ddots & \vdots & \vdots & \vdots & \ddots &
                \vdots & \vdots & \vdots & \vdots & \ddots & \vdots \cr
            0 & 0 & \dots & 1 & 0 & 0 & \dots & 1 & \dots & 0 & 0 & \dots & 1
        \end{array}

    By solving the dual form of the above linear programming problem (with
    solution :math:`y^*`), the Wasserstein distance :math:`l_1 (u, v)` can
    be computed as :math:`b^T y^*`.

    The above solution is inspired by Vincent Herrmann's blog [3]_ . For a
    more thorough explanation, see [4]_ .

    The input distributions can be empirical, therefore coming from samples
    whose values are effectively inputs of the function, or they can be seen as
    generalized functions, in which case they are weighted sums of Dirac delta
    functions located at the specified values.

    References
    ----------
    .. [1] "Wasserstein metric",
           https://en.wikipedia.org/wiki/Wasserstein_metric
    .. [2] Lili Weng, "What is Wasserstein distance?", Lil'log,
           https://lilianweng.github.io/posts/2017-08-20-gan/#what-is-wasserstein-distance.
    .. [3] Hermann, Vincent. "Wasserstein GAN and the Kantorovich-Rubinstein
           Duality". https://vincentherrmann.github.io/blog/wasserstein/.
    .. [4] Peyré, Gabriel, and Marco Cuturi. "Computational optimal
           transport." Center for Research in Economics and Statistics
           Working Papers 2017-86 (2017).

    See Also
    --------
    wasserstein_distance: Compute the Wasserstein-1 distance between two
        1D discrete distributions.

    Examples
    --------
    Compute the Wasserstein distance between two three-dimensional samples,
    each with two observations.

    >>> from scipy.stats import wasserstein_distance_nd
    >>> wasserstein_distance_nd([[0, 2, 3], [1, 2, 5]], [[3, 2, 3], [4, 2, 5]])
    3.0

    Compute the Wasserstein distance between two two-dimensional distributions
    with three and two weighted observations, respectively.

    >>> wasserstein_distance_nd([[0, 2.75], [2, 209.3], [0, 0]],
    ...                      [[0.2, 0.322], [4.5, 25.1808]],
    ...                      [0.4, 5.2, 0.114], [0.8, 1.5])
    174.15840245217169
    """
    m, n = len(u_values), len(v_values)
    u_values = asarray(u_values)
    v_values = asarray(v_values)

    if u_values.ndim > 2 or v_values.ndim > 2:
        raise ValueError('Invalid input values. The inputs must have either '
                         'one or two dimensions.')
    # if dimensions are not equal throw error
    if u_values.ndim != v_values.ndim:
        raise ValueError('Invalid input values. Dimensions of inputs must be '
                         'equal.')
    # if data is 1D then call the cdf_distance function
    if u_values.ndim == 1 and v_values.ndim == 1:
        return _cdf_distance(1, u_values, v_values, u_weights, v_weights)

    u_values, u_weights = _validate_distribution(u_values, u_weights)
    v_values, v_weights = _validate_distribution(v_values, v_weights)
    # if number of columns is not equal throw error
    if u_values.shape[1] != v_values.shape[1]:
        raise ValueError('Invalid input values. If two-dimensional, '
                         '`u_values` and `v_values` must have the same '
                         'number of columns.')

    # if data contains np.inf then return inf or nan
    if np.any(np.isinf(u_values)) ^ np.any(np.isinf(v_values)):
        return np.inf
    elif np.any(np.isinf(u_values)) and np.any(np.isinf(v_values)):
        return np.nan

    # create constraints
    A_upper_part = sparse.block_diag((np.ones((1, n)), ) * m)
    A_lower_part = sparse.hstack((sparse.eye(n), ) * m)
    # sparse constraint matrix of size (m + n)*(m * n)
    A = sparse.vstack((A_upper_part, A_lower_part))
    A = sparse.coo_array(A)

    # get cost matrix
    D = distance_matrix(u_values, v_values, p=2)
    cost = D.ravel()

    # create the minimization target
    p_u = np.full(m, 1/m) if u_weights is None else u_weights/np.sum(u_weights)
    p_v = np.full(n, 1/n) if v_weights is None else v_weights/np.sum(v_weights)
    b = np.concatenate((p_u, p_v), axis=0)

    # solving LP
    constraints = LinearConstraint(A=A.T, ub=cost)
    opt_res = milp(c=-b, constraints=constraints, bounds=(-np.inf, np.inf))
    return -opt_res.fun


def wasserstein_distance(u_values, v_values, u_weights=None, v_weights=None):
    r"""
    Compute the Wasserstein-1 distance between two 1D discrete distributions.

    The Wasserstein distance, also called the Earth mover's distance or the
    optimal transport distance, is a similarity metric between two probability
    distributions [1]_. In the discrete case, the Wasserstein distance can be
    understood as the cost of an optimal transport plan to convert one
    distribution into the other. The cost is calculated as the product of the
    amount of probability mass being moved and the distance it is being moved.
    A brief and intuitive introduction can be found at [2]_.

    .. versionadded:: 1.0.0

    Parameters
    ----------
    u_values : 1d array_like
        A sample from a probability distribution or the support (set of all
        possible values) of a probability distribution. Each element is an
        observation or possible value.

    v_values : 1d array_like
        A sample from or the support of a second distribution.

    u_weights, v_weights : 1d array_like, optional
        Weights or counts corresponding with the sample or probability masses
        corresponding with the support values. Sum of elements must be positive
        and finite. If unspecified, each value is assigned the same weight.

    Returns
    -------
    distance : float
        The computed distance between the distributions.

    Notes
    -----
    Given two 1D probability mass functions, :math:`u` and :math:`v`, the first
    Wasserstein distance between the distributions is:

    .. math::

        l_1 (u, v) = \inf_{\pi \in \Gamma (u, v)} \int_{\mathbb{R} \times
        \mathbb{R}} |x-y| \mathrm{d} \pi (x, y)

    where :math:`\Gamma (u, v)` is the set of (probability) distributions on
    :math:`\mathbb{R} \times \mathbb{R}` whose marginals are :math:`u` and
    :math:`v` on the first and second factors respectively. For a given value
    :math:`x`, :math:`u(x)` gives the probability of :math:`u` at position
    :math:`x`, and the same for :math:`v(x)`.

    If :math:`U` and :math:`V` are the respective CDFs of :math:`u` and
    :math:`v`, this distance also equals to:

    .. math::

        l_1(u, v) = \int_{-\infty}^{+\infty} |U-V|

    See [3]_ for a proof of the equivalence of both definitions.

    The input distributions can be empirical, therefore coming from samples
    whose values are effectively inputs of the function, or they can be seen as
    generalized functions, in which case they are weighted sums of Dirac delta
    functions located at the specified values.

    References
    ----------
    .. [1] "Wasserstein metric", https://en.wikipedia.org/wiki/Wasserstein_metric
    .. [2] Lili Weng, "What is Wasserstein distance?", Lil'log,
           https://lilianweng.github.io/posts/2017-08-20-gan/#what-is-wasserstein-distance.
    .. [3] Ramdas, Garcia, Cuturi "On Wasserstein Two Sample Testing and Related
           Families of Nonparametric Tests" (2015). :arXiv:`1509.02237`.

    See Also
    --------
    wasserstein_distance_nd: Compute the Wasserstein-1 distance between two N-D
        discrete distributions.

    Examples
    --------
    >>> from scipy.stats import wasserstein_distance
    >>> wasserstein_distance([0, 1, 3], [5, 6, 8])
    5.0
    >>> wasserstein_distance([0, 1], [0, 1], [3, 1], [2, 2])
    0.25
    >>> wasserstein_distance([3.4, 3.9, 7.5, 7.8], [4.5, 1.4],
    ...                      [1.4, 0.9, 3.1, 7.2], [3.2, 3.5])
    4.0781331438047861

    """
    return _cdf_distance(1, u_values, v_values, u_weights, v_weights)


def energy_distance(u_values, v_values, u_weights=None, v_weights=None):
    r"""Compute the energy distance between two 1D distributions.

    .. versionadded:: 1.0.0

    Parameters
    ----------
    u_values, v_values : array_like
        Values observed in the (empirical) distribution.
    u_weights, v_weights : array_like, optional
        Weight for each value. If unspecified, each value is assigned the same
        weight.
        `u_weights` (resp. `v_weights`) must have the same length as
        `u_values` (resp. `v_values`). If the weight sum differs from 1, it
        must still be positive and finite so that the weights can be normalized
        to sum to 1.

    Returns
    -------
    distance : float
        The computed distance between the distributions.

    Notes
    -----
    The energy distance between two distributions :math:`u` and :math:`v`, whose
    respective CDFs are :math:`U` and :math:`V`, equals to:

    .. math::

        D(u, v) = \left( 2\mathbb E|X - Y| - \mathbb E|X - X'| -
        \mathbb E|Y - Y'| \right)^{1/2}

    where :math:`X` and :math:`X'` (resp. :math:`Y` and :math:`Y'`) are
    independent random variables whose probability distribution is :math:`u`
    (resp. :math:`v`).

    Sometimes the square of this quantity is referred to as the "energy
    distance" (e.g. in [2]_, [4]_), but as noted in [1]_ and [3]_, only the
    definition above satisfies the axioms of a distance function (metric).

    As shown in [2]_, for one-dimensional real-valued variables, the energy
    distance is linked to the non-distribution-free version of the Cramér-von
    Mises distance:

    .. math::

        D(u, v) = \sqrt{2} l_2(u, v) = \left( 2 \int_{-\infty}^{+\infty} (U-V)^2
        \right)^{1/2}

    Note that the common Cramér-von Mises criterion uses the distribution-free
    version of the distance. See [2]_ (section 2), for more details about both
    versions of the distance.

    The input distributions can be empirical, therefore coming from samples
    whose values are effectively inputs of the function, or they can be seen as
    generalized functions, in which case they are weighted sums of Dirac delta
    functions located at the specified values.

    References
    ----------
    .. [1] Rizzo, Szekely "Energy distance." Wiley Interdisciplinary Reviews:
           Computational Statistics, 8(1):27-38 (2015).
    .. [2] Szekely "E-statistics: The energy of statistical samples." Bowling
           Green State University, Department of Mathematics and Statistics,
           Technical Report 02-16 (2002).
    .. [3] "Energy distance", https://en.wikipedia.org/wiki/Energy_distance
    .. [4] Bellemare, Danihelka, Dabney, Mohamed, Lakshminarayanan, Hoyer,
           Munos "The Cramer Distance as a Solution to Biased Wasserstein
           Gradients" (2017). :arXiv:`1705.10743`.

    Examples
    --------
    >>> from scipy.stats import energy_distance
    >>> energy_distance([0], [2])
    2.0000000000000004
    >>> energy_distance([0, 8], [0, 8], [3, 1], [2, 2])
    1.0000000000000002
    >>> energy_distance([0.7, 7.4, 2.4, 6.8], [1.4, 8. ],
    ...                 [2.1, 4.2, 7.4, 8. ], [7.6, 8.8])
    0.88003340976158217

    """
    return np.sqrt(2) * _cdf_distance(2, u_values, v_values,
                                      u_weights, v_weights)


def _cdf_distance(p, u_values, v_values, u_weights=None, v_weights=None):
    r"""
    Compute, between two one-dimensional distributions :math:`u` and
    :math:`v`, whose respective CDFs are :math:`U` and :math:`V`, the
    statistical distance that is defined as:

    .. math::

        l_p(u, v) = \left( \int_{-\infty}^{+\infty} |U-V|^p \right)^{1/p}

    p is a positive parameter; p = 1 gives the Wasserstein distance, p = 2
    gives the energy distance.

    Parameters
    ----------
    u_values, v_values : array_like
        Values observed in the (empirical) distribution.
    u_weights, v_weights : array_like, optional
        Weight for each value. If unspecified, each value is assigned the same
        weight.
        `u_weights` (resp. `v_weights`) must have the same length as
        `u_values` (resp. `v_values`). If the weight sum differs from 1, it
        must still be positive and finite so that the weights can be normalized
        to sum to 1.

    Returns
    -------
    distance : float
        The computed distance between the distributions.

    Notes
    -----
    The input distributions can be empirical, therefore coming from samples
    whose values are effectively inputs of the function, or they can be seen as
    generalized functions, in which case they are weighted sums of Dirac delta
    functions located at the specified values.

    References
    ----------
    .. [1] Bellemare, Danihelka, Dabney, Mohamed, Lakshminarayanan, Hoyer,
           Munos "The Cramer Distance as a Solution to Biased Wasserstein
           Gradients" (2017). :arXiv:`1705.10743`.

    """
    u_values, u_weights = _validate_distribution(u_values, u_weights)
    v_values, v_weights = _validate_distribution(v_values, v_weights)

    u_sorter = np.argsort(u_values)
    v_sorter = np.argsort(v_values)

    all_values = np.concatenate((u_values, v_values))
    all_values.sort(kind='mergesort')

    # Compute the differences between pairs of successive values of u and v.
    deltas = np.diff(all_values)

    # Get the respective positions of the values of u and v among the values of
    # both distributions.
    u_cdf_indices = u_values[u_sorter].searchsorted(all_values[:-1], 'right')
    v_cdf_indices = v_values[v_sorter].searchsorted(all_values[:-1], 'right')

    # Calculate the CDFs of u and v using their weights, if specified.
    if u_weights is None:
        u_cdf = u_cdf_indices / u_values.size
    else:
        u_sorted_cumweights = np.concatenate(([0],
                                              np.cumsum(u_weights[u_sorter])))
        u_cdf = u_sorted_cumweights[u_cdf_indices] / u_sorted_cumweights[-1]

    if v_weights is None:
        v_cdf = v_cdf_indices / v_values.size
    else:
        v_sorted_cumweights = np.concatenate(([0],
                                              np.cumsum(v_weights[v_sorter])))
        v_cdf = v_sorted_cumweights[v_cdf_indices] / v_sorted_cumweights[-1]

    # Compute the value of the integral based on the CDFs.
    # If p = 1 or p = 2, we avoid using np.power, which introduces an overhead
    # of about 15%.
    if p == 1:
        return np_vecdot(np.abs(u_cdf - v_cdf), deltas)
    if p == 2:
        return np.sqrt(np_vecdot(np.square(u_cdf - v_cdf), deltas))
    return np.power(np_vecdot(np.power(np.abs(u_cdf - v_cdf), p), deltas), 1/p)


def _validate_distribution(values, weights):
    """
    Validate the values and weights from a distribution input of `cdf_distance`
    and return them as ndarray objects.

    Parameters
    ----------
    values : array_like
        Values observed in the (empirical) distribution.
    weights : array_like
        Weight for each value.

    Returns
    -------
    values : ndarray
        Values as ndarray.
    weights : ndarray
        Weights as ndarray.

    """
    # Validate the value array.
    values = np.asarray(values, dtype=float)
    if len(values) == 0:
        raise ValueError("Distribution can't be empty.")

    # Validate the weight array, if specified.
    if weights is not None:
        weights = np.asarray(weights, dtype=float)
        if len(weights) != len(values):
            raise ValueError('Value and weight array-likes for the same '
                             'empirical distribution must be of the same size.')
        if np.any(weights < 0):
            raise ValueError('All weights must be non-negative.')
        if not 0 < np.sum(weights) < np.inf:
            raise ValueError('Weight array-like sum must be positive and '
                             'finite. Set as None for an equal distribution of '
                             'weight.')

        return values, weights

    return values, None


#####################################
#         SUPPORT FUNCTIONS         #
#####################################


def _sum_of_squares(a, axis=0):
    """Square each element of the input array, and return the sum(s) of that.

    Parameters
    ----------
    a : array_like
        Input array.
    axis : int or None, optional
        Axis along which to calculate. Default is 0. If None, compute over
        the whole array `a`.

    Returns
    -------
    sum_of_squares : ndarray
        The sum along the given axis for (a**2).

    See Also
    --------
    _square_of_sums : The square(s) of the sum(s) (the opposite of
        `_sum_of_squares`).

    """
    a, axis = _chk_asarray(a, axis)
    return np_vecdot(a, a, axis=axis)


def _square_of_sums(a, axis=0):
    """Sum elements of the input array, and return the square(s) of that sum.

    Parameters
    ----------
    a : array_like
        Input array.
    axis : int or None, optional
        Axis along which to calculate. Default is 0. If None, compute over
        the whole array `a`.

    Returns
    -------
    square_of_sums : float or ndarray
        The square of the sum over `axis`.

    See Also
    --------
    _sum_of_squares : The sum of squares (the opposite of `square_of_sums`).

    """
    a, axis = _chk_asarray(a, axis)
    s = np.sum(a, axis)
    if not np.isscalar(s):
        return s.astype(float) * s
    else:
        return float(s) * s


@xp_capabilities(skip_backends=[("torch", "no `repeat`"),
                                ("cupy", "`repeat` can't handle array second arg"),
                                ("dask.array", "no `take_along_axis`")],
                 jax_jit=False, allow_dask_compute=True)
def rankdata(a, method='average', *, axis=None, nan_policy='propagate'):
    """Assign ranks to data, dealing with ties appropriately.

    By default (``axis=None``), the data array is first flattened, and a flat
    array of ranks is returned. Separately reshape the rank array to the
    shape of the data array if desired (see Examples).

    Ranks begin at 1.  The `method` argument controls how ranks are assigned
    to equal values.  See [1]_ for further discussion of ranking methods.

    Parameters
    ----------
    a : array_like
        The array of values to be ranked.
    method : {'average', 'min', 'max', 'dense', 'ordinal'}, optional
        The method used to assign ranks to tied elements.
        The following methods are available (default is 'average'):

          * 'average': The average of the ranks that would have been assigned to
            all the tied values is assigned to each value.
          * 'min': The minimum of the ranks that would have been assigned to all
            the tied values is assigned to each value.  (This is also
            referred to as "competition" ranking.)
          * 'max': The maximum of the ranks that would have been assigned to all
            the tied values is assigned to each value.
          * 'dense': Like 'min', but the rank of the next highest element is
            assigned the rank immediately after those assigned to the tied
            elements.
          * 'ordinal': All values are given a distinct rank, corresponding to
            the order that the values occur in `a`.
    axis : {None, int}, optional
        Axis along which to perform the ranking. If ``None``, the data array
        is first flattened.
    nan_policy : {'propagate', 'omit', 'raise'}, optional
        Defines how to handle when input contains nan.
        The following options are available (default is 'propagate'):

          * 'propagate': propagates nans through the rank calculation
          * 'omit': performs the calculations ignoring nan values
          * 'raise': raises an error

        .. note::

            When `nan_policy` is 'propagate', the output is an array of *all*
            nans because ranks relative to nans in the input are undefined.
            When `nan_policy` is 'omit', nans in `a` are ignored when ranking
            the other values, and the corresponding locations of the output
            are nan.

        .. versionadded:: 1.10

    Returns
    -------
    ranks : ndarray
         An array of size equal to the size of `a`, containing rank
         scores.

    References
    ----------
    .. [1] "Ranking", https://en.wikipedia.org/wiki/Ranking

    Examples
    --------
    >>> import numpy as np
    >>> from scipy.stats import rankdata
    >>> rankdata([0, 2, 3, 2])
    array([ 1. ,  2.5,  4. ,  2.5])
    >>> rankdata([0, 2, 3, 2], method='min')
    array([ 1,  2,  4,  2])
    >>> rankdata([0, 2, 3, 2], method='max')
    array([ 1,  3,  4,  3])
    >>> rankdata([0, 2, 3, 2], method='dense')
    array([ 1,  2,  3,  2])
    >>> rankdata([0, 2, 3, 2], method='ordinal')
    array([ 1,  2,  4,  3])
    >>> rankdata([[0, 2], [3, 2]]).reshape(2,2)
    array([[1. , 2.5],
          [4. , 2.5]])
    >>> rankdata([[0, 2, 2], [3, 2, 5]], axis=1)
    array([[1. , 2.5, 2.5],
           [2. , 1. , 3. ]])
    >>> rankdata([0, 2, 3, np.nan, -2, np.nan], nan_policy="propagate")
    array([nan, nan, nan, nan, nan, nan])
    >>> rankdata([0, 2, 3, np.nan, -2, np.nan], nan_policy="omit")
    array([ 2.,  3.,  4., nan,  1., nan])

    """
    methods = ('average', 'min', 'max', 'dense', 'ordinal')
    if method not in methods:
        raise ValueError(f'unknown method "{method}"')

    xp = array_namespace(a)
    x = xp.asarray(a)

    if axis is None:
        x = xp_ravel(x)
        axis = -1

    if xp_size(x) == 0:
        dtype = xp.asarray(1.).dtype if method == 'average' else xp.asarray(1).dtype
        return xp.empty(x.shape, dtype=dtype)

    contains_nan = _contains_nan(x, nan_policy)

    x = xp_swapaxes(x, axis, -1, xp=xp)
    ranks = _rankdata(x, method, xp=xp)

    if contains_nan:
        default_float = xp_default_dtype(xp)
        i_nan = (xp.isnan(x) if nan_policy == 'omit'
                 else xp.any(xp.isnan(x), axis=-1))
        ranks = xp.asarray(ranks, dtype=default_float)  # copy=False when implemented
        ranks[i_nan] = xp.nan

    ranks = xp_swapaxes(ranks, axis, -1, xp=xp)
    return ranks


def _order_ranks(ranks, j, *, xp):
    # Reorder ascending order `ranks` according to `j`
    xp = array_namespace(ranks) if xp is None else xp
    if is_numpy(xp) or is_cupy(xp):
        ordered_ranks = xp.empty(j.shape, dtype=ranks.dtype)
        xp.put_along_axis(ordered_ranks, j, ranks, axis=-1)
    else:
        # `put_along_axis` not in array API (data-apis/array-api#177)
        #  so argsort the argsort and take_along_axis...
        j_inv = xp.argsort(j, axis=-1)
        ordered_ranks = xp.take_along_axis(ranks, j_inv, axis=-1)
    return ordered_ranks


def _rankdata(x, method, return_ties=False, xp=None):
    # Rank data `x` by desired `method`; `return_ties` if desired
    xp = array_namespace(x) if xp is None else xp
    shape = x.shape
    dtype = xp.asarray(1.).dtype if method == 'average' else xp.asarray(1).dtype

    # Get sort order
    j = xp.argsort(x, axis=-1)
    ordinal_ranks = xp.broadcast_to(xp.arange(1, shape[-1]+1, dtype=dtype), shape)

    # Ordinal ranks is very easy because ties don't matter. We're done.
    if method == 'ordinal':
        return _order_ranks(ordinal_ranks, j, xp=xp)  # never return ties

    # Sort array
    y = xp.take_along_axis(x, j, axis=-1)
    # Logical indices of unique elements
    i = xp.concat([xp.ones(shape[:-1] + (1,), dtype=xp.bool),
                   y[..., :-1] != y[..., 1:]], axis=-1)

    # Integer indices of unique elements
    indices = xp.arange(xp_size(y))[xp.reshape(i, (-1,))]  # i gets raveled
    # Counts of unique elements
    counts = xp.diff(indices, append=xp.asarray([xp_size(y)], dtype=indices.dtype))

    # Compute `'min'`, `'max'`, and `'mid'` ranks of unique elements
    if method == 'min':
        ranks = ordinal_ranks[i]
    elif method == 'max':
        ranks = ordinal_ranks[i] + counts - 1
    elif method == 'average':
        # array API doesn't promote integers to floats
        ranks = ordinal_ranks[i] + (xp.asarray(counts, dtype=dtype) - 1)/2
    elif method == 'dense':
        ranks = xp.cumulative_sum(xp.astype(i, dtype, copy=False), axis=-1)[i]

    ranks = xp.reshape(xp.repeat(ranks, counts), shape)
    ranks = _order_ranks(ranks, j, xp=xp)

    if return_ties:
        # Tie information is returned in a format that is useful to functions that
        # rely on this (private) function. Example:
        # >>> x = np.asarray([3, 2, 1, 2, 2, 2, 1])
        # >>> _, t = _rankdata(x, 'average', return_ties=True)
        # >>> t  # array([2., 0., 4., 0., 0., 0., 1.])  # two 1s, four 2s, and one 3
        # Unlike ranks, tie counts are *not* reordered to correspond with the order of
        # the input; e.g. the number of appearances of the lowest rank element comes
        # first. This is a useful format because:
        # - The shape of the result is the shape of the input. Different slices can
        #   have different numbers of tied elements but not result in a ragged array.
        # - Functions that use `t` usually don't need to which each element of the
        #   original array is associated with each tie count; they perform a reduction
        #   over the tie counts onnly. The tie counts are naturally computed in a
        #   sorted order, so this does not unnecessarily reorder them.
        # - One exception is `wilcoxon`, which needs the number of zeros. Zeros always
        #   have the lowest rank, so it is easy to find them at the zeroth index.
        t = xp.zeros(shape, dtype=xp.float64)
        t[i] = counts
        return ranks, t
    return ranks


def expectile(a, alpha=0.5, *, weights=None):
    r"""Compute the expectile at the specified level.

    Expectiles are a generalization of the expectation in the same way as
    quantiles are a generalization of the median. The expectile at level
    `alpha = 0.5` is the mean (average). See Notes for more details.

    Parameters
    ----------
    a : array_like
        Array containing numbers whose expectile is desired.
    alpha : float, default: 0.5
        The level of the expectile; e.g., ``alpha=0.5`` gives the mean.
    weights : array_like, optional
        An array of weights associated with the values in `a`.
        The `weights` must be broadcastable to the same shape as `a`.
        Default is None, which gives each value a weight of 1.0.
        An integer valued weight element acts like repeating the corresponding
        observation in `a` that many times. See Notes for more details.

    Returns
    -------
    expectile : ndarray
        The empirical expectile at level `alpha`.

    See Also
    --------
    numpy.mean : Arithmetic average
    numpy.quantile : Quantile

    Notes
    -----
    In general, the expectile at level :math:`\alpha` of a random variable
    :math:`X` with cumulative distribution function (CDF) :math:`F` is given
    by the unique solution :math:`t` of:

    .. math::

        \alpha E((X - t)_+) = (1 - \alpha) E((t - X)_+) \,.

    Here, :math:`(x)_+ = \max(0, x)` is the positive part of :math:`x`.
    This equation can be equivalently written as:

    .. math::

        \alpha \int_t^\infty (x - t)\mathrm{d}F(x)
        = (1 - \alpha) \int_{-\infty}^t (t - x)\mathrm{d}F(x) \,.

    The empirical expectile at level :math:`\alpha` (`alpha`) of a sample
    :math:`a_i` (the array `a`) is defined by plugging in the empirical CDF of
    `a`. Given sample or case weights :math:`w` (the array `weights`), it
    reads :math:`F_a(x) = \frac{1}{\sum_i w_i} \sum_i w_i 1_{a_i \leq x}`
    with indicator function :math:`1_{A}`. This leads to the definition of the
    empirical expectile at level `alpha` as the unique solution :math:`t` of:

    .. math::

        \alpha \sum_{i=1}^n w_i (a_i - t)_+ =
            (1 - \alpha) \sum_{i=1}^n w_i (t - a_i)_+ \,.

    For :math:`\alpha=0.5`, this simplifies to the weighted average.
    Furthermore, the larger :math:`\alpha`, the larger the value of the
    expectile.

    As a final remark, the expectile at level :math:`\alpha` can also be
    written as a minimization problem. One often used choice is

    .. math::

        \operatorname{argmin}_t
        E(\lvert 1_{t\geq X} - \alpha\rvert(t - X)^2) \,.

    References
    ----------
    .. [1] W. K. Newey and J. L. Powell (1987), "Asymmetric Least Squares
           Estimation and Testing," Econometrica, 55, 819-847.
    .. [2] T. Gneiting (2009). "Making and Evaluating Point Forecasts,"
           Journal of the American Statistical Association, 106, 746 - 762.
           :doi:`10.48550/arXiv.0912.0902`

    Examples
    --------
    >>> import numpy as np
    >>> from scipy.stats import expectile
    >>> a = [1, 4, 2, -1]
    >>> expectile(a, alpha=0.5) == np.mean(a)
    True
    >>> expectile(a, alpha=0.2)
    0.42857142857142855
    >>> expectile(a, alpha=0.8)
    2.5714285714285716
    >>> weights = [1, 3, 1, 1]
    >>> expectile(a, alpha=0.8, weights=weights)
    3.3333333333333335
    """
    if alpha < 0 or alpha > 1:
        raise ValueError(
            "The expectile level alpha must be in the range [0, 1]."
        )
    a = np.asarray(a)

    if weights is not None:
        weights = np.broadcast_to(weights, a.shape)

    # This is the empirical equivalent of Eq. (13) with identification
    # function from Table 9 (omitting a factor of 2) in [2] (their y is our
    # data a, their x is our t)
    def first_order(t):
        return np.average(np.abs((a <= t) - alpha) * (t - a), weights=weights)

    if alpha >= 0.5:
        x0 = np.average(a, weights=weights)
        x1 = np.amax(a)
    else:
        x1 = np.average(a, weights=weights)
        x0 = np.amin(a)

    if x0 == x1:
        # a has a single unique element
        return x0

    # Note that the expectile is the unique solution, so no worries about
    # finding a wrong root.
    res = root_scalar(first_order, x0=x0, x1=x1)
    return res.root


def _lmoment_iv(sample, order, axis, sorted, standardize):
    # input validation/standardization for `lmoment`
    sample = np.asarray(sample)
    message = "`sample` must be an array of real numbers."
    if np.issubdtype(sample.dtype, np.integer):
        sample = sample.astype(np.float64)
    if not np.issubdtype(sample.dtype, np.floating):
        raise ValueError(message)

    message = "`order` must be a scalar or a non-empty array of positive integers."
    order = np.arange(1, 5) if order is None else np.asarray(order)
    if not np.issubdtype(order.dtype, np.integer) or np.any(order <= 0):
        raise ValueError(message)

    axis = np.asarray(axis)[()]
    message = "`axis` must be an integer."
    if not np.issubdtype(axis.dtype, np.integer) or axis.ndim != 0:
        raise ValueError(message)

    sorted = np.asarray(sorted)[()]
    message = "`sorted` must be True or False."
    if not np.issubdtype(sorted.dtype, np.bool_) or sorted.ndim != 0:
        raise ValueError(message)

    standardize = np.asarray(standardize)[()]
    message = "`standardize` must be True or False."
    if not np.issubdtype(standardize.dtype, np.bool_) or standardize.ndim != 0:
        raise ValueError(message)

    sample = np.moveaxis(sample, axis, -1)
    sample = np.sort(sample, axis=-1) if not sorted else sample

    return sample, order, axis, sorted, standardize


def _br(x, *, r=0):
    n = x.shape[-1]
    x = np.expand_dims(x, axis=-2)
    x = np.broadcast_to(x, x.shape[:-2] + (len(r), n))
    x = np.triu(x)
    j = np.arange(n, dtype=x.dtype)
    n = np.asarray(n, dtype=x.dtype)[()]
    return (np_vecdot(special.binom(j, r[:, np.newaxis]), x, axis=-1)
            / special.binom(n-1, r) / n)


def _prk(r, k):
    # Writen to match [1] Equation 27 closely to facilitate review.
    # This does not protect against overflow, so improvements to
    # robustness would be a welcome follow-up.
    return (-1)**(r-k)*special.binom(r, k)*special.binom(r+k, k)


@_axis_nan_policy_factory(  # noqa: E302
    _moment_result_object, n_samples=1, result_to_tuple=_moment_tuple,
    n_outputs=lambda kwds: _moment_outputs(kwds, [1, 2, 3, 4])
)
def lmoment(sample, order=None, *, axis=0, sorted=False, standardize=True):
    r"""Compute L-moments of a sample from a continuous distribution

    The L-moments of a probability distribution are summary statistics with
    uses similar to those of conventional moments, but they are defined in
    terms of the expected values of order statistics.
    Sample L-moments are defined analogously to population L-moments, and
    they can serve as estimators of population L-moments. They tend to be less
    sensitive to extreme observations than conventional moments.

    Parameters
    ----------
    sample : array_like
        The real-valued sample whose L-moments are desired.
    order : array_like, optional
        The (positive integer) orders of the desired L-moments.
        Must be a scalar or non-empty 1D array. Default is [1, 2, 3, 4].
    axis : int or None, default=0
        If an int, the axis of the input along which to compute the statistic.
        The statistic of each axis-slice (e.g. row) of the input will appear
        in a corresponding element of the output. If None, the input will be
        raveled before computing the statistic.
    sorted : bool, default=False
        Whether `sample` is already sorted in increasing order along `axis`.
        If False (default), `sample` will be sorted.
    standardize : bool, default=True
        Whether to return L-moment ratios for orders 3 and higher.
        L-moment ratios are analogous to standardized conventional
        moments: they are the non-standardized L-moments divided
        by the L-moment of order 2.

    Returns
    -------
    lmoments : ndarray
        The sample L-moments of order `order`.

    See Also
    --------
    moment

    References
    ----------
    .. [1] D. Bilkova. "L-Moments and TL-Moments as an Alternative Tool of
           Statistical Data Analysis". Journal of Applied Mathematics and
           Physics. 2014. :doi:`10.4236/jamp.2014.210104`
    .. [2] J. R. M. Hosking. "L-Moments: Analysis and Estimation of Distributions
           Using Linear Combinations of Order Statistics". Journal of the Royal
           Statistical Society. 1990. :doi:`10.1111/j.2517-6161.1990.tb01775.x`
    .. [3] "L-moment". *Wikipedia*. https://en.wikipedia.org/wiki/L-moment.

    Examples
    --------
    >>> import numpy as np
    >>> from scipy import stats
    >>> rng = np.random.default_rng(328458568356392)
    >>> sample = rng.exponential(size=100000)
    >>> stats.lmoment(sample)
    array([1.00124272, 0.50111437, 0.3340092 , 0.16755338])

    Note that the first four standardized population L-moments of the standard
    exponential distribution are 1, 1/2, 1/3, and 1/6; the sample L-moments
    provide reasonable estimates.

    """
    args = _lmoment_iv(sample, order, axis, sorted, standardize)
    sample, order, axis, sorted, standardize = args

    n_moments = np.max(order)
    k = np.arange(n_moments, dtype=sample.dtype)
    prk = _prk(np.expand_dims(k, tuple(range(1, sample.ndim+1))), k)
    bk = _br(sample, r=k)

    n = sample.shape[-1]
    bk[..., n:] = 0  # remove NaNs due to n_moments > n

    lmoms = np_vecdot(prk, bk, axis=-1)
    if standardize and n_moments > 2:
        lmoms[2:] /= lmoms[1]

    lmoms[n:] = np.nan  # add NaNs where appropriate
    return lmoms[order-1]


LinregressResult = _make_tuple_bunch('LinregressResult',
                                     ['slope', 'intercept', 'rvalue',
                                      'pvalue', 'stderr'],
                                     extra_field_names=['intercept_stderr'])


def _pack_LinregressResult(slope, intercept, rvalue, pvalue, stderr, intercept_stderr):
    return LinregressResult(slope, intercept, rvalue, pvalue, stderr,
                            intercept_stderr=intercept_stderr)


def _unpack_LinregressResult(res):
    return tuple(res) + (res.intercept_stderr,)


@_axis_nan_policy_factory(_pack_LinregressResult, n_samples=2,
                          result_to_tuple=_unpack_LinregressResult, paired=True,
                          too_small=1, n_outputs=6)
def linregress(x, y, alternative='two-sided'):
    """
    Calculate a linear least-squares regression for two sets of measurements.

    Parameters
    ----------
    x, y : array_like
        Two sets of measurements.  Both arrays should have the same length N.
    alternative : {'two-sided', 'less', 'greater'}, optional
        Defines the alternative hypothesis. Default is 'two-sided'.
        The following options are available:

        * 'two-sided': the slope of the regression line is nonzero
        * 'less': the slope of the regression line is less than zero
        * 'greater':  the slope of the regression line is greater than zero

        .. versionadded:: 1.7.0

    Returns
    -------
    result : ``LinregressResult`` instance
        The return value is an object with the following attributes:

        slope : float
            Slope of the regression line.
        intercept : float
            Intercept of the regression line.
        rvalue : float
            The Pearson correlation coefficient. The square of ``rvalue``
            is equal to the coefficient of determination.
        pvalue : float
            The p-value for a hypothesis test whose null hypothesis is
            that the slope is zero, using Wald Test with t-distribution of
            the test statistic. See `alternative` above for alternative
            hypotheses.
        stderr : float
            Standard error of the estimated slope (gradient), under the
            assumption of residual normality.
        intercept_stderr : float
            Standard error of the estimated intercept, under the assumption
            of residual normality.

    See Also
    --------
    scipy.optimize.curve_fit :
        Use non-linear least squares to fit a function to data.
    scipy.optimize.leastsq :
        Minimize the sum of squares of a set of equations.

    Notes
    -----
    For compatibility with older versions of SciPy, the return value acts
    like a ``namedtuple`` of length 5, with fields ``slope``, ``intercept``,
    ``rvalue``, ``pvalue`` and ``stderr``, so one can continue to write::

        slope, intercept, r, p, se = linregress(x, y)

    With that style, however, the standard error of the intercept is not
    available.  To have access to all the computed values, including the
    standard error of the intercept, use the return value as an object
    with attributes, e.g.::

        result = linregress(x, y)
        print(result.intercept, result.intercept_stderr)

    Examples
    --------
    >>> import numpy as np
    >>> import matplotlib.pyplot as plt
    >>> from scipy import stats
    >>> rng = np.random.default_rng()

    Generate some data:

    >>> x = rng.random(10)
    >>> y = 1.6*x + rng.random(10)

    Perform the linear regression:

    >>> res = stats.linregress(x, y)

    Coefficient of determination (R-squared):

    >>> print(f"R-squared: {res.rvalue**2:.6f}")
    R-squared: 0.717533

    Plot the data along with the fitted line:

    >>> plt.plot(x, y, 'o', label='original data')
    >>> plt.plot(x, res.intercept + res.slope*x, 'r', label='fitted line')
    >>> plt.legend()
    >>> plt.show()

    Calculate 95% confidence interval on slope and intercept:

    >>> # Two-sided inverse Students t-distribution
    >>> # p - probability, df - degrees of freedom
    >>> from scipy.stats import t
    >>> tinv = lambda p, df: abs(t.ppf(p/2, df))

    >>> ts = tinv(0.05, len(x)-2)
    >>> print(f"slope (95%): {res.slope:.6f} +/- {ts*res.stderr:.6f}")
    slope (95%): 1.453392 +/- 0.743465
    >>> print(f"intercept (95%): {res.intercept:.6f}"
    ...       f" +/- {ts*res.intercept_stderr:.6f}")
    intercept (95%): 0.616950 +/- 0.544475

    """
    TINY = 1.0e-20
    x = np.asarray(x)
    y = np.asarray(y)

    if x.size == 0 or y.size == 0:
        raise ValueError("Inputs must not be empty.")

    if np.amax(x) == np.amin(x) and len(x) > 1:
        raise ValueError("Cannot calculate a linear regression "
                         "if all x values are identical")

    n = len(x)
    xmean = np.mean(x, None)
    ymean = np.mean(y, None)

    # Average sums of square differences from the mean
    #   ssxm = mean( (x-mean(x))^2 )
    #   ssxym = mean( (x-mean(x)) * (y-mean(y)) )
    ssxm, ssxym, _, ssym = np.cov(x, y, bias=1).flat

    # R-value
    #   r = ssxym / sqrt( ssxm * ssym )
    if ssxm == 0.0 or ssym == 0.0:
        # If the denominator was going to be 0
        r = np.asarray(np.nan if ssxym == 0 else 0.0)[()]
    else:
        r = ssxym / np.sqrt(ssxm * ssym)
        # Test for numerical error propagation (make sure -1 < r < 1)
        if r > 1.0:
            r = 1.0
        elif r < -1.0:
            r = -1.0

    slope = ssxym / ssxm
    intercept = ymean - slope*xmean
    if n == 2:
        # handle case when only two points are passed in
        if y[0] == y[1]:
            prob = 1.0
        else:
            prob = 0.0
        slope_stderr = 0.0
        intercept_stderr = 0.0
    else:
        df = n - 2  # Number of degrees of freedom
        # n-2 degrees of freedom because 2 has been used up
        # to estimate the mean and standard deviation
        t = r * np.sqrt(df / ((1.0 - r + TINY)*(1.0 + r + TINY)))

        dist = _SimpleStudentT(df)
        prob = _get_pvalue(t, dist, alternative, xp=np)
        prob = prob[()] if prob.ndim == 0 else prob

        slope_stderr = np.sqrt((1 - r**2) * ssym / ssxm / df)

        # Also calculate the standard error of the intercept
        # The following relationship is used:
        #   ssxm = mean( (x-mean(x))^2 )
        #        = ssx - sx*sx
        #        = mean( x^2 ) - mean(x)^2
        intercept_stderr = slope_stderr * np.sqrt(ssxm + xmean**2)

    return LinregressResult(slope=slope, intercept=intercept, rvalue=r,
                            pvalue=prob, stderr=slope_stderr,
                            intercept_stderr=intercept_stderr)


def _xp_mean(x, /, *, axis=None, weights=None, keepdims=False, nan_policy='propagate',
             dtype=None, xp=None):
    r"""Compute the arithmetic mean along the specified axis.

    Parameters
    ----------
    x : real array
        Array containing real numbers whose mean is desired.
    axis : int or tuple of ints, default: None
        If an int or tuple of ints, the axis or axes of the input along which
        to compute the statistic. The statistic of each axis-slice (e.g. row)
        of the input will appear in a corresponding element of the output.
        If ``None``, the input will be raveled before computing the statistic.
    weights : real array, optional
        If specified, an array of weights associated with the values in `x`;
        otherwise ``1``. If `weights` and `x` do not have the same shape, the
        arrays will be broadcasted before performing the calculation. See
        Notes for details.
    keepdims : boolean, optional
        If this is set to ``True``, the axes which are reduced are left
        in the result as dimensions with length one. With this option,
        the result will broadcast correctly against the input array.
    nan_policy : {'propagate', 'omit', 'raise'}, default: 'propagate'
        Defines how to handle input NaNs.

        - ``propagate``: if a NaN is present in the axis slice (e.g. row) along
          which the statistic is computed, the corresponding entry of the output
          will be NaN.
        - ``omit``: NaNs will be omitted when performing the calculation.
          If insufficient data remains in the axis slice along which the
          statistic is computed, the corresponding entry of the output will be
          NaN.
        - ``raise``: if a NaN is present, a ``ValueError`` will be raised.

    dtype : dtype, optional
        Type to use in computing the mean. For integer inputs, the default is
        the default float type of the array library; for floating point inputs,
        the dtype is that of the input.

    Returns
    -------
    out : array
        The mean of each slice

    Notes
    -----
    Let :math:`x_i` represent element :math:`i` of data `x` and let :math:`w_i`
    represent the corresponding element of `weights` after broadcasting. Then the
    (weighted) mean :math:`\bar{x}_w` is given by:

    .. math::

        \bar{x}_w = \frac{ \sum_{i=0}^{n-1} w_i x_i }
                         { \sum_{i=0}^{n-1} w_i }

    where :math:`n` is the number of elements along a slice. Note that this simplifies
    to the familiar :math:`(\sum_i x_i) / n` when the weights are all ``1`` (default).

    The behavior of this function with respect to weights is somewhat different
    from that of `np.average`. For instance,
    `np.average` raises an error when `axis` is not specified and the shapes of `x`
    and the `weights` array are not the same; `xp_mean` simply broadcasts the two.
    Also, `np.average` raises an error when weights sum to zero along a slice;
    `xp_mean` computes the appropriate result. The intent is for this function's
    interface to be consistent with the rest of `scipy.stats`.

    Note that according to the formula, including NaNs with zero weights is not
    the same as *omitting* NaNs with ``nan_policy='omit'``; in the former case,
    the NaNs will continue to propagate through the calculation whereas in the
    latter case, the NaNs are excluded entirely.

    """
    # ensure that `x` and `weights` are array-API compatible arrays of identical shape
    xp = array_namespace(x) if xp is None else xp
    x = _asarray(x, dtype=dtype, subok=True)
    weights = xp.asarray(weights, dtype=dtype) if weights is not None else weights

    # to ensure that this matches the behavior of decorated functions when one of the
    # arguments has size zero, it's easiest to call a similar decorated function.
    if is_numpy(xp) and (xp_size(x) == 0
                         or (weights is not None and xp_size(weights) == 0)):
        return gmean(x, weights=weights, axis=axis, keepdims=keepdims)

    x, weights = xp_promote(x, weights, broadcast=True, force_floating=True, xp=xp)
    if weights is not None:
        x, weights = _share_masks(x, weights, xp=xp)

    # handle the special case of zero-sized arrays
    message = (too_small_1d_not_omit if (x.ndim == 1 or axis is None)
               else too_small_nd_not_omit)
    if xp_size(x) == 0:
        with warnings.catch_warnings():
            warnings.simplefilter("ignore")
            res = xp.mean(x, axis=axis, keepdims=keepdims)
        if xp_size(res) != 0:
            warnings.warn(message, SmallSampleWarning, stacklevel=2)
        return res

    contains_nan = _contains_nan(x, nan_policy, xp_omit_okay=True, xp=xp)
    if weights is not None:
        contains_nan_w = _contains_nan(weights, nan_policy, xp_omit_okay=True, xp=xp)
        contains_nan = contains_nan | contains_nan_w

    # Handle `nan_policy='omit'` by giving zero weight to NaNs, whether they
    # appear in `x` or `weights`. Emit warning if there is an all-NaN slice.
    # Test nan_policy before the implicit call to bool(contains_nan)
    # to avoid raising on lazy xps on the default nan_policy='propagate'
    lazy = is_lazy_array(x)
    if nan_policy == 'omit' and (lazy or contains_nan):
        nan_mask = xp.isnan(x)
        if weights is not None:
            nan_mask |= xp.isnan(weights)
        if not lazy and xp.any(xp.all(nan_mask, axis=axis)):
            message = (too_small_1d_omit if (x.ndim == 1 or axis is None)
                       else too_small_nd_omit)
            warnings.warn(message, SmallSampleWarning, stacklevel=2)
        weights = xp.ones_like(x) if weights is None else weights
        x = xp.where(nan_mask, 0., x)
        weights = xp.where(nan_mask, 0., weights)

    # Perform the mean calculation itself
    if weights is None:
        return xp.mean(x, axis=axis, keepdims=keepdims)

    # consider using `vecdot` if `axis` tuple support is added (data-apis/array-api#910)
    norm = xp.sum(weights, axis=axis)
    wsum = xp.sum(x * weights, axis=axis)
    with np.errstate(divide='ignore', invalid='ignore'):
        res = wsum/norm

    # Respect `keepdims` and convert NumPy 0-D arrays to scalars
    if keepdims:

        if axis is None:
            final_shape = (1,) * len(x.shape)
        else:
            # axis can be a scalar or sequence
            axes = (axis,) if not isinstance(axis, Sequence) else axis
            final_shape = list(x.shape)
            for i in axes:
                final_shape[i] = 1

        res = xp.reshape(res, final_shape)

    return res[()] if res.ndim == 0 else res


def _xp_var(x, /, *, axis=None, correction=0, keepdims=False, nan_policy='propagate',
            dtype=None, xp=None):
    # an array-api compatible function for variance with scipy.stats interface
    # and features (e.g. `nan_policy`).
    xp = array_namespace(x) if xp is None else xp
    x = _asarray(x, subok=True)

    # use `_xp_mean` instead of `xp.var` for desired warning behavior
    # it would be nice to combine this with `_var`, which uses `_moment`
    # and therefore warns when precision is lost, but that does not support
    # `axis` tuples or keepdims. Eventually, `_axis_nan_policy` will simplify
    # `axis` tuples and implement `keepdims` for non-NumPy arrays; then it will
    # be easy.
    kwargs = dict(axis=axis, nan_policy=nan_policy, dtype=dtype, xp=xp)
    mean = _xp_mean(x, keepdims=True, **kwargs)
    x = _asarray(x, dtype=mean.dtype, subok=True)
    x_mean = _demean(x, mean, axis, xp=xp)
    x_mean_conj = (xp.conj(x_mean) if xp.isdtype(x_mean.dtype, 'complex floating')
                   else x_mean)  # crossref data-apis/array-api#824
    var = _xp_mean(x_mean * x_mean_conj, keepdims=keepdims, **kwargs)

    if correction != 0:
        n = _length_nonmasked(x, axis, xp=xp)
        # Or two lines with ternaries : )
        # axis = range(x.ndim) if axis is None else axis
        # n = math.prod(x.shape[i] for i in axis) if iterable(axis) else x.shape[axis]

        n = xp.asarray(n, dtype=var.dtype, device=xp_device(x))

        if nan_policy == 'omit':
            nan_mask = xp.astype(xp.isnan(x), var.dtype)
            n = n - xp.sum(nan_mask, axis=axis, keepdims=keepdims)

        # Produce NaNs silently when n - correction <= 0
        nc = n - correction
        factor = xpx.apply_where(nc > 0, (n, nc), operator.truediv, fill_value=xp.nan)
        var *= factor

    return var[()] if var.ndim == 0 else var


class _SimpleNormal:
    # A very simple, array-API compatible normal distribution for use in
    # hypothesis tests. May be replaced by new infrastructure Normal
    # distribution in due time.

    def cdf(self, x):
        return special.ndtr(x)

    def sf(self, x):
        return special.ndtr(-x)

    def isf(self, x):
        return -special.ndtri(x)


class _SimpleChi2:
    # A very simple, array-API compatible chi-squared distribution for use in
    # hypothesis tests. May be replaced by new infrastructure chi-squared
    # distribution in due time.
    def __init__(self, df):
        self.df = df

    def cdf(self, x):
        return special.chdtr(self.df, x)

    def sf(self, x):
        return special.chdtrc(self.df, x)


class _SimpleBeta:
    # A very simple, array-API compatible beta distribution for use in
    # hypothesis tests. May be replaced by new infrastructure beta
    # distribution in due time.
    def __init__(self, a, b, *, loc=None, scale=None):
        self.a = a
        self.b = b
        self.loc = loc
        self.scale = scale

    def cdf(self, x):
        if self.loc is not None or self.scale is not None:
            loc = 0 if self.loc is None else self.loc
            scale = 1 if self.scale is None else self.scale
            return special.betainc(self.a, self.b, (x - loc)/scale)
        return special.betainc(self.a, self.b, x)

    def sf(self, x):
        if self.loc is not None or self.scale is not None:
            loc = 0 if self.loc is None else self.loc
            scale = 1 if self.scale is None else self.scale
            return special.betaincc(self.a, self.b, (x - loc)/scale)
        return special.betaincc(self.a, self.b, x)


class _SimpleStudentT:
    # A very simple, array-API compatible t distribution for use in
    # hypothesis tests. May be replaced by new infrastructure t
    # distribution in due time.
    def __init__(self, df):
        self.df = df

    def cdf(self, t):
        return special.stdtr(self.df, t)

    def sf(self, t):
        return special.stdtr(self.df, -t)<|MERGE_RESOLUTION|>--- conflicted
+++ resolved
@@ -82,12 +82,8 @@
     xp_promote,
     xp_capabilities,
     xp_ravel,
-<<<<<<< HEAD
-    xp_device,
-=======
     xp_swapaxes,
     xp_default_dtype,
->>>>>>> a3089904
 )
 import scipy._lib.array_api_extra as xpx
 
@@ -6777,12 +6773,7 @@
         raise NotImplementedError(message)
 
     result_shape = _broadcast_array_shapes_remove_axis((a, b), axis=axis)
-<<<<<<< HEAD
-    NaN = xp.full(result_shape, _get_nan(a, b, xp=xp), device=xp_device(a))
-    NaN = NaN[()] if NaN.ndim == 0 else NaN
-=======
     NaN = _get_nan(a, b, shape=result_shape, xp=xp)
->>>>>>> a3089904
     if xp_size(a) == 0 or xp_size(b) == 0:
         return TtestResult(NaN, NaN, df=NaN, alternative=NaN,
                            standard_error=NaN, estimate=NaN)
