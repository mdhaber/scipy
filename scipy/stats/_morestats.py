from __future__ import annotations
import math
import warnings
from collections import namedtuple

import numpy as np
from numpy import (isscalar, r_, log, around, unique, asarray, zeros,
                   arange, sort, amin, amax, sqrt, array,
                   pi, exp, ravel, count_nonzero)

from scipy import optimize, special, interpolate, stats
from scipy._lib._bunch import _make_tuple_bunch
from scipy._lib._util import _rename_parameter, _contains_nan, _get_nan
from scipy._lib._array_api import (array_namespace, xp_minimum, size as xp_size,
                                   xp_moveaxis_to_end)

from ._ansari_swilk_statistics import gscale, swilk
from . import _stats_py, _wilcoxon
from ._fit import FitResult
from ._stats_py import find_repeats, _get_pvalue, SignificanceResult  # noqa: F401
from .contingency import chi2_contingency
from . import distributions
from ._distn_infrastructure import rv_generic
from ._axis_nan_policy import _axis_nan_policy_factory, _broadcast_arrays


__all__ = ['mvsdist',
           'bayes_mvs', 'kstat', 'kstatvar', 'probplot', 'ppcc_max', 'ppcc_plot',
           'boxcox_llf', 'boxcox', 'boxcox_normmax', 'boxcox_normplot',
           'shapiro', 'anderson', 'ansari', 'bartlett', 'levene',
           'fligner', 'mood', 'wilcoxon', 'median_test',
           'circmean', 'circvar', 'circstd', 'anderson_ksamp',
           'yeojohnson_llf', 'yeojohnson', 'yeojohnson_normmax',
           'yeojohnson_normplot', 'directional_stats',
           'false_discovery_control'
           ]


Mean = namedtuple('Mean', ('statistic', 'minmax'))
Variance = namedtuple('Variance', ('statistic', 'minmax'))
Std_dev = namedtuple('Std_dev', ('statistic', 'minmax'))


def bayes_mvs(data, alpha=0.90):
    r"""
    Bayesian confidence intervals for the mean, var, and std.

    Parameters
    ----------
    data : array_like
        Input data, if multi-dimensional it is flattened to 1-D by `bayes_mvs`.
        Requires 2 or more data points.
    alpha : float, optional
        Probability that the returned confidence interval contains
        the true parameter.

    Returns
    -------
    mean_cntr, var_cntr, std_cntr : tuple
        The three results are for the mean, variance and standard deviation,
        respectively.  Each result is a tuple of the form::

            (center, (lower, upper))

        with `center` the mean of the conditional pdf of the value given the
        data, and `(lower, upper)` a confidence interval, centered on the
        median, containing the estimate to a probability ``alpha``.

    See Also
    --------
    mvsdist

    Notes
    -----
    Each tuple of mean, variance, and standard deviation estimates represent
    the (center, (lower, upper)) with center the mean of the conditional pdf
    of the value given the data and (lower, upper) is a confidence interval
    centered on the median, containing the estimate to a probability
    ``alpha``.

    Converts data to 1-D and assumes all data has the same mean and variance.
    Uses Jeffrey's prior for variance and std.

    Equivalent to ``tuple((x.mean(), x.interval(alpha)) for x in mvsdist(dat))``

    References
    ----------
    T.E. Oliphant, "A Bayesian perspective on estimating mean, variance, and
    standard-deviation from data", https://scholarsarchive.byu.edu/facpub/278,
    2006.

    Examples
    --------
    First a basic example to demonstrate the outputs:

    >>> from scipy import stats
    >>> data = [6, 9, 12, 7, 8, 8, 13]
    >>> mean, var, std = stats.bayes_mvs(data)
    >>> mean
    Mean(statistic=9.0, minmax=(7.103650222612533, 10.896349777387467))
    >>> var
    Variance(statistic=10.0, minmax=(3.176724206, 24.45910382))
    >>> std
    Std_dev(statistic=2.9724954732045084,
            minmax=(1.7823367265645143, 4.945614605014631))

    Now we generate some normally distributed random data, and get estimates of
    mean and standard deviation with 95% confidence intervals for those
    estimates:

    >>> n_samples = 100000
    >>> data = stats.norm.rvs(size=n_samples)
    >>> res_mean, res_var, res_std = stats.bayes_mvs(data, alpha=0.95)

    >>> import matplotlib.pyplot as plt
    >>> fig = plt.figure()
    >>> ax = fig.add_subplot(111)
    >>> ax.hist(data, bins=100, density=True, label='Histogram of data')
    >>> ax.vlines(res_mean.statistic, 0, 0.5, colors='r', label='Estimated mean')
    >>> ax.axvspan(res_mean.minmax[0],res_mean.minmax[1], facecolor='r',
    ...            alpha=0.2, label=r'Estimated mean (95% limits)')
    >>> ax.vlines(res_std.statistic, 0, 0.5, colors='g', label='Estimated scale')
    >>> ax.axvspan(res_std.minmax[0],res_std.minmax[1], facecolor='g', alpha=0.2,
    ...            label=r'Estimated scale (95% limits)')

    >>> ax.legend(fontsize=10)
    >>> ax.set_xlim([-4, 4])
    >>> ax.set_ylim([0, 0.5])
    >>> plt.show()

    """
    m, v, s = mvsdist(data)
    if alpha >= 1 or alpha <= 0:
        raise ValueError(f"0 < alpha < 1 is required, but {alpha=} was given.")

    m_res = Mean(m.mean(), m.interval(alpha))
    v_res = Variance(v.mean(), v.interval(alpha))
    s_res = Std_dev(s.mean(), s.interval(alpha))

    return m_res, v_res, s_res


def mvsdist(data):
    """
    'Frozen' distributions for mean, variance, and standard deviation of data.

    Parameters
    ----------
    data : array_like
        Input array. Converted to 1-D using ravel.
        Requires 2 or more data-points.

    Returns
    -------
    mdist : "frozen" distribution object
        Distribution object representing the mean of the data.
    vdist : "frozen" distribution object
        Distribution object representing the variance of the data.
    sdist : "frozen" distribution object
        Distribution object representing the standard deviation of the data.

    See Also
    --------
    bayes_mvs

    Notes
    -----
    The return values from ``bayes_mvs(data)`` is equivalent to
    ``tuple((x.mean(), x.interval(0.90)) for x in mvsdist(data))``.

    In other words, calling ``<dist>.mean()`` and ``<dist>.interval(0.90)``
    on the three distribution objects returned from this function will give
    the same results that are returned from `bayes_mvs`.

    References
    ----------
    T.E. Oliphant, "A Bayesian perspective on estimating mean, variance, and
    standard-deviation from data", https://scholarsarchive.byu.edu/facpub/278,
    2006.

    Examples
    --------
    >>> from scipy import stats
    >>> data = [6, 9, 12, 7, 8, 8, 13]
    >>> mean, var, std = stats.mvsdist(data)

    We now have frozen distribution objects "mean", "var" and "std" that we can
    examine:

    >>> mean.mean()
    9.0
    >>> mean.interval(0.95)
    (6.6120585482655692, 11.387941451734431)
    >>> mean.std()
    1.1952286093343936

    """
    x = ravel(data)
    n = len(x)
    if n < 2:
        raise ValueError("Need at least 2 data-points.")
    xbar = x.mean()
    C = x.var()
    if n > 1000:  # gaussian approximations for large n
        mdist = distributions.norm(loc=xbar, scale=math.sqrt(C / n))
        sdist = distributions.norm(loc=math.sqrt(C), scale=math.sqrt(C / (2. * n)))
        vdist = distributions.norm(loc=C, scale=math.sqrt(2.0 / n) * C)
    else:
        nm1 = n - 1
        fac = n * C / 2.
        val = nm1 / 2.
        mdist = distributions.t(nm1, loc=xbar, scale=math.sqrt(C / nm1))
        sdist = distributions.gengamma(val, -2, scale=math.sqrt(fac))
        vdist = distributions.invgamma(val, scale=fac)
    return mdist, vdist, sdist


@_axis_nan_policy_factory(
    lambda x: x, result_to_tuple=lambda x: (x,), n_outputs=1, default_axis=None
)
def kstat(data, n=2, *, axis=None):
    r"""
    Return the nth k-statistic (1<=n<=4 so far).

    The nth k-statistic k_n is the unique symmetric unbiased estimator of the
    nth cumulant kappa_n.

    Parameters
    ----------
    data : array_like
        Input array.
    n : int, {1, 2, 3, 4}, optional
        Default is equal to 2.
    axis : int or None, default: None
        If an int, the axis of the input along which to compute the statistic.
        The statistic of each axis-slice (e.g. row) of the input will appear
        in a corresponding element of the output. If ``None``, the input will
        be raveled before computing the statistic.

    Returns
    -------
    kstat : float
        The nth k-statistic.

    See Also
    --------
    kstatvar : Returns an unbiased estimator of the variance of the k-statistic
    moment : Returns the n-th central moment about the mean for a sample.

    Notes
    -----
    For a sample size n, the first few k-statistics are given by:

    .. math::

        k_{1} = \mu
        k_{2} = \frac{n}{n-1} m_{2}
        k_{3} = \frac{ n^{2} } {(n-1) (n-2)} m_{3}
        k_{4} = \frac{ n^{2} [(n + 1)m_{4} - 3(n - 1) m^2_{2}]} {(n-1) (n-2) (n-3)}

    where :math:`\mu` is the sample mean, :math:`m_2` is the sample
    variance, and :math:`m_i` is the i-th sample central moment.

    References
    ----------
    http://mathworld.wolfram.com/k-Statistic.html

    http://mathworld.wolfram.com/Cumulant.html

    Examples
    --------
    >>> from scipy import stats
    >>> from numpy.random import default_rng
    >>> rng = default_rng()

    As sample size increases, n-th moment and n-th k-statistic converge to the
    same number (although they aren't identical). In the case of the normal
    distribution, they converge to zero.

    >>> for n in [2, 3, 4, 5, 6, 7]:
    ...     x = rng.normal(size=10**n)
    ...     m, k = stats.moment(x, 3), stats.kstat(x, 3)
    ...     print("%.3g %.3g %.3g" % (m, k, m-k))
    -0.631 -0.651 0.0194  # random
    0.0282 0.0283 -8.49e-05
    -0.0454 -0.0454 1.36e-05
    7.53e-05 7.53e-05 -2.26e-09
    0.00166 0.00166 -4.99e-09
    -2.88e-06 -2.88e-06 8.63e-13
    """
    xp = array_namespace(data)
    data = xp.asarray(data)
    if n > 4 or n < 1:
        raise ValueError("k-statistics only supported for 1<=n<=4")
    n = int(n)
    if axis is None:
        data = xp.reshape(data, (-1,))
        axis = 0

    N = data.shape[axis]

    S = [None] + [xp.sum(data**k, axis=axis) for k in range(1, n + 1)]
    if n == 1:
        return S[1] * 1.0/N
    elif n == 2:
        return (N*S[2] - S[1]**2.0) / (N*(N - 1.0))
    elif n == 3:
        return (2*S[1]**3 - 3*N*S[1]*S[2] + N*N*S[3]) / (N*(N - 1.0)*(N - 2.0))
    elif n == 4:
        return ((-6*S[1]**4 + 12*N*S[1]**2 * S[2] - 3*N*(N-1.0)*S[2]**2 -
                 4*N*(N+1)*S[1]*S[3] + N*N*(N+1)*S[4]) /
                (N*(N-1.0)*(N-2.0)*(N-3.0)))
    else:
        raise ValueError("Should not be here.")


@_axis_nan_policy_factory(
    lambda x: x, result_to_tuple=lambda x: (x,), n_outputs=1, default_axis=None
)
def kstatvar(data, n=2, *, axis=None):
    r"""Return an unbiased estimator of the variance of the k-statistic.

    See `kstat` for more details of the k-statistic.

    Parameters
    ----------
    data : array_like
        Input array.
    n : int, {1, 2}, optional
        Default is equal to 2.
    axis : int or None, default: None
        If an int, the axis of the input along which to compute the statistic.
        The statistic of each axis-slice (e.g. row) of the input will appear
        in a corresponding element of the output. If ``None``, the input will
        be raveled before computing the statistic.

    Returns
    -------
    kstatvar : float
        The nth k-statistic variance.

    See Also
    --------
    kstat : Returns the n-th k-statistic.
    moment : Returns the n-th central moment about the mean for a sample.

    Notes
    -----
    The variances of the first few k-statistics are given by:

    .. math::

        var(k_{1}) = \frac{\kappa^2}{n}
        var(k_{2}) = \frac{\kappa^4}{n} + \frac{2\kappa^2_{2}}{n - 1}
        var(k_{3}) = \frac{\kappa^6}{n} + \frac{9 \kappa_2 \kappa_4}{n - 1} +
                     \frac{9 \kappa^2_{3}}{n - 1} +
                     \frac{6 n \kappa^3_{2}}{(n-1) (n-2)}
        var(k_{4}) = \frac{\kappa^8}{n} + \frac{16 \kappa_2 \kappa_6}{n - 1} +
                     \frac{48 \kappa_{3} \kappa_5}{n - 1} +
                     \frac{34 \kappa^2_{4}}{n-1} +
                     \frac{72 n \kappa^2_{2} \kappa_4}{(n - 1) (n - 2)} +
                     \frac{144 n \kappa_{2} \kappa^2_{3}}{(n - 1) (n - 2)} +
                     \frac{24 (n + 1) n \kappa^4_{2}}{(n - 1) (n - 2) (n - 3)}
    """  # noqa: E501
    xp = array_namespace(data)
    data = xp.asarray(data)
    if axis is None:
        data = xp.reshape(data, (-1,))
        axis = 0
    N = data.shape[axis]

    if n == 1:
        return kstat(data, n=2, axis=axis) * 1.0/N
    elif n == 2:
        k2 = kstat(data, n=2, axis=axis)
        k4 = kstat(data, n=4, axis=axis)
        return (2*N*k2**2 + (N-1)*k4) / (N*(N+1))
    else:
        raise ValueError("Only n=1 or n=2 supported.")


def _calc_uniform_order_statistic_medians(n):
    """Approximations of uniform order statistic medians.

    Parameters
    ----------
    n : int
        Sample size.

    Returns
    -------
    v : 1d float array
        Approximations of the order statistic medians.

    References
    ----------
    .. [1] James J. Filliben, "The Probability Plot Correlation Coefficient
           Test for Normality", Technometrics, Vol. 17, pp. 111-117, 1975.

    Examples
    --------
    Order statistics of the uniform distribution on the unit interval
    are marginally distributed according to beta distributions.
    The expectations of these order statistic are evenly spaced across
    the interval, but the distributions are skewed in a way that
    pushes the medians slightly towards the endpoints of the unit interval:

    >>> import numpy as np
    >>> n = 4
    >>> k = np.arange(1, n+1)
    >>> from scipy.stats import beta
    >>> a = k
    >>> b = n-k+1
    >>> beta.mean(a, b)
    array([0.2, 0.4, 0.6, 0.8])
    >>> beta.median(a, b)
    array([0.15910358, 0.38572757, 0.61427243, 0.84089642])

    The Filliben approximation uses the exact medians of the smallest
    and greatest order statistics, and the remaining medians are approximated
    by points spread evenly across a sub-interval of the unit interval:

    >>> from scipy.stats._morestats import _calc_uniform_order_statistic_medians
    >>> _calc_uniform_order_statistic_medians(n)
    array([0.15910358, 0.38545246, 0.61454754, 0.84089642])

    This plot shows the skewed distributions of the order statistics
    of a sample of size four from a uniform distribution on the unit interval:

    >>> import matplotlib.pyplot as plt
    >>> x = np.linspace(0.0, 1.0, num=50, endpoint=True)
    >>> pdfs = [beta.pdf(x, a[i], b[i]) for i in range(n)]
    >>> plt.figure()
    >>> plt.plot(x, pdfs[0], x, pdfs[1], x, pdfs[2], x, pdfs[3])

    """
    v = np.empty(n, dtype=np.float64)
    v[-1] = 0.5**(1.0 / n)
    v[0] = 1 - v[-1]
    i = np.arange(2, n)
    v[1:-1] = (i - 0.3175) / (n + 0.365)
    return v


def _parse_dist_kw(dist, enforce_subclass=True):
    """Parse `dist` keyword.

    Parameters
    ----------
    dist : str or stats.distributions instance.
        Several functions take `dist` as a keyword, hence this utility
        function.
    enforce_subclass : bool, optional
        If True (default), `dist` needs to be a
        `_distn_infrastructure.rv_generic` instance.
        It can sometimes be useful to set this keyword to False, if a function
        wants to accept objects that just look somewhat like such an instance
        (for example, they have a ``ppf`` method).

    """
    if isinstance(dist, rv_generic):
        pass
    elif isinstance(dist, str):
        try:
            dist = getattr(distributions, dist)
        except AttributeError as e:
            raise ValueError(f"{dist} is not a valid distribution name") from e
    elif enforce_subclass:
        msg = ("`dist` should be a stats.distributions instance or a string "
               "with the name of such a distribution.")
        raise ValueError(msg)

    return dist


def _add_axis_labels_title(plot, xlabel, ylabel, title):
    """Helper function to add axes labels and a title to stats plots."""
    try:
        if hasattr(plot, 'set_title'):
            # Matplotlib Axes instance or something that looks like it
            plot.set_title(title)
            plot.set_xlabel(xlabel)
            plot.set_ylabel(ylabel)
        else:
            # matplotlib.pyplot module
            plot.title(title)
            plot.xlabel(xlabel)
            plot.ylabel(ylabel)
    except Exception:
        # Not an MPL object or something that looks (enough) like it.
        # Don't crash on adding labels or title
        pass


def probplot(x, sparams=(), dist='norm', fit=True, plot=None, rvalue=False):
    """
    Calculate quantiles for a probability plot, and optionally show the plot.

    Generates a probability plot of sample data against the quantiles of a
    specified theoretical distribution (the normal distribution by default).
    `probplot` optionally calculates a best-fit line for the data and plots the
    results using Matplotlib or a given plot function.

    Parameters
    ----------
    x : array_like
        Sample/response data from which `probplot` creates the plot.
    sparams : tuple, optional
        Distribution-specific shape parameters (shape parameters plus location
        and scale).
    dist : str or stats.distributions instance, optional
        Distribution or distribution function name. The default is 'norm' for a
        normal probability plot.  Objects that look enough like a
        stats.distributions instance (i.e. they have a ``ppf`` method) are also
        accepted.
    fit : bool, optional
        Fit a least-squares regression (best-fit) line to the sample data if
        True (default).
    plot : object, optional
        If given, plots the quantiles.
        If given and `fit` is True, also plots the least squares fit.
        `plot` is an object that has to have methods "plot" and "text".
        The `matplotlib.pyplot` module or a Matplotlib Axes object can be used,
        or a custom object with the same methods.
        Default is None, which means that no plot is created.
    rvalue : bool, optional
        If `plot` is provided and `fit` is True, setting `rvalue` to True
        includes the coefficient of determination on the plot.
        Default is False.

    Returns
    -------
    (osm, osr) : tuple of ndarrays
        Tuple of theoretical quantiles (osm, or order statistic medians) and
        ordered responses (osr).  `osr` is simply sorted input `x`.
        For details on how `osm` is calculated see the Notes section.
    (slope, intercept, r) : tuple of floats, optional
        Tuple  containing the result of the least-squares fit, if that is
        performed by `probplot`. `r` is the square root of the coefficient of
        determination.  If ``fit=False`` and ``plot=None``, this tuple is not
        returned.

    Notes
    -----
    Even if `plot` is given, the figure is not shown or saved by `probplot`;
    ``plt.show()`` or ``plt.savefig('figname.png')`` should be used after
    calling `probplot`.

    `probplot` generates a probability plot, which should not be confused with
    a Q-Q or a P-P plot.  Statsmodels has more extensive functionality of this
    type, see ``statsmodels.api.ProbPlot``.

    The formula used for the theoretical quantiles (horizontal axis of the
    probability plot) is Filliben's estimate::

        quantiles = dist.ppf(val), for

                0.5**(1/n),                  for i = n
          val = (i - 0.3175) / (n + 0.365),  for i = 2, ..., n-1
                1 - 0.5**(1/n),              for i = 1

    where ``i`` indicates the i-th ordered value and ``n`` is the total number
    of values.

    Examples
    --------
    >>> import numpy as np
    >>> from scipy import stats
    >>> import matplotlib.pyplot as plt
    >>> nsample = 100
    >>> rng = np.random.default_rng()

    A t distribution with small degrees of freedom:

    >>> ax1 = plt.subplot(221)
    >>> x = stats.t.rvs(3, size=nsample, random_state=rng)
    >>> res = stats.probplot(x, plot=plt)

    A t distribution with larger degrees of freedom:

    >>> ax2 = plt.subplot(222)
    >>> x = stats.t.rvs(25, size=nsample, random_state=rng)
    >>> res = stats.probplot(x, plot=plt)

    A mixture of two normal distributions with broadcasting:

    >>> ax3 = plt.subplot(223)
    >>> x = stats.norm.rvs(loc=[0,5], scale=[1,1.5],
    ...                    size=(nsample//2,2), random_state=rng).ravel()
    >>> res = stats.probplot(x, plot=plt)

    A standard normal distribution:

    >>> ax4 = plt.subplot(224)
    >>> x = stats.norm.rvs(loc=0, scale=1, size=nsample, random_state=rng)
    >>> res = stats.probplot(x, plot=plt)

    Produce a new figure with a loggamma distribution, using the ``dist`` and
    ``sparams`` keywords:

    >>> fig = plt.figure()
    >>> ax = fig.add_subplot(111)
    >>> x = stats.loggamma.rvs(c=2.5, size=500, random_state=rng)
    >>> res = stats.probplot(x, dist=stats.loggamma, sparams=(2.5,), plot=ax)
    >>> ax.set_title("Probplot for loggamma dist with shape parameter 2.5")

    Show the results with Matplotlib:

    >>> plt.show()

    """
    x = np.asarray(x)
    if x.size == 0:
        if fit:
            return (x, x), (np.nan, np.nan, 0.0)
        else:
            return x, x

    osm_uniform = _calc_uniform_order_statistic_medians(len(x))
    dist = _parse_dist_kw(dist, enforce_subclass=False)
    if sparams is None:
        sparams = ()
    if isscalar(sparams):
        sparams = (sparams,)
    if not isinstance(sparams, tuple):
        sparams = tuple(sparams)

    osm = dist.ppf(osm_uniform, *sparams)
    osr = sort(x)
    if fit:
        # perform a linear least squares fit.
        slope, intercept, r, prob, _ = _stats_py.linregress(osm, osr)

    if plot is not None:
        plot.plot(osm, osr, 'bo')
        if fit:
            plot.plot(osm, slope*osm + intercept, 'r-')
        _add_axis_labels_title(plot, xlabel='Theoretical quantiles',
                               ylabel='Ordered Values',
                               title='Probability Plot')

        # Add R^2 value to the plot as text
        if fit and rvalue:
            xmin = amin(osm)
            xmax = amax(osm)
            ymin = amin(x)
            ymax = amax(x)
            posx = xmin + 0.70 * (xmax - xmin)
            posy = ymin + 0.01 * (ymax - ymin)
            plot.text(posx, posy, "$R^2=%1.4f$" % r**2)

    if fit:
        return (osm, osr), (slope, intercept, r)
    else:
        return osm, osr


def ppcc_max(x, brack=(0.0, 1.0), dist='tukeylambda'):
    """Calculate the shape parameter that maximizes the PPCC.

    The probability plot correlation coefficient (PPCC) plot can be used
    to determine the optimal shape parameter for a one-parameter family
    of distributions. ``ppcc_max`` returns the shape parameter that would
    maximize the probability plot correlation coefficient for the given
    data to a one-parameter family of distributions.

    Parameters
    ----------
    x : array_like
        Input array.
    brack : tuple, optional
        Triple (a,b,c) where (a<b<c). If bracket consists of two numbers (a, c)
        then they are assumed to be a starting interval for a downhill bracket
        search (see `scipy.optimize.brent`).
    dist : str or stats.distributions instance, optional
        Distribution or distribution function name.  Objects that look enough
        like a stats.distributions instance (i.e. they have a ``ppf`` method)
        are also accepted.  The default is ``'tukeylambda'``.

    Returns
    -------
    shape_value : float
        The shape parameter at which the probability plot correlation
        coefficient reaches its max value.

    See Also
    --------
    ppcc_plot, probplot, boxcox

    Notes
    -----
    The brack keyword serves as a starting point which is useful in corner
    cases. One can use a plot to obtain a rough visual estimate of the location
    for the maximum to start the search near it.

    References
    ----------
    .. [1] J.J. Filliben, "The Probability Plot Correlation Coefficient Test
           for Normality", Technometrics, Vol. 17, pp. 111-117, 1975.
    .. [2] Engineering Statistics Handbook, NIST/SEMATEC,
           https://www.itl.nist.gov/div898/handbook/eda/section3/ppccplot.htm

    Examples
    --------
    First we generate some random data from a Weibull distribution
    with shape parameter 2.5:

    >>> import numpy as np
    >>> from scipy import stats
    >>> import matplotlib.pyplot as plt
    >>> rng = np.random.default_rng()
    >>> c = 2.5
    >>> x = stats.weibull_min.rvs(c, scale=4, size=2000, random_state=rng)

    Generate the PPCC plot for this data with the Weibull distribution.

    >>> fig, ax = plt.subplots(figsize=(8, 6))
    >>> res = stats.ppcc_plot(x, c/2, 2*c, dist='weibull_min', plot=ax)

    We calculate the value where the shape should reach its maximum and a
    red line is drawn there. The line should coincide with the highest
    point in the PPCC graph.

    >>> cmax = stats.ppcc_max(x, brack=(c/2, 2*c), dist='weibull_min')
    >>> ax.axvline(cmax, color='r')
    >>> plt.show()

    """
    dist = _parse_dist_kw(dist)
    osm_uniform = _calc_uniform_order_statistic_medians(len(x))
    osr = sort(x)

    # this function computes the x-axis values of the probability plot
    #  and computes a linear regression (including the correlation)
    #  and returns 1-r so that a minimization function maximizes the
    #  correlation
    def tempfunc(shape, mi, yvals, func):
        xvals = func(mi, shape)
        r, prob = _stats_py.pearsonr(xvals, yvals)
        return 1 - r

    return optimize.brent(tempfunc, brack=brack,
                          args=(osm_uniform, osr, dist.ppf))


def ppcc_plot(x, a, b, dist='tukeylambda', plot=None, N=80):
    """Calculate and optionally plot probability plot correlation coefficient.

    The probability plot correlation coefficient (PPCC) plot can be used to
    determine the optimal shape parameter for a one-parameter family of
    distributions.  It cannot be used for distributions without shape
    parameters
    (like the normal distribution) or with multiple shape parameters.

    By default a Tukey-Lambda distribution (`stats.tukeylambda`) is used. A
    Tukey-Lambda PPCC plot interpolates from long-tailed to short-tailed
    distributions via an approximately normal one, and is therefore
    particularly useful in practice.

    Parameters
    ----------
    x : array_like
        Input array.
    a, b : scalar
        Lower and upper bounds of the shape parameter to use.
    dist : str or stats.distributions instance, optional
        Distribution or distribution function name.  Objects that look enough
        like a stats.distributions instance (i.e. they have a ``ppf`` method)
        are also accepted.  The default is ``'tukeylambda'``.
    plot : object, optional
        If given, plots PPCC against the shape parameter.
        `plot` is an object that has to have methods "plot" and "text".
        The `matplotlib.pyplot` module or a Matplotlib Axes object can be used,
        or a custom object with the same methods.
        Default is None, which means that no plot is created.
    N : int, optional
        Number of points on the horizontal axis (equally distributed from
        `a` to `b`).

    Returns
    -------
    svals : ndarray
        The shape values for which `ppcc` was calculated.
    ppcc : ndarray
        The calculated probability plot correlation coefficient values.

    See Also
    --------
    ppcc_max, probplot, boxcox_normplot, tukeylambda

    References
    ----------
    J.J. Filliben, "The Probability Plot Correlation Coefficient Test for
    Normality", Technometrics, Vol. 17, pp. 111-117, 1975.

    Examples
    --------
    First we generate some random data from a Weibull distribution
    with shape parameter 2.5, and plot the histogram of the data:

    >>> import numpy as np
    >>> from scipy import stats
    >>> import matplotlib.pyplot as plt
    >>> rng = np.random.default_rng()
    >>> c = 2.5
    >>> x = stats.weibull_min.rvs(c, scale=4, size=2000, random_state=rng)

    Take a look at the histogram of the data.

    >>> fig1, ax = plt.subplots(figsize=(9, 4))
    >>> ax.hist(x, bins=50)
    >>> ax.set_title('Histogram of x')
    >>> plt.show()

    Now we explore this data with a PPCC plot as well as the related
    probability plot and Box-Cox normplot.  A red line is drawn where we
    expect the PPCC value to be maximal (at the shape parameter ``c``
    used above):

    >>> fig2 = plt.figure(figsize=(12, 4))
    >>> ax1 = fig2.add_subplot(1, 3, 1)
    >>> ax2 = fig2.add_subplot(1, 3, 2)
    >>> ax3 = fig2.add_subplot(1, 3, 3)
    >>> res = stats.probplot(x, plot=ax1)
    >>> res = stats.boxcox_normplot(x, -4, 4, plot=ax2)
    >>> res = stats.ppcc_plot(x, c/2, 2*c, dist='weibull_min', plot=ax3)
    >>> ax3.axvline(c, color='r')
    >>> plt.show()

    """
    if b <= a:
        raise ValueError("`b` has to be larger than `a`.")

    svals = np.linspace(a, b, num=N)
    ppcc = np.empty_like(svals)
    for k, sval in enumerate(svals):
        _, r2 = probplot(x, sval, dist=dist, fit=True)
        ppcc[k] = r2[-1]

    if plot is not None:
        plot.plot(svals, ppcc, 'x')
        _add_axis_labels_title(plot, xlabel='Shape Values',
                               ylabel='Prob Plot Corr. Coef.',
                               title=f'({dist}) PPCC Plot')

    return svals, ppcc


def _log_mean(logx):
    # compute log of mean of x from log(x)
    return special.logsumexp(logx, axis=0) - np.log(len(logx))


def _log_var(logx):
    # compute log of variance of x from log(x)
    logmean = _log_mean(logx)
    pij = np.full_like(logx, np.pi * 1j, dtype=np.complex128)
    logxmu = special.logsumexp([logx, logmean + pij], axis=0)
    return np.real(special.logsumexp(2 * logxmu, axis=0)) - np.log(len(logx))


def boxcox_llf(lmb, data):
    r"""The boxcox log-likelihood function.

    Parameters
    ----------
    lmb : scalar
        Parameter for Box-Cox transformation.  See `boxcox` for details.
    data : array_like
        Data to calculate Box-Cox log-likelihood for.  If `data` is
        multi-dimensional, the log-likelihood is calculated along the first
        axis.

    Returns
    -------
    llf : float or ndarray
        Box-Cox log-likelihood of `data` given `lmb`.  A float for 1-D `data`,
        an array otherwise.

    See Also
    --------
    boxcox, probplot, boxcox_normplot, boxcox_normmax

    Notes
    -----
    The Box-Cox log-likelihood function is defined here as

    .. math::

        llf = (\lambda - 1) \sum_i(\log(x_i)) -
              N/2 \log(\sum_i (y_i - \bar{y})^2 / N),

    where ``y`` is the Box-Cox transformed input data ``x``.

    Examples
    --------
    >>> import numpy as np
    >>> from scipy import stats
    >>> import matplotlib.pyplot as plt
    >>> from mpl_toolkits.axes_grid1.inset_locator import inset_axes

    Generate some random variates and calculate Box-Cox log-likelihood values
    for them for a range of ``lmbda`` values:

    >>> rng = np.random.default_rng()
    >>> x = stats.loggamma.rvs(5, loc=10, size=1000, random_state=rng)
    >>> lmbdas = np.linspace(-2, 10)
    >>> llf = np.zeros(lmbdas.shape, dtype=float)
    >>> for ii, lmbda in enumerate(lmbdas):
    ...     llf[ii] = stats.boxcox_llf(lmbda, x)

    Also find the optimal lmbda value with `boxcox`:

    >>> x_most_normal, lmbda_optimal = stats.boxcox(x)

    Plot the log-likelihood as function of lmbda.  Add the optimal lmbda as a
    horizontal line to check that that's really the optimum:

    >>> fig = plt.figure()
    >>> ax = fig.add_subplot(111)
    >>> ax.plot(lmbdas, llf, 'b.-')
    >>> ax.axhline(stats.boxcox_llf(lmbda_optimal, x), color='r')
    >>> ax.set_xlabel('lmbda parameter')
    >>> ax.set_ylabel('Box-Cox log-likelihood')

    Now add some probability plots to show that where the log-likelihood is
    maximized the data transformed with `boxcox` looks closest to normal:

    >>> locs = [3, 10, 4]  # 'lower left', 'center', 'lower right'
    >>> for lmbda, loc in zip([-1, lmbda_optimal, 9], locs):
    ...     xt = stats.boxcox(x, lmbda=lmbda)
    ...     (osm, osr), (slope, intercept, r_sq) = stats.probplot(xt)
    ...     ax_inset = inset_axes(ax, width="20%", height="20%", loc=loc)
    ...     ax_inset.plot(osm, osr, 'c.', osm, slope*osm + intercept, 'k-')
    ...     ax_inset.set_xticklabels([])
    ...     ax_inset.set_yticklabels([])
    ...     ax_inset.set_title(r'$\lambda=%1.2f$' % lmbda)

    >>> plt.show()

    """
    data = np.asarray(data)
    N = data.shape[0]
    if N == 0:
        return np.nan

    logdata = np.log(data)

    # Compute the variance of the transformed data.
    if lmb == 0:
        logvar = np.log(np.var(logdata, axis=0))
    else:
        # Transform without the constant offset 1/lmb.  The offset does
        # not affect the variance, and the subtraction of the offset can
        # lead to loss of precision.
        # Division by lmb can be factored out to enhance numerical stability.
        logx = lmb * logdata
        logvar = _log_var(logx) - 2 * np.log(abs(lmb))

    return (lmb - 1) * np.sum(logdata, axis=0) - N/2 * logvar


def _boxcox_conf_interval(x, lmax, alpha):
    # Need to find the lambda for which
    #  f(x,lmbda) >= f(x,lmax) - 0.5*chi^2_alpha;1
    fac = 0.5 * distributions.chi2.ppf(1 - alpha, 1)
    target = boxcox_llf(lmax, x) - fac

    def rootfunc(lmbda, data, target):
        return boxcox_llf(lmbda, data) - target

    # Find positive endpoint of interval in which answer is to be found
    newlm = lmax + 0.5
    N = 0
    while (rootfunc(newlm, x, target) > 0.0) and (N < 500):
        newlm += 0.1
        N += 1

    if N == 500:
        raise RuntimeError("Could not find endpoint.")

    lmplus = optimize.brentq(rootfunc, lmax, newlm, args=(x, target))

    # Now find negative interval in the same way
    newlm = lmax - 0.5
    N = 0
    while (rootfunc(newlm, x, target) > 0.0) and (N < 500):
        newlm -= 0.1
        N += 1

    if N == 500:
        raise RuntimeError("Could not find endpoint.")

    lmminus = optimize.brentq(rootfunc, newlm, lmax, args=(x, target))
    return lmminus, lmplus


def boxcox(x, lmbda=None, alpha=None, optimizer=None):
    r"""Return a dataset transformed by a Box-Cox power transformation.

    Parameters
    ----------
    x : ndarray
        Input array to be transformed.

        If `lmbda` is not None, this is an alias of
        `scipy.special.boxcox`.
        Returns nan if ``x < 0``; returns -inf if ``x == 0 and lmbda < 0``.

        If `lmbda` is None, array must be positive, 1-dimensional, and
        non-constant.

    lmbda : scalar, optional
        If `lmbda` is None (default), find the value of `lmbda` that maximizes
        the log-likelihood function and return it as the second output
        argument.

        If `lmbda` is not None, do the transformation for that value.

    alpha : float, optional
        If `lmbda` is None and `alpha` is not None (default), return the
        ``100 * (1-alpha)%`` confidence  interval for `lmbda` as the third
        output argument. Must be between 0.0 and 1.0.

        If `lmbda` is not None, `alpha` is ignored.
    optimizer : callable, optional
        If `lmbda` is None, `optimizer` is the scalar optimizer used to find
        the value of `lmbda` that minimizes the negative log-likelihood
        function. `optimizer` is a callable that accepts one argument:

        fun : callable
            The objective function, which evaluates the negative
            log-likelihood function at a provided value of `lmbda`

        and returns an object, such as an instance of
        `scipy.optimize.OptimizeResult`, which holds the optimal value of
        `lmbda` in an attribute `x`.

        See the example in `boxcox_normmax` or the documentation of
        `scipy.optimize.minimize_scalar` for more information.

        If `lmbda` is not None, `optimizer` is ignored.

    Returns
    -------
    boxcox : ndarray
        Box-Cox power transformed array.
    maxlog : float, optional
        If the `lmbda` parameter is None, the second returned argument is
        the `lmbda` that maximizes the log-likelihood function.
    (min_ci, max_ci) : tuple of float, optional
        If `lmbda` parameter is None and `alpha` is not None, this returned
        tuple of floats represents the minimum and maximum confidence limits
        given `alpha`.

    See Also
    --------
    probplot, boxcox_normplot, boxcox_normmax, boxcox_llf

    Notes
    -----
    The Box-Cox transform is given by::

        y = (x**lmbda - 1) / lmbda,  for lmbda != 0
            log(x),                  for lmbda = 0

    `boxcox` requires the input data to be positive.  Sometimes a Box-Cox
    transformation provides a shift parameter to achieve this; `boxcox` does
    not.  Such a shift parameter is equivalent to adding a positive constant to
    `x` before calling `boxcox`.

    The confidence limits returned when `alpha` is provided give the interval
    where:

    .. math::

        llf(\hat{\lambda}) - llf(\lambda) < \frac{1}{2}\chi^2(1 - \alpha, 1),

    with ``llf`` the log-likelihood function and :math:`\chi^2` the chi-squared
    function.

    References
    ----------
    G.E.P. Box and D.R. Cox, "An Analysis of Transformations", Journal of the
    Royal Statistical Society B, 26, 211-252 (1964).

    Examples
    --------
    >>> from scipy import stats
    >>> import matplotlib.pyplot as plt

    We generate some random variates from a non-normal distribution and make a
    probability plot for it, to show it is non-normal in the tails:

    >>> fig = plt.figure()
    >>> ax1 = fig.add_subplot(211)
    >>> x = stats.loggamma.rvs(5, size=500) + 5
    >>> prob = stats.probplot(x, dist=stats.norm, plot=ax1)
    >>> ax1.set_xlabel('')
    >>> ax1.set_title('Probplot against normal distribution')

    We now use `boxcox` to transform the data so it's closest to normal:

    >>> ax2 = fig.add_subplot(212)
    >>> xt, _ = stats.boxcox(x)
    >>> prob = stats.probplot(xt, dist=stats.norm, plot=ax2)
    >>> ax2.set_title('Probplot after Box-Cox transformation')

    >>> plt.show()

    """
    x = np.asarray(x)

    if lmbda is not None:  # single transformation
        return special.boxcox(x, lmbda)

    if x.ndim != 1:
        raise ValueError("Data must be 1-dimensional.")

    if x.size == 0:
        return x

    if np.all(x == x[0]):
        raise ValueError("Data must not be constant.")

    if np.any(x <= 0):
        raise ValueError("Data must be positive.")

    # If lmbda=None, find the lmbda that maximizes the log-likelihood function.
    lmax = boxcox_normmax(x, method='mle', optimizer=optimizer)
    y = boxcox(x, lmax)

    if alpha is None:
        return y, lmax
    else:
        # Find confidence interval
        interval = _boxcox_conf_interval(x, lmax, alpha)
        return y, lmax, interval


def _boxcox_inv_lmbda(x, y):
    # compute lmbda given x and y for Box-Cox transformation
    num = special.lambertw(-(x ** (-1 / y)) * np.log(x) / y, k=-1)
    return np.real(-num / np.log(x) - 1 / y)


class _BigFloat:
    def __repr__(self):
        return "BIG_FLOAT"


def boxcox_normmax(
    x, brack=None, method='pearsonr', optimizer=None, *, ymax=_BigFloat()
):
    """Compute optimal Box-Cox transform parameter for input data.

    Parameters
    ----------
    x : array_like
        Input array. All entries must be positive, finite, real numbers.
    brack : 2-tuple, optional, default (-2.0, 2.0)
         The starting interval for a downhill bracket search for the default
         `optimize.brent` solver. Note that this is in most cases not
         critical; the final result is allowed to be outside this bracket.
         If `optimizer` is passed, `brack` must be None.
    method : str, optional
        The method to determine the optimal transform parameter (`boxcox`
        ``lmbda`` parameter). Options are:

        'pearsonr'  (default)
            Maximizes the Pearson correlation coefficient between
            ``y = boxcox(x)`` and the expected values for ``y`` if `x` would be
            normally-distributed.

        'mle'
            Maximizes the log-likelihood `boxcox_llf`.  This is the method used
            in `boxcox`.

        'all'
            Use all optimization methods available, and return all results.
            Useful to compare different methods.
    optimizer : callable, optional
        `optimizer` is a callable that accepts one argument:

        fun : callable
            The objective function to be minimized. `fun` accepts one argument,
            the Box-Cox transform parameter `lmbda`, and returns the value of
            the function (e.g., the negative log-likelihood) at the provided
            argument. The job of `optimizer` is to find the value of `lmbda`
            that *minimizes* `fun`.

        and returns an object, such as an instance of
        `scipy.optimize.OptimizeResult`, which holds the optimal value of
        `lmbda` in an attribute `x`.

        See the example below or the documentation of
        `scipy.optimize.minimize_scalar` for more information.
    ymax : float, optional
        The unconstrained optimal transform parameter may cause Box-Cox
        transformed data to have extreme magnitude or even overflow.
        This parameter constrains MLE optimization such that the magnitude
        of the transformed `x` does not exceed `ymax`. The default is
        the maximum value of the input dtype. If set to infinity,
        `boxcox_normmax` returns the unconstrained optimal lambda.
        Ignored when ``method='pearsonr'``.

    Returns
    -------
    maxlog : float or ndarray
        The optimal transform parameter found.  An array instead of a scalar
        for ``method='all'``.

    See Also
    --------
    boxcox, boxcox_llf, boxcox_normplot, scipy.optimize.minimize_scalar

    Examples
    --------
    >>> import numpy as np
    >>> from scipy import stats
    >>> import matplotlib.pyplot as plt

    We can generate some data and determine the optimal ``lmbda`` in various
    ways:

    >>> rng = np.random.default_rng()
    >>> x = stats.loggamma.rvs(5, size=30, random_state=rng) + 5
    >>> y, lmax_mle = stats.boxcox(x)
    >>> lmax_pearsonr = stats.boxcox_normmax(x)

    >>> lmax_mle
    2.217563431465757
    >>> lmax_pearsonr
    2.238318660200961
    >>> stats.boxcox_normmax(x, method='all')
    array([2.23831866, 2.21756343])

    >>> fig = plt.figure()
    >>> ax = fig.add_subplot(111)
    >>> prob = stats.boxcox_normplot(x, -10, 10, plot=ax)
    >>> ax.axvline(lmax_mle, color='r')
    >>> ax.axvline(lmax_pearsonr, color='g', ls='--')

    >>> plt.show()

    Alternatively, we can define our own `optimizer` function. Suppose we
    are only interested in values of `lmbda` on the interval [6, 7], we
    want to use `scipy.optimize.minimize_scalar` with ``method='bounded'``,
    and we want to use tighter tolerances when optimizing the log-likelihood
    function. To do this, we define a function that accepts positional argument
    `fun` and uses `scipy.optimize.minimize_scalar` to minimize `fun` subject
    to the provided bounds and tolerances:

    >>> from scipy import optimize
    >>> options = {'xatol': 1e-12}  # absolute tolerance on `x`
    >>> def optimizer(fun):
    ...     return optimize.minimize_scalar(fun, bounds=(6, 7),
    ...                                     method="bounded", options=options)
    >>> stats.boxcox_normmax(x, optimizer=optimizer)
    6.000000000
    """
    x = np.asarray(x)

    if not np.all(np.isfinite(x) & (x >= 0)):
        message = ("The `x` argument of `boxcox_normmax` must contain "
                   "only positive, finite, real numbers.")
        raise ValueError(message)

    end_msg = "exceed specified `ymax`."
    if isinstance(ymax, _BigFloat):
        dtype = x.dtype if np.issubdtype(x.dtype, np.floating) else np.float64
        # 10000 is a safety factor because `special.boxcox` overflows prematurely.
        ymax = np.finfo(dtype).max / 10000
        end_msg = f"overflow in {dtype}."
    elif ymax <= 0:
        raise ValueError("`ymax` must be strictly positive")

    # If optimizer is not given, define default 'brent' optimizer.
    if optimizer is None:

        # Set default value for `brack`.
        if brack is None:
            brack = (-2.0, 2.0)

        def _optimizer(func, args):
            return optimize.brent(func, args=args, brack=brack)

    # Otherwise check optimizer.
    else:
        if not callable(optimizer):
            raise ValueError("`optimizer` must be a callable")

        if brack is not None:
            raise ValueError("`brack` must be None if `optimizer` is given")

        # `optimizer` is expected to return a `OptimizeResult` object, we here
        # get the solution to the optimization problem.
        def _optimizer(func, args):
            def func_wrapped(x):
                return func(x, *args)
            return getattr(optimizer(func_wrapped), 'x', None)

    def _pearsonr(x):
        osm_uniform = _calc_uniform_order_statistic_medians(len(x))
        xvals = distributions.norm.ppf(osm_uniform)

        def _eval_pearsonr(lmbda, xvals, samps):
            # This function computes the x-axis values of the probability plot
            # and computes a linear regression (including the correlation) and
            # returns ``1 - r`` so that a minimization function maximizes the
            # correlation.
            y = boxcox(samps, lmbda)
            yvals = np.sort(y)
            r, prob = _stats_py.pearsonr(xvals, yvals)
            return 1 - r

        return _optimizer(_eval_pearsonr, args=(xvals, x))

    def _mle(x):
        def _eval_mle(lmb, data):
            # function to minimize
            return -boxcox_llf(lmb, data)

        return _optimizer(_eval_mle, args=(x,))

    def _all(x):
        maxlog = np.empty(2, dtype=float)
        maxlog[0] = _pearsonr(x)
        maxlog[1] = _mle(x)
        return maxlog

    methods = {'pearsonr': _pearsonr,
               'mle': _mle,
               'all': _all}
    if method not in methods.keys():
        raise ValueError(f"Method {method} not recognized.")

    optimfunc = methods[method]

    res = optimfunc(x)

    if res is None:
        message = ("The `optimizer` argument of `boxcox_normmax` must return "
                   "an object containing the optimal `lmbda` in attribute `x`.")
        raise ValueError(message)
    elif not np.isinf(ymax):  # adjust the final lambda
        # x > 1, boxcox(x) > 0; x < 1, boxcox(x) < 0
        xmax, xmin = np.max(x), np.min(x)
        if xmin >= 1:
            x_treme = xmax
        elif xmax <= 1:
            x_treme = xmin
        else:  # xmin < 1 < xmax
            indicator = special.boxcox(xmax, res) > abs(special.boxcox(xmin, res))
            if isinstance(res, np.ndarray):
                indicator = indicator[1]  # select corresponds with 'mle'
            x_treme = xmax if indicator else xmin

        mask = abs(special.boxcox(x_treme, res)) > ymax
        if np.any(mask):
            message = (
                f"The optimal lambda is {res}, but the returned lambda is the "
                f"constrained optimum to ensure that the maximum or the minimum "
                f"of the transformed data does not " + end_msg
            )
            warnings.warn(message, stacklevel=2)

            # Return the constrained lambda to ensure the transformation
            # does not cause overflow or exceed specified `ymax`
            constrained_res = _boxcox_inv_lmbda(x_treme, ymax * np.sign(x_treme - 1))

            if isinstance(res, np.ndarray):
                res[mask] = constrained_res
            else:
                res = constrained_res
    return res


def _normplot(method, x, la, lb, plot=None, N=80):
    """Compute parameters for a Box-Cox or Yeo-Johnson normality plot,
    optionally show it.

    See `boxcox_normplot` or `yeojohnson_normplot` for details.
    """

    if method == 'boxcox':
        title = 'Box-Cox Normality Plot'
        transform_func = boxcox
    else:
        title = 'Yeo-Johnson Normality Plot'
        transform_func = yeojohnson

    x = np.asarray(x)
    if x.size == 0:
        return x

    if lb <= la:
        raise ValueError("`lb` has to be larger than `la`.")

    if method == 'boxcox' and np.any(x <= 0):
        raise ValueError("Data must be positive.")

    lmbdas = np.linspace(la, lb, num=N)
    ppcc = lmbdas * 0.0
    for i, val in enumerate(lmbdas):
        # Determine for each lmbda the square root of correlation coefficient
        # of transformed x
        z = transform_func(x, lmbda=val)
        _, (_, _, r) = probplot(z, dist='norm', fit=True)
        ppcc[i] = r

    if plot is not None:
        plot.plot(lmbdas, ppcc, 'x')
        _add_axis_labels_title(plot, xlabel='$\\lambda$',
                               ylabel='Prob Plot Corr. Coef.',
                               title=title)

    return lmbdas, ppcc


def boxcox_normplot(x, la, lb, plot=None, N=80):
    """Compute parameters for a Box-Cox normality plot, optionally show it.

    A Box-Cox normality plot shows graphically what the best transformation
    parameter is to use in `boxcox` to obtain a distribution that is close
    to normal.

    Parameters
    ----------
    x : array_like
        Input array.
    la, lb : scalar
        The lower and upper bounds for the ``lmbda`` values to pass to `boxcox`
        for Box-Cox transformations.  These are also the limits of the
        horizontal axis of the plot if that is generated.
    plot : object, optional
        If given, plots the quantiles and least squares fit.
        `plot` is an object that has to have methods "plot" and "text".
        The `matplotlib.pyplot` module or a Matplotlib Axes object can be used,
        or a custom object with the same methods.
        Default is None, which means that no plot is created.
    N : int, optional
        Number of points on the horizontal axis (equally distributed from
        `la` to `lb`).

    Returns
    -------
    lmbdas : ndarray
        The ``lmbda`` values for which a Box-Cox transform was done.
    ppcc : ndarray
        Probability Plot Correlelation Coefficient, as obtained from `probplot`
        when fitting the Box-Cox transformed input `x` against a normal
        distribution.

    See Also
    --------
    probplot, boxcox, boxcox_normmax, boxcox_llf, ppcc_max

    Notes
    -----
    Even if `plot` is given, the figure is not shown or saved by
    `boxcox_normplot`; ``plt.show()`` or ``plt.savefig('figname.png')``
    should be used after calling `probplot`.

    Examples
    --------
    >>> from scipy import stats
    >>> import matplotlib.pyplot as plt

    Generate some non-normally distributed data, and create a Box-Cox plot:

    >>> x = stats.loggamma.rvs(5, size=500) + 5
    >>> fig = plt.figure()
    >>> ax = fig.add_subplot(111)
    >>> prob = stats.boxcox_normplot(x, -20, 20, plot=ax)

    Determine and plot the optimal ``lmbda`` to transform ``x`` and plot it in
    the same plot:

    >>> _, maxlog = stats.boxcox(x)
    >>> ax.axvline(maxlog, color='r')

    >>> plt.show()

    """
    return _normplot('boxcox', x, la, lb, plot, N)


def yeojohnson(x, lmbda=None):
    r"""Return a dataset transformed by a Yeo-Johnson power transformation.

    Parameters
    ----------
    x : ndarray
        Input array.  Should be 1-dimensional.
    lmbda : float, optional
        If ``lmbda`` is ``None``, find the lambda that maximizes the
        log-likelihood function and return it as the second output argument.
        Otherwise the transformation is done for the given value.

    Returns
    -------
    yeojohnson: ndarray
        Yeo-Johnson power transformed array.
    maxlog : float, optional
        If the `lmbda` parameter is None, the second returned argument is
        the lambda that maximizes the log-likelihood function.

    See Also
    --------
    probplot, yeojohnson_normplot, yeojohnson_normmax, yeojohnson_llf, boxcox

    Notes
    -----
    The Yeo-Johnson transform is given by::

        y = ((x + 1)**lmbda - 1) / lmbda,                for x >= 0, lmbda != 0
            log(x + 1),                                  for x >= 0, lmbda = 0
            -((-x + 1)**(2 - lmbda) - 1) / (2 - lmbda),  for x < 0, lmbda != 2
            -log(-x + 1),                                for x < 0, lmbda = 2

    Unlike `boxcox`, `yeojohnson` does not require the input data to be
    positive.

    .. versionadded:: 1.2.0


    References
    ----------
    I. Yeo and R.A. Johnson, "A New Family of Power Transformations to
    Improve Normality or Symmetry", Biometrika 87.4 (2000):


    Examples
    --------
    >>> from scipy import stats
    >>> import matplotlib.pyplot as plt

    We generate some random variates from a non-normal distribution and make a
    probability plot for it, to show it is non-normal in the tails:

    >>> fig = plt.figure()
    >>> ax1 = fig.add_subplot(211)
    >>> x = stats.loggamma.rvs(5, size=500) + 5
    >>> prob = stats.probplot(x, dist=stats.norm, plot=ax1)
    >>> ax1.set_xlabel('')
    >>> ax1.set_title('Probplot against normal distribution')

    We now use `yeojohnson` to transform the data so it's closest to normal:

    >>> ax2 = fig.add_subplot(212)
    >>> xt, lmbda = stats.yeojohnson(x)
    >>> prob = stats.probplot(xt, dist=stats.norm, plot=ax2)
    >>> ax2.set_title('Probplot after Yeo-Johnson transformation')

    >>> plt.show()

    """
    x = np.asarray(x)
    if x.size == 0:
        return x

    if np.issubdtype(x.dtype, np.complexfloating):
        raise ValueError('Yeo-Johnson transformation is not defined for '
                         'complex numbers.')

    if np.issubdtype(x.dtype, np.integer):
        x = x.astype(np.float64, copy=False)

    if lmbda is not None:
        return _yeojohnson_transform(x, lmbda)

    # if lmbda=None, find the lmbda that maximizes the log-likelihood function.
    lmax = yeojohnson_normmax(x)
    y = _yeojohnson_transform(x, lmax)

    return y, lmax


def _yeojohnson_transform(x, lmbda):
    """Returns `x` transformed by the Yeo-Johnson power transform with given
    parameter `lmbda`.
    """
    dtype = x.dtype if np.issubdtype(x.dtype, np.floating) else np.float64
    out = np.zeros_like(x, dtype=dtype)
    pos = x >= 0  # binary mask

    # when x >= 0
    if abs(lmbda) < np.spacing(1.):
        out[pos] = np.log1p(x[pos])
    else:  # lmbda != 0
        # more stable version of: ((x + 1) ** lmbda - 1) / lmbda
        out[pos] = np.expm1(lmbda * np.log1p(x[pos])) / lmbda

    # when x < 0
    if abs(lmbda - 2) > np.spacing(1.):
        out[~pos] = -np.expm1((2 - lmbda) * np.log1p(-x[~pos])) / (2 - lmbda)
    else:  # lmbda == 2
        out[~pos] = -np.log1p(-x[~pos])

    return out


def yeojohnson_llf(lmb, data):
    r"""The yeojohnson log-likelihood function.

    Parameters
    ----------
    lmb : scalar
        Parameter for Yeo-Johnson transformation. See `yeojohnson` for
        details.
    data : array_like
        Data to calculate Yeo-Johnson log-likelihood for. If `data` is
        multi-dimensional, the log-likelihood is calculated along the first
        axis.

    Returns
    -------
    llf : float
        Yeo-Johnson log-likelihood of `data` given `lmb`.

    See Also
    --------
    yeojohnson, probplot, yeojohnson_normplot, yeojohnson_normmax

    Notes
    -----
    The Yeo-Johnson log-likelihood function is defined here as

    .. math::

        llf = -N/2 \log(\hat{\sigma}^2) + (\lambda - 1)
              \sum_i \text{ sign }(x_i)\log(|x_i| + 1)

    where :math:`\hat{\sigma}^2` is estimated variance of the Yeo-Johnson
    transformed input data ``x``.

    .. versionadded:: 1.2.0

    Examples
    --------
    >>> import numpy as np
    >>> from scipy import stats
    >>> import matplotlib.pyplot as plt
    >>> from mpl_toolkits.axes_grid1.inset_locator import inset_axes

    Generate some random variates and calculate Yeo-Johnson log-likelihood
    values for them for a range of ``lmbda`` values:

    >>> x = stats.loggamma.rvs(5, loc=10, size=1000)
    >>> lmbdas = np.linspace(-2, 10)
    >>> llf = np.zeros(lmbdas.shape, dtype=float)
    >>> for ii, lmbda in enumerate(lmbdas):
    ...     llf[ii] = stats.yeojohnson_llf(lmbda, x)

    Also find the optimal lmbda value with `yeojohnson`:

    >>> x_most_normal, lmbda_optimal = stats.yeojohnson(x)

    Plot the log-likelihood as function of lmbda.  Add the optimal lmbda as a
    horizontal line to check that that's really the optimum:

    >>> fig = plt.figure()
    >>> ax = fig.add_subplot(111)
    >>> ax.plot(lmbdas, llf, 'b.-')
    >>> ax.axhline(stats.yeojohnson_llf(lmbda_optimal, x), color='r')
    >>> ax.set_xlabel('lmbda parameter')
    >>> ax.set_ylabel('Yeo-Johnson log-likelihood')

    Now add some probability plots to show that where the log-likelihood is
    maximized the data transformed with `yeojohnson` looks closest to normal:

    >>> locs = [3, 10, 4]  # 'lower left', 'center', 'lower right'
    >>> for lmbda, loc in zip([-1, lmbda_optimal, 9], locs):
    ...     xt = stats.yeojohnson(x, lmbda=lmbda)
    ...     (osm, osr), (slope, intercept, r_sq) = stats.probplot(xt)
    ...     ax_inset = inset_axes(ax, width="20%", height="20%", loc=loc)
    ...     ax_inset.plot(osm, osr, 'c.', osm, slope*osm + intercept, 'k-')
    ...     ax_inset.set_xticklabels([])
    ...     ax_inset.set_yticklabels([])
    ...     ax_inset.set_title(r'$\lambda=%1.2f$' % lmbda)

    >>> plt.show()

    """
    data = np.asarray(data)
    n_samples = data.shape[0]

    if n_samples == 0:
        return np.nan

    trans = _yeojohnson_transform(data, lmb)
    trans_var = trans.var(axis=0)
    loglike = np.empty_like(trans_var)

    # Avoid RuntimeWarning raised by np.log when the variance is too low
    tiny_variance = trans_var < np.finfo(trans_var.dtype).tiny
    loglike[tiny_variance] = np.inf

    loglike[~tiny_variance] = (
        -n_samples / 2 * np.log(trans_var[~tiny_variance]))
    loglike[~tiny_variance] += (
        (lmb - 1) * (np.sign(data) * np.log1p(np.abs(data))).sum(axis=0))
    return loglike


def yeojohnson_normmax(x, brack=None):
    """Compute optimal Yeo-Johnson transform parameter.

    Compute optimal Yeo-Johnson transform parameter for input data, using
    maximum likelihood estimation.

    Parameters
    ----------
    x : array_like
        Input array.
    brack : 2-tuple, optional
        The starting interval for a downhill bracket search with
        `optimize.brent`. Note that this is in most cases not critical; the
        final result is allowed to be outside this bracket. If None,
        `optimize.fminbound` is used with bounds that avoid overflow.

    Returns
    -------
    maxlog : float
        The optimal transform parameter found.

    See Also
    --------
    yeojohnson, yeojohnson_llf, yeojohnson_normplot

    Notes
    -----
    .. versionadded:: 1.2.0

    Examples
    --------
    >>> import numpy as np
    >>> from scipy import stats
    >>> import matplotlib.pyplot as plt

    Generate some data and determine optimal ``lmbda``

    >>> rng = np.random.default_rng()
    >>> x = stats.loggamma.rvs(5, size=30, random_state=rng) + 5
    >>> lmax = stats.yeojohnson_normmax(x)

    >>> fig = plt.figure()
    >>> ax = fig.add_subplot(111)
    >>> prob = stats.yeojohnson_normplot(x, -10, 10, plot=ax)
    >>> ax.axvline(lmax, color='r')

    >>> plt.show()

    """
    def _neg_llf(lmbda, data):
        llf = yeojohnson_llf(lmbda, data)
        # reject likelihoods that are inf which are likely due to small
        # variance in the transformed space
        llf[np.isinf(llf)] = -np.inf
        return -llf

    with np.errstate(invalid='ignore'):
        if not np.all(np.isfinite(x)):
            raise ValueError('Yeo-Johnson input must be finite.')
        if np.all(x == 0):
            return 1.0
        if brack is not None:
            return optimize.brent(_neg_llf, brack=brack, args=(x,))
        x = np.asarray(x)
        dtype = x.dtype if np.issubdtype(x.dtype, np.floating) else np.float64
        # Allow values up to 20 times the maximum observed value to be safely
        # transformed without over- or underflow.
        log1p_max_x = np.log1p(20 * np.max(np.abs(x)))
        # Use half of floating point's exponent range to allow safe computation
        # of the variance of the transformed data.
        log_eps = np.log(np.finfo(dtype).eps)
        log_tiny_float = (np.log(np.finfo(dtype).tiny) - log_eps) / 2
        log_max_float = (np.log(np.finfo(dtype).max) + log_eps) / 2
        # Compute the bounds by approximating the inverse of the Yeo-Johnson
        # transform on the smallest and largest floating point exponents, given
        # the largest data we expect to observe. See [1] for further details.
        # [1] https://github.com/scipy/scipy/pull/18852#issuecomment-1630286174
        lb = log_tiny_float / log1p_max_x
        ub = log_max_float / log1p_max_x
        # Convert the bounds if all or some of the data is negative.
        if np.all(x < 0):
            lb, ub = 2 - ub, 2 - lb
        elif np.any(x < 0):
            lb, ub = max(2 - ub, lb), min(2 - lb, ub)
        # Match `optimize.brent`'s tolerance.
        tol_brent = 1.48e-08
        return optimize.fminbound(_neg_llf, lb, ub, args=(x,), xtol=tol_brent)


def yeojohnson_normplot(x, la, lb, plot=None, N=80):
    """Compute parameters for a Yeo-Johnson normality plot, optionally show it.

    A Yeo-Johnson normality plot shows graphically what the best
    transformation parameter is to use in `yeojohnson` to obtain a
    distribution that is close to normal.

    Parameters
    ----------
    x : array_like
        Input array.
    la, lb : scalar
        The lower and upper bounds for the ``lmbda`` values to pass to
        `yeojohnson` for Yeo-Johnson transformations. These are also the
        limits of the horizontal axis of the plot if that is generated.
    plot : object, optional
        If given, plots the quantiles and least squares fit.
        `plot` is an object that has to have methods "plot" and "text".
        The `matplotlib.pyplot` module or a Matplotlib Axes object can be used,
        or a custom object with the same methods.
        Default is None, which means that no plot is created.
    N : int, optional
        Number of points on the horizontal axis (equally distributed from
        `la` to `lb`).

    Returns
    -------
    lmbdas : ndarray
        The ``lmbda`` values for which a Yeo-Johnson transform was done.
    ppcc : ndarray
        Probability Plot Correlelation Coefficient, as obtained from `probplot`
        when fitting the Box-Cox transformed input `x` against a normal
        distribution.

    See Also
    --------
    probplot, yeojohnson, yeojohnson_normmax, yeojohnson_llf, ppcc_max

    Notes
    -----
    Even if `plot` is given, the figure is not shown or saved by
    `boxcox_normplot`; ``plt.show()`` or ``plt.savefig('figname.png')``
    should be used after calling `probplot`.

    .. versionadded:: 1.2.0

    Examples
    --------
    >>> from scipy import stats
    >>> import matplotlib.pyplot as plt

    Generate some non-normally distributed data, and create a Yeo-Johnson plot:

    >>> x = stats.loggamma.rvs(5, size=500) + 5
    >>> fig = plt.figure()
    >>> ax = fig.add_subplot(111)
    >>> prob = stats.yeojohnson_normplot(x, -20, 20, plot=ax)

    Determine and plot the optimal ``lmbda`` to transform ``x`` and plot it in
    the same plot:

    >>> _, maxlog = stats.yeojohnson(x)
    >>> ax.axvline(maxlog, color='r')

    >>> plt.show()

    """
    return _normplot('yeojohnson', x, la, lb, plot, N)


ShapiroResult = namedtuple('ShapiroResult', ('statistic', 'pvalue'))


@_axis_nan_policy_factory(ShapiroResult, n_samples=1, too_small=2, default_axis=None)
def shapiro(x):
    r"""Perform the Shapiro-Wilk test for normality.

    The Shapiro-Wilk test tests the null hypothesis that the
    data was drawn from a normal distribution.

    Parameters
    ----------
    x : array_like
        Array of sample data. Must contain at least three observations.

    Returns
    -------
    statistic : float
        The test statistic.
    p-value : float
        The p-value for the hypothesis test.

    See Also
    --------
    anderson : The Anderson-Darling test for normality
    kstest : The Kolmogorov-Smirnov test for goodness of fit.

    Notes
    -----
    The algorithm used is described in [4]_ but censoring parameters as
    described are not implemented. For N > 5000 the W test statistic is
    accurate, but the p-value may not be.

    References
    ----------
    .. [1] https://www.itl.nist.gov/div898/handbook/prc/section2/prc213.htm
           :doi:`10.18434/M32189`
    .. [2] Shapiro, S. S. & Wilk, M.B, "An analysis of variance test for
           normality (complete samples)", Biometrika, 1965, Vol. 52,
           pp. 591-611, :doi:`10.2307/2333709`
    .. [3] Razali, N. M. & Wah, Y. B., "Power comparisons of Shapiro-Wilk,
           Kolmogorov-Smirnov, Lilliefors and Anderson-Darling tests", Journal
           of Statistical Modeling and Analytics, 2011, Vol. 2, pp. 21-33.
    .. [4] Royston P., "Remark AS R94: A Remark on Algorithm AS 181: The
           W-test for Normality", 1995, Applied Statistics, Vol. 44,
           :doi:`10.2307/2986146`
    .. [5] Phipson B., and Smyth, G. K., "Permutation P-values Should Never Be
           Zero: Calculating Exact P-values When Permutations Are Randomly
           Drawn", Statistical Applications in Genetics and Molecular Biology,
           2010, Vol.9, :doi:`10.2202/1544-6115.1585`
    .. [6] Panagiotakos, D. B., "The value of p-value in biomedical
           research", The Open Cardiovascular Medicine Journal, 2008, Vol.2,
           pp. 97-99, :doi:`10.2174/1874192400802010097`

    Examples
    --------
    Suppose we wish to infer from measurements whether the weights of adult
    human males in a medical study are not normally distributed [2]_.
    The weights (lbs) are recorded in the array ``x`` below.

    >>> import numpy as np
    >>> x = np.array([148, 154, 158, 160, 161, 162, 166, 170, 182, 195, 236])

    The normality test of [1]_ and [2]_ begins by computing a statistic based
    on the relationship between the observations and the expected order
    statistics of a normal distribution.

    >>> from scipy import stats
    >>> res = stats.shapiro(x)
    >>> res.statistic
    0.7888147830963135

    The value of this statistic tends to be high (close to 1) for samples drawn
    from a normal distribution.

    The test is performed by comparing the observed value of the statistic
    against the null distribution: the distribution of statistic values formed
    under the null hypothesis that the weights were drawn from a normal
    distribution. For this normality test, the null distribution is not easy to
    calculate exactly, so it is usually approximated by Monte Carlo methods,
    that is, drawing many samples of the same size as ``x`` from a normal
    distribution and computing the values of the statistic for each.

    >>> def statistic(x):
    ...     # Get only the `shapiro` statistic; ignore its p-value
    ...     return stats.shapiro(x).statistic
    >>> ref = stats.monte_carlo_test(x, stats.norm.rvs, statistic,
    ...                              alternative='less')
    >>> import matplotlib.pyplot as plt
    >>> fig, ax = plt.subplots(figsize=(8, 5))
    >>> bins = np.linspace(0.65, 1, 50)
    >>> def plot(ax):  # we'll reuse this
    ...     ax.hist(ref.null_distribution, density=True, bins=bins)
    ...     ax.set_title("Shapiro-Wilk Test Null Distribution \n"
    ...                  "(Monte Carlo Approximation, 11 Observations)")
    ...     ax.set_xlabel("statistic")
    ...     ax.set_ylabel("probability density")
    >>> plot(ax)
    >>> plt.show()

    The comparison is quantified by the p-value: the proportion of values in
    the null distribution less than or equal to the observed value of the
    statistic.

    >>> fig, ax = plt.subplots(figsize=(8, 5))
    >>> plot(ax)
    >>> annotation = (f'p-value={res.pvalue:.6f}\n(highlighted area)')
    >>> props = dict(facecolor='black', width=1, headwidth=5, headlength=8)
    >>> _ = ax.annotate(annotation, (0.75, 0.1), (0.68, 0.7), arrowprops=props)
    >>> i_extreme = np.where(bins <= res.statistic)[0]
    >>> for i in i_extreme:
    ...     ax.patches[i].set_color('C1')
    >>> plt.xlim(0.65, 0.9)
    >>> plt.ylim(0, 4)
    >>> plt.show
    >>> res.pvalue
    0.006703833118081093

    If the p-value is "small" - that is, if there is a low probability of
    sampling data from a normally distributed population that produces such an
    extreme value of the statistic - this may be taken as evidence against
    the null hypothesis in favor of the alternative: the weights were not
    drawn from a normal distribution. Note that:

    - The inverse is not true; that is, the test is not used to provide
      evidence *for* the null hypothesis.
    - The threshold for values that will be considered "small" is a choice that
      should be made before the data is analyzed [5]_ with consideration of the
      risks of both false positives (incorrectly rejecting the null hypothesis)
      and false negatives (failure to reject a false null hypothesis).

    """
    x = np.ravel(x).astype(np.float64)

    N = len(x)

    a = zeros(N//2, dtype=np.float64)
    init = 0

    y = sort(x)
    y -= x[N//2]  # subtract the median (or a nearby value); see gh-15777

    w, pw, ifault = swilk(y, a, init)
    if ifault not in [0, 2]:
        warnings.warn("scipy.stats.shapiro: Input data has range zero. The"
                      " results may not be accurate.", stacklevel=2)
    if N > 5000:
        warnings.warn("scipy.stats.shapiro: For N > 5000, computed p-value "
                      f"may not be accurate. Current N is {N}.",
                      stacklevel=2)

    # `w` and `pw` are always Python floats, which are double precision.
    # We want to ensure that they are NumPy floats, so until dtypes are
    # respected, we can explicitly convert each to float64 (faster than
    # `np.array([w, pw])`).
    return ShapiroResult(np.float64(w), np.float64(pw))


# Values from Stephens, M A, "EDF Statistics for Goodness of Fit and
#             Some Comparisons", Journal of the American Statistical
#             Association, Vol. 69, Issue 347, Sept. 1974, pp 730-737
_Avals_norm = array([0.576, 0.656, 0.787, 0.918, 1.092])
_Avals_expon = array([0.922, 1.078, 1.341, 1.606, 1.957])
# From Stephens, M A, "Goodness of Fit for the Extreme Value Distribution",
#             Biometrika, Vol. 64, Issue 3, Dec. 1977, pp 583-588.
_Avals_gumbel = array([0.474, 0.637, 0.757, 0.877, 1.038])
# From Stephens, M A, "Tests of Fit for the Logistic Distribution Based
#             on the Empirical Distribution Function.", Biometrika,
#             Vol. 66, Issue 3, Dec. 1979, pp 591-595.
_Avals_logistic = array([0.426, 0.563, 0.660, 0.769, 0.906, 1.010])
# From Richard A. Lockhart and Michael A. Stephens "Estimation and Tests of
#             Fit for the Three-Parameter Weibull Distribution"
#             Journal of the Royal Statistical Society.Series B(Methodological)
#             Vol. 56, No. 3 (1994), pp. 491-500, table 1. Keys are c*100
_Avals_weibull = [[0.292, 0.395, 0.467, 0.522, 0.617, 0.711, 0.836, 0.931],
                  [0.295, 0.399, 0.471, 0.527, 0.623, 0.719, 0.845, 0.941],
                  [0.298, 0.403, 0.476, 0.534, 0.631, 0.728, 0.856, 0.954],
                  [0.301, 0.408, 0.483, 0.541, 0.640, 0.738, 0.869, 0.969],
                  [0.305, 0.414, 0.490, 0.549, 0.650, 0.751, 0.885, 0.986],
                  [0.309, 0.421, 0.498, 0.559, 0.662, 0.765, 0.902, 1.007],
                  [0.314, 0.429, 0.508, 0.570, 0.676, 0.782, 0.923, 1.030],
                  [0.320, 0.438, 0.519, 0.583, 0.692, 0.802, 0.947, 1.057],
                  [0.327, 0.448, 0.532, 0.598, 0.711, 0.824, 0.974, 1.089],
                  [0.334, 0.469, 0.547, 0.615, 0.732, 0.850, 1.006, 1.125],
                  [0.342, 0.472, 0.563, 0.636, 0.757, 0.879, 1.043, 1.167]]
_Avals_weibull = np.array(_Avals_weibull)
_cvals_weibull = np.linspace(0, 0.5, 11)
_get_As_weibull = interpolate.interp1d(_cvals_weibull, _Avals_weibull.T,
                                       kind='linear', bounds_error=False,
                                       fill_value=_Avals_weibull[-1])


def _weibull_fit_check(params, x):
    # Refine the fit returned by `weibull_min.fit` to ensure that the first
    # order necessary conditions are satisfied. If not, raise an error.
    # Here, use `m` for the shape parameter to be consistent with [7]
    # and avoid confusion with `c` as defined in [7].
    n = len(x)
    m, u, s = params

    def dnllf_dm(m, u):
        # Partial w.r.t. shape w/ optimal scale. See [7] Equation 5.
        xu = x-u
        return (1/m - (xu**m*np.log(xu)).sum()/(xu**m).sum()
                + np.log(xu).sum()/n)

    def dnllf_du(m, u):
        # Partial w.r.t. loc w/ optimal scale. See [7] Equation 6.
        xu = x-u
        return (m-1)/m*(xu**-1).sum() - n*(xu**(m-1)).sum()/(xu**m).sum()

    def get_scale(m, u):
        # Partial w.r.t. scale solved in terms of shape and location.
        # See [7] Equation 7.
        return ((x-u)**m/n).sum()**(1/m)

    def dnllf(params):
        # Partial derivatives of the NLLF w.r.t. parameters, i.e.
        # first order necessary conditions for MLE fit.
        return [dnllf_dm(*params), dnllf_du(*params)]

    suggestion = ("Maximum likelihood estimation is known to be challenging "
                  "for the three-parameter Weibull distribution. Consider "
                  "performing a custom goodness-of-fit test using "
                  "`scipy.stats.monte_carlo_test`.")

    if np.allclose(u, np.min(x)) or m < 1:
        # The critical values provided by [7] don't seem to control the
        # Type I error rate in this case. Error out.
        message = ("Maximum likelihood estimation has converged to "
                   "a solution in which the location is equal to the minimum "
                   "of the data, the shape parameter is less than 2, or both. "
                   "The table of critical values in [7] does not "
                   "include this case. " + suggestion)
        raise ValueError(message)

    try:
        # Refine the MLE / verify that first-order necessary conditions are
        # satisfied. If so, the critical values provided in [7] seem reliable.
        with np.errstate(over='raise', invalid='raise'):
            res = optimize.root(dnllf, params[:-1])

        message = ("Solution of MLE first-order conditions failed: "
                   f"{res.message}. `anderson` cannot continue. " + suggestion)
        if not res.success:
            raise ValueError(message)

    except (FloatingPointError, ValueError) as e:
        message = ("An error occurred while fitting the Weibull distribution "
                   "to the data, so `anderson` cannot continue. " + suggestion)
        raise ValueError(message) from e

    m, u = res.x
    s = get_scale(m, u)
    return m, u, s


AndersonResult = _make_tuple_bunch('AndersonResult',
                                   ['statistic', 'critical_values',
                                    'significance_level'], ['fit_result'])


def anderson(x, dist='norm'):
    """Anderson-Darling test for data coming from a particular distribution.

    The Anderson-Darling test tests the null hypothesis that a sample is
    drawn from a population that follows a particular distribution.
    For the Anderson-Darling test, the critical values depend on
    which distribution is being tested against.  This function works
    for normal, exponential, logistic, weibull_min, or Gumbel (Extreme Value
    Type I) distributions.

    Parameters
    ----------
    x : array_like
        Array of sample data.
    dist : {'norm', 'expon', 'logistic', 'gumbel', 'gumbel_l', 'gumbel_r', 'extreme1', 'weibull_min'}, optional
        The type of distribution to test against.  The default is 'norm'.
        The names 'extreme1', 'gumbel_l' and 'gumbel' are synonyms for the
        same distribution.

    Returns
    -------
    result : AndersonResult
        An object with the following attributes:

        statistic : float
            The Anderson-Darling test statistic.
        critical_values : list
            The critical values for this distribution.
        significance_level : list
            The significance levels for the corresponding critical values
            in percents.  The function returns critical values for a
            differing set of significance levels depending on the
            distribution that is being tested against.
        fit_result : `~scipy.stats._result_classes.FitResult`
            An object containing the results of fitting the distribution to
            the data.

    See Also
    --------
    kstest : The Kolmogorov-Smirnov test for goodness-of-fit.

    Notes
    -----
    Critical values provided are for the following significance levels:

    normal/exponential
        15%, 10%, 5%, 2.5%, 1%
    logistic
        25%, 10%, 5%, 2.5%, 1%, 0.5%
    gumbel_l / gumbel_r
        25%, 10%, 5%, 2.5%, 1%
    weibull_min
        50%, 25%, 15%, 10%, 5%, 2.5%, 1%, 0.5%

    If the returned statistic is larger than these critical values then
    for the corresponding significance level, the null hypothesis that
    the data come from the chosen distribution can be rejected.
    The returned statistic is referred to as 'A2' in the references.

    For `weibull_min`, maximum likelihood estimation is known to be
    challenging. If the test returns successfully, then the first order
    conditions for a maximum likehood estimate have been verified and
    the critical values correspond relatively well to the significance levels,
    provided that the sample is sufficiently large (>10 observations [7]).
    However, for some data - especially data with no left tail - `anderson`
    is likely to result in an error message. In this case, consider
    performing a custom goodness of fit test using
    `scipy.stats.monte_carlo_test`.

    References
    ----------
    .. [1] https://www.itl.nist.gov/div898/handbook/prc/section2/prc213.htm
    .. [2] Stephens, M. A. (1974). EDF Statistics for Goodness of Fit and
           Some Comparisons, Journal of the American Statistical Association,
           Vol. 69, pp. 730-737.
    .. [3] Stephens, M. A. (1976). Asymptotic Results for Goodness-of-Fit
           Statistics with Unknown Parameters, Annals of Statistics, Vol. 4,
           pp. 357-369.
    .. [4] Stephens, M. A. (1977). Goodness of Fit for the Extreme Value
           Distribution, Biometrika, Vol. 64, pp. 583-588.
    .. [5] Stephens, M. A. (1977). Goodness of Fit with Special Reference
           to Tests for Exponentiality , Technical Report No. 262,
           Department of Statistics, Stanford University, Stanford, CA.
    .. [6] Stephens, M. A. (1979). Tests of Fit for the Logistic Distribution
           Based on the Empirical Distribution Function, Biometrika, Vol. 66,
           pp. 591-595.
    .. [7] Richard A. Lockhart and Michael A. Stephens "Estimation and Tests of
           Fit for the Three-Parameter Weibull Distribution"
           Journal of the Royal Statistical Society.Series B(Methodological)
           Vol. 56, No. 3 (1994), pp. 491-500, Table 0.

    Examples
    --------
    Test the null hypothesis that a random sample was drawn from a normal
    distribution (with unspecified mean and standard deviation).

    >>> import numpy as np
    >>> from scipy.stats import anderson
    >>> rng = np.random.default_rng()
    >>> data = rng.random(size=35)
    >>> res = anderson(data)
    >>> res.statistic
    0.8398018749744764
    >>> res.critical_values
    array([0.527, 0.6  , 0.719, 0.839, 0.998])
    >>> res.significance_level
    array([15. , 10. ,  5. ,  2.5,  1. ])

    The value of the statistic (barely) exceeds the critical value associated
    with a significance level of 2.5%, so the null hypothesis may be rejected
    at a significance level of 2.5%, but not at a significance level of 1%.

    """ # numpy/numpydoc#87  # noqa: E501
    dist = dist.lower()
    if dist in {'extreme1', 'gumbel'}:
        dist = 'gumbel_l'
    dists = {'norm', 'expon', 'gumbel_l',
             'gumbel_r', 'logistic', 'weibull_min'}

    if dist not in dists:
        raise ValueError(f"Invalid distribution; dist must be in {dists}.")
    y = sort(x)
    xbar = np.mean(x, axis=0)
    N = len(y)
    if dist == 'norm':
        s = np.std(x, ddof=1, axis=0)
        w = (y - xbar) / s
        fit_params = xbar, s
        logcdf = distributions.norm.logcdf(w)
        logsf = distributions.norm.logsf(w)
        sig = array([15, 10, 5, 2.5, 1])
        critical = around(_Avals_norm / (1.0 + 4.0/N - 25.0/N/N), 3)
    elif dist == 'expon':
        w = y / xbar
        fit_params = 0, xbar
        logcdf = distributions.expon.logcdf(w)
        logsf = distributions.expon.logsf(w)
        sig = array([15, 10, 5, 2.5, 1])
        critical = around(_Avals_expon / (1.0 + 0.6/N), 3)
    elif dist == 'logistic':
        def rootfunc(ab, xj, N):
            a, b = ab
            tmp = (xj - a) / b
            tmp2 = exp(tmp)
            val = [np.sum(1.0/(1+tmp2), axis=0) - 0.5*N,
                   np.sum(tmp*(1.0-tmp2)/(1+tmp2), axis=0) + N]
            return array(val)

        sol0 = array([xbar, np.std(x, ddof=1, axis=0)])
        sol = optimize.fsolve(rootfunc, sol0, args=(x, N), xtol=1e-5)
        w = (y - sol[0]) / sol[1]
        fit_params = sol
        logcdf = distributions.logistic.logcdf(w)
        logsf = distributions.logistic.logsf(w)
        sig = array([25, 10, 5, 2.5, 1, 0.5])
        critical = around(_Avals_logistic / (1.0 + 0.25/N), 3)
    elif dist == 'gumbel_r':
        xbar, s = distributions.gumbel_r.fit(x)
        w = (y - xbar) / s
        fit_params = xbar, s
        logcdf = distributions.gumbel_r.logcdf(w)
        logsf = distributions.gumbel_r.logsf(w)
        sig = array([25, 10, 5, 2.5, 1])
        critical = around(_Avals_gumbel / (1.0 + 0.2/sqrt(N)), 3)
    elif dist == 'gumbel_l':
        xbar, s = distributions.gumbel_l.fit(x)
        w = (y - xbar) / s
        fit_params = xbar, s
        logcdf = distributions.gumbel_l.logcdf(w)
        logsf = distributions.gumbel_l.logsf(w)
        sig = array([25, 10, 5, 2.5, 1])
        critical = around(_Avals_gumbel / (1.0 + 0.2/sqrt(N)), 3)
    elif dist == 'weibull_min':
        message = ("Critical values of the test statistic are given for the "
                   "asymptotic distribution. These may not be accurate for "
                   "samples with fewer than 10 observations. Consider using "
                   "`scipy.stats.monte_carlo_test`.")
        if N < 10:
            warnings.warn(message, stacklevel=2)
        # [7] writes our 'c' as 'm', and they write `c = 1/m`. Use their names.
        m, loc, scale = distributions.weibull_min.fit(y)
        m, loc, scale = _weibull_fit_check((m, loc, scale), y)
        fit_params = m, loc, scale
        logcdf = stats.weibull_min(*fit_params).logcdf(y)
        logsf = stats.weibull_min(*fit_params).logsf(y)
        c = 1 / m  # m and c are as used in [7]
        sig = array([0.5, 0.75, 0.85, 0.9, 0.95, 0.975, 0.99, 0.995])
        critical = _get_As_weibull(c)
        # Goodness-of-fit tests should only be used to provide evidence
        # _against_ the null hypothesis. Be conservative and round up.
        critical = np.round(critical + 0.0005, decimals=3)

    i = arange(1, N + 1)
    A2 = -N - np.sum((2*i - 1.0) / N * (logcdf + logsf[::-1]), axis=0)

    # FitResult initializer expects an optimize result, so let's work with it
    message = '`anderson` successfully fit the distribution to the data.'
    res = optimize.OptimizeResult(success=True, message=message)
    res.x = np.array(fit_params)
    fit_result = FitResult(getattr(distributions, dist), y,
                           discrete=False, res=res)

    return AndersonResult(A2, critical, sig, fit_result=fit_result)


def _anderson_ksamp_midrank(samples, Z, Zstar, k, n, N):
    """Compute A2akN equation 7 of Scholz and Stephens.

    Parameters
    ----------
    samples : sequence of 1-D array_like
        Array of sample arrays.
    Z : array_like
        Sorted array of all observations.
    Zstar : array_like
        Sorted array of unique observations.
    k : int
        Number of samples.
    n : array_like
        Number of observations in each sample.
    N : int
        Total number of observations.

    Returns
    -------
    A2aKN : float
        The A2aKN statistics of Scholz and Stephens 1987.

    """
    A2akN = 0.
    Z_ssorted_left = Z.searchsorted(Zstar, 'left')
    if N == Zstar.size:
        lj = 1.
    else:
        lj = Z.searchsorted(Zstar, 'right') - Z_ssorted_left
    Bj = Z_ssorted_left + lj / 2.
    for i in arange(0, k):
        s = np.sort(samples[i])
        s_ssorted_right = s.searchsorted(Zstar, side='right')
        Mij = s_ssorted_right.astype(float)
        fij = s_ssorted_right - s.searchsorted(Zstar, 'left')
        Mij -= fij / 2.
        inner = lj / float(N) * (N*Mij - Bj*n[i])**2 / (Bj*(N - Bj) - N*lj/4.)
        A2akN += inner.sum() / n[i]
    A2akN *= (N - 1.) / N
    return A2akN


def _anderson_ksamp_right(samples, Z, Zstar, k, n, N):
    """Compute A2akN equation 6 of Scholz & Stephens.

    Parameters
    ----------
    samples : sequence of 1-D array_like
        Array of sample arrays.
    Z : array_like
        Sorted array of all observations.
    Zstar : array_like
        Sorted array of unique observations.
    k : int
        Number of samples.
    n : array_like
        Number of observations in each sample.
    N : int
        Total number of observations.

    Returns
    -------
    A2KN : float
        The A2KN statistics of Scholz and Stephens 1987.

    """
    A2kN = 0.
    lj = Z.searchsorted(Zstar[:-1], 'right') - Z.searchsorted(Zstar[:-1],
                                                              'left')
    Bj = lj.cumsum()
    for i in arange(0, k):
        s = np.sort(samples[i])
        Mij = s.searchsorted(Zstar[:-1], side='right')
        inner = lj / float(N) * (N * Mij - Bj * n[i])**2 / (Bj * (N - Bj))
        A2kN += inner.sum() / n[i]
    return A2kN


Anderson_ksampResult = _make_tuple_bunch(
    'Anderson_ksampResult',
    ['statistic', 'critical_values', 'pvalue'], []
)


def anderson_ksamp(samples, midrank=True, *, method=None):
    """The Anderson-Darling test for k-samples.

    The k-sample Anderson-Darling test is a modification of the
    one-sample Anderson-Darling test. It tests the null hypothesis
    that k-samples are drawn from the same population without having
    to specify the distribution function of that population. The
    critical values depend on the number of samples.

    Parameters
    ----------
    samples : sequence of 1-D array_like
        Array of sample data in arrays.
    midrank : bool, optional
        Type of Anderson-Darling test which is computed. Default
        (True) is the midrank test applicable to continuous and
        discrete populations. If False, the right side empirical
        distribution is used.
    method : PermutationMethod, optional
        Defines the method used to compute the p-value. If `method` is an
        instance of `PermutationMethod`, the p-value is computed using
        `scipy.stats.permutation_test` with the provided configuration options
        and other appropriate settings. Otherwise, the p-value is interpolated
        from tabulated values.

    Returns
    -------
    res : Anderson_ksampResult
        An object containing attributes:

        statistic : float
            Normalized k-sample Anderson-Darling test statistic.
        critical_values : array
            The critical values for significance levels 25%, 10%, 5%, 2.5%, 1%,
            0.5%, 0.1%.
        pvalue : float
            The approximate p-value of the test. If `method` is not
            provided, the value is floored / capped at 0.1% / 25%.

    Raises
    ------
    ValueError
        If fewer than 2 samples are provided, a sample is empty, or no
        distinct observations are in the samples.

    See Also
    --------
    ks_2samp : 2 sample Kolmogorov-Smirnov test
    anderson : 1 sample Anderson-Darling test

    Notes
    -----
    [1]_ defines three versions of the k-sample Anderson-Darling test:
    one for continuous distributions and two for discrete
    distributions, in which ties between samples may occur. The
    default of this routine is to compute the version based on the
    midrank empirical distribution function. This test is applicable
    to continuous and discrete data. If midrank is set to False, the
    right side empirical distribution is used for a test for discrete
    data. According to [1]_, the two discrete test statistics differ
    only slightly if a few collisions due to round-off errors occur in
    the test not adjusted for ties between samples.

    The critical values corresponding to the significance levels from 0.01
    to 0.25 are taken from [1]_. p-values are floored / capped
    at 0.1% / 25%. Since the range of critical values might be extended in
    future releases, it is recommended not to test ``p == 0.25``, but rather
    ``p >= 0.25`` (analogously for the lower bound).

    .. versionadded:: 0.14.0

    References
    ----------
    .. [1] Scholz, F. W and Stephens, M. A. (1987), K-Sample
           Anderson-Darling Tests, Journal of the American Statistical
           Association, Vol. 82, pp. 918-924.

    Examples
    --------
    >>> import numpy as np
    >>> from scipy import stats
    >>> rng = np.random.default_rng()
    >>> res = stats.anderson_ksamp([rng.normal(size=50),
    ... rng.normal(loc=0.5, size=30)])
    >>> res.statistic, res.pvalue
    (1.974403288713695, 0.04991293614572478)
    >>> res.critical_values
    array([0.325, 1.226, 1.961, 2.718, 3.752, 4.592, 6.546])

    The null hypothesis that the two random samples come from the same
    distribution can be rejected at the 5% level because the returned
    test value is greater than the critical value for 5% (1.961) but
    not at the 2.5% level. The interpolation gives an approximate
    p-value of 4.99%.

    >>> samples = [rng.normal(size=50), rng.normal(size=30),
    ...            rng.normal(size=20)]
    >>> res = stats.anderson_ksamp(samples)
    >>> res.statistic, res.pvalue
    (-0.29103725200789504, 0.25)
    >>> res.critical_values
    array([ 0.44925884,  1.3052767 ,  1.9434184 ,  2.57696569,  3.41634856,
      4.07210043, 5.56419101])

    The null hypothesis cannot be rejected for three samples from an
    identical distribution. The reported p-value (25%) has been capped and
    may not be very accurate (since it corresponds to the value 0.449
    whereas the statistic is -0.291).

    In such cases where the p-value is capped or when sample sizes are
    small, a permutation test may be more accurate.

    >>> method = stats.PermutationMethod(n_resamples=9999, random_state=rng)
    >>> res = stats.anderson_ksamp(samples, method=method)
    >>> res.pvalue
    0.5254

    """
    k = len(samples)
    if (k < 2):
        raise ValueError("anderson_ksamp needs at least two samples")

    samples = list(map(np.asarray, samples))
    Z = np.sort(np.hstack(samples))
    N = Z.size
    Zstar = np.unique(Z)
    if Zstar.size < 2:
        raise ValueError("anderson_ksamp needs more than one distinct "
                         "observation")

    n = np.array([sample.size for sample in samples])
    if np.any(n == 0):
        raise ValueError("anderson_ksamp encountered sample without "
                         "observations")

    if midrank:
        A2kN_fun = _anderson_ksamp_midrank
    else:
        A2kN_fun = _anderson_ksamp_right
    A2kN = A2kN_fun(samples, Z, Zstar, k, n, N)

    def statistic(*samples):
        return A2kN_fun(samples, Z, Zstar, k, n, N)

    if method is not None:
        res = stats.permutation_test(samples, statistic, **method._asdict(),
                                     alternative='greater')

    H = (1. / n).sum()
    hs_cs = (1. / arange(N - 1, 1, -1)).cumsum()
    h = hs_cs[-1] + 1
    g = (hs_cs / arange(2, N)).sum()

    a = (4*g - 6) * (k - 1) + (10 - 6*g)*H
    b = (2*g - 4)*k**2 + 8*h*k + (2*g - 14*h - 4)*H - 8*h + 4*g - 6
    c = (6*h + 2*g - 2)*k**2 + (4*h - 4*g + 6)*k + (2*h - 6)*H + 4*h
    d = (2*h + 6)*k**2 - 4*h*k
    sigmasq = (a*N**3 + b*N**2 + c*N + d) / ((N - 1.) * (N - 2.) * (N - 3.))
    m = k - 1
    A2 = (A2kN - m) / math.sqrt(sigmasq)

    # The b_i values are the interpolation coefficients from Table 2
    # of Scholz and Stephens 1987
    b0 = np.array([0.675, 1.281, 1.645, 1.96, 2.326, 2.573, 3.085])
    b1 = np.array([-0.245, 0.25, 0.678, 1.149, 1.822, 2.364, 3.615])
    b2 = np.array([-0.105, -0.305, -0.362, -0.391, -0.396, -0.345, -0.154])
    critical = b0 + b1 / math.sqrt(m) + b2 / m

    sig = np.array([0.25, 0.1, 0.05, 0.025, 0.01, 0.005, 0.001])

    if A2 < critical.min() and method is None:
        p = sig.max()
        msg = (f"p-value capped: true value larger than {p}. Consider "
               "specifying `method` "
               "(e.g. `method=stats.PermutationMethod()`.)")
        warnings.warn(msg, stacklevel=2)
    elif A2 > critical.max() and method is None:
        p = sig.min()
        msg = (f"p-value floored: true value smaller than {p}. Consider "
               "specifying `method` "
               "(e.g. `method=stats.PermutationMethod()`.)")
        warnings.warn(msg, stacklevel=2)
    elif method is None:
        # interpolation of probit of significance level
        pf = np.polyfit(critical, log(sig), 2)
        p = math.exp(np.polyval(pf, A2))
    else:
        p = res.pvalue if method is not None else p

    # create result object with alias for backward compatibility
    res = Anderson_ksampResult(A2, critical, p)
    res.significance_level = p
    return res


AnsariResult = namedtuple('AnsariResult', ('statistic', 'pvalue'))


class _ABW:
    """Distribution of Ansari-Bradley W-statistic under the null hypothesis."""
    # TODO: calculate exact distribution considering ties
    # We could avoid summing over more than half the frequencies,
    # but initially it doesn't seem worth the extra complexity

    def __init__(self):
        """Minimal initializer."""
        self.m = None
        self.n = None
        self.astart = None
        self.total = None
        self.freqs = None

    def _recalc(self, n, m):
        """When necessary, recalculate exact distribution."""
        if n != self.n or m != self.m:
            self.n, self.m = n, m
            # distribution is NOT symmetric when m + n is odd
            # n is len(x), m is len(y), and ratio of scales is defined x/y
            astart, a1, _ = gscale(n, m)
            self.astart = astart  # minimum value of statistic
            # Exact distribution of test statistic under null hypothesis
            # expressed as frequencies/counts/integers to maintain precision.
            # Stored as floats to avoid overflow of sums.
            self.freqs = a1.astype(np.float64)
            self.total = self.freqs.sum()  # could calculate from m and n
            # probability mass is self.freqs / self.total;

    def pmf(self, k, n, m):
        """Probability mass function."""
        self._recalc(n, m)
        # The convention here is that PMF at k = 12.5 is the same as at k = 12,
        # -> use `floor` in case of ties.
        ind = np.floor(k - self.astart).astype(int)
        return self.freqs[ind] / self.total

    def cdf(self, k, n, m):
        """Cumulative distribution function."""
        self._recalc(n, m)
        # Null distribution derived without considering ties is
        # approximate. Round down to avoid Type I error.
        ind = np.ceil(k - self.astart).astype(int)
        return self.freqs[:ind+1].sum() / self.total

    def sf(self, k, n, m):
        """Survival function."""
        self._recalc(n, m)
        # Null distribution derived without considering ties is
        # approximate. Round down to avoid Type I error.
        ind = np.floor(k - self.astart).astype(int)
        return self.freqs[ind:].sum() / self.total


# Maintain state for faster repeat calls to ansari w/ method='exact'
_abw_state = _ABW()


@_axis_nan_policy_factory(AnsariResult, n_samples=2)
def ansari(x, y, alternative='two-sided'):
    """Perform the Ansari-Bradley test for equal scale parameters.

    The Ansari-Bradley test ([1]_, [2]_) is a non-parametric test
    for the equality of the scale parameter of the distributions
    from which two samples were drawn. The null hypothesis states that
    the ratio of the scale of the distribution underlying `x` to the scale
    of the distribution underlying `y` is 1.

    Parameters
    ----------
    x, y : array_like
        Arrays of sample data.
    alternative : {'two-sided', 'less', 'greater'}, optional
        Defines the alternative hypothesis. Default is 'two-sided'.
        The following options are available:

        * 'two-sided': the ratio of scales is not equal to 1.
        * 'less': the ratio of scales is less than 1.
        * 'greater': the ratio of scales is greater than 1.

        .. versionadded:: 1.7.0

    Returns
    -------
    statistic : float
        The Ansari-Bradley test statistic.
    pvalue : float
        The p-value of the hypothesis test.

    See Also
    --------
    fligner : A non-parametric test for the equality of k variances
    mood : A non-parametric test for the equality of two scale parameters

    Notes
    -----
    The p-value given is exact when the sample sizes are both less than
    55 and there are no ties, otherwise a normal approximation for the
    p-value is used.

    References
    ----------
    .. [1] Ansari, A. R. and Bradley, R. A. (1960) Rank-sum tests for
           dispersions, Annals of Mathematical Statistics, 31, 1174-1189.
    .. [2] Sprent, Peter and N.C. Smeeton.  Applied nonparametric
           statistical methods.  3rd ed. Chapman and Hall/CRC. 2001.
           Section 5.8.2.
    .. [3] Nathaniel E. Helwig "Nonparametric Dispersion and Equality
           Tests" at http://users.stat.umn.edu/~helwig/notes/npde-Notes.pdf

    Examples
    --------
    >>> import numpy as np
    >>> from scipy.stats import ansari
    >>> rng = np.random.default_rng()

    For these examples, we'll create three random data sets.  The first
    two, with sizes 35 and 25, are drawn from a normal distribution with
    mean 0 and standard deviation 2.  The third data set has size 25 and
    is drawn from a normal distribution with standard deviation 1.25.

    >>> x1 = rng.normal(loc=0, scale=2, size=35)
    >>> x2 = rng.normal(loc=0, scale=2, size=25)
    >>> x3 = rng.normal(loc=0, scale=1.25, size=25)

    First we apply `ansari` to `x1` and `x2`.  These samples are drawn
    from the same distribution, so we expect the Ansari-Bradley test
    should not lead us to conclude that the scales of the distributions
    are different.

    >>> ansari(x1, x2)
    AnsariResult(statistic=541.0, pvalue=0.9762532927399098)

    With a p-value close to 1, we cannot conclude that there is a
    significant difference in the scales (as expected).

    Now apply the test to `x1` and `x3`:

    >>> ansari(x1, x3)
    AnsariResult(statistic=425.0, pvalue=0.0003087020407974518)

    The probability of observing such an extreme value of the statistic
    under the null hypothesis of equal scales is only 0.03087%. We take this
    as evidence against the null hypothesis in favor of the alternative:
    the scales of the distributions from which the samples were drawn
    are not equal.

    We can use the `alternative` parameter to perform a one-tailed test.
    In the above example, the scale of `x1` is greater than `x3` and so
    the ratio of scales of `x1` and `x3` is greater than 1. This means
    that the p-value when ``alternative='greater'`` should be near 0 and
    hence we should be able to reject the null hypothesis:

    >>> ansari(x1, x3, alternative='greater')
    AnsariResult(statistic=425.0, pvalue=0.0001543510203987259)

    As we can see, the p-value is indeed quite low. Use of
    ``alternative='less'`` should thus yield a large p-value:

    >>> ansari(x1, x3, alternative='less')
    AnsariResult(statistic=425.0, pvalue=0.9998643258449039)

    """
    if alternative not in {'two-sided', 'greater', 'less'}:
        raise ValueError("'alternative' must be 'two-sided',"
                         " 'greater', or 'less'.")
    x, y = asarray(x), asarray(y)
    n = len(x)
    m = len(y)

    N = m + n
    xy = r_[x, y]  # combine
    rank = _stats_py.rankdata(xy)
    symrank = amin(array((rank, N - rank + 1)), 0)
    AB = np.sum(symrank[:n], axis=0)
    uxy = unique(xy)
    repeats = (len(uxy) != len(xy))
    exact = ((m < 55) and (n < 55) and not repeats)
    if repeats and (m < 55 or n < 55):
        warnings.warn("Ties preclude use of exact statistic.", stacklevel=2)
    if exact:
        if alternative == 'two-sided':
            pval = 2.0 * np.minimum(_abw_state.cdf(AB, n, m),
                                    _abw_state.sf(AB, n, m))
        elif alternative == 'greater':
            # AB statistic is _smaller_ when ratio of scales is larger,
            # so this is the opposite of the usual calculation
            pval = _abw_state.cdf(AB, n, m)
        else:
            pval = _abw_state.sf(AB, n, m)
        return AnsariResult(AB, min(1.0, pval))

    # otherwise compute normal approximation
    if N % 2:  # N odd
        mnAB = n * (N+1.0)**2 / 4.0 / N
        varAB = n * m * (N+1.0) * (3+N**2) / (48.0 * N**2)
    else:
        mnAB = n * (N+2.0) / 4.0
        varAB = m * n * (N+2) * (N-2.0) / 48 / (N-1.0)
    if repeats:   # adjust variance estimates
        # compute np.sum(tj * rj**2,axis=0)
        fac = np.sum(symrank**2, axis=0)
        if N % 2:  # N odd
            varAB = m * n * (16*N*fac - (N+1)**4) / (16.0 * N**2 * (N-1))
        else:  # N even
            varAB = m * n * (16*fac - N*(N+2)**2) / (16.0 * N * (N-1))

    # Small values of AB indicate larger dispersion for the x sample.
    # Large values of AB indicate larger dispersion for the y sample.
    # This is opposite to the way we define the ratio of scales. see [1]_.
    z = (mnAB - AB) / sqrt(varAB)
    pvalue = _get_pvalue(z, distributions.norm, alternative)
    return AnsariResult(AB[()], pvalue[()])


BartlettResult = namedtuple('BartlettResult', ('statistic', 'pvalue'))


@_axis_nan_policy_factory(BartlettResult, n_samples=None)
def bartlett(*samples, axis=0):
    r"""Perform Bartlett's test for equal variances.

    Bartlett's test tests the null hypothesis that all input samples
    are from populations with equal variances.  For samples
    from significantly non-normal populations, Levene's test
    `levene` is more robust.

    Parameters
    ----------
    sample1, sample2, ... : array_like
        arrays of sample data.  Only 1d arrays are accepted, they may have
        different lengths.

    Returns
    -------
    statistic : float
        The test statistic.
    pvalue : float
        The p-value of the test.

    See Also
    --------
    fligner : A non-parametric test for the equality of k variances
    levene : A robust parametric test for equality of k variances

    Notes
    -----
    Conover et al. (1981) examine many of the existing parametric and
    nonparametric tests by extensive simulations and they conclude that the
    tests proposed by Fligner and Killeen (1976) and Levene (1960) appear to be
    superior in terms of robustness of departures from normality and power
    ([3]_).

    References
    ----------
    .. [1]  https://www.itl.nist.gov/div898/handbook/eda/section3/eda357.htm
    .. [2]  Snedecor, George W. and Cochran, William G. (1989), Statistical
              Methods, Eighth Edition, Iowa State University Press.
    .. [3] Park, C. and Lindsay, B. G. (1999). Robust Scale Estimation and
           Hypothesis Testing based on Quadratic Inference Function. Technical
           Report #99-03, Center for Likelihood Studies, Pennsylvania State
           University.
    .. [4] Bartlett, M. S. (1937). Properties of Sufficiency and Statistical
           Tests. Proceedings of the Royal Society of London. Series A,
           Mathematical and Physical Sciences, Vol. 160, No.901, pp. 268-282.
    .. [5] C.I. BLISS (1952), The Statistics of Bioassay: With Special
           Reference to the Vitamins, pp 499-503,
           :doi:`10.1016/C2013-0-12584-6`.
    .. [6] B. Phipson and G. K. Smyth. "Permutation P-values Should Never Be
           Zero: Calculating Exact P-values When Permutations Are Randomly
           Drawn." Statistical Applications in Genetics and Molecular Biology
           9.1 (2010).
    .. [7] Ludbrook, J., & Dudley, H. (1998). Why permutation tests are
           superior to t and F tests in biomedical research. The American
           Statistician, 52(2), 127-132.

    Examples
    --------
    In [5]_, the influence of vitamin C on the tooth growth of guinea pigs
    was investigated. In a control study, 60 subjects were divided into
    small dose, medium dose, and large dose groups that received
    daily doses of 0.5, 1.0 and 2.0 mg of vitamin C, respectively.
    After 42 days, the tooth growth was measured.

    The ``small_dose``, ``medium_dose``, and ``large_dose`` arrays below record
    tooth growth measurements of the three groups in microns.

    >>> import numpy as np
    >>> small_dose = np.array([
    ...     4.2, 11.5, 7.3, 5.8, 6.4, 10, 11.2, 11.2, 5.2, 7,
    ...     15.2, 21.5, 17.6, 9.7, 14.5, 10, 8.2, 9.4, 16.5, 9.7
    ... ])
    >>> medium_dose = np.array([
    ...     16.5, 16.5, 15.2, 17.3, 22.5, 17.3, 13.6, 14.5, 18.8, 15.5,
    ...     19.7, 23.3, 23.6, 26.4, 20, 25.2, 25.8, 21.2, 14.5, 27.3
    ... ])
    >>> large_dose = np.array([
    ...     23.6, 18.5, 33.9, 25.5, 26.4, 32.5, 26.7, 21.5, 23.3, 29.5,
    ...     25.5, 26.4, 22.4, 24.5, 24.8, 30.9, 26.4, 27.3, 29.4, 23
    ... ])

    The `bartlett` statistic is sensitive to differences in variances
    between the samples.

    >>> from scipy import stats
    >>> res = stats.bartlett(small_dose, medium_dose, large_dose)
    >>> res.statistic
    0.6654670663030519

    The value of the statistic tends to be high when there is a large
    difference in variances.

    We can test for inequality of variance among the groups by comparing the
    observed value of the statistic against the null distribution: the
    distribution of statistic values derived under the null hypothesis that
    the population variances of the three groups are equal.

    For this test, the null distribution follows the chi-square distribution
    as shown below.

    >>> import matplotlib.pyplot as plt
    >>> k = 3  # number of samples
    >>> dist = stats.chi2(df=k-1)
    >>> val = np.linspace(0, 5, 100)
    >>> pdf = dist.pdf(val)
    >>> fig, ax = plt.subplots(figsize=(8, 5))
    >>> def plot(ax):  # we'll reuse this
    ...     ax.plot(val, pdf, color='C0')
    ...     ax.set_title("Bartlett Test Null Distribution")
    ...     ax.set_xlabel("statistic")
    ...     ax.set_ylabel("probability density")
    ...     ax.set_xlim(0, 5)
    ...     ax.set_ylim(0, 1)
    >>> plot(ax)
    >>> plt.show()

    The comparison is quantified by the p-value: the proportion of values in
    the null distribution greater than or equal to the observed value of the
    statistic.

    >>> fig, ax = plt.subplots(figsize=(8, 5))
    >>> plot(ax)
    >>> pvalue = dist.sf(res.statistic)
    >>> annotation = (f'p-value={pvalue:.3f}\n(shaded area)')
    >>> props = dict(facecolor='black', width=1, headwidth=5, headlength=8)
    >>> _ = ax.annotate(annotation, (1.5, 0.22), (2.25, 0.3), arrowprops=props)
    >>> i = val >= res.statistic
    >>> ax.fill_between(val[i], y1=0, y2=pdf[i], color='C0')
    >>> plt.show()

    >>> res.pvalue
    0.71696121509966

    If the p-value is "small" - that is, if there is a low probability of
    sampling data from distributions with identical variances that produces
    such an extreme value of the statistic - this may be taken as evidence
    against the null hypothesis in favor of the alternative: the variances of
    the groups are not equal. Note that:

    - The inverse is not true; that is, the test is not used to provide
      evidence for the null hypothesis.
    - The threshold for values that will be considered "small" is a choice that
      should be made before the data is analyzed [6]_ with consideration of the
      risks of both false positives (incorrectly rejecting the null hypothesis)
      and false negatives (failure to reject a false null hypothesis).
    - Small p-values are not evidence for a *large* effect; rather, they can
      only provide evidence for a "significant" effect, meaning that they are
      unlikely to have occurred under the null hypothesis.

    Note that the chi-square distribution provides the null distribution
    when the observations are normally distributed. For small samples
    drawn from non-normal populations, it may be more appropriate to
    perform a
    permutation test: Under the null hypothesis that all three samples were
    drawn from the same population, each of the measurements is equally likely
    to have been observed in any of the three samples. Therefore, we can form
    a randomized null distribution by calculating the statistic under many
    randomly-generated partitionings of the observations into the three
    samples.

    >>> def statistic(*samples):
    ...     return stats.bartlett(*samples).statistic
    >>> ref = stats.permutation_test(
    ...     (small_dose, medium_dose, large_dose), statistic,
    ...     permutation_type='independent', alternative='greater'
    ... )
    >>> fig, ax = plt.subplots(figsize=(8, 5))
    >>> plot(ax)
    >>> bins = np.linspace(0, 5, 25)
    >>> ax.hist(
    ...     ref.null_distribution, bins=bins, density=True, facecolor="C1"
    ... )
    >>> ax.legend(['aymptotic approximation\n(many observations)',
    ...            'randomized null distribution'])
    >>> plot(ax)
    >>> plt.show()

    >>> ref.pvalue  # randomized test p-value
    0.5387  # may vary

    Note that there is significant disagreement between the p-value calculated
    here and the asymptotic approximation returned by `bartlett` above.
    The statistical inferences that can be drawn rigorously from a permutation
    test are limited; nonetheless, they may be the preferred approach in many
    circumstances [7]_.

    Following is another generic example where the null hypothesis would be
    rejected.

    Test whether the lists `a`, `b` and `c` come from populations
    with equal variances.

    >>> a = [8.88, 9.12, 9.04, 8.98, 9.00, 9.08, 9.01, 8.85, 9.06, 8.99]
    >>> b = [8.88, 8.95, 9.29, 9.44, 9.15, 9.58, 8.36, 9.18, 8.67, 9.05]
    >>> c = [8.95, 9.12, 8.95, 8.85, 9.03, 8.84, 9.07, 8.98, 8.86, 8.98]
    >>> stat, p = stats.bartlett(a, b, c)
    >>> p
    1.1254782518834628e-05

    The very small p-value suggests that the populations do not have equal
    variances.

    This is not surprising, given that the sample variance of `b` is much
    larger than that of `a` and `c`:

    >>> [np.var(x, ddof=1) for x in [a, b, c]]
    [0.007054444444444413, 0.13073888888888888, 0.008890000000000002]

    """
    xp = array_namespace(*samples)

    k = len(samples)
    if k < 2:
        raise ValueError("Must enter at least two input sample vectors.")

<<<<<<< HEAD
    Ni = np.empty(k)
    ssq = np.empty(k, 'd')
    for j in range(k):
        Ni[j] = len(samples[j])
        ssq[j] = np.var(samples[j], ddof=1)
    Ntot = np.sum(Ni, axis=0)
    spsq = np.sum((Ni - 1)*ssq, axis=0) / (1.0*(Ntot - k))
    numer = (Ntot*1.0 - k) * log(spsq) - np.sum((Ni - 1.0)*log(ssq), axis=0)
    denom = 1.0 + 1.0/(3*(k - 1)) * ((np.sum(1.0/(Ni - 1.0), axis=0)) -
                                     1.0/(Ntot - k))
=======
    # Handle 1d empty input; _axis_nan_policy takes care of N-D
    for sample in samples:
        if xp_size(xp.asarray(sample)) == 0:
            NaN = _get_nan(*samples, xp=xp)  # get NaN of result_dtype of all samples
            return BartlettResult(NaN, NaN)

    samples = _broadcast_arrays(samples, axis=axis, xp=xp)
    samples = [xp_moveaxis_to_end(sample, axis, xp=xp) for sample in samples]

    Ni = [xp.asarray(sample.shape[-1], dtype=sample.dtype) for sample in samples]
    Ni = [xp.broadcast_to(N, sample.shape[:-1]) for N in Ni]
    ssq = [xp.var(sample, correction=1, axis=-1) for sample in samples]
    Ni = [arr[xp.newaxis, ...] for arr in Ni]
    ssq = [arr[xp.newaxis, ...] for arr in ssq]
    Ni = xp.concat(Ni, axis=0)
    ssq = xp.concat(ssq, axis=0)
    Ntot = xp.sum(Ni, axis=0)
    spsq = xp.sum((Ni - 1)*ssq, axis=0) / (Ntot - k)
    numer = (Ntot - k) * xp.log(spsq) - xp.sum((Ni - 1)*xp.log(ssq), axis=0)
    denom = 1 + 1/(3*(k - 1)) * ((xp.sum(1/(Ni - 1), axis=0)) - 1/(Ntot - k))
>>>>>>> cd05b0e5
    T = numer / denom

    T_np = np.asarray(T)
    pvalue = distributions.chi2.sf(T_np, k-1)
    pvalue = xp.asarray(pvalue, dtype=T.dtype)
    T = T[()] if T.ndim == 0 else T
    pvalue = pvalue[()] if pvalue.ndim == 0 else pvalue

    return BartlettResult(T, pvalue)


LeveneResult = namedtuple('LeveneResult', ('statistic', 'pvalue'))


@_axis_nan_policy_factory(LeveneResult, n_samples=None)
def levene(*samples, center='median', proportiontocut=0.05):
    r"""Perform Levene test for equal variances.

    The Levene test tests the null hypothesis that all input samples
    are from populations with equal variances.  Levene's test is an
    alternative to Bartlett's test `bartlett` in the case where
    there are significant deviations from normality.

    Parameters
    ----------
    sample1, sample2, ... : array_like
        The sample data, possibly with different lengths. Only one-dimensional
        samples are accepted.
    center : {'mean', 'median', 'trimmed'}, optional
        Which function of the data to use in the test.  The default
        is 'median'.
    proportiontocut : float, optional
        When `center` is 'trimmed', this gives the proportion of data points
        to cut from each end. (See `scipy.stats.trim_mean`.)
        Default is 0.05.

    Returns
    -------
    statistic : float
        The test statistic.
    pvalue : float
        The p-value for the test.

    See Also
    --------
    fligner : A non-parametric test for the equality of k variances
    bartlett : A parametric test for equality of k variances in normal samples

    Notes
    -----
    Three variations of Levene's test are possible.  The possibilities
    and their recommended usages are:

      * 'median' : Recommended for skewed (non-normal) distributions>
      * 'mean' : Recommended for symmetric, moderate-tailed distributions.
      * 'trimmed' : Recommended for heavy-tailed distributions.

    The test version using the mean was proposed in the original article
    of Levene ([2]_) while the median and trimmed mean have been studied by
    Brown and Forsythe ([3]_), sometimes also referred to as Brown-Forsythe
    test.

    References
    ----------
    .. [1] https://www.itl.nist.gov/div898/handbook/eda/section3/eda35a.htm
    .. [2] Levene, H. (1960). In Contributions to Probability and Statistics:
           Essays in Honor of Harold Hotelling, I. Olkin et al. eds.,
           Stanford University Press, pp. 278-292.
    .. [3] Brown, M. B. and Forsythe, A. B. (1974), Journal of the American
           Statistical Association, 69, 364-367
    .. [4] C.I. BLISS (1952), The Statistics of Bioassay: With Special
           Reference to the Vitamins, pp 499-503,
           :doi:`10.1016/C2013-0-12584-6`.
    .. [5] B. Phipson and G. K. Smyth. "Permutation P-values Should Never Be
           Zero: Calculating Exact P-values When Permutations Are Randomly
           Drawn." Statistical Applications in Genetics and Molecular Biology
           9.1 (2010).
    .. [6] Ludbrook, J., & Dudley, H. (1998). Why permutation tests are
           superior to t and F tests in biomedical research. The American
           Statistician, 52(2), 127-132.

    Examples
    --------
    In [4]_, the influence of vitamin C on the tooth growth of guinea pigs
    was investigated. In a control study, 60 subjects were divided into
    small dose, medium dose, and large dose groups that received
    daily doses of 0.5, 1.0 and 2.0 mg of vitamin C, respectively.
    After 42 days, the tooth growth was measured.

    The ``small_dose``, ``medium_dose``, and ``large_dose`` arrays below record
    tooth growth measurements of the three groups in microns.

    >>> import numpy as np
    >>> small_dose = np.array([
    ...     4.2, 11.5, 7.3, 5.8, 6.4, 10, 11.2, 11.2, 5.2, 7,
    ...     15.2, 21.5, 17.6, 9.7, 14.5, 10, 8.2, 9.4, 16.5, 9.7
    ... ])
    >>> medium_dose = np.array([
    ...     16.5, 16.5, 15.2, 17.3, 22.5, 17.3, 13.6, 14.5, 18.8, 15.5,
    ...     19.7, 23.3, 23.6, 26.4, 20, 25.2, 25.8, 21.2, 14.5, 27.3
    ... ])
    >>> large_dose = np.array([
    ...     23.6, 18.5, 33.9, 25.5, 26.4, 32.5, 26.7, 21.5, 23.3, 29.5,
    ...     25.5, 26.4, 22.4, 24.5, 24.8, 30.9, 26.4, 27.3, 29.4, 23
    ... ])

    The `levene` statistic is sensitive to differences in variances
    between the samples.

    >>> from scipy import stats
    >>> res = stats.levene(small_dose, medium_dose, large_dose)
    >>> res.statistic
    0.6457341109631506

    The value of the statistic tends to be high when there is a large
    difference in variances.

    We can test for inequality of variance among the groups by comparing the
    observed value of the statistic against the null distribution: the
    distribution of statistic values derived under the null hypothesis that
    the population variances of the three groups are equal.

    For this test, the null distribution follows the F distribution as shown
    below.

    >>> import matplotlib.pyplot as plt
    >>> k, n = 3, 60   # number of samples, total number of observations
    >>> dist = stats.f(dfn=k-1, dfd=n-k)
    >>> val = np.linspace(0, 5, 100)
    >>> pdf = dist.pdf(val)
    >>> fig, ax = plt.subplots(figsize=(8, 5))
    >>> def plot(ax):  # we'll reuse this
    ...     ax.plot(val, pdf, color='C0')
    ...     ax.set_title("Levene Test Null Distribution")
    ...     ax.set_xlabel("statistic")
    ...     ax.set_ylabel("probability density")
    ...     ax.set_xlim(0, 5)
    ...     ax.set_ylim(0, 1)
    >>> plot(ax)
    >>> plt.show()

    The comparison is quantified by the p-value: the proportion of values in
    the null distribution greater than or equal to the observed value of the
    statistic.

    >>> fig, ax = plt.subplots(figsize=(8, 5))
    >>> plot(ax)
    >>> pvalue = dist.sf(res.statistic)
    >>> annotation = (f'p-value={pvalue:.3f}\n(shaded area)')
    >>> props = dict(facecolor='black', width=1, headwidth=5, headlength=8)
    >>> _ = ax.annotate(annotation, (1.5, 0.22), (2.25, 0.3), arrowprops=props)
    >>> i = val >= res.statistic
    >>> ax.fill_between(val[i], y1=0, y2=pdf[i], color='C0')
    >>> plt.show()

    >>> res.pvalue
    0.5280694573759905

    If the p-value is "small" - that is, if there is a low probability of
    sampling data from distributions with identical variances that produces
    such an extreme value of the statistic - this may be taken as evidence
    against the null hypothesis in favor of the alternative: the variances of
    the groups are not equal. Note that:

    - The inverse is not true; that is, the test is not used to provide
      evidence for the null hypothesis.
    - The threshold for values that will be considered "small" is a choice that
      should be made before the data is analyzed [5]_ with consideration of the
      risks of both false positives (incorrectly rejecting the null hypothesis)
      and false negatives (failure to reject a false null hypothesis).
    - Small p-values are not evidence for a *large* effect; rather, they can
      only provide evidence for a "significant" effect, meaning that they are
      unlikely to have occurred under the null hypothesis.

    Note that the F distribution provides an asymptotic approximation of the
    null distribution.
    For small samples, it may be more appropriate to perform a permutation
    test: Under the null hypothesis that all three samples were drawn from
    the same population, each of the measurements is equally likely to have
    been observed in any of the three samples. Therefore, we can form a
    randomized null distribution by calculating the statistic under many
    randomly-generated partitionings of the observations into the three
    samples.

    >>> def statistic(*samples):
    ...     return stats.levene(*samples).statistic
    >>> ref = stats.permutation_test(
    ...     (small_dose, medium_dose, large_dose), statistic,
    ...     permutation_type='independent', alternative='greater'
    ... )
    >>> fig, ax = plt.subplots(figsize=(8, 5))
    >>> plot(ax)
    >>> bins = np.linspace(0, 5, 25)
    >>> ax.hist(
    ...     ref.null_distribution, bins=bins, density=True, facecolor="C1"
    ... )
    >>> ax.legend(['aymptotic approximation\n(many observations)',
    ...            'randomized null distribution'])
    >>> plot(ax)
    >>> plt.show()

    >>> ref.pvalue  # randomized test p-value
    0.4559  # may vary

    Note that there is significant disagreement between the p-value calculated
    here and the asymptotic approximation returned by `levene` above.
    The statistical inferences that can be drawn rigorously from a permutation
    test are limited; nonetheless, they may be the preferred approach in many
    circumstances [6]_.

    Following is another generic example where the null hypothesis would be
    rejected.

    Test whether the lists `a`, `b` and `c` come from populations
    with equal variances.

    >>> a = [8.88, 9.12, 9.04, 8.98, 9.00, 9.08, 9.01, 8.85, 9.06, 8.99]
    >>> b = [8.88, 8.95, 9.29, 9.44, 9.15, 9.58, 8.36, 9.18, 8.67, 9.05]
    >>> c = [8.95, 9.12, 8.95, 8.85, 9.03, 8.84, 9.07, 8.98, 8.86, 8.98]
    >>> stat, p = stats.levene(a, b, c)
    >>> p
    0.002431505967249681

    The small p-value suggests that the populations do not have equal
    variances.

    This is not surprising, given that the sample variance of `b` is much
    larger than that of `a` and `c`:

    >>> [np.var(x, ddof=1) for x in [a, b, c]]
    [0.007054444444444413, 0.13073888888888888, 0.008890000000000002]

    """
    if center not in ['mean', 'median', 'trimmed']:
        raise ValueError("center must be 'mean', 'median' or 'trimmed'.")

    k = len(samples)
    if k < 2:
        raise ValueError("Must enter at least two input sample vectors.")

    Ni = np.empty(k)
    Yci = np.empty(k, 'd')

    if center == 'median':

        def func(x):
            return np.median(x, axis=0)

    elif center == 'mean':

        def func(x):
            return np.mean(x, axis=0)

    else:  # center == 'trimmed'
        samples = tuple(_stats_py.trimboth(np.sort(sample), proportiontocut)
                        for sample in samples)

        def func(x):
            return np.mean(x, axis=0)

    for j in range(k):
        Ni[j] = len(samples[j])
        Yci[j] = func(samples[j])
    Ntot = np.sum(Ni, axis=0)

    # compute Zij's
    Zij = [None] * k
    for i in range(k):
        Zij[i] = abs(asarray(samples[i]) - Yci[i])

    # compute Zbari
    Zbari = np.empty(k, 'd')
    Zbar = 0.0
    for i in range(k):
        Zbari[i] = np.mean(Zij[i], axis=0)
        Zbar += Zbari[i] * Ni[i]

    Zbar /= Ntot
    numer = (Ntot - k) * np.sum(Ni * (Zbari - Zbar)**2, axis=0)

    # compute denom_variance
    dvar = 0.0
    for i in range(k):
        dvar += np.sum((Zij[i] - Zbari[i])**2, axis=0)

    denom = (k - 1.0) * dvar

    W = numer / denom
    pval = distributions.f.sf(W, k-1, Ntot-k)  # 1 - cdf
    return LeveneResult(W, pval)


def _apply_func(x, g, func):
    # g is list of indices into x
    #  separating x into different groups
    #  func should be applied over the groups
    g = unique(r_[0, g, len(x)])
    output = [func(x[g[k]:g[k+1]]) for k in range(len(g) - 1)]

    return asarray(output)


FlignerResult = namedtuple('FlignerResult', ('statistic', 'pvalue'))


@_axis_nan_policy_factory(FlignerResult, n_samples=None)
def fligner(*samples, center='median', proportiontocut=0.05):
    r"""Perform Fligner-Killeen test for equality of variance.

    Fligner's test tests the null hypothesis that all input samples
    are from populations with equal variances.  Fligner-Killeen's test is
    distribution free when populations are identical [2]_.

    Parameters
    ----------
    sample1, sample2, ... : array_like
        Arrays of sample data.  Need not be the same length.
    center : {'mean', 'median', 'trimmed'}, optional
        Keyword argument controlling which function of the data is used in
        computing the test statistic.  The default is 'median'.
    proportiontocut : float, optional
        When `center` is 'trimmed', this gives the proportion of data points
        to cut from each end. (See `scipy.stats.trim_mean`.)
        Default is 0.05.

    Returns
    -------
    statistic : float
        The test statistic.
    pvalue : float
        The p-value for the hypothesis test.

    See Also
    --------
    bartlett : A parametric test for equality of k variances in normal samples
    levene : A robust parametric test for equality of k variances

    Notes
    -----
    As with Levene's test there are three variants of Fligner's test that
    differ by the measure of central tendency used in the test.  See `levene`
    for more information.

    Conover et al. (1981) examine many of the existing parametric and
    nonparametric tests by extensive simulations and they conclude that the
    tests proposed by Fligner and Killeen (1976) and Levene (1960) appear to be
    superior in terms of robustness of departures from normality and power
    [3]_.

    References
    ----------
    .. [1] Park, C. and Lindsay, B. G. (1999). Robust Scale Estimation and
           Hypothesis Testing based on Quadratic Inference Function. Technical
           Report #99-03, Center for Likelihood Studies, Pennsylvania State
           University.
           https://cecas.clemson.edu/~cspark/cv/paper/qif/draftqif2.pdf
    .. [2] Fligner, M.A. and Killeen, T.J. (1976). Distribution-free two-sample
           tests for scale. 'Journal of the American Statistical Association.'
           71(353), 210-213.
    .. [3] Park, C. and Lindsay, B. G. (1999). Robust Scale Estimation and
           Hypothesis Testing based on Quadratic Inference Function. Technical
           Report #99-03, Center for Likelihood Studies, Pennsylvania State
           University.
    .. [4] Conover, W. J., Johnson, M. E. and Johnson M. M. (1981). A
           comparative study of tests for homogeneity of variances, with
           applications to the outer continental shelf bidding data.
           Technometrics, 23(4), 351-361.
    .. [5] C.I. BLISS (1952), The Statistics of Bioassay: With Special
           Reference to the Vitamins, pp 499-503,
           :doi:`10.1016/C2013-0-12584-6`.
    .. [6] B. Phipson and G. K. Smyth. "Permutation P-values Should Never Be
           Zero: Calculating Exact P-values When Permutations Are Randomly
           Drawn." Statistical Applications in Genetics and Molecular Biology
           9.1 (2010).
    .. [7] Ludbrook, J., & Dudley, H. (1998). Why permutation tests are
           superior to t and F tests in biomedical research. The American
           Statistician, 52(2), 127-132.

    Examples
    --------
    In [5]_, the influence of vitamin C on the tooth growth of guinea pigs
    was investigated. In a control study, 60 subjects were divided into
    small dose, medium dose, and large dose groups that received
    daily doses of 0.5, 1.0 and 2.0 mg of vitamin C, respectively.
    After 42 days, the tooth growth was measured.

    The ``small_dose``, ``medium_dose``, and ``large_dose`` arrays below record
    tooth growth measurements of the three groups in microns.

    >>> import numpy as np
    >>> small_dose = np.array([
    ...     4.2, 11.5, 7.3, 5.8, 6.4, 10, 11.2, 11.2, 5.2, 7,
    ...     15.2, 21.5, 17.6, 9.7, 14.5, 10, 8.2, 9.4, 16.5, 9.7
    ... ])
    >>> medium_dose = np.array([
    ...     16.5, 16.5, 15.2, 17.3, 22.5, 17.3, 13.6, 14.5, 18.8, 15.5,
    ...     19.7, 23.3, 23.6, 26.4, 20, 25.2, 25.8, 21.2, 14.5, 27.3
    ... ])
    >>> large_dose = np.array([
    ...     23.6, 18.5, 33.9, 25.5, 26.4, 32.5, 26.7, 21.5, 23.3, 29.5,
    ...     25.5, 26.4, 22.4, 24.5, 24.8, 30.9, 26.4, 27.3, 29.4, 23
    ... ])

    The `fligner` statistic is sensitive to differences in variances
    between the samples.

    >>> from scipy import stats
    >>> res = stats.fligner(small_dose, medium_dose, large_dose)
    >>> res.statistic
    1.3878943408857916

    The value of the statistic tends to be high when there is a large
    difference in variances.

    We can test for inequality of variance among the groups by comparing the
    observed value of the statistic against the null distribution: the
    distribution of statistic values derived under the null hypothesis that
    the population variances of the three groups are equal.

    For this test, the null distribution follows the chi-square distribution
    as shown below.

    >>> import matplotlib.pyplot as plt
    >>> k = 3  # number of samples
    >>> dist = stats.chi2(df=k-1)
    >>> val = np.linspace(0, 8, 100)
    >>> pdf = dist.pdf(val)
    >>> fig, ax = plt.subplots(figsize=(8, 5))
    >>> def plot(ax):  # we'll reuse this
    ...     ax.plot(val, pdf, color='C0')
    ...     ax.set_title("Fligner Test Null Distribution")
    ...     ax.set_xlabel("statistic")
    ...     ax.set_ylabel("probability density")
    ...     ax.set_xlim(0, 8)
    ...     ax.set_ylim(0, 0.5)
    >>> plot(ax)
    >>> plt.show()

    The comparison is quantified by the p-value: the proportion of values in
    the null distribution greater than or equal to the observed value of the
    statistic.

    >>> fig, ax = plt.subplots(figsize=(8, 5))
    >>> plot(ax)
    >>> pvalue = dist.sf(res.statistic)
    >>> annotation = (f'p-value={pvalue:.4f}\n(shaded area)')
    >>> props = dict(facecolor='black', width=1, headwidth=5, headlength=8)
    >>> _ = ax.annotate(annotation, (1.5, 0.22), (2.25, 0.3), arrowprops=props)
    >>> i = val >= res.statistic
    >>> ax.fill_between(val[i], y1=0, y2=pdf[i], color='C0')
    >>> plt.show()

    >>> res.pvalue
    0.49960016501182125

    If the p-value is "small" - that is, if there is a low probability of
    sampling data from distributions with identical variances that produces
    such an extreme value of the statistic - this may be taken as evidence
    against the null hypothesis in favor of the alternative: the variances of
    the groups are not equal. Note that:

    - The inverse is not true; that is, the test is not used to provide
      evidence for the null hypothesis.
    - The threshold for values that will be considered "small" is a choice that
      should be made before the data is analyzed [6]_ with consideration of the
      risks of both false positives (incorrectly rejecting the null hypothesis)
      and false negatives (failure to reject a false null hypothesis).
    - Small p-values are not evidence for a *large* effect; rather, they can
      only provide evidence for a "significant" effect, meaning that they are
      unlikely to have occurred under the null hypothesis.

    Note that the chi-square distribution provides an asymptotic approximation
    of the null distribution.
    For small samples, it may be more appropriate to perform a
    permutation test: Under the null hypothesis that all three samples were
    drawn from the same population, each of the measurements is equally likely
    to have been observed in any of the three samples. Therefore, we can form
    a randomized null distribution by calculating the statistic under many
    randomly-generated partitionings of the observations into the three
    samples.

    >>> def statistic(*samples):
    ...     return stats.fligner(*samples).statistic
    >>> ref = stats.permutation_test(
    ...     (small_dose, medium_dose, large_dose), statistic,
    ...     permutation_type='independent', alternative='greater'
    ... )
    >>> fig, ax = plt.subplots(figsize=(8, 5))
    >>> plot(ax)
    >>> bins = np.linspace(0, 8, 25)
    >>> ax.hist(
    ...     ref.null_distribution, bins=bins, density=True, facecolor="C1"
    ... )
    >>> ax.legend(['aymptotic approximation\n(many observations)',
    ...            'randomized null distribution'])
    >>> plot(ax)
    >>> plt.show()

    >>> ref.pvalue  # randomized test p-value
    0.4332  # may vary

    Note that there is significant disagreement between the p-value calculated
    here and the asymptotic approximation returned by `fligner` above.
    The statistical inferences that can be drawn rigorously from a permutation
    test are limited; nonetheless, they may be the preferred approach in many
    circumstances [7]_.

    Following is another generic example where the null hypothesis would be
    rejected.

    Test whether the lists `a`, `b` and `c` come from populations
    with equal variances.

    >>> a = [8.88, 9.12, 9.04, 8.98, 9.00, 9.08, 9.01, 8.85, 9.06, 8.99]
    >>> b = [8.88, 8.95, 9.29, 9.44, 9.15, 9.58, 8.36, 9.18, 8.67, 9.05]
    >>> c = [8.95, 9.12, 8.95, 8.85, 9.03, 8.84, 9.07, 8.98, 8.86, 8.98]
    >>> stat, p = stats.fligner(a, b, c)
    >>> p
    0.00450826080004775

    The small p-value suggests that the populations do not have equal
    variances.

    This is not surprising, given that the sample variance of `b` is much
    larger than that of `a` and `c`:

    >>> [np.var(x, ddof=1) for x in [a, b, c]]
    [0.007054444444444413, 0.13073888888888888, 0.008890000000000002]

    """
    if center not in ['mean', 'median', 'trimmed']:
        raise ValueError("center must be 'mean', 'median' or 'trimmed'.")

    k = len(samples)
    if k < 2:
        raise ValueError("Must enter at least two input sample vectors.")

    if center == 'median':

        def func(x):
            return np.median(x, axis=0)

    elif center == 'mean':

        def func(x):
            return np.mean(x, axis=0)

    else:  # center == 'trimmed'
        samples = tuple(_stats_py.trimboth(sample, proportiontocut)
                        for sample in samples)

        def func(x):
            return np.mean(x, axis=0)

    Ni = asarray([len(samples[j]) for j in range(k)])
    Yci = asarray([func(samples[j]) for j in range(k)])
    Ntot = np.sum(Ni, axis=0)
    # compute Zij's
    Zij = [abs(asarray(samples[i]) - Yci[i]) for i in range(k)]
    allZij = []
    g = [0]
    for i in range(k):
        allZij.extend(list(Zij[i]))
        g.append(len(allZij))

    ranks = _stats_py.rankdata(allZij)
    sample = distributions.norm.ppf(ranks / (2*(Ntot + 1.0)) + 0.5)

    # compute Aibar
    Aibar = _apply_func(sample, g, np.sum) / Ni
    anbar = np.mean(sample, axis=0)
    varsq = np.var(sample, axis=0, ddof=1)
    Xsq = np.sum(Ni * (asarray(Aibar) - anbar)**2.0, axis=0) / varsq
    pval = distributions.chi2.sf(Xsq, k - 1)  # 1 - cdf
    return FlignerResult(Xsq, pval)


@_axis_nan_policy_factory(lambda x1: (x1,), n_samples=4, n_outputs=1)
def _mood_inner_lc(xy, x, diffs, sorted_xy, n, m, N) -> float:
    # Obtain the unique values and their frequencies from the pooled samples.
    # "a_j, + b_j, = t_j, for j = 1, ... k" where `k` is the number of unique
    # classes, and "[t]he number of values associated with the x's and y's in
    # the jth class will be denoted by a_j, and b_j respectively."
    # (Mielke, 312)
    # Reuse previously computed sorted array and `diff` arrays to obtain the
    # unique values and counts. Prepend `diffs` with a non-zero to indicate
    # that the first element should be marked as not matching what preceded it.
    diffs_prep = np.concatenate(([1], diffs))
    # Unique elements are where the was a difference between elements in the
    # sorted array
    uniques = sorted_xy[diffs_prep != 0]
    # The count of each element is the bin size for each set of consecutive
    # differences where the difference is zero. Replace nonzero differences
    # with 1 and then use the cumulative sum to count the indices.
    t = np.bincount(np.cumsum(np.asarray(diffs_prep != 0, dtype=int)))[1:]
    k = len(uniques)
    js = np.arange(1, k + 1, dtype=int)
    # the `b` array mentioned in the paper is not used, outside of the
    # calculation of `t`, so we do not need to calculate it separately. Here
    # we calculate `a`. In plain language, `a[j]` is the number of values in
    # `x` that equal `uniques[j]`.
    sorted_xyx = np.sort(np.concatenate((xy, x)))
    diffs = np.diff(sorted_xyx)
    diffs_prep = np.concatenate(([1], diffs))
    diff_is_zero = np.asarray(diffs_prep != 0, dtype=int)
    xyx_counts = np.bincount(np.cumsum(diff_is_zero))[1:]
    a = xyx_counts - t
    # "Define .. a_0 = b_0 = t_0 = S_0 = 0" (Mielke 312) so we shift  `a`
    # and `t` arrays over 1 to allow a first element of 0 to accommodate this
    # indexing.
    t = np.concatenate(([0], t))
    a = np.concatenate(([0], a))
    # S is built from `t`, so it does not need a preceding zero added on.
    S = np.cumsum(t)
    # define a copy of `S` with a prepending zero for later use to avoid
    # the need for indexing.
    S_i_m1 = np.concatenate(([0], S[:-1]))

    # Psi, as defined by the 6th unnumbered equation on page 313 (Mielke).
    # Note that in the paper there is an error where the denominator `2` is
    # squared when it should be the entire equation.
    def psi(indicator):
        return (indicator - (N + 1)/2)**2

    # define summation range for use in calculation of phi, as seen in sum
    # in the unnumbered equation on the bottom of page 312 (Mielke).
    s_lower = S[js - 1] + 1
    s_upper = S[js] + 1
    phi_J = [np.arange(s_lower[idx], s_upper[idx]) for idx in range(k)]

    # for every range in the above array, determine the sum of psi(I) for
    # every element in the range. Divide all the sums by `t`. Following the
    # last unnumbered equation on page 312.
    phis = [np.sum(psi(I_j)) for I_j in phi_J] / t[js]

    # `T` is equal to a[j] * phi[j], per the first unnumbered equation on
    # page 312. `phis` is already in the order based on `js`, so we index
    # into `a` with `js` as well.
    T = sum(phis * a[js])

    # The approximate statistic
    E_0_T = n * (N * N - 1) / 12

    varM = (m * n * (N + 1.0) * (N ** 2 - 4) / 180 -
            m * n / (180 * N * (N - 1)) * np.sum(
                t * (t**2 - 1) * (t**2 - 4 + (15 * (N - S - S_i_m1) ** 2))
            ))

    return ((T - E_0_T) / np.sqrt(varM),)


def _mood_too_small(samples, kwargs, axis=-1):
    x, y = samples
    n = x.shape[axis]
    m = y.shape[axis]
    N = m + n
    return N < 3


@_axis_nan_policy_factory(SignificanceResult, n_samples=2, too_small=_mood_too_small)
def mood(x, y, axis=0, alternative="two-sided"):
    """Perform Mood's test for equal scale parameters.

    Mood's two-sample test for scale parameters is a non-parametric
    test for the null hypothesis that two samples are drawn from the
    same distribution with the same scale parameter.

    Parameters
    ----------
    x, y : array_like
        Arrays of sample data. There must be at least three observations
        total.
    axis : int, optional
        The axis along which the samples are tested.  `x` and `y` can be of
        different length along `axis`.
        If `axis` is None, `x` and `y` are flattened and the test is done on
        all values in the flattened arrays.
    alternative : {'two-sided', 'less', 'greater'}, optional
        Defines the alternative hypothesis. Default is 'two-sided'.
        The following options are available:

        * 'two-sided': the scales of the distributions underlying `x` and `y`
          are different.
        * 'less': the scale of the distribution underlying `x` is less than
          the scale of the distribution underlying `y`.
        * 'greater': the scale of the distribution underlying `x` is greater
          than the scale of the distribution underlying `y`.

        .. versionadded:: 1.7.0

    Returns
    -------
    res : SignificanceResult
        An object containing attributes:

        statistic : scalar or ndarray
            The z-score for the hypothesis test.  For 1-D inputs a scalar is
            returned.
        pvalue : scalar ndarray
            The p-value for the hypothesis test.

    See Also
    --------
    fligner : A non-parametric test for the equality of k variances
    ansari : A non-parametric test for the equality of 2 variances
    bartlett : A parametric test for equality of k variances in normal samples
    levene : A parametric test for equality of k variances

    Notes
    -----
    The data are assumed to be drawn from probability distributions ``f(x)``
    and ``f(x/s) / s`` respectively, for some probability density function f.
    The null hypothesis is that ``s == 1``.

    For multi-dimensional arrays, if the inputs are of shapes
    ``(n0, n1, n2, n3)``  and ``(n0, m1, n2, n3)``, then if ``axis=1``, the
    resulting z and p values will have shape ``(n0, n2, n3)``.  Note that
    ``n1`` and ``m1`` don't have to be equal, but the other dimensions do.

    References
    ----------
    [1] Mielke, Paul W. "Note on Some Squared Rank Tests with Existing Ties."
        Technometrics, vol. 9, no. 2, 1967, pp. 312-14. JSTOR,
        https://doi.org/10.2307/1266427. Accessed 18 May 2022.

    Examples
    --------
    >>> import numpy as np
    >>> from scipy import stats
    >>> rng = np.random.default_rng()
    >>> x2 = rng.standard_normal((2, 45, 6, 7))
    >>> x1 = rng.standard_normal((2, 30, 6, 7))
    >>> res = stats.mood(x1, x2, axis=1)
    >>> res.pvalue.shape
    (2, 6, 7)

    Find the number of points where the difference in scale is not significant:

    >>> (res.pvalue > 0.1).sum()
    78

    Perform the test with different scales:

    >>> x1 = rng.standard_normal((2, 30))
    >>> x2 = rng.standard_normal((2, 35)) * 10.0
    >>> stats.mood(x1, x2, axis=1)
    SignificanceResult(statistic=array([-5.76174136, -6.12650783]),
                       pvalue=array([8.32505043e-09, 8.98287869e-10]))

    """
    x = np.asarray(x, dtype=float)
    y = np.asarray(y, dtype=float)

    if axis < 0:
        axis = x.ndim + axis

    # Determine shape of the result arrays
    res_shape = tuple([x.shape[ax] for ax in range(len(x.shape)) if ax != axis])
    if not (res_shape == tuple([y.shape[ax] for ax in range(len(y.shape)) if
                                ax != axis])):
        raise ValueError("Dimensions of x and y on all axes except `axis` "
                         "should match")

    n = x.shape[axis]
    m = y.shape[axis]
    N = m + n

    xy = np.concatenate((x, y), axis=axis)
    # determine if any of the samples contain ties
    sorted_xy = np.sort(xy, axis=axis)
    diffs = np.diff(sorted_xy, axis=axis)
    if 0 in diffs:
        z = np.asarray(_mood_inner_lc(xy, x, diffs, sorted_xy, n, m, N,
                                      axis=axis))
    else:
        if axis != 0:
            xy = np.moveaxis(xy, axis, 0)

        xy = xy.reshape(xy.shape[0], -1)
        # Generalized to the n-dimensional case by adding the axis argument,
        # and using for loops, since rankdata is not vectorized.  For improving
        # performance consider vectorizing rankdata function.
        all_ranks = np.empty_like(xy)
        for j in range(xy.shape[1]):
            all_ranks[:, j] = _stats_py.rankdata(xy[:, j])

        Ri = all_ranks[:n]
        M = np.sum((Ri - (N + 1.0) / 2) ** 2, axis=0)
        # Approx stat.
        mnM = n * (N * N - 1.0) / 12
        varM = m * n * (N + 1.0) * (N + 2) * (N - 2) / 180
        z = (M - mnM) / sqrt(varM)
    pval = _get_pvalue(z, distributions.norm, alternative)

    if res_shape == ():
        # Return scalars, not 0-D arrays
        z = z[0]
        pval = pval[0]
    else:
        z.shape = res_shape
        pval.shape = res_shape
    return SignificanceResult(z[()], pval[()])


WilcoxonResult = _make_tuple_bunch('WilcoxonResult', ['statistic', 'pvalue'])


def wilcoxon_result_unpacker(res):
    if hasattr(res, 'zstatistic'):
        return res.statistic, res.pvalue, res.zstatistic
    else:
        return res.statistic, res.pvalue


def wilcoxon_result_object(statistic, pvalue, zstatistic=None):
    res = WilcoxonResult(statistic, pvalue)
    if zstatistic is not None:
        res.zstatistic = zstatistic
    return res


def wilcoxon_outputs(kwds):
    method = kwds.get('method', 'auto')
    if method == 'approx':
        return 3
    return 2


@_rename_parameter("mode", "method")
@_axis_nan_policy_factory(
    wilcoxon_result_object, paired=True,
    n_samples=lambda kwds: 2 if kwds.get('y', None) is not None else 1,
    result_to_tuple=wilcoxon_result_unpacker, n_outputs=wilcoxon_outputs,
)
def wilcoxon(x, y=None, zero_method="wilcox", correction=False,
             alternative="two-sided", method='auto', *, axis=0):
    """Calculate the Wilcoxon signed-rank test.

    The Wilcoxon signed-rank test tests the null hypothesis that two
    related paired samples come from the same distribution. In particular,
    it tests whether the distribution of the differences ``x - y`` is symmetric
    about zero. It is a non-parametric version of the paired T-test.

    Parameters
    ----------
    x : array_like
        Either the first set of measurements (in which case ``y`` is the second
        set of measurements), or the differences between two sets of
        measurements (in which case ``y`` is not to be specified.)  Must be
        one-dimensional.
    y : array_like, optional
        Either the second set of measurements (if ``x`` is the first set of
        measurements), or not specified (if ``x`` is the differences between
        two sets of measurements.)  Must be one-dimensional.

        .. warning::
            When `y` is provided, `wilcoxon` calculates the test statistic
            based on the ranks of the absolute values of ``d = x - y``.
            Roundoff error in the subtraction can result in elements of ``d``
            being assigned different ranks even when they would be tied with
            exact arithmetic. Rather than passing `x` and `y` separately,
            consider computing the difference ``x - y``, rounding as needed to
            ensure that only truly unique elements are numerically distinct,
            and passing the result as `x`, leaving `y` at the default (None).

    zero_method : {"wilcox", "pratt", "zsplit"}, optional
        There are different conventions for handling pairs of observations
        with equal values ("zero-differences", or "zeros").

        * "wilcox": Discards all zero-differences (default); see [4]_.
        * "pratt": Includes zero-differences in the ranking process,
          but drops the ranks of the zeros (more conservative); see [3]_.
          In this case, the normal approximation is adjusted as in [5]_.
        * "zsplit": Includes zero-differences in the ranking process and
          splits the zero rank between positive and negative ones.

    correction : bool, optional
        If True, apply continuity correction by adjusting the Wilcoxon rank
        statistic by 0.5 towards the mean value when computing the
        z-statistic if a normal approximation is used.  Default is False.
    alternative : {"two-sided", "greater", "less"}, optional
        Defines the alternative hypothesis. Default is 'two-sided'.
        In the following, let ``d`` represent the difference between the paired
        samples: ``d = x - y`` if both ``x`` and ``y`` are provided, or
        ``d = x`` otherwise.

        * 'two-sided': the distribution underlying ``d`` is not symmetric
          about zero.
        * 'less': the distribution underlying ``d`` is stochastically less
          than a distribution symmetric about zero.
        * 'greater': the distribution underlying ``d`` is stochastically
          greater than a distribution symmetric about zero.

    method : {"auto", "exact", "approx"} or `PermutationMethod` instance, optional
        Method to calculate the p-value, see Notes. Default is "auto".

    axis : int or None, default: 0
        If an int, the axis of the input along which to compute the statistic.
        The statistic of each axis-slice (e.g. row) of the input will appear
        in a corresponding element of the output. If ``None``, the input will
        be raveled before computing the statistic.

    Returns
    -------
    An object with the following attributes.

    statistic : array_like
        If `alternative` is "two-sided", the sum of the ranks of the
        differences above or below zero, whichever is smaller.
        Otherwise the sum of the ranks of the differences above zero.
    pvalue : array_like
        The p-value for the test depending on `alternative` and `method`.
    zstatistic : array_like
        When ``method = 'approx'``, this is the normalized z-statistic::

            z = (T - mn - d) / se

        where ``T`` is `statistic` as defined above, ``mn`` is the mean of the
        distribution under the null hypothesis, ``d`` is a continuity
        correction, and ``se`` is the standard error.
        When ``method != 'approx'``, this attribute is not available.

    See Also
    --------
    kruskal, mannwhitneyu

    Notes
    -----
    In the following, let ``d`` represent the difference between the paired
    samples: ``d = x - y`` if both ``x`` and ``y`` are provided, or ``d = x``
    otherwise. Assume that all elements of ``d`` are independent and
    identically distributed observations, and all are distinct and nonzero.

    - When ``len(d)`` is sufficiently large, the null distribution of the
      normalized test statistic (`zstatistic` above) is approximately normal,
      and ``method = 'approx'`` can be used to compute the p-value.

    - When ``len(d)`` is small, the normal approximation may not be accurate,
      and ``method='exact'`` is preferred (at the cost of additional
      execution time).

    - The default, ``method='auto'``, selects between the two: when
      ``len(d) <= 50`` and there are no zeros, the exact method is used;
      otherwise, the approximate method is used.

    The presence of "ties" (i.e. not all elements of ``d`` are unique) or
    "zeros" (i.e. elements of ``d`` are zero) changes the null distribution
    of the test statistic, and ``method='exact'`` no longer calculates
    the exact p-value. If ``method='approx'``, the z-statistic is adjusted
    for more accurate comparison against the standard normal, but still,
    for finite sample sizes, the standard normal is only an approximation of
    the true null distribution of the z-statistic. For such situations, the
    `method` parameter also accepts instances `PermutationMethod`. In this
    case, the p-value is computed using `permutation_test` with the provided
    configuration options and other appropriate settings.

    References
    ----------
    .. [1] https://en.wikipedia.org/wiki/Wilcoxon_signed-rank_test
    .. [2] Conover, W.J., Practical Nonparametric Statistics, 1971.
    .. [3] Pratt, J.W., Remarks on Zeros and Ties in the Wilcoxon Signed
       Rank Procedures, Journal of the American Statistical Association,
       Vol. 54, 1959, pp. 655-667. :doi:`10.1080/01621459.1959.10501526`
    .. [4] Wilcoxon, F., Individual Comparisons by Ranking Methods,
       Biometrics Bulletin, Vol. 1, 1945, pp. 80-83. :doi:`10.2307/3001968`
    .. [5] Cureton, E.E., The Normal Approximation to the Signed-Rank
       Sampling Distribution When Zero Differences are Present,
       Journal of the American Statistical Association, Vol. 62, 1967,
       pp. 1068-1069. :doi:`10.1080/01621459.1967.10500917`

    Examples
    --------
    In [4]_, the differences in height between cross- and self-fertilized
    corn plants is given as follows:

    >>> d = [6, 8, 14, 16, 23, 24, 28, 29, 41, -48, 49, 56, 60, -67, 75]

    Cross-fertilized plants appear to be higher. To test the null
    hypothesis that there is no height difference, we can apply the
    two-sided test:

    >>> from scipy.stats import wilcoxon
    >>> res = wilcoxon(d)
    >>> res.statistic, res.pvalue
    (24.0, 0.041259765625)

    Hence, we would reject the null hypothesis at a confidence level of 5%,
    concluding that there is a difference in height between the groups.
    To confirm that the median of the differences can be assumed to be
    positive, we use:

    >>> res = wilcoxon(d, alternative='greater')
    >>> res.statistic, res.pvalue
    (96.0, 0.0206298828125)

    This shows that the null hypothesis that the median is negative can be
    rejected at a confidence level of 5% in favor of the alternative that
    the median is greater than zero. The p-values above are exact. Using the
    normal approximation gives very similar values:

    >>> res = wilcoxon(d, method='approx')
    >>> res.statistic, res.pvalue
    (24.0, 0.04088813291185591)

    Note that the statistic changed to 96 in the one-sided case (the sum
    of ranks of positive differences) whereas it is 24 in the two-sided
    case (the minimum of sum of ranks above and below zero).

    In the example above, the differences in height between paired plants are
    provided to `wilcoxon` directly. Alternatively, `wilcoxon` accepts two
    samples of equal length, calculates the differences between paired
    elements, then performs the test. Consider the samples ``x`` and ``y``:

    >>> import numpy as np
    >>> x = np.array([0.5, 0.825, 0.375, 0.5])
    >>> y = np.array([0.525, 0.775, 0.325, 0.55])
    >>> res = wilcoxon(x, y, alternative='greater')
    >>> res
    WilcoxonResult(statistic=5.0, pvalue=0.5625)

    Note that had we calculated the differences by hand, the test would have
    produced different results:

    >>> d = [-0.025, 0.05, 0.05, -0.05]
    >>> ref = wilcoxon(d, alternative='greater')
    >>> ref
    WilcoxonResult(statistic=6.0, pvalue=0.4375)

    The substantial difference is due to roundoff error in the results of
    ``x-y``:

    >>> d - (x-y)
    array([2.08166817e-17, 6.93889390e-17, 1.38777878e-17, 4.16333634e-17])

    Even though we expected all the elements of ``(x-y)[1:]`` to have the same
    magnitude ``0.05``, they have slightly different magnitudes in practice,
    and therefore are assigned different ranks in the test. Before performing
    the test, consider calculating ``d`` and adjusting it as necessary to
    ensure that theoretically identically values are not numerically distinct.
    For example:

    >>> d2 = np.around(x - y, decimals=3)
    >>> wilcoxon(d2, alternative='greater')
    WilcoxonResult(statistic=6.0, pvalue=0.4375)

    """
    return _wilcoxon._wilcoxon_nd(x, y, zero_method, correction, alternative,
                                  method, axis)


MedianTestResult = _make_tuple_bunch(
    'MedianTestResult',
    ['statistic', 'pvalue', 'median', 'table'], []
)


def median_test(*samples, ties='below', correction=True, lambda_=1,
                nan_policy='propagate'):
    """Perform a Mood's median test.

    Test that two or more samples come from populations with the same median.

    Let ``n = len(samples)`` be the number of samples.  The "grand median" of
    all the data is computed, and a contingency table is formed by
    classifying the values in each sample as being above or below the grand
    median.  The contingency table, along with `correction` and `lambda_`,
    are passed to `scipy.stats.chi2_contingency` to compute the test statistic
    and p-value.

    Parameters
    ----------
    sample1, sample2, ... : array_like
        The set of samples.  There must be at least two samples.
        Each sample must be a one-dimensional sequence containing at least
        one value.  The samples are not required to have the same length.
    ties : str, optional
        Determines how values equal to the grand median are classified in
        the contingency table.  The string must be one of::

            "below":
                Values equal to the grand median are counted as "below".
            "above":
                Values equal to the grand median are counted as "above".
            "ignore":
                Values equal to the grand median are not counted.

        The default is "below".
    correction : bool, optional
        If True, *and* there are just two samples, apply Yates' correction
        for continuity when computing the test statistic associated with
        the contingency table.  Default is True.
    lambda_ : float or str, optional
        By default, the statistic computed in this test is Pearson's
        chi-squared statistic.  `lambda_` allows a statistic from the
        Cressie-Read power divergence family to be used instead.  See
        `power_divergence` for details.
        Default is 1 (Pearson's chi-squared statistic).
    nan_policy : {'propagate', 'raise', 'omit'}, optional
        Defines how to handle when input contains nan. 'propagate' returns nan,
        'raise' throws an error, 'omit' performs the calculations ignoring nan
        values. Default is 'propagate'.

    Returns
    -------
    res : MedianTestResult
        An object containing attributes:

        statistic : float
            The test statistic.  The statistic that is returned is determined
            by `lambda_`.  The default is Pearson's chi-squared statistic.
        pvalue : float
            The p-value of the test.
        median : float
            The grand median.
        table : ndarray
            The contingency table.  The shape of the table is (2, n), where
            n is the number of samples.  The first row holds the counts of the
            values above the grand median, and the second row holds the counts
            of the values below the grand median.  The table allows further
            analysis with, for example, `scipy.stats.chi2_contingency`, or with
            `scipy.stats.fisher_exact` if there are two samples, without having
            to recompute the table.  If ``nan_policy`` is "propagate" and there
            are nans in the input, the return value for ``table`` is ``None``.

    See Also
    --------
    kruskal : Compute the Kruskal-Wallis H-test for independent samples.
    mannwhitneyu : Computes the Mann-Whitney rank test on samples x and y.

    Notes
    -----
    .. versionadded:: 0.15.0

    References
    ----------
    .. [1] Mood, A. M., Introduction to the Theory of Statistics. McGraw-Hill
        (1950), pp. 394-399.
    .. [2] Zar, J. H., Biostatistical Analysis, 5th ed. Prentice Hall (2010).
        See Sections 8.12 and 10.15.

    Examples
    --------
    A biologist runs an experiment in which there are three groups of plants.
    Group 1 has 16 plants, group 2 has 15 plants, and group 3 has 17 plants.
    Each plant produces a number of seeds.  The seed counts for each group
    are::

        Group 1: 10 14 14 18 20 22 24 25 31 31 32 39 43 43 48 49
        Group 2: 28 30 31 33 34 35 36 40 44 55 57 61 91 92 99
        Group 3:  0  3  9 22 23 25 25 33 34 34 40 45 46 48 62 67 84

    The following code applies Mood's median test to these samples.

    >>> g1 = [10, 14, 14, 18, 20, 22, 24, 25, 31, 31, 32, 39, 43, 43, 48, 49]
    >>> g2 = [28, 30, 31, 33, 34, 35, 36, 40, 44, 55, 57, 61, 91, 92, 99]
    >>> g3 = [0, 3, 9, 22, 23, 25, 25, 33, 34, 34, 40, 45, 46, 48, 62, 67, 84]
    >>> from scipy.stats import median_test
    >>> res = median_test(g1, g2, g3)

    The median is

    >>> res.median
    34.0

    and the contingency table is

    >>> res.table
    array([[ 5, 10,  7],
           [11,  5, 10]])

    `p` is too large to conclude that the medians are not the same:

    >>> res.pvalue
    0.12609082774093244

    The "G-test" can be performed by passing ``lambda_="log-likelihood"`` to
    `median_test`.

    >>> res = median_test(g1, g2, g3, lambda_="log-likelihood")
    >>> res.pvalue
    0.12224779737117837

    The median occurs several times in the data, so we'll get a different
    result if, for example, ``ties="above"`` is used:

    >>> res = median_test(g1, g2, g3, ties="above")
    >>> res.pvalue
    0.063873276069553273

    >>> res.table
    array([[ 5, 11,  9],
           [11,  4,  8]])

    This example demonstrates that if the data set is not large and there
    are values equal to the median, the p-value can be sensitive to the
    choice of `ties`.

    """
    if len(samples) < 2:
        raise ValueError('median_test requires two or more samples.')

    ties_options = ['below', 'above', 'ignore']
    if ties not in ties_options:
        raise ValueError(f"invalid 'ties' option '{ties}'; 'ties' must be one "
                         f"of: {str(ties_options)[1:-1]}")

    data = [np.asarray(sample) for sample in samples]

    # Validate the sizes and shapes of the arguments.
    for k, d in enumerate(data):
        if d.size == 0:
            raise ValueError("Sample %d is empty. All samples must "
                             "contain at least one value." % (k + 1))
        if d.ndim != 1:
            raise ValueError("Sample %d has %d dimensions.  All "
                             "samples must be one-dimensional sequences." %
                             (k + 1, d.ndim))

    cdata = np.concatenate(data)
    contains_nan, nan_policy = _contains_nan(cdata, nan_policy)
    if contains_nan and nan_policy == 'propagate':
        return MedianTestResult(np.nan, np.nan, np.nan, None)

    if contains_nan:
        grand_median = np.median(cdata[~np.isnan(cdata)])
    else:
        grand_median = np.median(cdata)
    # When the minimum version of numpy supported by scipy is 1.9.0,
    # the above if/else statement can be replaced by the single line:
    #     grand_median = np.nanmedian(cdata)

    # Create the contingency table.
    table = np.zeros((2, len(data)), dtype=np.int64)
    for k, sample in enumerate(data):
        sample = sample[~np.isnan(sample)]

        nabove = count_nonzero(sample > grand_median)
        nbelow = count_nonzero(sample < grand_median)
        nequal = sample.size - (nabove + nbelow)
        table[0, k] += nabove
        table[1, k] += nbelow
        if ties == "below":
            table[1, k] += nequal
        elif ties == "above":
            table[0, k] += nequal

    # Check that no row or column of the table is all zero.
    # Such a table can not be given to chi2_contingency, because it would have
    # a zero in the table of expected frequencies.
    rowsums = table.sum(axis=1)
    if rowsums[0] == 0:
        raise ValueError(f"All values are below the grand median ({grand_median}).")
    if rowsums[1] == 0:
        raise ValueError(f"All values are above the grand median ({grand_median}).")
    if ties == "ignore":
        # We already checked that each sample has at least one value, but it
        # is possible that all those values equal the grand median.  If `ties`
        # is "ignore", that would result in a column of zeros in `table`.  We
        # check for that case here.
        zero_cols = np.nonzero((table == 0).all(axis=0))[0]
        if len(zero_cols) > 0:
            msg = ("All values in sample %d are equal to the grand "
                   "median (%r), so they are ignored, resulting in an "
                   "empty sample." % (zero_cols[0] + 1, grand_median))
            raise ValueError(msg)

    stat, p, dof, expected = chi2_contingency(table, lambda_=lambda_,
                                              correction=correction)
    return MedianTestResult(stat, p, grand_median, table)


def _circfuncs_common(samples, high, low, xp=None):
    xp = array_namespace(samples) if xp is None else xp

    if xp.isdtype(samples.dtype, 'integral'):
        dtype = xp.asarray(1.).dtype  # get default float type
        samples = xp.asarray(samples, dtype=dtype)

    # Recast samples as radians that range between 0 and 2 pi and calculate
    # the sine and cosine
    sin_samp = xp.sin((samples - low)*2.*xp.pi / (high - low))
    cos_samp = xp.cos((samples - low)*2.*xp.pi / (high - low))

    return samples, sin_samp, cos_samp


@_axis_nan_policy_factory(
    lambda x: x, n_outputs=1, default_axis=None,
    result_to_tuple=lambda x: (x,)
)
def circmean(samples, high=2*pi, low=0, axis=None, nan_policy='propagate'):
    """Compute the circular mean for samples in a range.

    Parameters
    ----------
    samples : array_like
        Input array.
    high : float or int, optional
        High boundary for the sample range. Default is ``2*pi``.
    low : float or int, optional
        Low boundary for the sample range. Default is 0.

    Returns
    -------
    circmean : float
        Circular mean.

    See Also
    --------
    circstd : Circular standard deviation.
    circvar : Circular variance.

    Examples
    --------
    For simplicity, all angles are printed out in degrees.

    >>> import numpy as np
    >>> from scipy.stats import circmean
    >>> import matplotlib.pyplot as plt
    >>> angles = np.deg2rad(np.array([20, 30, 330]))
    >>> circmean = circmean(angles)
    >>> np.rad2deg(circmean)
    7.294976657784009

    >>> mean = angles.mean()
    >>> np.rad2deg(mean)
    126.66666666666666

    Plot and compare the circular mean against the arithmetic mean.

    >>> plt.plot(np.cos(np.linspace(0, 2*np.pi, 500)),
    ...          np.sin(np.linspace(0, 2*np.pi, 500)),
    ...          c='k')
    >>> plt.scatter(np.cos(angles), np.sin(angles), c='k')
    >>> plt.scatter(np.cos(circmean), np.sin(circmean), c='b',
    ...             label='circmean')
    >>> plt.scatter(np.cos(mean), np.sin(mean), c='r', label='mean')
    >>> plt.legend()
    >>> plt.axis('equal')
    >>> plt.show()

    """
    xp = array_namespace(samples)
    samples, sin_samp, cos_samp = _circfuncs_common(samples, high, low, xp=xp)
    sin_sum = xp.sum(sin_samp, axis=axis)
    cos_sum = xp.sum(cos_samp, axis=axis)
    res = xp.atan2(sin_sum, cos_sum) % (2*xp.pi)

    res = res[()] if res.ndim == 0 else res
    return res*(high - low)/2.0/xp.pi + low


@_axis_nan_policy_factory(
    lambda x: x, n_outputs=1, default_axis=None,
    result_to_tuple=lambda x: (x,)
)
def circvar(samples, high=2*pi, low=0, axis=None, nan_policy='propagate'):
    """Compute the circular variance for samples assumed to be in a range.

    Parameters
    ----------
    samples : array_like
        Input array.
    high : float or int, optional
        High boundary for the sample range. Default is ``2*pi``.
    low : float or int, optional
        Low boundary for the sample range. Default is 0.

    Returns
    -------
    circvar : float
        Circular variance.

    See Also
    --------
    circmean : Circular mean.
    circstd : Circular standard deviation.

    Notes
    -----
    This uses the following definition of circular variance: ``1-R``, where
    ``R`` is the mean resultant vector. The
    returned value is in the range [0, 1], 0 standing for no variance, and 1
    for a large variance. In the limit of small angles, this value is similar
    to half the 'linear' variance.

    References
    ----------
    .. [1] Fisher, N.I. *Statistical analysis of circular data*. Cambridge
          University Press, 1993.

    Examples
    --------
    >>> import numpy as np
    >>> from scipy.stats import circvar
    >>> import matplotlib.pyplot as plt
    >>> samples_1 = np.array([0.072, -0.158, 0.077, 0.108, 0.286,
    ...                       0.133, -0.473, -0.001, -0.348, 0.131])
    >>> samples_2 = np.array([0.111, -0.879, 0.078, 0.733, 0.421,
    ...                       0.104, -0.136, -0.867,  0.012,  0.105])
    >>> circvar_1 = circvar(samples_1)
    >>> circvar_2 = circvar(samples_2)

    Plot the samples.

    >>> fig, (left, right) = plt.subplots(ncols=2)
    >>> for image in (left, right):
    ...     image.plot(np.cos(np.linspace(0, 2*np.pi, 500)),
    ...                np.sin(np.linspace(0, 2*np.pi, 500)),
    ...                c='k')
    ...     image.axis('equal')
    ...     image.axis('off')
    >>> left.scatter(np.cos(samples_1), np.sin(samples_1), c='k', s=15)
    >>> left.set_title(f"circular variance: {np.round(circvar_1, 2)!r}")
    >>> right.scatter(np.cos(samples_2), np.sin(samples_2), c='k', s=15)
    >>> right.set_title(f"circular variance: {np.round(circvar_2, 2)!r}")
    >>> plt.show()

    """
    xp = array_namespace(samples)
    samples, sin_samp, cos_samp = _circfuncs_common(samples, high, low, xp=xp)
    sin_mean = xp.mean(sin_samp, axis=axis)
    cos_mean = xp.mean(cos_samp, axis=axis)
    hypotenuse = (sin_mean**2. + cos_mean**2.)**0.5
    # hypotenuse can go slightly above 1 due to rounding errors
    with np.errstate(invalid='ignore'):
        R = xp_minimum(xp.asarray(1.), hypotenuse)

    res = 1. - R
    return res


@_axis_nan_policy_factory(
    lambda x: x, n_outputs=1, default_axis=None,
    result_to_tuple=lambda x: (x,)
)
def circstd(samples, high=2*pi, low=0, axis=None, nan_policy='propagate', *,
            normalize=False):
    """
    Compute the circular standard deviation for samples assumed to be in the
    range [low to high].

    Parameters
    ----------
    samples : array_like
        Input array.
    high : float or int, optional
        High boundary for the sample range. Default is ``2*pi``.
    low : float or int, optional
        Low boundary for the sample range. Default is 0.
    normalize : boolean, optional
        If True, the returned value is equal to ``sqrt(-2*log(R))`` and does
        not depend on the variable units. If False (default), the returned
        value is scaled by ``((high-low)/(2*pi))``.

    Returns
    -------
    circstd : float
        Circular standard deviation.

    See Also
    --------
    circmean : Circular mean.
    circvar : Circular variance.

    Notes
    -----
    This uses a definition of circular standard deviation from [1]_.
    Essentially, the calculation is as follows.

    .. code-block:: python

        import numpy as np
        C = np.cos(samples).mean()
        S = np.sin(samples).mean()
        R = np.sqrt(C**2 + S**2)
        l = 2*np.pi / (high-low)
        circstd = np.sqrt(-2*np.log(R)) / l

    In the limit of small angles, it returns a number close to the 'linear'
    standard deviation.

    References
    ----------
    .. [1] Mardia, K. V. (1972). 2. In *Statistics of Directional Data*
       (pp. 18-24). Academic Press. :doi:`10.1016/C2013-0-07425-7`.

    Examples
    --------
    >>> import numpy as np
    >>> from scipy.stats import circstd
    >>> import matplotlib.pyplot as plt
    >>> samples_1 = np.array([0.072, -0.158, 0.077, 0.108, 0.286,
    ...                       0.133, -0.473, -0.001, -0.348, 0.131])
    >>> samples_2 = np.array([0.111, -0.879, 0.078, 0.733, 0.421,
    ...                       0.104, -0.136, -0.867,  0.012,  0.105])
    >>> circstd_1 = circstd(samples_1)
    >>> circstd_2 = circstd(samples_2)

    Plot the samples.

    >>> fig, (left, right) = plt.subplots(ncols=2)
    >>> for image in (left, right):
    ...     image.plot(np.cos(np.linspace(0, 2*np.pi, 500)),
    ...                np.sin(np.linspace(0, 2*np.pi, 500)),
    ...                c='k')
    ...     image.axis('equal')
    ...     image.axis('off')
    >>> left.scatter(np.cos(samples_1), np.sin(samples_1), c='k', s=15)
    >>> left.set_title(f"circular std: {np.round(circstd_1, 2)!r}")
    >>> right.plot(np.cos(np.linspace(0, 2*np.pi, 500)),
    ...            np.sin(np.linspace(0, 2*np.pi, 500)),
    ...            c='k')
    >>> right.scatter(np.cos(samples_2), np.sin(samples_2), c='k', s=15)
    >>> right.set_title(f"circular std: {np.round(circstd_2, 2)!r}")
    >>> plt.show()

    """
    xp = array_namespace(samples)
    samples, sin_samp, cos_samp = _circfuncs_common(samples, high, low, xp=xp)
    sin_mean = xp.mean(sin_samp, axis=axis)  # [1] (2.2.3)
    cos_mean = xp.mean(cos_samp, axis=axis)  # [1] (2.2.3)
    hypotenuse = (sin_mean**2. + cos_mean**2.)**0.5
    # hypotenuse can go slightly above 1 due to rounding errors
    with np.errstate(invalid='ignore'):
        R = xp_minimum(xp.asarray(1.), hypotenuse)  # [1] (2.2.4)

    res = xp.sqrt(-2*xp.log(R))
    if not normalize:
        res *= (high-low)/(2.*xp.pi)  # [1] (2.3.14) w/ (2.3.7)
    return res


class DirectionalStats:
    def __init__(self, mean_direction, mean_resultant_length):
        self.mean_direction = mean_direction
        self.mean_resultant_length = mean_resultant_length

    def __repr__(self):
        return (f"DirectionalStats(mean_direction={self.mean_direction},"
                f" mean_resultant_length={self.mean_resultant_length})")


def directional_stats(samples, *, axis=0, normalize=True):
    """
    Computes sample statistics for directional data.

    Computes the directional mean (also called the mean direction vector) and
    mean resultant length of a sample of vectors.

    The directional mean is a measure of "preferred direction" of vector data.
    It is analogous to the sample mean, but it is for use when the length of
    the data is irrelevant (e.g. unit vectors).

    The mean resultant length is a value between 0 and 1 used to quantify the
    dispersion of directional data: the smaller the mean resultant length, the
    greater the dispersion. Several definitions of directional variance
    involving the mean resultant length are given in [1]_ and [2]_.

    Parameters
    ----------
    samples : array_like
        Input array. Must be at least two-dimensional, and the last axis of the
        input must correspond with the dimensionality of the vector space.
        When the input is exactly two dimensional, this means that each row
        of the data is a vector observation.
    axis : int, default: 0
        Axis along which the directional mean is computed.
    normalize: boolean, default: True
        If True, normalize the input to ensure that each observation is a
        unit vector. It the observations are already unit vectors, consider
        setting this to False to avoid unnecessary computation.

    Returns
    -------
    res : DirectionalStats
        An object containing attributes:

        mean_direction : ndarray
            Directional mean.
        mean_resultant_length : ndarray
            The mean resultant length [1]_.

    See Also
    --------
    circmean: circular mean; i.e. directional mean for 2D *angles*
    circvar: circular variance; i.e. directional variance for 2D *angles*

    Notes
    -----
    This uses a definition of directional mean from [1]_.
    Assuming the observations are unit vectors, the calculation is as follows.

    .. code-block:: python

        mean = samples.mean(axis=0)
        mean_resultant_length = np.linalg.norm(mean)
        mean_direction = mean / mean_resultant_length

    This definition is appropriate for *directional* data (i.e. vector data
    for which the magnitude of each observation is irrelevant) but not
    for *axial* data (i.e. vector data for which the magnitude and *sign* of
    each observation is irrelevant).

    Several definitions of directional variance involving the mean resultant
    length ``R`` have been proposed, including ``1 - R`` [1]_, ``1 - R**2``
    [2]_, and ``2 * (1 - R)`` [2]_. Rather than choosing one, this function
    returns ``R`` as attribute `mean_resultant_length` so the user can compute
    their preferred measure of dispersion.

    References
    ----------
    .. [1] Mardia, Jupp. (2000). *Directional Statistics*
       (p. 163). Wiley.

    .. [2] https://en.wikipedia.org/wiki/Directional_statistics

    Examples
    --------
    >>> import numpy as np
    >>> from scipy.stats import directional_stats
    >>> data = np.array([[3, 4],    # first observation, 2D vector space
    ...                  [6, -8]])  # second observation
    >>> dirstats = directional_stats(data)
    >>> dirstats.mean_direction
    array([1., 0.])

    In contrast, the regular sample mean of the vectors would be influenced
    by the magnitude of each observation. Furthermore, the result would not be
    a unit vector.

    >>> data.mean(axis=0)
    array([4.5, -2.])

    An exemplary use case for `directional_stats` is to find a *meaningful*
    center for a set of observations on a sphere, e.g. geographical locations.

    >>> data = np.array([[0.8660254, 0.5, 0.],
    ...                  [0.8660254, -0.5, 0.]])
    >>> dirstats = directional_stats(data)
    >>> dirstats.mean_direction
    array([1., 0., 0.])

    The regular sample mean on the other hand yields a result which does not
    lie on the surface of the sphere.

    >>> data.mean(axis=0)
    array([0.8660254, 0., 0.])

    The function also returns the mean resultant length, which
    can be used to calculate a directional variance. For example, using the
    definition ``Var(z) = 1 - R`` from [2]_ where ``R`` is the
    mean resultant length, we can calculate the directional variance of the
    vectors in the above example as:

    >>> 1 - dirstats.mean_resultant_length
    0.13397459716167093
    """
    samples = np.asarray(samples)
    if samples.ndim < 2:
        raise ValueError("samples must at least be two-dimensional. "
                         f"Instead samples has shape: {samples.shape!r}")
    samples = np.moveaxis(samples, axis, 0)
    if normalize:
        vectornorms = np.linalg.norm(samples, axis=-1, keepdims=True)
        samples = samples/vectornorms
    mean = np.mean(samples, axis=0)
    mean_resultant_length = np.linalg.norm(mean, axis=-1, keepdims=True)
    mean_direction = mean / mean_resultant_length
    return DirectionalStats(mean_direction,
                            mean_resultant_length.squeeze(-1)[()])


def false_discovery_control(ps, *, axis=0, method='bh'):
    """Adjust p-values to control the false discovery rate.

    The false discovery rate (FDR) is the expected proportion of rejected null
    hypotheses that are actually true.
    If the null hypothesis is rejected when the *adjusted* p-value falls below
    a specified level, the false discovery rate is controlled at that level.

    Parameters
    ----------
    ps : 1D array_like
        The p-values to adjust. Elements must be real numbers between 0 and 1.
    axis : int
        The axis along which to perform the adjustment. The adjustment is
        performed independently along each axis-slice. If `axis` is None, `ps`
        is raveled before performing the adjustment.
    method : {'bh', 'by'}
        The false discovery rate control procedure to apply: ``'bh'`` is for
        Benjamini-Hochberg [1]_ (Eq. 1), ``'by'`` is for Benjaminini-Yekutieli
        [2]_ (Theorem 1.3). The latter is more conservative, but it is
        guaranteed to control the FDR even when the p-values are not from
        independent tests.

    Returns
    -------
    ps_adusted : array_like
        The adjusted p-values. If the null hypothesis is rejected where these
        fall below a specified level, the false discovery rate is controlled
        at that level.

    See Also
    --------
    combine_pvalues
    statsmodels.stats.multitest.multipletests

    Notes
    -----
    In multiple hypothesis testing, false discovery control procedures tend to
    offer higher power than familywise error rate control procedures (e.g.
    Bonferroni correction [1]_).

    If the p-values correspond with independent tests (or tests with
    "positive regression dependencies" [2]_), rejecting null hypotheses
    corresponding with Benjamini-Hochberg-adjusted p-values below :math:`q`
    controls the false discovery rate at a level less than or equal to
    :math:`q m_0 / m`, where :math:`m_0` is the number of true null hypotheses
    and :math:`m` is the total number of null hypotheses tested. The same is
    true even for dependent tests when the p-values are adjusted accorded to
    the more conservative Benjaminini-Yekutieli procedure.

    The adjusted p-values produced by this function are comparable to those
    produced by the R function ``p.adjust`` and the statsmodels function
    `statsmodels.stats.multitest.multipletests`. Please consider the latter
    for more advanced methods of multiple comparison correction.

    References
    ----------
    .. [1] Benjamini, Yoav, and Yosef Hochberg. "Controlling the false
           discovery rate: a practical and powerful approach to multiple
           testing." Journal of the Royal statistical society: series B
           (Methodological) 57.1 (1995): 289-300.

    .. [2] Benjamini, Yoav, and Daniel Yekutieli. "The control of the false
           discovery rate in multiple testing under dependency." Annals of
           statistics (2001): 1165-1188.

    .. [3] TileStats. FDR - Benjamini-Hochberg explained - Youtube.
           https://www.youtube.com/watch?v=rZKa4tW2NKs.

    .. [4] Neuhaus, Karl-Ludwig, et al. "Improved thrombolysis in acute
           myocardial infarction with front-loaded administration of alteplase:
           results of the rt-PA-APSAC patency study (TAPS)." Journal of the
           American College of Cardiology 19.5 (1992): 885-891.

    Examples
    --------
    We follow the example from [1]_.

        Thrombolysis with recombinant tissue-type plasminogen activator (rt-PA)
        and anisoylated plasminogen streptokinase activator (APSAC) in
        myocardial infarction has been proved to reduce mortality. [4]_
        investigated the effects of a new front-loaded administration of rt-PA
        versus those obtained with a standard regimen of APSAC, in a randomized
        multicentre trial in 421 patients with acute myocardial infarction.

    There were four families of hypotheses tested in the study, the last of
    which was "cardiac and other events after the start of thrombolitic
    treatment". FDR control may be desired in this family of hypotheses
    because it would not be appropriate to conclude that the front-loaded
    treatment is better if it is merely equivalent to the previous treatment.

    The p-values corresponding with the 15 hypotheses in this family were

    >>> ps = [0.0001, 0.0004, 0.0019, 0.0095, 0.0201, 0.0278, 0.0298, 0.0344,
    ...       0.0459, 0.3240, 0.4262, 0.5719, 0.6528, 0.7590, 1.000]

    If the chosen significance level is 0.05, we may be tempted to reject the
    null hypotheses for the tests corresponding with the first nine p-values,
    as the first nine p-values fall below the chosen significance level.
    However, this would ignore the problem of "multiplicity": if we fail to
    correct for the fact that multiple comparisons are being performed, we
    are more likely to incorrectly reject true null hypotheses.

    One approach to the multiplicity problem is to control the family-wise
    error rate (FWER), that is, the rate at which the null hypothesis is
    rejected when it is actually true. A common procedure of this kind is the
    Bonferroni correction [1]_.  We begin by multiplying the p-values by the
    number of hypotheses tested.

    >>> import numpy as np
    >>> np.array(ps) * len(ps)
    array([1.5000e-03, 6.0000e-03, 2.8500e-02, 1.4250e-01, 3.0150e-01,
           4.1700e-01, 4.4700e-01, 5.1600e-01, 6.8850e-01, 4.8600e+00,
           6.3930e+00, 8.5785e+00, 9.7920e+00, 1.1385e+01, 1.5000e+01])

    To control the FWER at 5%, we reject only the hypotheses corresponding
    with adjusted p-values less than 0.05. In this case, only the hypotheses
    corresponding with the first three p-values can be rejected. According to
    [1]_, these three hypotheses concerned "allergic reaction" and "two
    different aspects of bleeding."

    An alternative approach is to control the false discovery rate: the
    expected fraction of rejected null hypotheses that are actually true. The
    advantage of this approach is that it typically affords greater power: an
    increased rate of rejecting the null hypothesis when it is indeed false. To
    control the false discovery rate at 5%, we apply the Benjamini-Hochberg
    p-value adjustment.

    >>> from scipy import stats
    >>> stats.false_discovery_control(ps)
    array([0.0015    , 0.003     , 0.0095    , 0.035625  , 0.0603    ,
           0.06385714, 0.06385714, 0.0645    , 0.0765    , 0.486     ,
           0.58118182, 0.714875  , 0.75323077, 0.81321429, 1.        ])

    Now, the first *four* adjusted p-values fall below 0.05, so we would reject
    the null hypotheses corresponding with these *four* p-values. Rejection
    of the fourth null hypothesis was particularly important to the original
    study as it led to the conclusion that the new treatment had a
    "substantially lower in-hospital mortality rate."

    """
    # Input Validation and Special Cases
    ps = np.asarray(ps)

    ps_in_range = (np.issubdtype(ps.dtype, np.number)
                   and np.all(ps == np.clip(ps, 0, 1)))
    if not ps_in_range:
        raise ValueError("`ps` must include only numbers between 0 and 1.")

    methods = {'bh', 'by'}
    if method.lower() not in methods:
        raise ValueError(f"Unrecognized `method` '{method}'."
                         f"Method must be one of {methods}.")
    method = method.lower()

    if axis is None:
        axis = 0
        ps = ps.ravel()

    axis = np.asarray(axis)[()]
    if not np.issubdtype(axis.dtype, np.integer) or axis.size != 1:
        raise ValueError("`axis` must be an integer or `None`")

    if ps.size <= 1 or ps.shape[axis] <= 1:
        return ps[()]

    ps = np.moveaxis(ps, axis, -1)
    m = ps.shape[-1]

    # Main Algorithm
    # Equivalent to the ideas of [1] and [2], except that this adjusts the
    # p-values as described in [3]. The results are similar to those produced
    # by R's p.adjust.

    # "Let [ps] be the ordered observed p-values..."
    order = np.argsort(ps, axis=-1)
    ps = np.take_along_axis(ps, order, axis=-1)  # this copies ps

    # Equation 1 of [1] rearranged to reject when p is less than specified q
    i = np.arange(1, m+1)
    ps *= m / i

    # Theorem 1.3 of [2]
    if method == 'by':
        ps *= np.sum(1 / i)

    # accounts for rejecting all null hypotheses i for i < k, where k is
    # defined in Eq. 1 of either [1] or [2]. See [3]. Starting with the index j
    # of the second to last element, we replace element j with element j+1 if
    # the latter is smaller.
    np.minimum.accumulate(ps[..., ::-1], out=ps[..., ::-1], axis=-1)

    # Restore original order of axes and data
    np.put_along_axis(ps, order, values=ps.copy(), axis=-1)
    ps = np.moveaxis(ps, -1, axis)

    return np.clip(ps, 0, 1)<|MERGE_RESOLUTION|>--- conflicted
+++ resolved
@@ -3048,18 +3048,6 @@
     if k < 2:
         raise ValueError("Must enter at least two input sample vectors.")
 
-<<<<<<< HEAD
-    Ni = np.empty(k)
-    ssq = np.empty(k, 'd')
-    for j in range(k):
-        Ni[j] = len(samples[j])
-        ssq[j] = np.var(samples[j], ddof=1)
-    Ntot = np.sum(Ni, axis=0)
-    spsq = np.sum((Ni - 1)*ssq, axis=0) / (1.0*(Ntot - k))
-    numer = (Ntot*1.0 - k) * log(spsq) - np.sum((Ni - 1.0)*log(ssq), axis=0)
-    denom = 1.0 + 1.0/(3*(k - 1)) * ((np.sum(1.0/(Ni - 1.0), axis=0)) -
-                                     1.0/(Ntot - k))
-=======
     # Handle 1d empty input; _axis_nan_policy takes care of N-D
     for sample in samples:
         if xp_size(xp.asarray(sample)) == 0:
@@ -3080,7 +3068,6 @@
     spsq = xp.sum((Ni - 1)*ssq, axis=0) / (Ntot - k)
     numer = (Ntot - k) * xp.log(spsq) - xp.sum((Ni - 1)*xp.log(ssq), axis=0)
     denom = 1 + 1/(3*(k - 1)) * ((xp.sum(1/(Ni - 1), axis=0)) - 1/(Ntot - k))
->>>>>>> cd05b0e5
     T = numer / denom
 
     T_np = np.asarray(T)
