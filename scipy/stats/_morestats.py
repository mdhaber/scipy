import math
import warnings
import threading
from collections import namedtuple

import numpy as np
from numpy import (isscalar, r_, log, around, unique, asarray, zeros,
                   arange, sort, amin, amax, sqrt, array,
                   pi, exp, ravel, count_nonzero)

from scipy import optimize, special, interpolate, stats
from scipy._lib._bunch import _make_tuple_bunch
from scipy._lib._util import _rename_parameter, _contains_nan, _get_nan
import scipy._lib.array_api_extra as xpx

from scipy._lib._array_api import (
    array_namespace,
    xp_size,
    xp_vector_norm,
    xp_promote,
    is_marray,
    xp_ravel,
    _length_nonmasked,
)

from ._ansari_swilk_statistics import gscale, swilk
from . import _stats_py, _wilcoxon
from ._fit import FitResult
<<<<<<< HEAD
from ._stats_py import (find_repeats, _get_pvalue, SignificanceResult,  # noqa:F401
                        _SimpleNormal, _SimpleChi2)
=======
from ._stats_py import (_get_pvalue, SignificanceResult,  # noqa:F401
                        _SimpleNormal, _SimpleChi2, _length_nonmasked)
>>>>>>> 02c41130
from .contingency import chi2_contingency
from . import distributions
from ._distn_infrastructure import rv_generic
from ._axis_nan_policy import _axis_nan_policy_factory, _broadcast_arrays


__all__ = ['mvsdist',
           'bayes_mvs', 'kstat', 'kstatvar', 'probplot', 'ppcc_max', 'ppcc_plot',
           'boxcox_llf', 'boxcox', 'boxcox_normmax', 'boxcox_normplot',
           'shapiro', 'anderson', 'ansari', 'bartlett', 'levene',
           'fligner', 'mood', 'wilcoxon', 'median_test',
           'circmean', 'circvar', 'circstd', 'anderson_ksamp',
           'yeojohnson_llf', 'yeojohnson', 'yeojohnson_normmax',
           'yeojohnson_normplot', 'directional_stats',
           'false_discovery_control'
           ]


Mean = namedtuple('Mean', ('statistic', 'minmax'))
Variance = namedtuple('Variance', ('statistic', 'minmax'))
Std_dev = namedtuple('Std_dev', ('statistic', 'minmax'))


def bayes_mvs(data, alpha=0.90):
    r"""
    Bayesian confidence intervals for the mean, var, and std.

    Parameters
    ----------
    data : array_like
        Input data, if multi-dimensional it is flattened to 1-D by `bayes_mvs`.
        Requires 2 or more data points.
    alpha : float, optional
        Probability that the returned confidence interval contains
        the true parameter.

    Returns
    -------
    mean_cntr, var_cntr, std_cntr : tuple
        The three results are for the mean, variance and standard deviation,
        respectively.  Each result is a tuple of the form::

            (center, (lower, upper))

        with ``center`` the mean of the conditional pdf of the value given the
        data, and ``(lower, upper)`` a confidence interval, centered on the
        median, containing the estimate to a probability ``alpha``.

    See Also
    --------
    mvsdist

    Notes
    -----
    Each tuple of mean, variance, and standard deviation estimates represent
    the (center, (lower, upper)) with center the mean of the conditional pdf
    of the value given the data and (lower, upper) is a confidence interval
    centered on the median, containing the estimate to a probability
    ``alpha``.

    Converts data to 1-D and assumes all data has the same mean and variance.
    Uses Jeffrey's prior for variance and std.

    Equivalent to ``tuple((x.mean(), x.interval(alpha)) for x in mvsdist(dat))``

    References
    ----------
    T.E. Oliphant, "A Bayesian perspective on estimating mean, variance, and
    standard-deviation from data", https://scholarsarchive.byu.edu/facpub/278,
    2006.

    Examples
    --------
    First a basic example to demonstrate the outputs:

    >>> from scipy import stats
    >>> data = [6, 9, 12, 7, 8, 8, 13]
    >>> mean, var, std = stats.bayes_mvs(data)
    >>> mean
    Mean(statistic=9.0, minmax=(7.103650222612533, 10.896349777387467))
    >>> var
    Variance(statistic=10.0, minmax=(3.176724206, 24.45910382))
    >>> std
    Std_dev(statistic=2.9724954732045084,
            minmax=(1.7823367265645143, 4.945614605014631))

    Now we generate some normally distributed random data, and get estimates of
    mean and standard deviation with 95% confidence intervals for those
    estimates:

    >>> n_samples = 100000
    >>> data = stats.norm.rvs(size=n_samples)
    >>> res_mean, res_var, res_std = stats.bayes_mvs(data, alpha=0.95)

    >>> import matplotlib.pyplot as plt
    >>> fig = plt.figure()
    >>> ax = fig.add_subplot(111)
    >>> ax.hist(data, bins=100, density=True, label='Histogram of data')
    >>> ax.vlines(res_mean.statistic, 0, 0.5, colors='r', label='Estimated mean')
    >>> ax.axvspan(res_mean.minmax[0],res_mean.minmax[1], facecolor='r',
    ...            alpha=0.2, label=r'Estimated mean (95% limits)')
    >>> ax.vlines(res_std.statistic, 0, 0.5, colors='g', label='Estimated scale')
    >>> ax.axvspan(res_std.minmax[0],res_std.minmax[1], facecolor='g', alpha=0.2,
    ...            label=r'Estimated scale (95% limits)')

    >>> ax.legend(fontsize=10)
    >>> ax.set_xlim([-4, 4])
    >>> ax.set_ylim([0, 0.5])
    >>> plt.show()

    """
    m, v, s = mvsdist(data)
    if alpha >= 1 or alpha <= 0:
        raise ValueError(f"0 < alpha < 1 is required, but {alpha=} was given.")

    m_res = Mean(m.mean(), m.interval(alpha))
    v_res = Variance(v.mean(), v.interval(alpha))
    s_res = Std_dev(s.mean(), s.interval(alpha))

    return m_res, v_res, s_res


def mvsdist(data):
    """
    'Frozen' distributions for mean, variance, and standard deviation of data.

    Parameters
    ----------
    data : array_like
        Input array. Converted to 1-D using ravel.
        Requires 2 or more data-points.

    Returns
    -------
    mdist : "frozen" distribution object
        Distribution object representing the mean of the data.
    vdist : "frozen" distribution object
        Distribution object representing the variance of the data.
    sdist : "frozen" distribution object
        Distribution object representing the standard deviation of the data.

    See Also
    --------
    bayes_mvs

    Notes
    -----
    The return values from ``bayes_mvs(data)`` is equivalent to
    ``tuple((x.mean(), x.interval(0.90)) for x in mvsdist(data))``.

    In other words, calling ``<dist>.mean()`` and ``<dist>.interval(0.90)``
    on the three distribution objects returned from this function will give
    the same results that are returned from `bayes_mvs`.

    References
    ----------
    T.E. Oliphant, "A Bayesian perspective on estimating mean, variance, and
    standard-deviation from data", https://scholarsarchive.byu.edu/facpub/278,
    2006.

    Examples
    --------
    >>> from scipy import stats
    >>> data = [6, 9, 12, 7, 8, 8, 13]
    >>> mean, var, std = stats.mvsdist(data)

    We now have frozen distribution objects "mean", "var" and "std" that we can
    examine:

    >>> mean.mean()
    9.0
    >>> mean.interval(0.95)
    (6.6120585482655692, 11.387941451734431)
    >>> mean.std()
    1.1952286093343936

    """
    x = ravel(data)
    n = len(x)
    if n < 2:
        raise ValueError("Need at least 2 data-points.")
    xbar = x.mean()
    C = x.var()
    if n > 1000:  # gaussian approximations for large n
        mdist = distributions.norm(loc=xbar, scale=math.sqrt(C / n))
        sdist = distributions.norm(loc=math.sqrt(C), scale=math.sqrt(C / (2. * n)))
        vdist = distributions.norm(loc=C, scale=math.sqrt(2.0 / n) * C)
    else:
        nm1 = n - 1
        fac = n * C / 2.
        val = nm1 / 2.
        mdist = distributions.t(nm1, loc=xbar, scale=math.sqrt(C / nm1))
        sdist = distributions.gengamma(val, -2, scale=math.sqrt(fac))
        vdist = distributions.invgamma(val, scale=fac)
    return mdist, vdist, sdist


@_axis_nan_policy_factory(
    lambda x: x, result_to_tuple=lambda x: (x,), n_outputs=1, default_axis=None
)
def kstat(data, n=2, *, axis=None):
    r"""
    Return the `n` th k-statistic ( ``1<=n<=4`` so far).

    The `n` th k-statistic ``k_n`` is the unique symmetric unbiased estimator of the
    `n` th cumulant :math:`\kappa_n` [1]_ [2]_.

    Parameters
    ----------
    data : array_like
        Input array.
    n : int, {1, 2, 3, 4}, optional
        Default is equal to 2.
    axis : int or None, default: None
        If an int, the axis of the input along which to compute the statistic.
        The statistic of each axis-slice (e.g. row) of the input will appear
        in a corresponding element of the output. If ``None``, the input will
        be raveled before computing the statistic.

    Returns
    -------
    kstat : float
        The `n` th k-statistic.

    See Also
    --------
    kstatvar : Returns an unbiased estimator of the variance of the k-statistic
    moment : Returns the n-th central moment about the mean for a sample.

    Notes
    -----
    For a sample size :math:`n`, the first few k-statistics are given by

    .. math::

        k_1 &= \frac{S_1}{n}, \\
        k_2 &= \frac{nS_2 - S_1^2}{n(n-1)}, \\
        k_3 &= \frac{2S_1^3 - 3nS_1S_2 + n^2S_3}{n(n-1)(n-2)}, \\
        k_4 &= \frac{-6S_1^4 + 12nS_1^2S_2 - 3n(n-1)S_2^2 - 4n(n+1)S_1S_3
        + n^2(n+1)S_4}{n (n-1)(n-2)(n-3)},

    where

    .. math::

        S_r \equiv \sum_{i=1}^n X_i^r,

    and :math:`X_i` is the :math:`i` th data point.

    References
    ----------
    .. [1] http://mathworld.wolfram.com/k-Statistic.html

    .. [2] http://mathworld.wolfram.com/Cumulant.html

    Examples
    --------
    >>> from scipy import stats
    >>> from numpy.random import default_rng
    >>> rng = default_rng()

    As sample size increases, `n`-th moment and `n`-th k-statistic converge to the
    same number (although they aren't identical). In the case of the normal
    distribution, they converge to zero.

    >>> for i in range(2,8):
    ...     x = rng.normal(size=10**i)
    ...     m, k = stats.moment(x, 3), stats.kstat(x, 3)
    ...     print(f"{i=}: {m=:.3g}, {k=:.3g}, {(m-k)=:.3g}")
    i=2: m=-0.631, k=-0.651, (m-k)=0.0194  # random
    i=3: m=0.0282, k=0.0283, (m-k)=-8.49e-05
    i=4: m=-0.0454, k=-0.0454, (m-k)=1.36e-05
    i=6: m=7.53e-05, k=7.53e-05, (m-k)=-2.26e-09
    i=7: m=0.00166, k=0.00166, (m-k)=-4.99e-09
    i=8: m=-2.88e-06 k=-2.88e-06, (m-k)=8.63e-13
    """
    xp = array_namespace(data)
    data = xp.asarray(data)
    if n > 4 or n < 1:
        raise ValueError("k-statistics only supported for 1<=n<=4")
    n = int(n)
    if axis is None:
        data = xp.reshape(data, (-1,))
        axis = 0

    N = _length_nonmasked(data, axis, xp=xp)

    S = [None] + [xp.sum(data**k, axis=axis) for k in range(1, n + 1)]
    if n == 1:
        return S[1] * 1.0/N
    elif n == 2:
        return (N*S[2] - S[1]**2.0) / (N*(N - 1.0))
    elif n == 3:
        return (2*S[1]**3 - 3*N*S[1]*S[2] + N*N*S[3]) / (N*(N - 1.0)*(N - 2.0))
    elif n == 4:
        return ((-6*S[1]**4 + 12*N*S[1]**2 * S[2] - 3*N*(N-1.0)*S[2]**2 -
                 4*N*(N+1)*S[1]*S[3] + N*N*(N+1)*S[4]) /
                (N*(N-1.0)*(N-2.0)*(N-3.0)))
    else:
        raise ValueError("Should not be here.")


@_axis_nan_policy_factory(
    lambda x: x, result_to_tuple=lambda x: (x,), n_outputs=1, default_axis=None
)
def kstatvar(data, n=2, *, axis=None):
    r"""Return an unbiased estimator of the variance of the k-statistic.

    See `kstat` and [1]_ for more details about the k-statistic.

    Parameters
    ----------
    data : array_like
        Input array.
    n : int, {1, 2}, optional
        Default is equal to 2.
    axis : int or None, default: None
        If an int, the axis of the input along which to compute the statistic.
        The statistic of each axis-slice (e.g. row) of the input will appear
        in a corresponding element of the output. If ``None``, the input will
        be raveled before computing the statistic.

    Returns
    -------
    kstatvar : float
        The `n` th k-statistic variance.

    See Also
    --------
    kstat : Returns the n-th k-statistic.
    moment : Returns the n-th central moment about the mean for a sample.

    Notes
    -----
    Unbiased estimators of the variances of the first two k-statistics are given by

    .. math::

        \mathrm{var}(k_1) &= \frac{k_2}{n}, \\
        \mathrm{var}(k_2) &= \frac{2k_2^2n + (n-1)k_4}{n(n - 1)}.

    References
    ----------
    .. [1] http://mathworld.wolfram.com/k-Statistic.html

    """  # noqa: E501
    xp = array_namespace(data)
    data = xp.asarray(data)
    if axis is None:
        data = xp.reshape(data, (-1,))
        axis = 0
    N = _length_nonmasked(data, axis, xp=xp)

    if n == 1:
        return kstat(data, n=2, axis=axis, _no_deco=True) * 1.0/N
    elif n == 2:
        k2 = kstat(data, n=2, axis=axis, _no_deco=True)
        k4 = kstat(data, n=4, axis=axis, _no_deco=True)
        return (2*N*k2**2 + (N-1)*k4) / (N*(N+1))
    else:
        raise ValueError("Only n=1 or n=2 supported.")


def _calc_uniform_order_statistic_medians(n):
    """Approximations of uniform order statistic medians.

    Parameters
    ----------
    n : int
        Sample size.

    Returns
    -------
    v : 1d float array
        Approximations of the order statistic medians.

    References
    ----------
    .. [1] James J. Filliben, "The Probability Plot Correlation Coefficient
           Test for Normality", Technometrics, Vol. 17, pp. 111-117, 1975.

    Examples
    --------
    Order statistics of the uniform distribution on the unit interval
    are marginally distributed according to beta distributions.
    The expectations of these order statistic are evenly spaced across
    the interval, but the distributions are skewed in a way that
    pushes the medians slightly towards the endpoints of the unit interval:

    >>> import numpy as np
    >>> n = 4
    >>> k = np.arange(1, n+1)
    >>> from scipy.stats import beta
    >>> a = k
    >>> b = n-k+1
    >>> beta.mean(a, b)
    array([0.2, 0.4, 0.6, 0.8])
    >>> beta.median(a, b)
    array([0.15910358, 0.38572757, 0.61427243, 0.84089642])

    The Filliben approximation uses the exact medians of the smallest
    and greatest order statistics, and the remaining medians are approximated
    by points spread evenly across a sub-interval of the unit interval:

    >>> from scipy.stats._morestats import _calc_uniform_order_statistic_medians
    >>> _calc_uniform_order_statistic_medians(n)
    array([0.15910358, 0.38545246, 0.61454754, 0.84089642])

    This plot shows the skewed distributions of the order statistics
    of a sample of size four from a uniform distribution on the unit interval:

    >>> import matplotlib.pyplot as plt
    >>> x = np.linspace(0.0, 1.0, num=50, endpoint=True)
    >>> pdfs = [beta.pdf(x, a[i], b[i]) for i in range(n)]
    >>> plt.figure()
    >>> plt.plot(x, pdfs[0], x, pdfs[1], x, pdfs[2], x, pdfs[3])

    """
    v = np.empty(n, dtype=np.float64)
    v[-1] = 0.5**(1.0 / n)
    v[0] = 1 - v[-1]
    i = np.arange(2, n)
    v[1:-1] = (i - 0.3175) / (n + 0.365)
    return v


def _parse_dist_kw(dist, enforce_subclass=True):
    """Parse `dist` keyword.

    Parameters
    ----------
    dist : str or stats.distributions instance.
        Several functions take `dist` as a keyword, hence this utility
        function.
    enforce_subclass : bool, optional
        If True (default), `dist` needs to be a
        `_distn_infrastructure.rv_generic` instance.
        It can sometimes be useful to set this keyword to False, if a function
        wants to accept objects that just look somewhat like such an instance
        (for example, they have a ``ppf`` method).

    """
    if isinstance(dist, rv_generic):
        pass
    elif isinstance(dist, str):
        try:
            dist = getattr(distributions, dist)
        except AttributeError as e:
            raise ValueError(f"{dist} is not a valid distribution name") from e
    elif enforce_subclass:
        msg = ("`dist` should be a stats.distributions instance or a string "
               "with the name of such a distribution.")
        raise ValueError(msg)

    return dist


def _add_axis_labels_title(plot, xlabel, ylabel, title):
    """Helper function to add axes labels and a title to stats plots."""
    try:
        if hasattr(plot, 'set_title'):
            # Matplotlib Axes instance or something that looks like it
            plot.set_title(title)
            plot.set_xlabel(xlabel)
            plot.set_ylabel(ylabel)
        else:
            # matplotlib.pyplot module
            plot.title(title)
            plot.xlabel(xlabel)
            plot.ylabel(ylabel)
    except Exception:
        # Not an MPL object or something that looks (enough) like it.
        # Don't crash on adding labels or title
        pass


def probplot(x, sparams=(), dist='norm', fit=True, plot=None, rvalue=False):
    """
    Calculate quantiles for a probability plot, and optionally show the plot.

    Generates a probability plot of sample data against the quantiles of a
    specified theoretical distribution (the normal distribution by default).
    `probplot` optionally calculates a best-fit line for the data and plots the
    results using Matplotlib or a given plot function.

    Parameters
    ----------
    x : array_like
        Sample/response data from which `probplot` creates the plot.
    sparams : tuple, optional
        Distribution-specific shape parameters (shape parameters plus location
        and scale).
    dist : str or stats.distributions instance, optional
        Distribution or distribution function name. The default is 'norm' for a
        normal probability plot.  Objects that look enough like a
        stats.distributions instance (i.e. they have a ``ppf`` method) are also
        accepted.
    fit : bool, optional
        Fit a least-squares regression (best-fit) line to the sample data if
        True (default).
    plot : object, optional
        If given, plots the quantiles.
        If given and `fit` is True, also plots the least squares fit.
        `plot` is an object that has to have methods "plot" and "text".
        The `matplotlib.pyplot` module or a Matplotlib Axes object can be used,
        or a custom object with the same methods.
        Default is None, which means that no plot is created.
    rvalue : bool, optional
        If `plot` is provided and `fit` is True, setting `rvalue` to True
        includes the coefficient of determination on the plot.
        Default is False.

    Returns
    -------
    (osm, osr) : tuple of ndarrays
        Tuple of theoretical quantiles (osm, or order statistic medians) and
        ordered responses (osr).  `osr` is simply sorted input `x`.
        For details on how `osm` is calculated see the Notes section.
    (slope, intercept, r) : tuple of floats, optional
        Tuple  containing the result of the least-squares fit, if that is
        performed by `probplot`. `r` is the square root of the coefficient of
        determination.  If ``fit=False`` and ``plot=None``, this tuple is not
        returned.

    Notes
    -----
    Even if `plot` is given, the figure is not shown or saved by `probplot`;
    ``plt.show()`` or ``plt.savefig('figname.png')`` should be used after
    calling `probplot`.

    `probplot` generates a probability plot, which should not be confused with
    a Q-Q or a P-P plot.  Statsmodels has more extensive functionality of this
    type, see ``statsmodels.api.ProbPlot``.

    The formula used for the theoretical quantiles (horizontal axis of the
    probability plot) is Filliben's estimate::

        quantiles = dist.ppf(val), for

                0.5**(1/n),                  for i = n
          val = (i - 0.3175) / (n + 0.365),  for i = 2, ..., n-1
                1 - 0.5**(1/n),              for i = 1

    where ``i`` indicates the i-th ordered value and ``n`` is the total number
    of values.

    Examples
    --------
    >>> import numpy as np
    >>> from scipy import stats
    >>> import matplotlib.pyplot as plt
    >>> nsample = 100
    >>> rng = np.random.default_rng()

    A t distribution with small degrees of freedom:

    >>> ax1 = plt.subplot(221)
    >>> x = stats.t.rvs(3, size=nsample, random_state=rng)
    >>> res = stats.probplot(x, plot=plt)

    A t distribution with larger degrees of freedom:

    >>> ax2 = plt.subplot(222)
    >>> x = stats.t.rvs(25, size=nsample, random_state=rng)
    >>> res = stats.probplot(x, plot=plt)

    A mixture of two normal distributions with broadcasting:

    >>> ax3 = plt.subplot(223)
    >>> x = stats.norm.rvs(loc=[0,5], scale=[1,1.5],
    ...                    size=(nsample//2,2), random_state=rng).ravel()
    >>> res = stats.probplot(x, plot=plt)

    A standard normal distribution:

    >>> ax4 = plt.subplot(224)
    >>> x = stats.norm.rvs(loc=0, scale=1, size=nsample, random_state=rng)
    >>> res = stats.probplot(x, plot=plt)

    Produce a new figure with a loggamma distribution, using the ``dist`` and
    ``sparams`` keywords:

    >>> fig = plt.figure()
    >>> ax = fig.add_subplot(111)
    >>> x = stats.loggamma.rvs(c=2.5, size=500, random_state=rng)
    >>> res = stats.probplot(x, dist=stats.loggamma, sparams=(2.5,), plot=ax)
    >>> ax.set_title("Probplot for loggamma dist with shape parameter 2.5")

    Show the results with Matplotlib:

    >>> plt.show()

    """
    x = np.asarray(x)
    if x.size == 0:
        if fit:
            return (x, x), (np.nan, np.nan, 0.0)
        else:
            return x, x

    osm_uniform = _calc_uniform_order_statistic_medians(len(x))
    dist = _parse_dist_kw(dist, enforce_subclass=False)
    if sparams is None:
        sparams = ()
    if isscalar(sparams):
        sparams = (sparams,)
    if not isinstance(sparams, tuple):
        sparams = tuple(sparams)

    osm = dist.ppf(osm_uniform, *sparams)
    osr = sort(x)
    if fit:
        # perform a linear least squares fit.
        slope, intercept, r, prob, _ = _stats_py.linregress(osm, osr)

    if plot is not None:
        plot.plot(osm, osr, 'bo')
        if fit:
            plot.plot(osm, slope*osm + intercept, 'r-')
        _add_axis_labels_title(plot, xlabel='Theoretical quantiles',
                               ylabel='Ordered Values',
                               title='Probability Plot')

        # Add R^2 value to the plot as text
        if fit and rvalue:
            xmin = amin(osm)
            xmax = amax(osm)
            ymin = amin(x)
            ymax = amax(x)
            posx = xmin + 0.70 * (xmax - xmin)
            posy = ymin + 0.01 * (ymax - ymin)
            plot.text(posx, posy, f"$R^2={r ** 2:1.4f}$")

    if fit:
        return (osm, osr), (slope, intercept, r)
    else:
        return osm, osr


def ppcc_max(x, brack=(0.0, 1.0), dist='tukeylambda'):
    """Calculate the shape parameter that maximizes the PPCC.

    The probability plot correlation coefficient (PPCC) plot can be used
    to determine the optimal shape parameter for a one-parameter family
    of distributions. ``ppcc_max`` returns the shape parameter that would
    maximize the probability plot correlation coefficient for the given
    data to a one-parameter family of distributions.

    Parameters
    ----------
    x : array_like
        Input array.
    brack : tuple, optional
        Triple (a,b,c) where (a<b<c). If bracket consists of two numbers (a, c)
        then they are assumed to be a starting interval for a downhill bracket
        search (see `scipy.optimize.brent`).
    dist : str or stats.distributions instance, optional
        Distribution or distribution function name.  Objects that look enough
        like a stats.distributions instance (i.e. they have a ``ppf`` method)
        are also accepted.  The default is ``'tukeylambda'``.

    Returns
    -------
    shape_value : float
        The shape parameter at which the probability plot correlation
        coefficient reaches its max value.

    See Also
    --------
    ppcc_plot, probplot, boxcox

    Notes
    -----
    The brack keyword serves as a starting point which is useful in corner
    cases. One can use a plot to obtain a rough visual estimate of the location
    for the maximum to start the search near it.

    References
    ----------
    .. [1] J.J. Filliben, "The Probability Plot Correlation Coefficient Test
           for Normality", Technometrics, Vol. 17, pp. 111-117, 1975.
    .. [2] Engineering Statistics Handbook, NIST/SEMATEC,
           https://www.itl.nist.gov/div898/handbook/eda/section3/ppccplot.htm

    Examples
    --------
    First we generate some random data from a Weibull distribution
    with shape parameter 2.5:

    >>> import numpy as np
    >>> from scipy import stats
    >>> import matplotlib.pyplot as plt
    >>> rng = np.random.default_rng()
    >>> c = 2.5
    >>> x = stats.weibull_min.rvs(c, scale=4, size=2000, random_state=rng)

    Generate the PPCC plot for this data with the Weibull distribution.

    >>> fig, ax = plt.subplots(figsize=(8, 6))
    >>> res = stats.ppcc_plot(x, c/2, 2*c, dist='weibull_min', plot=ax)

    We calculate the value where the shape should reach its maximum and a
    red line is drawn there. The line should coincide with the highest
    point in the PPCC graph.

    >>> cmax = stats.ppcc_max(x, brack=(c/2, 2*c), dist='weibull_min')
    >>> ax.axvline(cmax, color='r')
    >>> plt.show()

    """
    dist = _parse_dist_kw(dist)
    osm_uniform = _calc_uniform_order_statistic_medians(len(x))
    osr = sort(x)

    # this function computes the x-axis values of the probability plot
    #  and computes a linear regression (including the correlation)
    #  and returns 1-r so that a minimization function maximizes the
    #  correlation
    def tempfunc(shape, mi, yvals, func):
        xvals = func(mi, shape)
        r, prob = _stats_py.pearsonr(xvals, yvals)
        return 1 - r

    return optimize.brent(tempfunc, brack=brack,
                          args=(osm_uniform, osr, dist.ppf))


def ppcc_plot(x, a, b, dist='tukeylambda', plot=None, N=80):
    """Calculate and optionally plot probability plot correlation coefficient.

    The probability plot correlation coefficient (PPCC) plot can be used to
    determine the optimal shape parameter for a one-parameter family of
    distributions.  It cannot be used for distributions without shape
    parameters
    (like the normal distribution) or with multiple shape parameters.

    By default a Tukey-Lambda distribution (`stats.tukeylambda`) is used. A
    Tukey-Lambda PPCC plot interpolates from long-tailed to short-tailed
    distributions via an approximately normal one, and is therefore
    particularly useful in practice.

    Parameters
    ----------
    x : array_like
        Input array.
    a, b : scalar
        Lower and upper bounds of the shape parameter to use.
    dist : str or stats.distributions instance, optional
        Distribution or distribution function name.  Objects that look enough
        like a stats.distributions instance (i.e. they have a ``ppf`` method)
        are also accepted.  The default is ``'tukeylambda'``.
    plot : object, optional
        If given, plots PPCC against the shape parameter.
        `plot` is an object that has to have methods "plot" and "text".
        The `matplotlib.pyplot` module or a Matplotlib Axes object can be used,
        or a custom object with the same methods.
        Default is None, which means that no plot is created.
    N : int, optional
        Number of points on the horizontal axis (equally distributed from
        `a` to `b`).

    Returns
    -------
    svals : ndarray
        The shape values for which `ppcc` was calculated.
    ppcc : ndarray
        The calculated probability plot correlation coefficient values.

    See Also
    --------
    ppcc_max, probplot, boxcox_normplot, tukeylambda

    References
    ----------
    J.J. Filliben, "The Probability Plot Correlation Coefficient Test for
    Normality", Technometrics, Vol. 17, pp. 111-117, 1975.

    Examples
    --------
    First we generate some random data from a Weibull distribution
    with shape parameter 2.5, and plot the histogram of the data:

    >>> import numpy as np
    >>> from scipy import stats
    >>> import matplotlib.pyplot as plt
    >>> rng = np.random.default_rng()
    >>> c = 2.5
    >>> x = stats.weibull_min.rvs(c, scale=4, size=2000, random_state=rng)

    Take a look at the histogram of the data.

    >>> fig1, ax = plt.subplots(figsize=(9, 4))
    >>> ax.hist(x, bins=50)
    >>> ax.set_title('Histogram of x')
    >>> plt.show()

    Now we explore this data with a PPCC plot as well as the related
    probability plot and Box-Cox normplot.  A red line is drawn where we
    expect the PPCC value to be maximal (at the shape parameter ``c``
    used above):

    >>> fig2 = plt.figure(figsize=(12, 4))
    >>> ax1 = fig2.add_subplot(1, 3, 1)
    >>> ax2 = fig2.add_subplot(1, 3, 2)
    >>> ax3 = fig2.add_subplot(1, 3, 3)
    >>> res = stats.probplot(x, plot=ax1)
    >>> res = stats.boxcox_normplot(x, -4, 4, plot=ax2)
    >>> res = stats.ppcc_plot(x, c/2, 2*c, dist='weibull_min', plot=ax3)
    >>> ax3.axvline(c, color='r')
    >>> plt.show()

    """
    if b <= a:
        raise ValueError("`b` has to be larger than `a`.")

    svals = np.linspace(a, b, num=N)
    ppcc = np.empty_like(svals)
    for k, sval in enumerate(svals):
        _, r2 = probplot(x, sval, dist=dist, fit=True)
        ppcc[k] = r2[-1]

    if plot is not None:
        plot.plot(svals, ppcc, 'x')
        _add_axis_labels_title(plot, xlabel='Shape Values',
                               ylabel='Prob Plot Corr. Coef.',
                               title=f'({dist}) PPCC Plot')

    return svals, ppcc


def _log_mean(logx, axis):
    # compute log of mean of x from log(x)
    return (
        special.logsumexp(logx, axis=axis, keepdims=True)
        - math.log(logx.shape[axis])
    )


def _log_var(logx, xp, axis):
    # compute log of variance of x from log(x)
    logmean = xp.broadcast_to(_log_mean(logx, axis=axis), logx.shape)
    ones = xp.ones_like(logx)
    logxmu, _ = special.logsumexp(xp.stack((logx, logmean), axis=0), axis=0,
                                  b=xp.stack((ones, -ones), axis=0), return_sign=True)
    return special.logsumexp(2 * logxmu, axis=axis) - math.log(logx.shape[axis])


def boxcox_llf(lmb, data, *, axis=0, keepdims=False, nan_policy='propagate'):
    r"""The boxcox log-likelihood function.

    Parameters
    ----------
    lmb : scalar
        Parameter for Box-Cox transformation.  See `boxcox` for details.
    data : array_like
        Data to calculate Box-Cox log-likelihood for.  If `data` is
        multi-dimensional, the log-likelihood is calculated along the first
        axis.
    axis : int, default: 0
        If an int, the axis of the input along which to compute the statistic.
        The statistic of each axis-slice (e.g. row) of the input will appear in a
        corresponding element of the output.
        If ``None``, the input will be raveled before computing the statistic.
    nan_policy : {'propagate', 'omit', 'raise'
        Defines how to handle input NaNs.

        - ``propagate``: if a NaN is present in the axis slice (e.g. row) along
          which the  statistic is computed, the corresponding entry of the output
          will be NaN.
        - ``omit``: NaNs will be omitted when performing the calculation.
          If insufficient data remains in the axis slice along which the
          statistic is computed, the corresponding entry of the output will be
          NaN.
        - ``raise``: if a NaN is present, a ``ValueError`` will be raised.
    keepdims : bool, default: False
        If this is set to True, the axes which are reduced are left
        in the result as dimensions with size one. With this option,
        the result will broadcast correctly against the input array.

    Returns
    -------
    llf : float or ndarray
        Box-Cox log-likelihood of `data` given `lmb`.  A float for 1-D `data`,
        an array otherwise.

    See Also
    --------
    boxcox, probplot, boxcox_normplot, boxcox_normmax

    Notes
    -----
    The Box-Cox log-likelihood function :math:`l` is defined here as

    .. math::

        l = (\lambda - 1) \sum_i^N \log(x_i) -
              \frac{N}{2} \log\left(\sum_i^N (y_i - \bar{y})^2 / N\right),

    where :math:`N` is the number of data points ``data`` and :math:`y` is the Box-Cox
    transformed input data.
    This corresponds to the *profile log-likelihood* of the original data :math:`x`
    with some constant terms dropped.

    Examples
    --------
    >>> import numpy as np
    >>> from scipy import stats
    >>> import matplotlib.pyplot as plt
    >>> from mpl_toolkits.axes_grid1.inset_locator import inset_axes

    Generate some random variates and calculate Box-Cox log-likelihood values
    for them for a range of ``lmbda`` values:

    >>> rng = np.random.default_rng()
    >>> x = stats.loggamma.rvs(5, loc=10, size=1000, random_state=rng)
    >>> lmbdas = np.linspace(-2, 10)
    >>> llf = np.zeros(lmbdas.shape, dtype=float)
    >>> for ii, lmbda in enumerate(lmbdas):
    ...     llf[ii] = stats.boxcox_llf(lmbda, x)

    Also find the optimal lmbda value with `boxcox`:

    >>> x_most_normal, lmbda_optimal = stats.boxcox(x)

    Plot the log-likelihood as function of lmbda.  Add the optimal lmbda as a
    horizontal line to check that that's really the optimum:

    >>> fig = plt.figure()
    >>> ax = fig.add_subplot(111)
    >>> ax.plot(lmbdas, llf, 'b.-')
    >>> ax.axhline(stats.boxcox_llf(lmbda_optimal, x), color='r')
    >>> ax.set_xlabel('lmbda parameter')
    >>> ax.set_ylabel('Box-Cox log-likelihood')

    Now add some probability plots to show that where the log-likelihood is
    maximized the data transformed with `boxcox` looks closest to normal:

    >>> locs = [3, 10, 4]  # 'lower left', 'center', 'lower right'
    >>> for lmbda, loc in zip([-1, lmbda_optimal, 9], locs):
    ...     xt = stats.boxcox(x, lmbda=lmbda)
    ...     (osm, osr), (slope, intercept, r_sq) = stats.probplot(xt)
    ...     ax_inset = inset_axes(ax, width="20%", height="20%", loc=loc)
    ...     ax_inset.plot(osm, osr, 'c.', osm, slope*osm + intercept, 'k-')
    ...     ax_inset.set_xticklabels([])
    ...     ax_inset.set_yticklabels([])
    ...     ax_inset.set_title(r'$\lambda=%1.2f$' % lmbda)

    >>> plt.show()

    """
    # _axis_nan_policy decorator does not currently support these for non-NumPy arrays
    kwargs = {}
    if keepdims is not False:
        kwargs[keepdims] = keepdims
    if nan_policy != 'propagate':
        kwargs[nan_policy] = nan_policy
    return _boxcox_llf(data, lmb=lmb, axis=axis, **kwargs)


@_axis_nan_policy_factory(lambda x: x, n_outputs=1, default_axis=0,
                          result_to_tuple=lambda x: (x,))
def _boxcox_llf(data, axis=0, *, lmb):
    xp = array_namespace(data)
    lmb, data = xp_promote(lmb, data, force_floating=True, xp=xp)
    N = data.shape[axis]
    if N == 0:
        return _get_nan(data, xp=xp)

    logdata = xp.log(data)

    # Compute the variance of the transformed data.
    if lmb == 0:
        logvar = xp.log(xp.var(logdata, axis=axis))
    else:
        # Transform without the constant offset 1/lmb.  The offset does
        # not affect the variance, and the subtraction of the offset can
        # lead to loss of precision.
        # Division by lmb can be factored out to enhance numerical stability.
        logx = lmb * logdata
        logvar = _log_var(logx, xp, axis) - 2 * math.log(abs(lmb))

    res = (lmb - 1) * xp.sum(logdata, axis=axis) - N/2 * logvar
    res = xp.astype(res, data.dtype, copy=False)  # compensate for NumPy <2.0
    res = res[()] if res.ndim == 0 else res
    return res


def _boxcox_conf_interval(x, lmax, alpha):
    # Need to find the lambda for which
    #  f(x,lmbda) >= f(x,lmax) - 0.5*chi^2_alpha;1
    fac = 0.5 * distributions.chi2.ppf(1 - alpha, 1)
    target = boxcox_llf(lmax, x) - fac

    def rootfunc(lmbda, data, target):
        return boxcox_llf(lmbda, data) - target

    # Find positive endpoint of interval in which answer is to be found
    newlm = lmax + 0.5
    N = 0
    while (rootfunc(newlm, x, target) > 0.0) and (N < 500):
        newlm += 0.1
        N += 1

    if N == 500:
        raise RuntimeError("Could not find endpoint.")

    lmplus = optimize.brentq(rootfunc, lmax, newlm, args=(x, target))

    # Now find negative interval in the same way
    newlm = lmax - 0.5
    N = 0
    while (rootfunc(newlm, x, target) > 0.0) and (N < 500):
        newlm -= 0.1
        N += 1

    if N == 500:
        raise RuntimeError("Could not find endpoint.")

    lmminus = optimize.brentq(rootfunc, newlm, lmax, args=(x, target))
    return lmminus, lmplus


def boxcox(x, lmbda=None, alpha=None, optimizer=None):
    r"""Return a dataset transformed by a Box-Cox power transformation.

    Parameters
    ----------
    x : ndarray
        Input array to be transformed.

        If `lmbda` is not None, this is an alias of
        `scipy.special.boxcox`.
        Returns nan if ``x < 0``; returns -inf if ``x == 0 and lmbda < 0``.

        If `lmbda` is None, array must be positive, 1-dimensional, and
        non-constant.

    lmbda : scalar, optional
        If `lmbda` is None (default), find the value of `lmbda` that maximizes
        the log-likelihood function and return it as the second output
        argument.

        If `lmbda` is not None, do the transformation for that value.

    alpha : float, optional
        If `lmbda` is None and `alpha` is not None (default), return the
        ``100 * (1-alpha)%`` confidence  interval for `lmbda` as the third
        output argument. Must be between 0.0 and 1.0.

        If `lmbda` is not None, `alpha` is ignored.
    optimizer : callable, optional
        If `lmbda` is None, `optimizer` is the scalar optimizer used to find
        the value of `lmbda` that minimizes the negative log-likelihood
        function. `optimizer` is a callable that accepts one argument:

        fun : callable
            The objective function, which evaluates the negative
            log-likelihood function at a provided value of `lmbda`

        and returns an object, such as an instance of
        `scipy.optimize.OptimizeResult`, which holds the optimal value of
        `lmbda` in an attribute `x`.

        See the example in `boxcox_normmax` or the documentation of
        `scipy.optimize.minimize_scalar` for more information.

        If `lmbda` is not None, `optimizer` is ignored.

    Returns
    -------
    boxcox : ndarray
        Box-Cox power transformed array.
    maxlog : float, optional
        If the `lmbda` parameter is None, the second returned argument is
        the `lmbda` that maximizes the log-likelihood function.
    (min_ci, max_ci) : tuple of float, optional
        If `lmbda` parameter is None and `alpha` is not None, this returned
        tuple of floats represents the minimum and maximum confidence limits
        given `alpha`.

    See Also
    --------
    probplot, boxcox_normplot, boxcox_normmax, boxcox_llf

    Notes
    -----
    The Box-Cox transform is given by:

    .. math::

        y =
        \begin{cases}
        \frac{x^\lambda - 1}{\lambda}, &\text{for } \lambda \neq 0
        \log(x),                       &\text{for } \lambda = 0
        \end{cases}

    `boxcox` requires the input data to be positive.  Sometimes a Box-Cox
    transformation provides a shift parameter to achieve this; `boxcox` does
    not.  Such a shift parameter is equivalent to adding a positive constant to
    `x` before calling `boxcox`.

    The confidence limits returned when `alpha` is provided give the interval
    where:

    .. math::

        l(\hat{\lambda}) - l(\lambda) < \frac{1}{2}\chi^2(1 - \alpha, 1),

    with :math:`l` the log-likelihood function and :math:`\chi^2` the chi-squared
    function.

    References
    ----------
    G.E.P. Box and D.R. Cox, "An Analysis of Transformations", Journal of the
    Royal Statistical Society B, 26, 211-252 (1964).

    Examples
    --------
    >>> from scipy import stats
    >>> import matplotlib.pyplot as plt

    We generate some random variates from a non-normal distribution and make a
    probability plot for it, to show it is non-normal in the tails:

    >>> fig = plt.figure()
    >>> ax1 = fig.add_subplot(211)
    >>> x = stats.loggamma.rvs(5, size=500) + 5
    >>> prob = stats.probplot(x, dist=stats.norm, plot=ax1)
    >>> ax1.set_xlabel('')
    >>> ax1.set_title('Probplot against normal distribution')

    We now use `boxcox` to transform the data so it's closest to normal:

    >>> ax2 = fig.add_subplot(212)
    >>> xt, _ = stats.boxcox(x)
    >>> prob = stats.probplot(xt, dist=stats.norm, plot=ax2)
    >>> ax2.set_title('Probplot after Box-Cox transformation')

    >>> plt.show()

    """
    x = np.asarray(x)

    if lmbda is not None:  # single transformation
        return special.boxcox(x, lmbda)

    if x.ndim != 1:
        raise ValueError("Data must be 1-dimensional.")

    if x.size == 0:
        return x

    if np.all(x == x[0]):
        raise ValueError("Data must not be constant.")

    if np.any(x <= 0):
        raise ValueError("Data must be positive.")

    # If lmbda=None, find the lmbda that maximizes the log-likelihood function.
    lmax = boxcox_normmax(x, method='mle', optimizer=optimizer)
    y = boxcox(x, lmax)

    if alpha is None:
        return y, lmax
    else:
        # Find confidence interval
        interval = _boxcox_conf_interval(x, lmax, alpha)
        return y, lmax, interval


def _boxcox_inv_lmbda(x, y):
    # compute lmbda given x and y for Box-Cox transformation
    num = special.lambertw(-(x ** (-1 / y)) * np.log(x) / y, k=-1)
    return np.real(-num / np.log(x) - 1 / y)


class _BigFloat:
    def __repr__(self):
        return "BIG_FLOAT"


_BigFloat_singleton = _BigFloat()


def boxcox_normmax(
    x, brack=None, method='pearsonr', optimizer=None, *, ymax=_BigFloat_singleton
):
    """Compute optimal Box-Cox transform parameter for input data.

    Parameters
    ----------
    x : array_like
        Input array. All entries must be positive, finite, real numbers.
    brack : 2-tuple, optional, default (-2.0, 2.0)
         The starting interval for a downhill bracket search for the default
         `optimize.brent` solver. Note that this is in most cases not
         critical; the final result is allowed to be outside this bracket.
         If `optimizer` is passed, `brack` must be None.
    method : str, optional
        The method to determine the optimal transform parameter (`boxcox`
        ``lmbda`` parameter). Options are:

        'pearsonr'  (default)
            Maximizes the Pearson correlation coefficient between
            ``y = boxcox(x)`` and the expected values for ``y`` if `x` would be
            normally-distributed.

        'mle'
            Maximizes the log-likelihood `boxcox_llf`.  This is the method used
            in `boxcox`.

        'all'
            Use all optimization methods available, and return all results.
            Useful to compare different methods.
    optimizer : callable, optional
        `optimizer` is a callable that accepts one argument:

        fun : callable
            The objective function to be minimized. `fun` accepts one argument,
            the Box-Cox transform parameter `lmbda`, and returns the value of
            the function (e.g., the negative log-likelihood) at the provided
            argument. The job of `optimizer` is to find the value of `lmbda`
            that *minimizes* `fun`.

        and returns an object, such as an instance of
        `scipy.optimize.OptimizeResult`, which holds the optimal value of
        `lmbda` in an attribute `x`.

        See the example below or the documentation of
        `scipy.optimize.minimize_scalar` for more information.
    ymax : float, optional
        The unconstrained optimal transform parameter may cause Box-Cox
        transformed data to have extreme magnitude or even overflow.
        This parameter constrains MLE optimization such that the magnitude
        of the transformed `x` does not exceed `ymax`. The default is
        the maximum value of the input dtype. If set to infinity,
        `boxcox_normmax` returns the unconstrained optimal lambda.
        Ignored when ``method='pearsonr'``.

    Returns
    -------
    maxlog : float or ndarray
        The optimal transform parameter found.  An array instead of a scalar
        for ``method='all'``.

    See Also
    --------
    boxcox, boxcox_llf, boxcox_normplot, scipy.optimize.minimize_scalar

    Examples
    --------
    >>> import numpy as np
    >>> from scipy import stats
    >>> import matplotlib.pyplot as plt

    We can generate some data and determine the optimal ``lmbda`` in various
    ways:

    >>> rng = np.random.default_rng()
    >>> x = stats.loggamma.rvs(5, size=30, random_state=rng) + 5
    >>> y, lmax_mle = stats.boxcox(x)
    >>> lmax_pearsonr = stats.boxcox_normmax(x)

    >>> lmax_mle
    2.217563431465757
    >>> lmax_pearsonr
    2.238318660200961
    >>> stats.boxcox_normmax(x, method='all')
    array([2.23831866, 2.21756343])

    >>> fig = plt.figure()
    >>> ax = fig.add_subplot(111)
    >>> prob = stats.boxcox_normplot(x, -10, 10, plot=ax)
    >>> ax.axvline(lmax_mle, color='r')
    >>> ax.axvline(lmax_pearsonr, color='g', ls='--')

    >>> plt.show()

    Alternatively, we can define our own `optimizer` function. Suppose we
    are only interested in values of `lmbda` on the interval [6, 7], we
    want to use `scipy.optimize.minimize_scalar` with ``method='bounded'``,
    and we want to use tighter tolerances when optimizing the log-likelihood
    function. To do this, we define a function that accepts positional argument
    `fun` and uses `scipy.optimize.minimize_scalar` to minimize `fun` subject
    to the provided bounds and tolerances:

    >>> from scipy import optimize
    >>> options = {'xatol': 1e-12}  # absolute tolerance on `x`
    >>> def optimizer(fun):
    ...     return optimize.minimize_scalar(fun, bounds=(6, 7),
    ...                                     method="bounded", options=options)
    >>> stats.boxcox_normmax(x, optimizer=optimizer)
    6.000000000
    """
    x = np.asarray(x)

    if not np.all(np.isfinite(x) & (x >= 0)):
        message = ("The `x` argument of `boxcox_normmax` must contain "
                   "only positive, finite, real numbers.")
        raise ValueError(message)

    end_msg = "exceed specified `ymax`."
    if ymax is _BigFloat_singleton:
        dtype = x.dtype if np.issubdtype(x.dtype, np.floating) else np.float64
        # 10000 is a safety factor because `special.boxcox` overflows prematurely.
        ymax = np.finfo(dtype).max / 10000
        end_msg = f"overflow in {dtype}."
    elif ymax <= 0:
        raise ValueError("`ymax` must be strictly positive")

    # If optimizer is not given, define default 'brent' optimizer.
    if optimizer is None:

        # Set default value for `brack`.
        if brack is None:
            brack = (-2.0, 2.0)

        def _optimizer(func, args):
            return optimize.brent(func, args=args, brack=brack)

    # Otherwise check optimizer.
    else:
        if not callable(optimizer):
            raise ValueError("`optimizer` must be a callable")

        if brack is not None:
            raise ValueError("`brack` must be None if `optimizer` is given")

        # `optimizer` is expected to return a `OptimizeResult` object, we here
        # get the solution to the optimization problem.
        def _optimizer(func, args):
            def func_wrapped(x):
                return func(x, *args)
            return getattr(optimizer(func_wrapped), 'x', None)

    def _pearsonr(x):
        osm_uniform = _calc_uniform_order_statistic_medians(len(x))
        xvals = distributions.norm.ppf(osm_uniform)

        def _eval_pearsonr(lmbda, xvals, samps):
            # This function computes the x-axis values of the probability plot
            # and computes a linear regression (including the correlation) and
            # returns ``1 - r`` so that a minimization function maximizes the
            # correlation.
            y = boxcox(samps, lmbda)
            yvals = np.sort(y)
            r, prob = _stats_py.pearsonr(xvals, yvals)
            return 1 - r

        return _optimizer(_eval_pearsonr, args=(xvals, x))

    def _mle(x):
        def _eval_mle(lmb, data):
            # function to minimize
            return -boxcox_llf(lmb, data)

        return _optimizer(_eval_mle, args=(x,))

    def _all(x):
        maxlog = np.empty(2, dtype=float)
        maxlog[0] = _pearsonr(x)
        maxlog[1] = _mle(x)
        return maxlog

    methods = {'pearsonr': _pearsonr,
               'mle': _mle,
               'all': _all}
    if method not in methods.keys():
        raise ValueError(f"Method {method} not recognized.")

    optimfunc = methods[method]

    res = optimfunc(x)

    if res is None:
        message = ("The `optimizer` argument of `boxcox_normmax` must return "
                   "an object containing the optimal `lmbda` in attribute `x`.")
        raise ValueError(message)
    elif not np.isinf(ymax):  # adjust the final lambda
        # x > 1, boxcox(x) > 0; x < 1, boxcox(x) < 0
        xmax, xmin = np.max(x), np.min(x)
        if xmin >= 1:
            x_treme = xmax
        elif xmax <= 1:
            x_treme = xmin
        else:  # xmin < 1 < xmax
            indicator = special.boxcox(xmax, res) > abs(special.boxcox(xmin, res))
            if isinstance(res, np.ndarray):
                indicator = indicator[1]  # select corresponds with 'mle'
            x_treme = xmax if indicator else xmin

        mask = abs(special.boxcox(x_treme, res)) > ymax
        if np.any(mask):
            message = (
                f"The optimal lambda is {res}, but the returned lambda is the "
                f"constrained optimum to ensure that the maximum or the minimum "
                f"of the transformed data does not " + end_msg
            )
            warnings.warn(message, stacklevel=2)

            # Return the constrained lambda to ensure the transformation
            # does not cause overflow or exceed specified `ymax`
            constrained_res = _boxcox_inv_lmbda(x_treme, ymax * np.sign(x_treme - 1))

            if isinstance(res, np.ndarray):
                res[mask] = constrained_res
            else:
                res = constrained_res
    return res


def _normplot(method, x, la, lb, plot=None, N=80):
    """Compute parameters for a Box-Cox or Yeo-Johnson normality plot,
    optionally show it.

    See `boxcox_normplot` or `yeojohnson_normplot` for details.
    """

    if method == 'boxcox':
        title = 'Box-Cox Normality Plot'
        transform_func = boxcox
    else:
        title = 'Yeo-Johnson Normality Plot'
        transform_func = yeojohnson

    x = np.asarray(x)
    if x.size == 0:
        return x

    if lb <= la:
        raise ValueError("`lb` has to be larger than `la`.")

    if method == 'boxcox' and np.any(x <= 0):
        raise ValueError("Data must be positive.")

    lmbdas = np.linspace(la, lb, num=N)
    ppcc = lmbdas * 0.0
    for i, val in enumerate(lmbdas):
        # Determine for each lmbda the square root of correlation coefficient
        # of transformed x
        z = transform_func(x, lmbda=val)
        _, (_, _, r) = probplot(z, dist='norm', fit=True)
        ppcc[i] = r

    if plot is not None:
        plot.plot(lmbdas, ppcc, 'x')
        _add_axis_labels_title(plot, xlabel='$\\lambda$',
                               ylabel='Prob Plot Corr. Coef.',
                               title=title)

    return lmbdas, ppcc


def boxcox_normplot(x, la, lb, plot=None, N=80):
    """Compute parameters for a Box-Cox normality plot, optionally show it.

    A Box-Cox normality plot shows graphically what the best transformation
    parameter is to use in `boxcox` to obtain a distribution that is close
    to normal.

    Parameters
    ----------
    x : array_like
        Input array.
    la, lb : scalar
        The lower and upper bounds for the ``lmbda`` values to pass to `boxcox`
        for Box-Cox transformations.  These are also the limits of the
        horizontal axis of the plot if that is generated.
    plot : object, optional
        If given, plots the quantiles and least squares fit.
        `plot` is an object that has to have methods "plot" and "text".
        The `matplotlib.pyplot` module or a Matplotlib Axes object can be used,
        or a custom object with the same methods.
        Default is None, which means that no plot is created.
    N : int, optional
        Number of points on the horizontal axis (equally distributed from
        `la` to `lb`).

    Returns
    -------
    lmbdas : ndarray
        The ``lmbda`` values for which a Box-Cox transform was done.
    ppcc : ndarray
        Probability Plot Correlation Coefficient, as obtained from `probplot`
        when fitting the Box-Cox transformed input `x` against a normal
        distribution.

    See Also
    --------
    probplot, boxcox, boxcox_normmax, boxcox_llf, ppcc_max

    Notes
    -----
    Even if `plot` is given, the figure is not shown or saved by
    `boxcox_normplot`; ``plt.show()`` or ``plt.savefig('figname.png')``
    should be used after calling `probplot`.

    Examples
    --------
    >>> from scipy import stats
    >>> import matplotlib.pyplot as plt

    Generate some non-normally distributed data, and create a Box-Cox plot:

    >>> x = stats.loggamma.rvs(5, size=500) + 5
    >>> fig = plt.figure()
    >>> ax = fig.add_subplot(111)
    >>> prob = stats.boxcox_normplot(x, -20, 20, plot=ax)

    Determine and plot the optimal ``lmbda`` to transform ``x`` and plot it in
    the same plot:

    >>> _, maxlog = stats.boxcox(x)
    >>> ax.axvline(maxlog, color='r')

    >>> plt.show()

    """
    return _normplot('boxcox', x, la, lb, plot, N)


def yeojohnson(x, lmbda=None):
    r"""Return a dataset transformed by a Yeo-Johnson power transformation.

    Parameters
    ----------
    x : ndarray
        Input array.  Should be 1-dimensional.
    lmbda : float, optional
        If ``lmbda`` is ``None``, find the lambda that maximizes the
        log-likelihood function and return it as the second output argument.
        Otherwise the transformation is done for the given value.

    Returns
    -------
    yeojohnson: ndarray
        Yeo-Johnson power transformed array.
    maxlog : float, optional
        If the `lmbda` parameter is None, the second returned argument is
        the lambda that maximizes the log-likelihood function.

    See Also
    --------
    probplot, yeojohnson_normplot, yeojohnson_normmax, yeojohnson_llf, boxcox

    Notes
    -----
    The Yeo-Johnson transform is given by:

    .. math::

        y =
        \begin{cases}
        \frac{(x + 1)^\lambda - 1}{\lambda},
        &\text{for } x \geq 0, \lambda \neq 0
        \\
        \log(x + 1),
        &\text{for } x \geq 0, \lambda = 0
        \\
        -\frac{(-x + 1)^{2 - \lambda} - 1}{2 - \lambda},
        &\text{for } x < 0, \lambda \neq 2
        \\
        -\log(-x + 1),
        &\text{for } x < 0, \lambda = 2
        \end{cases}

    Unlike `boxcox`, `yeojohnson` does not require the input data to be
    positive.

    .. versionadded:: 1.2.0


    References
    ----------
    I. Yeo and R.A. Johnson, "A New Family of Power Transformations to
    Improve Normality or Symmetry", Biometrika 87.4 (2000):


    Examples
    --------
    >>> from scipy import stats
    >>> import matplotlib.pyplot as plt

    We generate some random variates from a non-normal distribution and make a
    probability plot for it, to show it is non-normal in the tails:

    >>> fig = plt.figure()
    >>> ax1 = fig.add_subplot(211)
    >>> x = stats.loggamma.rvs(5, size=500) + 5
    >>> prob = stats.probplot(x, dist=stats.norm, plot=ax1)
    >>> ax1.set_xlabel('')
    >>> ax1.set_title('Probplot against normal distribution')

    We now use `yeojohnson` to transform the data so it's closest to normal:

    >>> ax2 = fig.add_subplot(212)
    >>> xt, lmbda = stats.yeojohnson(x)
    >>> prob = stats.probplot(xt, dist=stats.norm, plot=ax2)
    >>> ax2.set_title('Probplot after Yeo-Johnson transformation')

    >>> plt.show()

    """
    x = np.asarray(x)
    if x.size == 0:
        return x

    if np.issubdtype(x.dtype, np.complexfloating):
        raise ValueError('Yeo-Johnson transformation is not defined for '
                         'complex numbers.')

    if np.issubdtype(x.dtype, np.integer):
        x = x.astype(np.float64, copy=False)

    if lmbda is not None:
        return _yeojohnson_transform(x, lmbda)

    # if lmbda=None, find the lmbda that maximizes the log-likelihood function.
    lmax = yeojohnson_normmax(x)
    y = _yeojohnson_transform(x, lmax)

    return y, lmax


def _yeojohnson_transform(x, lmbda):
    """Returns `x` transformed by the Yeo-Johnson power transform with given
    parameter `lmbda`.
    """
    dtype = x.dtype if np.issubdtype(x.dtype, np.floating) else np.float64
    out = np.zeros_like(x, dtype=dtype)
    pos = x >= 0  # binary mask

    # when x >= 0
    if abs(lmbda) < np.spacing(1.):
        out[pos] = np.log1p(x[pos])
    else:  # lmbda != 0
        # more stable version of: ((x + 1) ** lmbda - 1) / lmbda
        out[pos] = np.expm1(lmbda * np.log1p(x[pos])) / lmbda

    # when x < 0
    if abs(lmbda - 2) > np.spacing(1.):
        out[~pos] = -np.expm1((2 - lmbda) * np.log1p(-x[~pos])) / (2 - lmbda)
    else:  # lmbda == 2
        out[~pos] = -np.log1p(-x[~pos])

    return out


def yeojohnson_llf(lmb, data):
    r"""The yeojohnson log-likelihood function.

    Parameters
    ----------
    lmb : scalar
        Parameter for Yeo-Johnson transformation. See `yeojohnson` for
        details.
    data : array_like
        Data to calculate Yeo-Johnson log-likelihood for. If `data` is
        multi-dimensional, the log-likelihood is calculated along the first
        axis.

    Returns
    -------
    llf : float
        Yeo-Johnson log-likelihood of `data` given `lmb`.

    See Also
    --------
    yeojohnson, probplot, yeojohnson_normplot, yeojohnson_normmax

    Notes
    -----
    The Yeo-Johnson log-likelihood function :math:`l` is defined here as

    .. math::

        l = -\frac{N}{2} \log(\hat{\sigma}^2) + (\lambda - 1)
              \sum_i^N \text{sign}(x_i) \log(|x_i| + 1)

    where :math:`N` is the number of data points :math:`x`=``data`` and
    :math:`\hat{\sigma}^2` is the estimated variance of the Yeo-Johnson transformed
    input data :math:`x`.
    This corresponds to the *profile log-likelihood* of the original data :math:`x`
    with some constant terms dropped.

    .. versionadded:: 1.2.0

    Examples
    --------
    >>> import numpy as np
    >>> from scipy import stats
    >>> import matplotlib.pyplot as plt
    >>> from mpl_toolkits.axes_grid1.inset_locator import inset_axes

    Generate some random variates and calculate Yeo-Johnson log-likelihood
    values for them for a range of ``lmbda`` values:

    >>> x = stats.loggamma.rvs(5, loc=10, size=1000)
    >>> lmbdas = np.linspace(-2, 10)
    >>> llf = np.zeros(lmbdas.shape, dtype=float)
    >>> for ii, lmbda in enumerate(lmbdas):
    ...     llf[ii] = stats.yeojohnson_llf(lmbda, x)

    Also find the optimal lmbda value with `yeojohnson`:

    >>> x_most_normal, lmbda_optimal = stats.yeojohnson(x)

    Plot the log-likelihood as function of lmbda.  Add the optimal lmbda as a
    horizontal line to check that that's really the optimum:

    >>> fig = plt.figure()
    >>> ax = fig.add_subplot(111)
    >>> ax.plot(lmbdas, llf, 'b.-')
    >>> ax.axhline(stats.yeojohnson_llf(lmbda_optimal, x), color='r')
    >>> ax.set_xlabel('lmbda parameter')
    >>> ax.set_ylabel('Yeo-Johnson log-likelihood')

    Now add some probability plots to show that where the log-likelihood is
    maximized the data transformed with `yeojohnson` looks closest to normal:

    >>> locs = [3, 10, 4]  # 'lower left', 'center', 'lower right'
    >>> for lmbda, loc in zip([-1, lmbda_optimal, 9], locs):
    ...     xt = stats.yeojohnson(x, lmbda=lmbda)
    ...     (osm, osr), (slope, intercept, r_sq) = stats.probplot(xt)
    ...     ax_inset = inset_axes(ax, width="20%", height="20%", loc=loc)
    ...     ax_inset.plot(osm, osr, 'c.', osm, slope*osm + intercept, 'k-')
    ...     ax_inset.set_xticklabels([])
    ...     ax_inset.set_yticklabels([])
    ...     ax_inset.set_title(r'$\lambda=%1.2f$' % lmbda)

    >>> plt.show()

    """
    data = np.asarray(data)
    n_samples = data.shape[0]

    if n_samples == 0:
        return np.nan

    trans = _yeojohnson_transform(data, lmb)
    trans_var = trans.var(axis=0)
    loglike = np.empty_like(trans_var)

    # Avoid RuntimeWarning raised by np.log when the variance is too low
    tiny_variance = trans_var < np.finfo(trans_var.dtype).tiny
    loglike[tiny_variance] = np.inf

    loglike[~tiny_variance] = (
        -n_samples / 2 * np.log(trans_var[~tiny_variance]))
    loglike[~tiny_variance] += (
        (lmb - 1) * (np.sign(data) * np.log1p(np.abs(data))).sum(axis=0))
    return loglike


def yeojohnson_normmax(x, brack=None):
    """Compute optimal Yeo-Johnson transform parameter.

    Compute optimal Yeo-Johnson transform parameter for input data, using
    maximum likelihood estimation.

    Parameters
    ----------
    x : array_like
        Input array.
    brack : 2-tuple, optional
        The starting interval for a downhill bracket search with
        `optimize.brent`. Note that this is in most cases not critical; the
        final result is allowed to be outside this bracket. If None,
        `optimize.fminbound` is used with bounds that avoid overflow.

    Returns
    -------
    maxlog : float
        The optimal transform parameter found.

    See Also
    --------
    yeojohnson, yeojohnson_llf, yeojohnson_normplot

    Notes
    -----
    .. versionadded:: 1.2.0

    Examples
    --------
    >>> import numpy as np
    >>> from scipy import stats
    >>> import matplotlib.pyplot as plt

    Generate some data and determine optimal ``lmbda``

    >>> rng = np.random.default_rng()
    >>> x = stats.loggamma.rvs(5, size=30, random_state=rng) + 5
    >>> lmax = stats.yeojohnson_normmax(x)

    >>> fig = plt.figure()
    >>> ax = fig.add_subplot(111)
    >>> prob = stats.yeojohnson_normplot(x, -10, 10, plot=ax)
    >>> ax.axvline(lmax, color='r')

    >>> plt.show()

    """
    def _neg_llf(lmbda, data):
        llf = yeojohnson_llf(lmbda, data)
        # reject likelihoods that are inf which are likely due to small
        # variance in the transformed space
        llf[np.isinf(llf)] = -np.inf
        return -llf

    with np.errstate(invalid='ignore'):
        if not np.all(np.isfinite(x)):
            raise ValueError('Yeo-Johnson input must be finite.')
        if np.all(x == 0):
            return 1.0
        if brack is not None:
            return optimize.brent(_neg_llf, brack=brack, args=(x,))
        x = np.asarray(x)
        dtype = x.dtype if np.issubdtype(x.dtype, np.floating) else np.float64
        # Allow values up to 20 times the maximum observed value to be safely
        # transformed without over- or underflow.
        log1p_max_x = np.log1p(20 * np.max(np.abs(x)))
        # Use half of floating point's exponent range to allow safe computation
        # of the variance of the transformed data.
        log_eps = np.log(np.finfo(dtype).eps)
        log_tiny_float = (np.log(np.finfo(dtype).tiny) - log_eps) / 2
        log_max_float = (np.log(np.finfo(dtype).max) + log_eps) / 2
        # Compute the bounds by approximating the inverse of the Yeo-Johnson
        # transform on the smallest and largest floating point exponents, given
        # the largest data we expect to observe. See [1] for further details.
        # [1] https://github.com/scipy/scipy/pull/18852#issuecomment-1630286174
        lb = log_tiny_float / log1p_max_x
        ub = log_max_float / log1p_max_x
        # Convert the bounds if all or some of the data is negative.
        if np.all(x < 0):
            lb, ub = 2 - ub, 2 - lb
        elif np.any(x < 0):
            lb, ub = max(2 - ub, lb), min(2 - lb, ub)
        # Match `optimize.brent`'s tolerance.
        tol_brent = 1.48e-08
        return optimize.fminbound(_neg_llf, lb, ub, args=(x,), xtol=tol_brent)


def yeojohnson_normplot(x, la, lb, plot=None, N=80):
    """Compute parameters for a Yeo-Johnson normality plot, optionally show it.

    A Yeo-Johnson normality plot shows graphically what the best
    transformation parameter is to use in `yeojohnson` to obtain a
    distribution that is close to normal.

    Parameters
    ----------
    x : array_like
        Input array.
    la, lb : scalar
        The lower and upper bounds for the ``lmbda`` values to pass to
        `yeojohnson` for Yeo-Johnson transformations. These are also the
        limits of the horizontal axis of the plot if that is generated.
    plot : object, optional
        If given, plots the quantiles and least squares fit.
        `plot` is an object that has to have methods "plot" and "text".
        The `matplotlib.pyplot` module or a Matplotlib Axes object can be used,
        or a custom object with the same methods.
        Default is None, which means that no plot is created.
    N : int, optional
        Number of points on the horizontal axis (equally distributed from
        `la` to `lb`).

    Returns
    -------
    lmbdas : ndarray
        The ``lmbda`` values for which a Yeo-Johnson transform was done.
    ppcc : ndarray
        Probability Plot Correlation Coefficient, as obtained from `probplot`
        when fitting the Box-Cox transformed input `x` against a normal
        distribution.

    See Also
    --------
    probplot, yeojohnson, yeojohnson_normmax, yeojohnson_llf, ppcc_max

    Notes
    -----
    Even if `plot` is given, the figure is not shown or saved by
    `boxcox_normplot`; ``plt.show()`` or ``plt.savefig('figname.png')``
    should be used after calling `probplot`.

    .. versionadded:: 1.2.0

    Examples
    --------
    >>> from scipy import stats
    >>> import matplotlib.pyplot as plt

    Generate some non-normally distributed data, and create a Yeo-Johnson plot:

    >>> x = stats.loggamma.rvs(5, size=500) + 5
    >>> fig = plt.figure()
    >>> ax = fig.add_subplot(111)
    >>> prob = stats.yeojohnson_normplot(x, -20, 20, plot=ax)

    Determine and plot the optimal ``lmbda`` to transform ``x`` and plot it in
    the same plot:

    >>> _, maxlog = stats.yeojohnson(x)
    >>> ax.axvline(maxlog, color='r')

    >>> plt.show()

    """
    return _normplot('yeojohnson', x, la, lb, plot, N)


ShapiroResult = namedtuple('ShapiroResult', ('statistic', 'pvalue'))


@_axis_nan_policy_factory(ShapiroResult, n_samples=1, too_small=2, default_axis=None)
def shapiro(x):
    r"""Perform the Shapiro-Wilk test for normality.

    The Shapiro-Wilk test tests the null hypothesis that the
    data was drawn from a normal distribution.

    Parameters
    ----------
    x : array_like
        Array of sample data. Must contain at least three observations.

    Returns
    -------
    statistic : float
        The test statistic.
    p-value : float
        The p-value for the hypothesis test.

    See Also
    --------
    anderson : The Anderson-Darling test for normality
    kstest : The Kolmogorov-Smirnov test for goodness of fit.
    :ref:`hypothesis_shapiro` : Extended example

    Notes
    -----
    The algorithm used is described in [4]_ but censoring parameters as
    described are not implemented. For N > 5000 the W test statistic is
    accurate, but the p-value may not be.

    References
    ----------
    .. [1] https://www.itl.nist.gov/div898/handbook/prc/section2/prc213.htm
           :doi:`10.18434/M32189`
    .. [2] Shapiro, S. S. & Wilk, M.B, "An analysis of variance test for
           normality (complete samples)", Biometrika, 1965, Vol. 52,
           pp. 591-611, :doi:`10.2307/2333709`
    .. [3] Razali, N. M. & Wah, Y. B., "Power comparisons of Shapiro-Wilk,
           Kolmogorov-Smirnov, Lilliefors and Anderson-Darling tests", Journal
           of Statistical Modeling and Analytics, 2011, Vol. 2, pp. 21-33.
    .. [4] Royston P., "Remark AS R94: A Remark on Algorithm AS 181: The
           W-test for Normality", 1995, Applied Statistics, Vol. 44,
           :doi:`10.2307/2986146`

    Examples
    --------

    >>> import numpy as np
    >>> from scipy import stats
    >>> rng = np.random.default_rng()
    >>> x = stats.norm.rvs(loc=5, scale=3, size=100, random_state=rng)
    >>> shapiro_test = stats.shapiro(x)
    >>> shapiro_test
    ShapiroResult(statistic=0.9813305735588074, pvalue=0.16855233907699585)
    >>> shapiro_test.statistic
    0.9813305735588074
    >>> shapiro_test.pvalue
    0.16855233907699585

    For a more detailed example, see :ref:`hypothesis_shapiro`.
    """
    x = np.ravel(x).astype(np.float64)

    N = len(x)
    if N < 3:
        raise ValueError("Data must be at least length 3.")

    a = zeros(N//2, dtype=np.float64)
    init = 0

    y = sort(x)
    y -= x[N//2]  # subtract the median (or a nearby value); see gh-15777

    w, pw, ifault = swilk(y, a, init)
    if ifault not in [0, 2]:
        warnings.warn("scipy.stats.shapiro: Input data has range zero. The"
                      " results may not be accurate.", stacklevel=2)
    if N > 5000:
        warnings.warn("scipy.stats.shapiro: For N > 5000, computed p-value "
                      f"may not be accurate. Current N is {N}.",
                      stacklevel=2)

    # `w` and `pw` are always Python floats, which are double precision.
    # We want to ensure that they are NumPy floats, so until dtypes are
    # respected, we can explicitly convert each to float64 (faster than
    # `np.array([w, pw])`).
    return ShapiroResult(np.float64(w), np.float64(pw))


# Values from Stephens, M A, "EDF Statistics for Goodness of Fit and
#             Some Comparisons", Journal of the American Statistical
#             Association, Vol. 69, Issue 347, Sept. 1974, pp 730-737
_Avals_norm = array([0.576, 0.656, 0.787, 0.918, 1.092])
_Avals_expon = array([0.922, 1.078, 1.341, 1.606, 1.957])
# From Stephens, M A, "Goodness of Fit for the Extreme Value Distribution",
#             Biometrika, Vol. 64, Issue 3, Dec. 1977, pp 583-588.
_Avals_gumbel = array([0.474, 0.637, 0.757, 0.877, 1.038])
# From Stephens, M A, "Tests of Fit for the Logistic Distribution Based
#             on the Empirical Distribution Function.", Biometrika,
#             Vol. 66, Issue 3, Dec. 1979, pp 591-595.
_Avals_logistic = array([0.426, 0.563, 0.660, 0.769, 0.906, 1.010])
# From Richard A. Lockhart and Michael A. Stephens "Estimation and Tests of
#             Fit for the Three-Parameter Weibull Distribution"
#             Journal of the Royal Statistical Society.Series B(Methodological)
#             Vol. 56, No. 3 (1994), pp. 491-500, table 1. Keys are c*100
_Avals_weibull = [[0.292, 0.395, 0.467, 0.522, 0.617, 0.711, 0.836, 0.931],
                  [0.295, 0.399, 0.471, 0.527, 0.623, 0.719, 0.845, 0.941],
                  [0.298, 0.403, 0.476, 0.534, 0.631, 0.728, 0.856, 0.954],
                  [0.301, 0.408, 0.483, 0.541, 0.640, 0.738, 0.869, 0.969],
                  [0.305, 0.414, 0.490, 0.549, 0.650, 0.751, 0.885, 0.986],
                  [0.309, 0.421, 0.498, 0.559, 0.662, 0.765, 0.902, 1.007],
                  [0.314, 0.429, 0.508, 0.570, 0.676, 0.782, 0.923, 1.030],
                  [0.320, 0.438, 0.519, 0.583, 0.692, 0.802, 0.947, 1.057],
                  [0.327, 0.448, 0.532, 0.598, 0.711, 0.824, 0.974, 1.089],
                  [0.334, 0.469, 0.547, 0.615, 0.732, 0.850, 1.006, 1.125],
                  [0.342, 0.472, 0.563, 0.636, 0.757, 0.879, 1.043, 1.167]]
_Avals_weibull = np.array(_Avals_weibull)
_cvals_weibull = np.linspace(0, 0.5, 11)
_get_As_weibull = interpolate.interp1d(_cvals_weibull, _Avals_weibull.T,
                                       kind='linear', bounds_error=False,
                                       fill_value=_Avals_weibull[-1])


def _weibull_fit_check(params, x):
    # Refine the fit returned by `weibull_min.fit` to ensure that the first
    # order necessary conditions are satisfied. If not, raise an error.
    # Here, use `m` for the shape parameter to be consistent with [7]
    # and avoid confusion with `c` as defined in [7].
    n = len(x)
    m, u, s = params

    def dnllf_dm(m, u):
        # Partial w.r.t. shape w/ optimal scale. See [7] Equation 5.
        xu = x-u
        return (1/m - (xu**m*np.log(xu)).sum()/(xu**m).sum()
                + np.log(xu).sum()/n)

    def dnllf_du(m, u):
        # Partial w.r.t. loc w/ optimal scale. See [7] Equation 6.
        xu = x-u
        return (m-1)/m*(xu**-1).sum() - n*(xu**(m-1)).sum()/(xu**m).sum()

    def get_scale(m, u):
        # Partial w.r.t. scale solved in terms of shape and location.
        # See [7] Equation 7.
        return ((x-u)**m/n).sum()**(1/m)

    def dnllf(params):
        # Partial derivatives of the NLLF w.r.t. parameters, i.e.
        # first order necessary conditions for MLE fit.
        return [dnllf_dm(*params), dnllf_du(*params)]

    suggestion = ("Maximum likelihood estimation is known to be challenging "
                  "for the three-parameter Weibull distribution. Consider "
                  "performing a custom goodness-of-fit test using "
                  "`scipy.stats.monte_carlo_test`.")

    if np.allclose(u, np.min(x)) or m < 1:
        # The critical values provided by [7] don't seem to control the
        # Type I error rate in this case. Error out.
        message = ("Maximum likelihood estimation has converged to "
                   "a solution in which the location is equal to the minimum "
                   "of the data, the shape parameter is less than 2, or both. "
                   "The table of critical values in [7] does not "
                   "include this case. " + suggestion)
        raise ValueError(message)

    try:
        # Refine the MLE / verify that first-order necessary conditions are
        # satisfied. If so, the critical values provided in [7] seem reliable.
        with np.errstate(over='raise', invalid='raise'):
            res = optimize.root(dnllf, params[:-1])

        message = ("Solution of MLE first-order conditions failed: "
                   f"{res.message}. `anderson` cannot continue. " + suggestion)
        if not res.success:
            raise ValueError(message)

    except (FloatingPointError, ValueError) as e:
        message = ("An error occurred while fitting the Weibull distribution "
                   "to the data, so `anderson` cannot continue. " + suggestion)
        raise ValueError(message) from e

    m, u = res.x
    s = get_scale(m, u)
    return m, u, s


AndersonResult = _make_tuple_bunch('AndersonResult',
                                   ['statistic', 'critical_values',
                                    'significance_level'], ['fit_result'])


def anderson(x, dist='norm'):
    """Anderson-Darling test for data coming from a particular distribution.

    The Anderson-Darling test tests the null hypothesis that a sample is
    drawn from a population that follows a particular distribution.
    For the Anderson-Darling test, the critical values depend on
    which distribution is being tested against.  This function works
    for normal, exponential, logistic, weibull_min, or Gumbel (Extreme Value
    Type I) distributions.

    Parameters
    ----------
    x : array_like
        Array of sample data.
    dist : {'norm', 'expon', 'logistic', 'gumbel', 'gumbel_l', 'gumbel_r', 'extreme1', 'weibull_min'}, optional
        The type of distribution to test against.  The default is 'norm'.
        The names 'extreme1', 'gumbel_l' and 'gumbel' are synonyms for the
        same distribution.

    Returns
    -------
    result : AndersonResult
        An object with the following attributes:

        statistic : float
            The Anderson-Darling test statistic.
        critical_values : list
            The critical values for this distribution.
        significance_level : list
            The significance levels for the corresponding critical values
            in percents.  The function returns critical values for a
            differing set of significance levels depending on the
            distribution that is being tested against.
        fit_result : `~scipy.stats._result_classes.FitResult`
            An object containing the results of fitting the distribution to
            the data.

    See Also
    --------
    kstest : The Kolmogorov-Smirnov test for goodness-of-fit.

    Notes
    -----
    Critical values provided are for the following significance levels:

    normal/exponential
        15%, 10%, 5%, 2.5%, 1%
    logistic
        25%, 10%, 5%, 2.5%, 1%, 0.5%
    gumbel_l / gumbel_r
        25%, 10%, 5%, 2.5%, 1%
    weibull_min
        50%, 25%, 15%, 10%, 5%, 2.5%, 1%, 0.5%

    If the returned statistic is larger than these critical values then
    for the corresponding significance level, the null hypothesis that
    the data come from the chosen distribution can be rejected.
    The returned statistic is referred to as 'A2' in the references.

    For `weibull_min`, maximum likelihood estimation is known to be
    challenging. If the test returns successfully, then the first order
    conditions for a maximum likelihood estimate have been verified and
    the critical values correspond relatively well to the significance levels,
    provided that the sample is sufficiently large (>10 observations [7]).
    However, for some data - especially data with no left tail - `anderson`
    is likely to result in an error message. In this case, consider
    performing a custom goodness of fit test using
    `scipy.stats.monte_carlo_test`.

    References
    ----------
    .. [1] https://www.itl.nist.gov/div898/handbook/prc/section2/prc213.htm
    .. [2] Stephens, M. A. (1974). EDF Statistics for Goodness of Fit and
           Some Comparisons, Journal of the American Statistical Association,
           Vol. 69, pp. 730-737.
    .. [3] Stephens, M. A. (1976). Asymptotic Results for Goodness-of-Fit
           Statistics with Unknown Parameters, Annals of Statistics, Vol. 4,
           pp. 357-369.
    .. [4] Stephens, M. A. (1977). Goodness of Fit for the Extreme Value
           Distribution, Biometrika, Vol. 64, pp. 583-588.
    .. [5] Stephens, M. A. (1977). Goodness of Fit with Special Reference
           to Tests for Exponentiality , Technical Report No. 262,
           Department of Statistics, Stanford University, Stanford, CA.
    .. [6] Stephens, M. A. (1979). Tests of Fit for the Logistic Distribution
           Based on the Empirical Distribution Function, Biometrika, Vol. 66,
           pp. 591-595.
    .. [7] Richard A. Lockhart and Michael A. Stephens "Estimation and Tests of
           Fit for the Three-Parameter Weibull Distribution"
           Journal of the Royal Statistical Society.Series B(Methodological)
           Vol. 56, No. 3 (1994), pp. 491-500, Table 0.

    Examples
    --------
    Test the null hypothesis that a random sample was drawn from a normal
    distribution (with unspecified mean and standard deviation).

    >>> import numpy as np
    >>> from scipy.stats import anderson
    >>> rng = np.random.default_rng()
    >>> data = rng.random(size=35)
    >>> res = anderson(data)
    >>> res.statistic
    0.8398018749744764
    >>> res.critical_values
    array([0.527, 0.6  , 0.719, 0.839, 0.998])
    >>> res.significance_level
    array([15. , 10. ,  5. ,  2.5,  1. ])

    The value of the statistic (barely) exceeds the critical value associated
    with a significance level of 2.5%, so the null hypothesis may be rejected
    at a significance level of 2.5%, but not at a significance level of 1%.

    """ # numpy/numpydoc#87  # noqa: E501
    dist = dist.lower()
    if dist in {'extreme1', 'gumbel'}:
        dist = 'gumbel_l'
    dists = {'norm', 'expon', 'gumbel_l',
             'gumbel_r', 'logistic', 'weibull_min'}

    if dist not in dists:
        raise ValueError(f"Invalid distribution; dist must be in {dists}.")
    y = sort(x)
    xbar = np.mean(x, axis=0)
    N = len(y)
    if dist == 'norm':
        s = np.std(x, ddof=1, axis=0)
        w = (y - xbar) / s
        fit_params = xbar, s
        logcdf = distributions.norm.logcdf(w)
        logsf = distributions.norm.logsf(w)
        sig = array([15, 10, 5, 2.5, 1])
        critical = around(_Avals_norm / (1.0 + 4.0/N - 25.0/N/N), 3)
    elif dist == 'expon':
        w = y / xbar
        fit_params = 0, xbar
        logcdf = distributions.expon.logcdf(w)
        logsf = distributions.expon.logsf(w)
        sig = array([15, 10, 5, 2.5, 1])
        critical = around(_Avals_expon / (1.0 + 0.6/N), 3)
    elif dist == 'logistic':
        def rootfunc(ab, xj, N):
            a, b = ab
            tmp = (xj - a) / b
            tmp2 = exp(tmp)
            val = [np.sum(1.0/(1+tmp2), axis=0) - 0.5*N,
                   np.sum(tmp*(1.0-tmp2)/(1+tmp2), axis=0) + N]
            return array(val)

        sol0 = array([xbar, np.std(x, ddof=1, axis=0)])
        sol = optimize.fsolve(rootfunc, sol0, args=(x, N), xtol=1e-5)
        w = (y - sol[0]) / sol[1]
        fit_params = sol
        logcdf = distributions.logistic.logcdf(w)
        logsf = distributions.logistic.logsf(w)
        sig = array([25, 10, 5, 2.5, 1, 0.5])
        critical = around(_Avals_logistic / (1.0 + 0.25/N), 3)
    elif dist == 'gumbel_r':
        xbar, s = distributions.gumbel_r.fit(x)
        w = (y - xbar) / s
        fit_params = xbar, s
        logcdf = distributions.gumbel_r.logcdf(w)
        logsf = distributions.gumbel_r.logsf(w)
        sig = array([25, 10, 5, 2.5, 1])
        critical = around(_Avals_gumbel / (1.0 + 0.2/sqrt(N)), 3)
    elif dist == 'gumbel_l':
        xbar, s = distributions.gumbel_l.fit(x)
        w = (y - xbar) / s
        fit_params = xbar, s
        logcdf = distributions.gumbel_l.logcdf(w)
        logsf = distributions.gumbel_l.logsf(w)
        sig = array([25, 10, 5, 2.5, 1])
        critical = around(_Avals_gumbel / (1.0 + 0.2/sqrt(N)), 3)
    elif dist == 'weibull_min':
        message = ("Critical values of the test statistic are given for the "
                   "asymptotic distribution. These may not be accurate for "
                   "samples with fewer than 10 observations. Consider using "
                   "`scipy.stats.monte_carlo_test`.")
        if N < 10:
            warnings.warn(message, stacklevel=2)
        # [7] writes our 'c' as 'm', and they write `c = 1/m`. Use their names.
        m, loc, scale = distributions.weibull_min.fit(y)
        m, loc, scale = _weibull_fit_check((m, loc, scale), y)
        fit_params = m, loc, scale
        logcdf = stats.weibull_min(*fit_params).logcdf(y)
        logsf = stats.weibull_min(*fit_params).logsf(y)
        c = 1 / m  # m and c are as used in [7]
        sig = array([0.5, 0.75, 0.85, 0.9, 0.95, 0.975, 0.99, 0.995])
        critical = _get_As_weibull(c)
        # Goodness-of-fit tests should only be used to provide evidence
        # _against_ the null hypothesis. Be conservative and round up.
        critical = np.round(critical + 0.0005, decimals=3)

    i = arange(1, N + 1)
    A2 = -N - np.sum((2*i - 1.0) / N * (logcdf + logsf[::-1]), axis=0)

    # FitResult initializer expects an optimize result, so let's work with it
    message = '`anderson` successfully fit the distribution to the data.'
    res = optimize.OptimizeResult(success=True, message=message)
    res.x = np.array(fit_params)
    fit_result = FitResult(getattr(distributions, dist), y,
                           discrete=False, res=res)

    return AndersonResult(A2, critical, sig, fit_result=fit_result)


def _anderson_ksamp_midrank(samples, Z, Zstar, k, n, N):
    """Compute A2akN equation 7 of Scholz and Stephens.

    Parameters
    ----------
    samples : sequence of 1-D array_like
        Array of sample arrays.
    Z : array_like
        Sorted array of all observations.
    Zstar : array_like
        Sorted array of unique observations.
    k : int
        Number of samples.
    n : array_like
        Number of observations in each sample.
    N : int
        Total number of observations.

    Returns
    -------
    A2aKN : float
        The A2aKN statistics of Scholz and Stephens 1987.

    """
    A2akN = 0.
    Z_ssorted_left = Z.searchsorted(Zstar, 'left')
    if N == Zstar.size:
        lj = 1.
    else:
        lj = Z.searchsorted(Zstar, 'right') - Z_ssorted_left
    Bj = Z_ssorted_left + lj / 2.
    for i in arange(0, k):
        s = np.sort(samples[i])
        s_ssorted_right = s.searchsorted(Zstar, side='right')
        Mij = s_ssorted_right.astype(float)
        fij = s_ssorted_right - s.searchsorted(Zstar, 'left')
        Mij -= fij / 2.
        inner = lj / float(N) * (N*Mij - Bj*n[i])**2 / (Bj*(N - Bj) - N*lj/4.)
        A2akN += inner.sum() / n[i]
    A2akN *= (N - 1.) / N
    return A2akN


def _anderson_ksamp_right(samples, Z, Zstar, k, n, N):
    """Compute A2akN equation 6 of Scholz & Stephens.

    Parameters
    ----------
    samples : sequence of 1-D array_like
        Array of sample arrays.
    Z : array_like
        Sorted array of all observations.
    Zstar : array_like
        Sorted array of unique observations.
    k : int
        Number of samples.
    n : array_like
        Number of observations in each sample.
    N : int
        Total number of observations.

    Returns
    -------
    A2KN : float
        The A2KN statistics of Scholz and Stephens 1987.

    """
    A2kN = 0.
    lj = Z.searchsorted(Zstar[:-1], 'right') - Z.searchsorted(Zstar[:-1],
                                                              'left')
    Bj = lj.cumsum()
    for i in arange(0, k):
        s = np.sort(samples[i])
        Mij = s.searchsorted(Zstar[:-1], side='right')
        inner = lj / float(N) * (N * Mij - Bj * n[i])**2 / (Bj * (N - Bj))
        A2kN += inner.sum() / n[i]
    return A2kN


Anderson_ksampResult = _make_tuple_bunch(
    'Anderson_ksampResult',
    ['statistic', 'critical_values', 'pvalue'], []
)


def anderson_ksamp(samples, midrank=True, *, method=None):
    """The Anderson-Darling test for k-samples.

    The k-sample Anderson-Darling test is a modification of the
    one-sample Anderson-Darling test. It tests the null hypothesis
    that k-samples are drawn from the same population without having
    to specify the distribution function of that population. The
    critical values depend on the number of samples.

    Parameters
    ----------
    samples : sequence of 1-D array_like
        Array of sample data in arrays.
    midrank : bool, optional
        Type of Anderson-Darling test which is computed. Default
        (True) is the midrank test applicable to continuous and
        discrete populations. If False, the right side empirical
        distribution is used.
    method : PermutationMethod, optional
        Defines the method used to compute the p-value. If `method` is an
        instance of `PermutationMethod`, the p-value is computed using
        `scipy.stats.permutation_test` with the provided configuration options
        and other appropriate settings. Otherwise, the p-value is interpolated
        from tabulated values.

    Returns
    -------
    res : Anderson_ksampResult
        An object containing attributes:

        statistic : float
            Normalized k-sample Anderson-Darling test statistic.
        critical_values : array
            The critical values for significance levels 25%, 10%, 5%, 2.5%, 1%,
            0.5%, 0.1%.
        pvalue : float
            The approximate p-value of the test. If `method` is not
            provided, the value is floored / capped at 0.1% / 25%.

    Raises
    ------
    ValueError
        If fewer than 2 samples are provided, a sample is empty, or no
        distinct observations are in the samples.

    See Also
    --------
    ks_2samp : 2 sample Kolmogorov-Smirnov test
    anderson : 1 sample Anderson-Darling test

    Notes
    -----
    [1]_ defines three versions of the k-sample Anderson-Darling test:
    one for continuous distributions and two for discrete
    distributions, in which ties between samples may occur. The
    default of this routine is to compute the version based on the
    midrank empirical distribution function. This test is applicable
    to continuous and discrete data. If midrank is set to False, the
    right side empirical distribution is used for a test for discrete
    data. According to [1]_, the two discrete test statistics differ
    only slightly if a few collisions due to round-off errors occur in
    the test not adjusted for ties between samples.

    The critical values corresponding to the significance levels from 0.01
    to 0.25 are taken from [1]_. p-values are floored / capped
    at 0.1% / 25%. Since the range of critical values might be extended in
    future releases, it is recommended not to test ``p == 0.25``, but rather
    ``p >= 0.25`` (analogously for the lower bound).

    .. versionadded:: 0.14.0

    References
    ----------
    .. [1] Scholz, F. W and Stephens, M. A. (1987), K-Sample
           Anderson-Darling Tests, Journal of the American Statistical
           Association, Vol. 82, pp. 918-924.

    Examples
    --------
    >>> import numpy as np
    >>> from scipy import stats
    >>> rng = np.random.default_rng()
    >>> res = stats.anderson_ksamp([rng.normal(size=50),
    ... rng.normal(loc=0.5, size=30)])
    >>> res.statistic, res.pvalue
    (1.974403288713695, 0.04991293614572478)
    >>> res.critical_values
    array([0.325, 1.226, 1.961, 2.718, 3.752, 4.592, 6.546])

    The null hypothesis that the two random samples come from the same
    distribution can be rejected at the 5% level because the returned
    test value is greater than the critical value for 5% (1.961) but
    not at the 2.5% level. The interpolation gives an approximate
    p-value of 4.99%.

    >>> samples = [rng.normal(size=50), rng.normal(size=30),
    ...            rng.normal(size=20)]
    >>> res = stats.anderson_ksamp(samples)
    >>> res.statistic, res.pvalue
    (-0.29103725200789504, 0.25)
    >>> res.critical_values
    array([ 0.44925884,  1.3052767 ,  1.9434184 ,  2.57696569,  3.41634856,
      4.07210043, 5.56419101])

    The null hypothesis cannot be rejected for three samples from an
    identical distribution. The reported p-value (25%) has been capped and
    may not be very accurate (since it corresponds to the value 0.449
    whereas the statistic is -0.291).

    In such cases where the p-value is capped or when sample sizes are
    small, a permutation test may be more accurate.

    >>> method = stats.PermutationMethod(n_resamples=9999, random_state=rng)
    >>> res = stats.anderson_ksamp(samples, method=method)
    >>> res.pvalue
    0.5254

    """
    k = len(samples)
    if (k < 2):
        raise ValueError("anderson_ksamp needs at least two samples")

    samples = list(map(np.asarray, samples))
    Z = np.sort(np.hstack(samples))
    N = Z.size
    Zstar = np.unique(Z)
    if Zstar.size < 2:
        raise ValueError("anderson_ksamp needs more than one distinct "
                         "observation")

    n = np.array([sample.size for sample in samples])
    if np.any(n == 0):
        raise ValueError("anderson_ksamp encountered sample without "
                         "observations")

    if midrank:
        A2kN_fun = _anderson_ksamp_midrank
    else:
        A2kN_fun = _anderson_ksamp_right
    A2kN = A2kN_fun(samples, Z, Zstar, k, n, N)

    def statistic(*samples):
        return A2kN_fun(samples, Z, Zstar, k, n, N)

    if method is not None:
        res = stats.permutation_test(samples, statistic, **method._asdict(),
                                     alternative='greater')

    H = (1. / n).sum()
    hs_cs = (1. / arange(N - 1, 1, -1)).cumsum()
    h = hs_cs[-1] + 1
    g = (hs_cs / arange(2, N)).sum()

    a = (4*g - 6) * (k - 1) + (10 - 6*g)*H
    b = (2*g - 4)*k**2 + 8*h*k + (2*g - 14*h - 4)*H - 8*h + 4*g - 6
    c = (6*h + 2*g - 2)*k**2 + (4*h - 4*g + 6)*k + (2*h - 6)*H + 4*h
    d = (2*h + 6)*k**2 - 4*h*k
    sigmasq = (a*N**3 + b*N**2 + c*N + d) / ((N - 1.) * (N - 2.) * (N - 3.))
    m = k - 1
    A2 = (A2kN - m) / math.sqrt(sigmasq)

    # The b_i values are the interpolation coefficients from Table 2
    # of Scholz and Stephens 1987
    b0 = np.array([0.675, 1.281, 1.645, 1.96, 2.326, 2.573, 3.085])
    b1 = np.array([-0.245, 0.25, 0.678, 1.149, 1.822, 2.364, 3.615])
    b2 = np.array([-0.105, -0.305, -0.362, -0.391, -0.396, -0.345, -0.154])
    critical = b0 + b1 / math.sqrt(m) + b2 / m

    sig = np.array([0.25, 0.1, 0.05, 0.025, 0.01, 0.005, 0.001])

    if A2 < critical.min() and method is None:
        p = sig.max()
        msg = (f"p-value capped: true value larger than {p}. Consider "
               "specifying `method` "
               "(e.g. `method=stats.PermutationMethod()`.)")
        warnings.warn(msg, stacklevel=2)
    elif A2 > critical.max() and method is None:
        p = sig.min()
        msg = (f"p-value floored: true value smaller than {p}. Consider "
               "specifying `method` "
               "(e.g. `method=stats.PermutationMethod()`.)")
        warnings.warn(msg, stacklevel=2)
    elif method is None:
        # interpolation of probit of significance level
        pf = np.polyfit(critical, log(sig), 2)
        p = math.exp(np.polyval(pf, A2))
    else:
        p = res.pvalue if method is not None else p

    # create result object with alias for backward compatibility
    res = Anderson_ksampResult(A2, critical, p)
    res.significance_level = p
    return res


AnsariResult = namedtuple('AnsariResult', ('statistic', 'pvalue'))


class _ABW:
    """Distribution of Ansari-Bradley W-statistic under the null hypothesis."""
    # TODO: calculate exact distribution considering ties
    # We could avoid summing over more than half the frequencies,
    # but initially it doesn't seem worth the extra complexity

    def __init__(self):
        """Minimal initializer."""
        self.m = None
        self.n = None
        self.astart = None
        self.total = None
        self.freqs = None

    def _recalc(self, n, m):
        """When necessary, recalculate exact distribution."""
        if n != self.n or m != self.m:
            self.n, self.m = n, m
            # distribution is NOT symmetric when m + n is odd
            # n is len(x), m is len(y), and ratio of scales is defined x/y
            astart, a1, _ = gscale(n, m)
            self.astart = astart  # minimum value of statistic
            # Exact distribution of test statistic under null hypothesis
            # expressed as frequencies/counts/integers to maintain precision.
            # Stored as floats to avoid overflow of sums.
            self.freqs = a1.astype(np.float64)
            self.total = self.freqs.sum()  # could calculate from m and n
            # probability mass is self.freqs / self.total;

    def pmf(self, k, n, m):
        """Probability mass function."""
        self._recalc(n, m)
        # The convention here is that PMF at k = 12.5 is the same as at k = 12,
        # -> use `floor` in case of ties.
        ind = np.floor(k - self.astart).astype(int)
        return self.freqs[ind] / self.total

    def cdf(self, k, n, m):
        """Cumulative distribution function."""
        self._recalc(n, m)
        # Null distribution derived without considering ties is
        # approximate. Round down to avoid Type I error.
        ind = np.ceil(k - self.astart).astype(int)
        return self.freqs[:ind+1].sum() / self.total

    def sf(self, k, n, m):
        """Survival function."""
        self._recalc(n, m)
        # Null distribution derived without considering ties is
        # approximate. Round down to avoid Type I error.
        ind = np.floor(k - self.astart).astype(int)
        return self.freqs[ind:].sum() / self.total


# Maintain state for faster repeat calls to ansari w/ method='exact'
# _ABW() is calculated once per thread and stored as an attribute on
# this thread-local variable inside ansari().
_abw_state = threading.local()


@_axis_nan_policy_factory(AnsariResult, n_samples=2)
def ansari(x, y, alternative='two-sided'):
    """Perform the Ansari-Bradley test for equal scale parameters.

    The Ansari-Bradley test ([1]_, [2]_) is a non-parametric test
    for the equality of the scale parameter of the distributions
    from which two samples were drawn. The null hypothesis states that
    the ratio of the scale of the distribution underlying `x` to the scale
    of the distribution underlying `y` is 1.

    Parameters
    ----------
    x, y : array_like
        Arrays of sample data.
    alternative : {'two-sided', 'less', 'greater'}, optional
        Defines the alternative hypothesis. Default is 'two-sided'.
        The following options are available:

        * 'two-sided': the ratio of scales is not equal to 1.
        * 'less': the ratio of scales is less than 1.
        * 'greater': the ratio of scales is greater than 1.

        .. versionadded:: 1.7.0

    Returns
    -------
    statistic : float
        The Ansari-Bradley test statistic.
    pvalue : float
        The p-value of the hypothesis test.

    See Also
    --------
    fligner : A non-parametric test for the equality of k variances
    mood : A non-parametric test for the equality of two scale parameters

    Notes
    -----
    The p-value given is exact when the sample sizes are both less than
    55 and there are no ties, otherwise a normal approximation for the
    p-value is used.

    References
    ----------
    .. [1] Ansari, A. R. and Bradley, R. A. (1960) Rank-sum tests for
           dispersions, Annals of Mathematical Statistics, 31, 1174-1189.
    .. [2] Sprent, Peter and N.C. Smeeton.  Applied nonparametric
           statistical methods.  3rd ed. Chapman and Hall/CRC. 2001.
           Section 5.8.2.
    .. [3] Nathaniel E. Helwig "Nonparametric Dispersion and Equality
           Tests" at http://users.stat.umn.edu/~helwig/notes/npde-Notes.pdf

    Examples
    --------
    >>> import numpy as np
    >>> from scipy.stats import ansari
    >>> rng = np.random.default_rng()

    For these examples, we'll create three random data sets.  The first
    two, with sizes 35 and 25, are drawn from a normal distribution with
    mean 0 and standard deviation 2.  The third data set has size 25 and
    is drawn from a normal distribution with standard deviation 1.25.

    >>> x1 = rng.normal(loc=0, scale=2, size=35)
    >>> x2 = rng.normal(loc=0, scale=2, size=25)
    >>> x3 = rng.normal(loc=0, scale=1.25, size=25)

    First we apply `ansari` to `x1` and `x2`.  These samples are drawn
    from the same distribution, so we expect the Ansari-Bradley test
    should not lead us to conclude that the scales of the distributions
    are different.

    >>> ansari(x1, x2)
    AnsariResult(statistic=541.0, pvalue=0.9762532927399098)

    With a p-value close to 1, we cannot conclude that there is a
    significant difference in the scales (as expected).

    Now apply the test to `x1` and `x3`:

    >>> ansari(x1, x3)
    AnsariResult(statistic=425.0, pvalue=0.0003087020407974518)

    The probability of observing such an extreme value of the statistic
    under the null hypothesis of equal scales is only 0.03087%. We take this
    as evidence against the null hypothesis in favor of the alternative:
    the scales of the distributions from which the samples were drawn
    are not equal.

    We can use the `alternative` parameter to perform a one-tailed test.
    In the above example, the scale of `x1` is greater than `x3` and so
    the ratio of scales of `x1` and `x3` is greater than 1. This means
    that the p-value when ``alternative='greater'`` should be near 0 and
    hence we should be able to reject the null hypothesis:

    >>> ansari(x1, x3, alternative='greater')
    AnsariResult(statistic=425.0, pvalue=0.0001543510203987259)

    As we can see, the p-value is indeed quite low. Use of
    ``alternative='less'`` should thus yield a large p-value:

    >>> ansari(x1, x3, alternative='less')
    AnsariResult(statistic=425.0, pvalue=0.9998643258449039)

    """
    if alternative not in {'two-sided', 'greater', 'less'}:
        raise ValueError("'alternative' must be 'two-sided',"
                         " 'greater', or 'less'.")

    if not hasattr(_abw_state, 'a'):
        _abw_state.a = _ABW()

    x, y = asarray(x), asarray(y)
    n = len(x)
    m = len(y)
    if m < 1:
        raise ValueError("Not enough other observations.")
    if n < 1:
        raise ValueError("Not enough test observations.")

    N = m + n
    xy = r_[x, y]  # combine
    rank = _stats_py.rankdata(xy)
    symrank = amin(array((rank, N - rank + 1)), 0)
    AB = np.sum(symrank[:n], axis=0)
    uxy = unique(xy)
    repeats = (len(uxy) != len(xy))
    exact = ((m < 55) and (n < 55) and not repeats)
    if repeats and (m < 55 or n < 55):
        warnings.warn("Ties preclude use of exact statistic.", stacklevel=2)
    if exact:
        if alternative == 'two-sided':
            pval = 2.0 * np.minimum(_abw_state.a.cdf(AB, n, m),
                                    _abw_state.a.sf(AB, n, m))
        elif alternative == 'greater':
            # AB statistic is _smaller_ when ratio of scales is larger,
            # so this is the opposite of the usual calculation
            pval = _abw_state.a.cdf(AB, n, m)
        else:
            pval = _abw_state.a.sf(AB, n, m)
        return AnsariResult(AB, min(1.0, pval))

    # otherwise compute normal approximation
    if N % 2:  # N odd
        mnAB = n * (N+1.0)**2 / 4.0 / N
        varAB = n * m * (N+1.0) * (3+N**2) / (48.0 * N**2)
    else:
        mnAB = n * (N+2.0) / 4.0
        varAB = m * n * (N+2) * (N-2.0) / 48 / (N-1.0)
    if repeats:   # adjust variance estimates
        # compute np.sum(tj * rj**2,axis=0)
        fac = np.sum(symrank**2, axis=0)
        if N % 2:  # N odd
            varAB = m * n * (16*N*fac - (N+1)**4) / (16.0 * N**2 * (N-1))
        else:  # N even
            varAB = m * n * (16*fac - N*(N+2)**2) / (16.0 * N * (N-1))

    # Small values of AB indicate larger dispersion for the x sample.
    # Large values of AB indicate larger dispersion for the y sample.
    # This is opposite to the way we define the ratio of scales. see [1]_.
    z = (mnAB - AB) / sqrt(varAB)
    pvalue = _get_pvalue(z, _SimpleNormal(), alternative, xp=np)
    return AnsariResult(AB[()], pvalue[()])


BartlettResult = namedtuple('BartlettResult', ('statistic', 'pvalue'))


@_axis_nan_policy_factory(BartlettResult, n_samples=None)
def bartlett(*samples, axis=0):
    r"""Perform Bartlett's test for equal variances.

    Bartlett's test tests the null hypothesis that all input samples
    are from populations with equal variances.  For samples
    from significantly non-normal populations, Levene's test
    `levene` is more robust.

    Parameters
    ----------
    sample1, sample2, ... : array_like
        arrays of sample data.  Only 1d arrays are accepted, they may have
        different lengths.

    Returns
    -------
    statistic : float
        The test statistic.
    pvalue : float
        The p-value of the test.

    See Also
    --------
    fligner : A non-parametric test for the equality of k variances
    levene : A robust parametric test for equality of k variances
    :ref:`hypothesis_bartlett` : Extended example

    Notes
    -----
    Conover et al. (1981) examine many of the existing parametric and
    nonparametric tests by extensive simulations and they conclude that the
    tests proposed by Fligner and Killeen (1976) and Levene (1960) appear to be
    superior in terms of robustness of departures from normality and power
    ([3]_).

    References
    ----------
    .. [1]  https://www.itl.nist.gov/div898/handbook/eda/section3/eda357.htm
    .. [2]  Snedecor, George W. and Cochran, William G. (1989), Statistical
              Methods, Eighth Edition, Iowa State University Press.
    .. [3] Park, C. and Lindsay, B. G. (1999). Robust Scale Estimation and
           Hypothesis Testing based on Quadratic Inference Function. Technical
           Report #99-03, Center for Likelihood Studies, Pennsylvania State
           University.
    .. [4] Bartlett, M. S. (1937). Properties of Sufficiency and Statistical
           Tests. Proceedings of the Royal Society of London. Series A,
           Mathematical and Physical Sciences, Vol. 160, No.901, pp. 268-282.

    Examples
    --------

    Test whether the lists `a`, `b` and `c` come from populations
    with equal variances.

    >>> import numpy as np
    >>> from scipy import stats
    >>> a = [8.88, 9.12, 9.04, 8.98, 9.00, 9.08, 9.01, 8.85, 9.06, 8.99]
    >>> b = [8.88, 8.95, 9.29, 9.44, 9.15, 9.58, 8.36, 9.18, 8.67, 9.05]
    >>> c = [8.95, 9.12, 8.95, 8.85, 9.03, 8.84, 9.07, 8.98, 8.86, 8.98]
    >>> stat, p = stats.bartlett(a, b, c)
    >>> p
    1.1254782518834628e-05

    The very small p-value suggests that the populations do not have equal
    variances.

    This is not surprising, given that the sample variance of `b` is much
    larger than that of `a` and `c`:

    >>> [np.var(x, ddof=1) for x in [a, b, c]]
    [0.007054444444444413, 0.13073888888888888, 0.008890000000000002]

    For a more detailed example, see :ref:`hypothesis_bartlett`.
    """
    xp = array_namespace(*samples)

    k = len(samples)
    if k < 2:
        raise ValueError("Must enter at least two input sample vectors.")

    if axis is None:
        samples = [xp_ravel(sample) for sample in samples]
    else:
        samples = _broadcast_arrays(samples, axis=axis, xp=xp)
        samples = [xp.moveaxis(sample, axis, -1) for sample in samples]

    Ni = [xp.asarray(_length_nonmasked(sample, axis=-1, xp=xp), dtype=sample.dtype)
          for sample in samples]
    Ni = [xp.broadcast_to(N, samples[0].shape[:-1]) for N in Ni]
    ssq = [xp.var(sample, correction=1, axis=-1) for sample in samples]
    Ni = [arr[xp.newaxis, ...] for arr in Ni]
    ssq = [arr[xp.newaxis, ...] for arr in ssq]
    Ni = xp.concat(Ni, axis=0)
    Ni = xpx.at(Ni)[Ni == 0].set(xp.nan)
    ssq = xp.concat(ssq, axis=0)
    dtype = Ni.dtype
    Ntot = xp.sum(Ni, axis=0)
    spsq = xp.sum((Ni - 1)*ssq, axis=0, dtype=dtype) / (Ntot - k)
    numer = ((Ntot - k) * xp.log(spsq)
             - xp.sum((Ni - 1)*xp.log(ssq), axis=0, dtype=dtype))
    denom = (1 + 1/(3*(k - 1))
             * ((xp.sum(1/(Ni - 1), axis=0)) - 1/(Ntot - k)))
    T = numer / denom

    chi2 = _SimpleChi2(xp.asarray(k-1))
    pvalue = _get_pvalue(T, chi2, alternative='greater', symmetric=False, xp=xp)

    T = xp.clip(T, min=0., max=xp.inf)
    T = T[()] if T.ndim == 0 else T
    pvalue = pvalue[()] if pvalue.ndim == 0 else pvalue

    return BartlettResult(T, pvalue)


LeveneResult = namedtuple('LeveneResult', ('statistic', 'pvalue'))


@_axis_nan_policy_factory(LeveneResult, n_samples=None)
def levene(*samples, center='median', proportiontocut=0.05):
    r"""Perform Levene test for equal variances.

    The Levene test tests the null hypothesis that all input samples
    are from populations with equal variances.  Levene's test is an
    alternative to Bartlett's test `bartlett` in the case where
    there are significant deviations from normality.

    Parameters
    ----------
    sample1, sample2, ... : array_like
        The sample data, possibly with different lengths. Only one-dimensional
        samples are accepted.
    center : {'mean', 'median', 'trimmed'}, optional
        Which function of the data to use in the test.  The default
        is 'median'.
    proportiontocut : float, optional
        When `center` is 'trimmed', this gives the proportion of data points
        to cut from each end. (See `scipy.stats.trim_mean`.)
        Default is 0.05.

    Returns
    -------
    statistic : float
        The test statistic.
    pvalue : float
        The p-value for the test.

    See Also
    --------
    fligner : A non-parametric test for the equality of k variances
    bartlett : A parametric test for equality of k variances in normal samples
    :ref:`hypothesis_levene` : Extended example

    Notes
    -----
    Three variations of Levene's test are possible.  The possibilities
    and their recommended usages are:

    * 'median' : Recommended for skewed (non-normal) distributions>
    * 'mean' : Recommended for symmetric, moderate-tailed distributions.
    * 'trimmed' : Recommended for heavy-tailed distributions.

    The test version using the mean was proposed in the original article
    of Levene ([2]_) while the median and trimmed mean have been studied by
    Brown and Forsythe ([3]_), sometimes also referred to as Brown-Forsythe
    test.

    References
    ----------
    .. [1] https://www.itl.nist.gov/div898/handbook/eda/section3/eda35a.htm
    .. [2] Levene, H. (1960). In Contributions to Probability and Statistics:
           Essays in Honor of Harold Hotelling, I. Olkin et al. eds.,
           Stanford University Press, pp. 278-292.
    .. [3] Brown, M. B. and Forsythe, A. B. (1974), Journal of the American
           Statistical Association, 69, 364-367

    Examples
    --------

    Test whether the lists `a`, `b` and `c` come from populations
    with equal variances.

    >>> import numpy as np
    >>> from scipy import stats
    >>> a = [8.88, 9.12, 9.04, 8.98, 9.00, 9.08, 9.01, 8.85, 9.06, 8.99]
    >>> b = [8.88, 8.95, 9.29, 9.44, 9.15, 9.58, 8.36, 9.18, 8.67, 9.05]
    >>> c = [8.95, 9.12, 8.95, 8.85, 9.03, 8.84, 9.07, 8.98, 8.86, 8.98]
    >>> stat, p = stats.levene(a, b, c)
    >>> p
    0.002431505967249681

    The small p-value suggests that the populations do not have equal
    variances.

    This is not surprising, given that the sample variance of `b` is much
    larger than that of `a` and `c`:

    >>> [np.var(x, ddof=1) for x in [a, b, c]]
    [0.007054444444444413, 0.13073888888888888, 0.008890000000000002]

    For a more detailed example, see :ref:`hypothesis_levene`.
    """
    if center not in ['mean', 'median', 'trimmed']:
        raise ValueError("center must be 'mean', 'median' or 'trimmed'.")

    k = len(samples)
    if k < 2:
        raise ValueError("Must enter at least two input sample vectors.")

    Ni = np.empty(k)
    Yci = np.empty(k, 'd')

    if center == 'median':

        def func(x):
            return np.median(x, axis=0)

    elif center == 'mean':

        def func(x):
            return np.mean(x, axis=0)

    else:  # center == 'trimmed'
        samples = tuple(_stats_py.trimboth(np.sort(sample), proportiontocut)
                        for sample in samples)

        def func(x):
            return np.mean(x, axis=0)

    for j in range(k):
        Ni[j] = len(samples[j])
        Yci[j] = func(samples[j])
    Ntot = np.sum(Ni, axis=0)

    # compute Zij's
    Zij = [None] * k
    for i in range(k):
        Zij[i] = abs(asarray(samples[i]) - Yci[i])

    # compute Zbari
    Zbari = np.empty(k, 'd')
    Zbar = 0.0
    for i in range(k):
        Zbari[i] = np.mean(Zij[i], axis=0)
        Zbar += Zbari[i] * Ni[i]

    Zbar /= Ntot
    numer = (Ntot - k) * np.sum(Ni * (Zbari - Zbar)**2, axis=0)

    # compute denom_variance
    dvar = 0.0
    for i in range(k):
        dvar += np.sum((Zij[i] - Zbari[i])**2, axis=0)

    denom = (k - 1.0) * dvar

    W = numer / denom
    pval = distributions.f.sf(W, k-1, Ntot-k)  # 1 - cdf
    return LeveneResult(W, pval)


def _apply_func(x, g, func):
    # g is list of indices into x
    #  separating x into different groups
    #  func should be applied over the groups
    g = unique(r_[0, g, len(x)])
    output = [func(x[g[k]:g[k+1]]) for k in range(len(g) - 1)]

    return asarray(output)


FlignerResult = namedtuple('FlignerResult', ('statistic', 'pvalue'))


@_axis_nan_policy_factory(FlignerResult, n_samples=None)
def fligner(*samples, center='median', proportiontocut=0.05):
    r"""Perform Fligner-Killeen test for equality of variance.

    Fligner's test tests the null hypothesis that all input samples
    are from populations with equal variances.  Fligner-Killeen's test is
    distribution free when populations are identical [2]_.

    Parameters
    ----------
    sample1, sample2, ... : array_like
        Arrays of sample data.  Need not be the same length.
    center : {'mean', 'median', 'trimmed'}, optional
        Keyword argument controlling which function of the data is used in
        computing the test statistic.  The default is 'median'.
    proportiontocut : float, optional
        When `center` is 'trimmed', this gives the proportion of data points
        to cut from each end. (See `scipy.stats.trim_mean`.)
        Default is 0.05.

    Returns
    -------
    statistic : float
        The test statistic.
    pvalue : float
        The p-value for the hypothesis test.

    See Also
    --------
    bartlett : A parametric test for equality of k variances in normal samples
    levene : A robust parametric test for equality of k variances
    :ref:`hypothesis_fligner` : Extended example

    Notes
    -----
    As with Levene's test there are three variants of Fligner's test that
    differ by the measure of central tendency used in the test.  See `levene`
    for more information.

    Conover et al. (1981) examine many of the existing parametric and
    nonparametric tests by extensive simulations and they conclude that the
    tests proposed by Fligner and Killeen (1976) and Levene (1960) appear to be
    superior in terms of robustness of departures from normality and power
    [3]_.

    References
    ----------
    .. [1] Park, C. and Lindsay, B. G. (1999). Robust Scale Estimation and
           Hypothesis Testing based on Quadratic Inference Function. Technical
           Report #99-03, Center for Likelihood Studies, Pennsylvania State
           University.
           https://cecas.clemson.edu/~cspark/cv/paper/qif/draftqif2.pdf
    .. [2] Fligner, M.A. and Killeen, T.J. (1976). Distribution-free two-sample
           tests for scale. Journal of the American Statistical Association.
           71(353), 210-213.
    .. [3] Park, C. and Lindsay, B. G. (1999). Robust Scale Estimation and
           Hypothesis Testing based on Quadratic Inference Function. Technical
           Report #99-03, Center for Likelihood Studies, Pennsylvania State
           University.
    .. [4] Conover, W. J., Johnson, M. E. and Johnson M. M. (1981). A
           comparative study of tests for homogeneity of variances, with
           applications to the outer continental shelf bidding data.
           Technometrics, 23(4), 351-361.

    Examples
    --------

    >>> import numpy as np
    >>> from scipy import stats

    Test whether the lists `a`, `b` and `c` come from populations
    with equal variances.

    >>> a = [8.88, 9.12, 9.04, 8.98, 9.00, 9.08, 9.01, 8.85, 9.06, 8.99]
    >>> b = [8.88, 8.95, 9.29, 9.44, 9.15, 9.58, 8.36, 9.18, 8.67, 9.05]
    >>> c = [8.95, 9.12, 8.95, 8.85, 9.03, 8.84, 9.07, 8.98, 8.86, 8.98]
    >>> stat, p = stats.fligner(a, b, c)
    >>> p
    0.00450826080004775

    The small p-value suggests that the populations do not have equal
    variances.

    This is not surprising, given that the sample variance of `b` is much
    larger than that of `a` and `c`:

    >>> [np.var(x, ddof=1) for x in [a, b, c]]
    [0.007054444444444413, 0.13073888888888888, 0.008890000000000002]

    For a more detailed example, see :ref:`hypothesis_fligner`.
    """
    if center not in ['mean', 'median', 'trimmed']:
        raise ValueError("center must be 'mean', 'median' or 'trimmed'.")

    k = len(samples)
    if k < 2:
        raise ValueError("Must enter at least two input sample vectors.")

    # Handle empty input
    for sample in samples:
        if sample.size == 0:
            NaN = _get_nan(*samples)
            return FlignerResult(NaN, NaN)

    if center == 'median':

        def func(x):
            return np.median(x, axis=0)

    elif center == 'mean':

        def func(x):
            return np.mean(x, axis=0)

    else:  # center == 'trimmed'
        samples = tuple(_stats_py.trimboth(sample, proportiontocut)
                        for sample in samples)

        def func(x):
            return np.mean(x, axis=0)

    Ni = asarray([len(samples[j]) for j in range(k)])
    Yci = asarray([func(samples[j]) for j in range(k)])
    Ntot = np.sum(Ni, axis=0)
    # compute Zij's
    Zij = [abs(asarray(samples[i]) - Yci[i]) for i in range(k)]
    allZij = []
    g = [0]
    for i in range(k):
        allZij.extend(list(Zij[i]))
        g.append(len(allZij))

    ranks = _stats_py.rankdata(allZij)
    sample = distributions.norm.ppf(ranks / (2*(Ntot + 1.0)) + 0.5)

    # compute Aibar
    Aibar = _apply_func(sample, g, np.sum) / Ni
    anbar = np.mean(sample, axis=0)
    varsq = np.var(sample, axis=0, ddof=1)
    statistic = np.sum(Ni * (asarray(Aibar) - anbar)**2.0, axis=0) / varsq
    chi2 = _SimpleChi2(k-1)
    pval = _get_pvalue(statistic, chi2, alternative='greater', symmetric=False, xp=np)
    return FlignerResult(statistic, pval)


@_axis_nan_policy_factory(lambda x1: (x1,), n_samples=4, n_outputs=1)
def _mood_inner_lc(xy, x, diffs, sorted_xy, n, m, N) -> float:
    # Obtain the unique values and their frequencies from the pooled samples.
    # "a_j, + b_j, = t_j, for j = 1, ... k" where `k` is the number of unique
    # classes, and "[t]he number of values associated with the x's and y's in
    # the jth class will be denoted by a_j, and b_j respectively."
    # (Mielke, 312)
    # Reuse previously computed sorted array and `diff` arrays to obtain the
    # unique values and counts. Prepend `diffs` with a non-zero to indicate
    # that the first element should be marked as not matching what preceded it.
    diffs_prep = np.concatenate(([1], diffs))
    # Unique elements are where the was a difference between elements in the
    # sorted array
    uniques = sorted_xy[diffs_prep != 0]
    # The count of each element is the bin size for each set of consecutive
    # differences where the difference is zero. Replace nonzero differences
    # with 1 and then use the cumulative sum to count the indices.
    t = np.bincount(np.cumsum(np.asarray(diffs_prep != 0, dtype=int)))[1:]
    k = len(uniques)
    js = np.arange(1, k + 1, dtype=int)
    # the `b` array mentioned in the paper is not used, outside of the
    # calculation of `t`, so we do not need to calculate it separately. Here
    # we calculate `a`. In plain language, `a[j]` is the number of values in
    # `x` that equal `uniques[j]`.
    sorted_xyx = np.sort(np.concatenate((xy, x)))
    diffs = np.diff(sorted_xyx)
    diffs_prep = np.concatenate(([1], diffs))
    diff_is_zero = np.asarray(diffs_prep != 0, dtype=int)
    xyx_counts = np.bincount(np.cumsum(diff_is_zero))[1:]
    a = xyx_counts - t
    # "Define .. a_0 = b_0 = t_0 = S_0 = 0" (Mielke 312) so we shift  `a`
    # and `t` arrays over 1 to allow a first element of 0 to accommodate this
    # indexing.
    t = np.concatenate(([0], t))
    a = np.concatenate(([0], a))
    # S is built from `t`, so it does not need a preceding zero added on.
    S = np.cumsum(t)
    # define a copy of `S` with a prepending zero for later use to avoid
    # the need for indexing.
    S_i_m1 = np.concatenate(([0], S[:-1]))

    # Psi, as defined by the 6th unnumbered equation on page 313 (Mielke).
    # Note that in the paper there is an error where the denominator `2` is
    # squared when it should be the entire equation.
    def psi(indicator):
        return (indicator - (N + 1)/2)**2

    # define summation range for use in calculation of phi, as seen in sum
    # in the unnumbered equation on the bottom of page 312 (Mielke).
    s_lower = S[js - 1] + 1
    s_upper = S[js] + 1
    phi_J = [np.arange(s_lower[idx], s_upper[idx]) for idx in range(k)]

    # for every range in the above array, determine the sum of psi(I) for
    # every element in the range. Divide all the sums by `t`. Following the
    # last unnumbered equation on page 312.
    phis = [np.sum(psi(I_j)) for I_j in phi_J] / t[js]

    # `T` is equal to a[j] * phi[j], per the first unnumbered equation on
    # page 312. `phis` is already in the order based on `js`, so we index
    # into `a` with `js` as well.
    T = sum(phis * a[js])

    # The approximate statistic
    E_0_T = n * (N * N - 1) / 12

    varM = (m * n * (N + 1.0) * (N ** 2 - 4) / 180 -
            m * n / (180 * N * (N - 1)) * np.sum(
                t * (t**2 - 1) * (t**2 - 4 + (15 * (N - S - S_i_m1) ** 2))
            ))

    return ((T - E_0_T) / np.sqrt(varM),)


def _mood_too_small(samples, kwargs, axis=-1):
    x, y = samples
    n = x.shape[axis]
    m = y.shape[axis]
    N = m + n
    return N < 3


@_axis_nan_policy_factory(SignificanceResult, n_samples=2, too_small=_mood_too_small)
def mood(x, y, axis=0, alternative="two-sided"):
    """Perform Mood's test for equal scale parameters.

    Mood's two-sample test for scale parameters is a non-parametric
    test for the null hypothesis that two samples are drawn from the
    same distribution with the same scale parameter.

    Parameters
    ----------
    x, y : array_like
        Arrays of sample data. There must be at least three observations
        total.
    axis : int, optional
        The axis along which the samples are tested.  `x` and `y` can be of
        different length along `axis`.
        If `axis` is None, `x` and `y` are flattened and the test is done on
        all values in the flattened arrays.
    alternative : {'two-sided', 'less', 'greater'}, optional
        Defines the alternative hypothesis. Default is 'two-sided'.
        The following options are available:

        * 'two-sided': the scales of the distributions underlying `x` and `y`
          are different.
        * 'less': the scale of the distribution underlying `x` is less than
          the scale of the distribution underlying `y`.
        * 'greater': the scale of the distribution underlying `x` is greater
          than the scale of the distribution underlying `y`.

        .. versionadded:: 1.7.0

    Returns
    -------
    res : SignificanceResult
        An object containing attributes:

        statistic : scalar or ndarray
            The z-score for the hypothesis test.  For 1-D inputs a scalar is
            returned.
        pvalue : scalar ndarray
            The p-value for the hypothesis test.

    See Also
    --------
    fligner : A non-parametric test for the equality of k variances
    ansari : A non-parametric test for the equality of 2 variances
    bartlett : A parametric test for equality of k variances in normal samples
    levene : A parametric test for equality of k variances

    Notes
    -----
    The data are assumed to be drawn from probability distributions ``f(x)``
    and ``f(x/s) / s`` respectively, for some probability density function f.
    The null hypothesis is that ``s == 1``.

    For multi-dimensional arrays, if the inputs are of shapes
    ``(n0, n1, n2, n3)``  and ``(n0, m1, n2, n3)``, then if ``axis=1``, the
    resulting z and p values will have shape ``(n0, n2, n3)``.  Note that
    ``n1`` and ``m1`` don't have to be equal, but the other dimensions do.

    References
    ----------
    [1] Mielke, Paul W. "Note on Some Squared Rank Tests with Existing Ties."
        Technometrics, vol. 9, no. 2, 1967, pp. 312-14. JSTOR,
        https://doi.org/10.2307/1266427. Accessed 18 May 2022.

    Examples
    --------
    >>> import numpy as np
    >>> from scipy import stats
    >>> rng = np.random.default_rng()
    >>> x2 = rng.standard_normal((2, 45, 6, 7))
    >>> x1 = rng.standard_normal((2, 30, 6, 7))
    >>> res = stats.mood(x1, x2, axis=1)
    >>> res.pvalue.shape
    (2, 6, 7)

    Find the number of points where the difference in scale is not significant:

    >>> (res.pvalue > 0.1).sum()
    78

    Perform the test with different scales:

    >>> x1 = rng.standard_normal((2, 30))
    >>> x2 = rng.standard_normal((2, 35)) * 10.0
    >>> stats.mood(x1, x2, axis=1)
    SignificanceResult(statistic=array([-5.76174136, -6.12650783]),
                       pvalue=array([8.32505043e-09, 8.98287869e-10]))

    """
    x = np.asarray(x, dtype=float)
    y = np.asarray(y, dtype=float)

    if axis < 0:
        axis = x.ndim + axis

    # Determine shape of the result arrays
    res_shape = tuple([x.shape[ax] for ax in range(len(x.shape)) if ax != axis])
    if not (res_shape == tuple([y.shape[ax] for ax in range(len(y.shape)) if
                                ax != axis])):
        raise ValueError("Dimensions of x and y on all axes except `axis` "
                         "should match")

    n = x.shape[axis]
    m = y.shape[axis]
    N = m + n
    if N < 3:
        raise ValueError("Not enough observations.")

    xy = np.concatenate((x, y), axis=axis)
    # determine if any of the samples contain ties
    sorted_xy = np.sort(xy, axis=axis)
    diffs = np.diff(sorted_xy, axis=axis)
    if 0 in diffs:
        z = np.asarray(_mood_inner_lc(xy, x, diffs, sorted_xy, n, m, N,
                                      axis=axis))
    else:
        if axis != 0:
            xy = np.moveaxis(xy, axis, 0)

        xy = xy.reshape(xy.shape[0], -1)
        # Generalized to the n-dimensional case by adding the axis argument,
        # and using for loops, since rankdata is not vectorized.  For improving
        # performance consider vectorizing rankdata function.
        all_ranks = np.empty_like(xy)
        for j in range(xy.shape[1]):
            all_ranks[:, j] = _stats_py.rankdata(xy[:, j])

        Ri = all_ranks[:n]
        M = np.sum((Ri - (N + 1.0) / 2) ** 2, axis=0)
        # Approx stat.
        mnM = n * (N * N - 1.0) / 12
        varM = m * n * (N + 1.0) * (N + 2) * (N - 2) / 180
        z = (M - mnM) / sqrt(varM)
    pval = _get_pvalue(z, _SimpleNormal(), alternative, xp=np)

    if res_shape == ():
        # Return scalars, not 0-D arrays
        z = z[0]
        pval = pval[0]
    else:
        z.shape = res_shape
        pval.shape = res_shape
    return SignificanceResult(z[()], pval[()])


WilcoxonResult = _make_tuple_bunch('WilcoxonResult', ['statistic', 'pvalue'])


def wilcoxon_result_unpacker(res):
    if hasattr(res, 'zstatistic'):
        return res.statistic, res.pvalue, res.zstatistic
    else:
        return res.statistic, res.pvalue


def wilcoxon_result_object(statistic, pvalue, zstatistic=None):
    res = WilcoxonResult(statistic, pvalue)
    if zstatistic is not None:
        res.zstatistic = zstatistic
    return res


def wilcoxon_outputs(kwds):
    method = kwds.get('method', 'auto')
    if method == 'asymptotic':
        return 3
    return 2


@_rename_parameter("mode", "method")
@_axis_nan_policy_factory(
    wilcoxon_result_object, paired=True,
    n_samples=lambda kwds: 2 if kwds.get('y', None) is not None else 1,
    result_to_tuple=wilcoxon_result_unpacker, n_outputs=wilcoxon_outputs,
)
def wilcoxon(x, y=None, zero_method="wilcox", correction=False,
             alternative="two-sided", method='auto', *, axis=0):
    """Calculate the Wilcoxon signed-rank test.

    The Wilcoxon signed-rank test tests the null hypothesis that two
    related paired samples come from the same distribution. In particular,
    it tests whether the distribution of the differences ``x - y`` is symmetric
    about zero. It is a non-parametric version of the paired T-test.

    Parameters
    ----------
    x : array_like
        Either the first set of measurements (in which case ``y`` is the second
        set of measurements), or the differences between two sets of
        measurements (in which case ``y`` is not to be specified.)  Must be
        one-dimensional.
    y : array_like, optional
        Either the second set of measurements (if ``x`` is the first set of
        measurements), or not specified (if ``x`` is the differences between
        two sets of measurements.)  Must be one-dimensional.

        .. warning::
            When `y` is provided, `wilcoxon` calculates the test statistic
            based on the ranks of the absolute values of ``d = x - y``.
            Roundoff error in the subtraction can result in elements of ``d``
            being assigned different ranks even when they would be tied with
            exact arithmetic. Rather than passing `x` and `y` separately,
            consider computing the difference ``x - y``, rounding as needed to
            ensure that only truly unique elements are numerically distinct,
            and passing the result as `x`, leaving `y` at the default (None).

    zero_method : {"wilcox", "pratt", "zsplit"}, optional
        There are different conventions for handling pairs of observations
        with equal values ("zero-differences", or "zeros").

        * "wilcox": Discards all zero-differences (default); see [4]_.
        * "pratt": Includes zero-differences in the ranking process,
          but drops the ranks of the zeros (more conservative); see [3]_.
          In this case, the normal approximation is adjusted as in [5]_.
        * "zsplit": Includes zero-differences in the ranking process and
          splits the zero rank between positive and negative ones.

    correction : bool, optional
        If True, apply continuity correction by adjusting the Wilcoxon rank
        statistic by 0.5 towards the mean value when computing the
        z-statistic if a normal approximation is used.  Default is False.
    alternative : {"two-sided", "greater", "less"}, optional
        Defines the alternative hypothesis. Default is 'two-sided'.
        In the following, let ``d`` represent the difference between the paired
        samples: ``d = x - y`` if both ``x`` and ``y`` are provided, or
        ``d = x`` otherwise.

        * 'two-sided': the distribution underlying ``d`` is not symmetric
          about zero.
        * 'less': the distribution underlying ``d`` is stochastically less
          than a distribution symmetric about zero.
        * 'greater': the distribution underlying ``d`` is stochastically
          greater than a distribution symmetric about zero.

    method : {"auto", "exact", "asymptotic"} or `PermutationMethod` instance, optional
        Method to calculate the p-value, see Notes. Default is "auto".

    axis : int or None, default: 0
        If an int, the axis of the input along which to compute the statistic.
        The statistic of each axis-slice (e.g. row) of the input will appear
        in a corresponding element of the output. If ``None``, the input will
        be raveled before computing the statistic.

    Returns
    -------
    An object with the following attributes.

    statistic : array_like
        If `alternative` is "two-sided", the sum of the ranks of the
        differences above or below zero, whichever is smaller.
        Otherwise the sum of the ranks of the differences above zero.
    pvalue : array_like
        The p-value for the test depending on `alternative` and `method`.
    zstatistic : array_like
        When ``method = 'asymptotic'``, this is the normalized z-statistic::

            z = (T - mn - d) / se

        where ``T`` is `statistic` as defined above, ``mn`` is the mean of the
        distribution under the null hypothesis, ``d`` is a continuity
        correction, and ``se`` is the standard error.
        When ``method != 'asymptotic'``, this attribute is not available.

    See Also
    --------
    kruskal, mannwhitneyu

    Notes
    -----
    In the following, let ``d`` represent the difference between the paired
    samples: ``d = x - y`` if both ``x`` and ``y`` are provided, or ``d = x``
    otherwise. Assume that all elements of ``d`` are independent and
    identically distributed observations, and all are distinct and nonzero.

    - When ``len(d)`` is sufficiently large, the null distribution of the
      normalized test statistic (`zstatistic` above) is approximately normal,
      and ``method = 'asymptotic'`` can be used to compute the p-value.

    - When ``len(d)`` is small, the normal approximation may not be accurate,
      and ``method='exact'`` is preferred (at the cost of additional
      execution time).

    - The default, ``method='auto'``, selects between the two:
      ``method='exact'`` is used when ``len(d) <= 50``, and
      ``method='asymptotic'`` is used otherwise.

    The presence of "ties" (i.e. not all elements of ``d`` are unique) or
    "zeros" (i.e. elements of ``d`` are zero) changes the null distribution
    of the test statistic, and ``method='exact'`` no longer calculates
    the exact p-value. If ``method='asymptotic'``, the z-statistic is adjusted
    for more accurate comparison against the standard normal, but still,
    for finite sample sizes, the standard normal is only an approximation of
    the true null distribution of the z-statistic. For such situations, the
    `method` parameter also accepts instances of `PermutationMethod`. In this
    case, the p-value is computed using `permutation_test` with the provided
    configuration options and other appropriate settings.

    The presence of ties and zeros affects the resolution of ``method='auto'``
    accordingly: exhasutive permutations are performed when ``len(d) <= 13``,
    and the asymptotic method is used otherwise. Note that they asymptotic
    method may not be very accurate even for ``len(d) > 14``; the threshold
    was chosen as a compromise between execution time and accuracy under the
    constraint that the results must be deterministic. Consider providing an
    instance of `PermutationMethod` method manually, choosing the
    ``n_resamples`` parameter to balance time constraints and accuracy
    requirements.

    Please also note that in the edge case that all elements of ``d`` are zero,
    the p-value relying on the normal approximaton cannot be computed (NaN)
    if ``zero_method='wilcox'`` or ``zero_method='pratt'``.

    References
    ----------
    .. [1] https://en.wikipedia.org/wiki/Wilcoxon_signed-rank_test
    .. [2] Conover, W.J., Practical Nonparametric Statistics, 1971.
    .. [3] Pratt, J.W., Remarks on Zeros and Ties in the Wilcoxon Signed
       Rank Procedures, Journal of the American Statistical Association,
       Vol. 54, 1959, pp. 655-667. :doi:`10.1080/01621459.1959.10501526`
    .. [4] Wilcoxon, F., Individual Comparisons by Ranking Methods,
       Biometrics Bulletin, Vol. 1, 1945, pp. 80-83. :doi:`10.2307/3001968`
    .. [5] Cureton, E.E., The Normal Approximation to the Signed-Rank
       Sampling Distribution When Zero Differences are Present,
       Journal of the American Statistical Association, Vol. 62, 1967,
       pp. 1068-1069. :doi:`10.1080/01621459.1967.10500917`

    Examples
    --------
    In [4]_, the differences in height between cross- and self-fertilized
    corn plants is given as follows:

    >>> d = [6, 8, 14, 16, 23, 24, 28, 29, 41, -48, 49, 56, 60, -67, 75]

    Cross-fertilized plants appear to be higher. To test the null
    hypothesis that there is no height difference, we can apply the
    two-sided test:

    >>> from scipy.stats import wilcoxon
    >>> res = wilcoxon(d)
    >>> res.statistic, res.pvalue
    (24.0, 0.041259765625)

    Hence, we would reject the null hypothesis at a confidence level of 5%,
    concluding that there is a difference in height between the groups.
    To confirm that the median of the differences can be assumed to be
    positive, we use:

    >>> res = wilcoxon(d, alternative='greater')
    >>> res.statistic, res.pvalue
    (96.0, 0.0206298828125)

    This shows that the null hypothesis that the median is negative can be
    rejected at a confidence level of 5% in favor of the alternative that
    the median is greater than zero. The p-values above are exact. Using the
    normal approximation gives very similar values:

    >>> res = wilcoxon(d, method='asymptotic')
    >>> res.statistic, res.pvalue
    (24.0, 0.04088813291185591)

    Note that the statistic changed to 96 in the one-sided case (the sum
    of ranks of positive differences) whereas it is 24 in the two-sided
    case (the minimum of sum of ranks above and below zero).

    In the example above, the differences in height between paired plants are
    provided to `wilcoxon` directly. Alternatively, `wilcoxon` accepts two
    samples of equal length, calculates the differences between paired
    elements, then performs the test. Consider the samples ``x`` and ``y``:

    >>> import numpy as np
    >>> x = np.array([0.5, 0.825, 0.375, 0.5])
    >>> y = np.array([0.525, 0.775, 0.325, 0.55])
    >>> res = wilcoxon(x, y, alternative='greater')
    >>> res
    WilcoxonResult(statistic=5.0, pvalue=0.5625)

    Note that had we calculated the differences by hand, the test would have
    produced different results:

    >>> d = [-0.025, 0.05, 0.05, -0.05]
    >>> ref = wilcoxon(d, alternative='greater')
    >>> ref
    WilcoxonResult(statistic=6.0, pvalue=0.5)

    The substantial difference is due to roundoff error in the results of
    ``x-y``:

    >>> d - (x-y)
    array([2.08166817e-17, 6.93889390e-17, 1.38777878e-17, 4.16333634e-17])

    Even though we expected all the elements of ``(x-y)[1:]`` to have the same
    magnitude ``0.05``, they have slightly different magnitudes in practice,
    and therefore are assigned different ranks in the test. Before performing
    the test, consider calculating ``d`` and adjusting it as necessary to
    ensure that theoretically identically values are not numerically distinct.
    For example:

    >>> d2 = np.around(x - y, decimals=3)
    >>> wilcoxon(d2, alternative='greater')
    WilcoxonResult(statistic=6.0, pvalue=0.5)

    """
    # replace approx by asymptotic to ensure backwards compatability
    if method == "approx":
        method = "asymptotic"
    return _wilcoxon._wilcoxon_nd(x, y, zero_method, correction, alternative,
                                  method, axis)


MedianTestResult = _make_tuple_bunch(
    'MedianTestResult',
    ['statistic', 'pvalue', 'median', 'table'], []
)


def median_test(*samples, ties='below', correction=True, lambda_=1,
                nan_policy='propagate'):
    """Perform a Mood's median test.

    Test that two or more samples come from populations with the same median.

    Let ``n = len(samples)`` be the number of samples.  The "grand median" of
    all the data is computed, and a contingency table is formed by
    classifying the values in each sample as being above or below the grand
    median.  The contingency table, along with `correction` and `lambda_`,
    are passed to `scipy.stats.chi2_contingency` to compute the test statistic
    and p-value.

    Parameters
    ----------
    sample1, sample2, ... : array_like
        The set of samples.  There must be at least two samples.
        Each sample must be a one-dimensional sequence containing at least
        one value.  The samples are not required to have the same length.
    ties : str, optional
        Determines how values equal to the grand median are classified in
        the contingency table.  The string must be one of::

            "below":
                Values equal to the grand median are counted as "below".
            "above":
                Values equal to the grand median are counted as "above".
            "ignore":
                Values equal to the grand median are not counted.

        The default is "below".
    correction : bool, optional
        If True, *and* there are just two samples, apply Yates' correction
        for continuity when computing the test statistic associated with
        the contingency table.  Default is True.
    lambda_ : float or str, optional
        By default, the statistic computed in this test is Pearson's
        chi-squared statistic.  `lambda_` allows a statistic from the
        Cressie-Read power divergence family to be used instead.  See
        `power_divergence` for details.
        Default is 1 (Pearson's chi-squared statistic).
    nan_policy : {'propagate', 'raise', 'omit'}, optional
        Defines how to handle when input contains nan. 'propagate' returns nan,
        'raise' throws an error, 'omit' performs the calculations ignoring nan
        values. Default is 'propagate'.

    Returns
    -------
    res : MedianTestResult
        An object containing attributes:

        statistic : float
            The test statistic.  The statistic that is returned is determined
            by `lambda_`.  The default is Pearson's chi-squared statistic.
        pvalue : float
            The p-value of the test.
        median : float
            The grand median.
        table : ndarray
            The contingency table.  The shape of the table is (2, n), where
            n is the number of samples.  The first row holds the counts of the
            values above the grand median, and the second row holds the counts
            of the values below the grand median.  The table allows further
            analysis with, for example, `scipy.stats.chi2_contingency`, or with
            `scipy.stats.fisher_exact` if there are two samples, without having
            to recompute the table.  If ``nan_policy`` is "propagate" and there
            are nans in the input, the return value for ``table`` is ``None``.

    See Also
    --------
    kruskal : Compute the Kruskal-Wallis H-test for independent samples.
    mannwhitneyu : Computes the Mann-Whitney rank test on samples x and y.

    Notes
    -----
    .. versionadded:: 0.15.0

    References
    ----------
    .. [1] Mood, A. M., Introduction to the Theory of Statistics. McGraw-Hill
        (1950), pp. 394-399.
    .. [2] Zar, J. H., Biostatistical Analysis, 5th ed. Prentice Hall (2010).
        See Sections 8.12 and 10.15.

    Examples
    --------
    A biologist runs an experiment in which there are three groups of plants.
    Group 1 has 16 plants, group 2 has 15 plants, and group 3 has 17 plants.
    Each plant produces a number of seeds.  The seed counts for each group
    are::

        Group 1: 10 14 14 18 20 22 24 25 31 31 32 39 43 43 48 49
        Group 2: 28 30 31 33 34 35 36 40 44 55 57 61 91 92 99
        Group 3:  0  3  9 22 23 25 25 33 34 34 40 45 46 48 62 67 84

    The following code applies Mood's median test to these samples.

    >>> g1 = [10, 14, 14, 18, 20, 22, 24, 25, 31, 31, 32, 39, 43, 43, 48, 49]
    >>> g2 = [28, 30, 31, 33, 34, 35, 36, 40, 44, 55, 57, 61, 91, 92, 99]
    >>> g3 = [0, 3, 9, 22, 23, 25, 25, 33, 34, 34, 40, 45, 46, 48, 62, 67, 84]
    >>> from scipy.stats import median_test
    >>> res = median_test(g1, g2, g3)

    The median is

    >>> res.median
    34.0

    and the contingency table is

    >>> res.table
    array([[ 5, 10,  7],
           [11,  5, 10]])

    `p` is too large to conclude that the medians are not the same:

    >>> res.pvalue
    0.12609082774093244

    The "G-test" can be performed by passing ``lambda_="log-likelihood"`` to
    `median_test`.

    >>> res = median_test(g1, g2, g3, lambda_="log-likelihood")
    >>> res.pvalue
    0.12224779737117837

    The median occurs several times in the data, so we'll get a different
    result if, for example, ``ties="above"`` is used:

    >>> res = median_test(g1, g2, g3, ties="above")
    >>> res.pvalue
    0.063873276069553273

    >>> res.table
    array([[ 5, 11,  9],
           [11,  4,  8]])

    This example demonstrates that if the data set is not large and there
    are values equal to the median, the p-value can be sensitive to the
    choice of `ties`.

    """
    if len(samples) < 2:
        raise ValueError('median_test requires two or more samples.')

    ties_options = ['below', 'above', 'ignore']
    if ties not in ties_options:
        raise ValueError(f"invalid 'ties' option '{ties}'; 'ties' must be one "
                         f"of: {str(ties_options)[1:-1]}")

    data = [np.asarray(sample) for sample in samples]

    # Validate the sizes and shapes of the arguments.
    for k, d in enumerate(data):
        if d.size == 0:
            raise ValueError(f"Sample {k + 1} is empty. All samples must "
                             f"contain at least one value.")
        if d.ndim != 1:
            raise ValueError(f"Sample {k + 1} has {d.ndim} dimensions. "
                             f"All samples must be one-dimensional sequences.")

    cdata = np.concatenate(data)
    contains_nan = _contains_nan(cdata, nan_policy)
    if nan_policy == 'propagate' and contains_nan:
        return MedianTestResult(np.nan, np.nan, np.nan, None)

    if contains_nan:
        grand_median = np.median(cdata[~np.isnan(cdata)])
    else:
        grand_median = np.median(cdata)
    # When the minimum version of numpy supported by scipy is 1.9.0,
    # the above if/else statement can be replaced by the single line:
    #     grand_median = np.nanmedian(cdata)

    # Create the contingency table.
    table = np.zeros((2, len(data)), dtype=np.int64)
    for k, sample in enumerate(data):
        sample = sample[~np.isnan(sample)]

        nabove = count_nonzero(sample > grand_median)
        nbelow = count_nonzero(sample < grand_median)
        nequal = sample.size - (nabove + nbelow)
        table[0, k] += nabove
        table[1, k] += nbelow
        if ties == "below":
            table[1, k] += nequal
        elif ties == "above":
            table[0, k] += nequal

    # Check that no row or column of the table is all zero.
    # Such a table can not be given to chi2_contingency, because it would have
    # a zero in the table of expected frequencies.
    rowsums = table.sum(axis=1)
    if rowsums[0] == 0:
        raise ValueError(f"All values are below the grand median ({grand_median}).")
    if rowsums[1] == 0:
        raise ValueError(f"All values are above the grand median ({grand_median}).")
    if ties == "ignore":
        # We already checked that each sample has at least one value, but it
        # is possible that all those values equal the grand median.  If `ties`
        # is "ignore", that would result in a column of zeros in `table`.  We
        # check for that case here.
        zero_cols = np.nonzero((table == 0).all(axis=0))[0]
        if len(zero_cols) > 0:
            raise ValueError(
                f"All values in sample {zero_cols[0] + 1} are equal to the grand "
                f"median ({grand_median!r}), so they are ignored, resulting in an "
                f"empty sample."
            )

    stat, p, dof, expected = chi2_contingency(table, lambda_=lambda_,
                                              correction=correction)
    return MedianTestResult(stat, p, grand_median, table)


def _circfuncs_common(samples, period, xp=None):
    xp = array_namespace(samples) if xp is None else xp

    samples = xp_promote(samples, force_floating=True, xp=xp)

    # Recast samples as radians that range between 0 and 2 pi and calculate
    # the sine and cosine
    scaled_samples = samples * ((2.0 * pi) / period)
    sin_samp = xp.sin(scaled_samples)
    cos_samp = xp.cos(scaled_samples)

    return samples, sin_samp, cos_samp


@_axis_nan_policy_factory(
    lambda x: x, n_outputs=1, default_axis=None,
    result_to_tuple=lambda x: (x,)
)
def circmean(samples, high=2*pi, low=0, axis=None, nan_policy='propagate'):
    r"""Compute the circular mean of a sample of angle observations.

    Given :math:`n` angle observations :math:`x_1, \cdots, x_n` measured in
    radians, their *circular mean* is defined by ([1]_, Eq. 2.2.4)

    .. math::

       \mathrm{Arg} \left( \frac{1}{n} \sum_{k=1}^n e^{i x_k} \right)

    where :math:`i` is the imaginary unit and :math:`\mathop{\mathrm{Arg}} z`
    gives the principal value of the argument of complex number :math:`z`,
    restricted to the range :math:`[0,2\pi]` by default.  :math:`z` in the
    above expression is known as the `mean resultant vector`.

    Parameters
    ----------
    samples : array_like
        Input array of angle observations.  The value of a full angle is
        equal to ``(high - low)``.
    high : float, optional
        Upper boundary of the principal value of an angle.  Default is ``2*pi``.
    low : float, optional
        Lower boundary of the principal value of an angle.  Default is ``0``.

    Returns
    -------
    circmean : float
        Circular mean, restricted to the range ``[low, high]``.

        If the mean resultant vector is zero, an input-dependent,
        implementation-defined number between ``[low, high]`` is returned.
        If the input array is empty, ``np.nan`` is returned.

    See Also
    --------
    circstd : Circular standard deviation.
    circvar : Circular variance.

    References
    ----------
    .. [1] Mardia, K. V. and Jupp, P. E. *Directional Statistics*.
           John Wiley & Sons, 1999.

    Examples
    --------
    For readability, all angles are printed out in degrees.

    >>> import numpy as np
    >>> from scipy.stats import circmean
    >>> import matplotlib.pyplot as plt
    >>> angles = np.deg2rad(np.array([20, 30, 330]))
    >>> circmean = circmean(angles)
    >>> np.rad2deg(circmean)
    7.294976657784009

    >>> mean = angles.mean()
    >>> np.rad2deg(mean)
    126.66666666666666

    Plot and compare the circular mean against the arithmetic mean.

    >>> plt.plot(np.cos(np.linspace(0, 2*np.pi, 500)),
    ...          np.sin(np.linspace(0, 2*np.pi, 500)),
    ...          c='k')
    >>> plt.scatter(np.cos(angles), np.sin(angles), c='k')
    >>> plt.scatter(np.cos(circmean), np.sin(circmean), c='b',
    ...             label='circmean')
    >>> plt.scatter(np.cos(mean), np.sin(mean), c='r', label='mean')
    >>> plt.legend()
    >>> plt.axis('equal')
    >>> plt.show()

    """
    xp = array_namespace(samples)
    # Needed for non-NumPy arrays to get appropriate NaN result
    # Apparently atan2(0, 0) is 0, even though it is mathematically undefined
    if xp_size(samples) == 0:
        return xp.mean(samples, axis=axis)
    period = high - low
    samples, sin_samp, cos_samp = _circfuncs_common(samples, period, xp=xp)
    sin_sum = xp.sum(sin_samp, axis=axis)
    cos_sum = xp.sum(cos_samp, axis=axis)
    res = xp.atan2(sin_sum, cos_sum)

    res = res[()] if res.ndim == 0 else res
    return (res * (period / (2.0 * pi)) - low) % period + low


@_axis_nan_policy_factory(
    lambda x: x, n_outputs=1, default_axis=None,
    result_to_tuple=lambda x: (x,)
)
def circvar(samples, high=2*pi, low=0, axis=None, nan_policy='propagate'):
    r"""Compute the circular variance of a sample of angle observations.

    Given :math:`n` angle observations :math:`x_1, \cdots, x_n` measured in
    radians, their *circular variance* is defined by ([2]_, Eq. 2.3.3)

    .. math::

       1 - \left| \frac{1}{n} \sum_{k=1}^n e^{i x_k} \right|

    where :math:`i` is the imaginary unit and :math:`|z|` gives the length
    of the complex number :math:`z`.  :math:`|z|` in the above expression
    is known as the `mean resultant length`.

    Parameters
    ----------
    samples : array_like
        Input array of angle observations.  The value of a full angle is
        equal to ``(high - low)``.
    high : float, optional
        Upper boundary of the principal value of an angle.  Default is ``2*pi``.
    low : float, optional
        Lower boundary of the principal value of an angle.  Default is ``0``.

    Returns
    -------
    circvar : float
        Circular variance.  The returned value is in the range ``[0, 1]``,
        where ``0`` indicates no variance and ``1`` indicates large variance.

        If the input array is empty, ``np.nan`` is returned.

    See Also
    --------
    circmean : Circular mean.
    circstd : Circular standard deviation.

    Notes
    -----
    In the limit of small angles, the circular variance is close to
    half the 'linear' variance if measured in radians.

    References
    ----------
    .. [1] Fisher, N.I. *Statistical analysis of circular data*. Cambridge
           University Press, 1993.
    .. [2] Mardia, K. V. and Jupp, P. E. *Directional Statistics*.
           John Wiley & Sons, 1999.

    Examples
    --------
    >>> import numpy as np
    >>> from scipy.stats import circvar
    >>> import matplotlib.pyplot as plt
    >>> samples_1 = np.array([0.072, -0.158, 0.077, 0.108, 0.286,
    ...                       0.133, -0.473, -0.001, -0.348, 0.131])
    >>> samples_2 = np.array([0.111, -0.879, 0.078, 0.733, 0.421,
    ...                       0.104, -0.136, -0.867,  0.012,  0.105])
    >>> circvar_1 = circvar(samples_1)
    >>> circvar_2 = circvar(samples_2)

    Plot the samples.

    >>> fig, (left, right) = plt.subplots(ncols=2)
    >>> for image in (left, right):
    ...     image.plot(np.cos(np.linspace(0, 2*np.pi, 500)),
    ...                np.sin(np.linspace(0, 2*np.pi, 500)),
    ...                c='k')
    ...     image.axis('equal')
    ...     image.axis('off')
    >>> left.scatter(np.cos(samples_1), np.sin(samples_1), c='k', s=15)
    >>> left.set_title(f"circular variance: {np.round(circvar_1, 2)!r}")
    >>> right.scatter(np.cos(samples_2), np.sin(samples_2), c='k', s=15)
    >>> right.set_title(f"circular variance: {np.round(circvar_2, 2)!r}")
    >>> plt.show()

    """
    xp = array_namespace(samples)
    period = high - low
    samples, sin_samp, cos_samp = _circfuncs_common(samples, period, xp=xp)
    sin_mean = xp.mean(sin_samp, axis=axis)
    cos_mean = xp.mean(cos_samp, axis=axis)
    hypotenuse = (sin_mean**2. + cos_mean**2.)**0.5
    # hypotenuse can go slightly above 1 due to rounding errors
    R = xp.clip(hypotenuse, max=1.)

    res = 1. - R
    return res


@_axis_nan_policy_factory(
    lambda x: x, n_outputs=1, default_axis=None,
    result_to_tuple=lambda x: (x,)
)
def circstd(samples, high=2*pi, low=0, axis=None, nan_policy='propagate', *,
            normalize=False):
    r"""
    Compute the circular standard deviation of a sample of angle observations.

    Given :math:`n` angle observations :math:`x_1, \cdots, x_n` measured in
    radians, their `circular standard deviation` is defined by
    ([2]_, Eq. 2.3.11)

    .. math::

       \sqrt{ -2 \log \left| \frac{1}{n} \sum_{k=1}^n e^{i x_k} \right| }

    where :math:`i` is the imaginary unit and :math:`|z|` gives the length
    of the complex number :math:`z`.  :math:`|z|` in the above expression
    is known as the `mean resultant length`.

    Parameters
    ----------
    samples : array_like
        Input array of angle observations.  The value of a full angle is
        equal to ``(high - low)``.
    high : float, optional
        Upper boundary of the principal value of an angle.  Default is ``2*pi``.
    low : float, optional
        Lower boundary of the principal value of an angle.  Default is ``0``.
    normalize : boolean, optional
        If ``False`` (the default), the return value is computed from the
        above formula with the input scaled by ``(2*pi)/(high-low)`` and
        the output scaled (back) by ``(high-low)/(2*pi)``.  If ``True``,
        the output is not scaled and is returned directly.

    Returns
    -------
    circstd : float
        Circular standard deviation, optionally normalized.

        If the input array is empty, ``np.nan`` is returned.

    See Also
    --------
    circmean : Circular mean.
    circvar : Circular variance.

    Notes
    -----
    In the limit of small angles, the circular standard deviation is close
    to the 'linear' standard deviation if ``normalize`` is ``False``.

    References
    ----------
    .. [1] Mardia, K. V. (1972). 2. In *Statistics of Directional Data*
       (pp. 18-24). Academic Press. :doi:`10.1016/C2013-0-07425-7`.
    .. [2] Mardia, K. V. and Jupp, P. E. *Directional Statistics*.
           John Wiley & Sons, 1999.

    Examples
    --------
    >>> import numpy as np
    >>> from scipy.stats import circstd
    >>> import matplotlib.pyplot as plt
    >>> samples_1 = np.array([0.072, -0.158, 0.077, 0.108, 0.286,
    ...                       0.133, -0.473, -0.001, -0.348, 0.131])
    >>> samples_2 = np.array([0.111, -0.879, 0.078, 0.733, 0.421,
    ...                       0.104, -0.136, -0.867,  0.012,  0.105])
    >>> circstd_1 = circstd(samples_1)
    >>> circstd_2 = circstd(samples_2)

    Plot the samples.

    >>> fig, (left, right) = plt.subplots(ncols=2)
    >>> for image in (left, right):
    ...     image.plot(np.cos(np.linspace(0, 2*np.pi, 500)),
    ...                np.sin(np.linspace(0, 2*np.pi, 500)),
    ...                c='k')
    ...     image.axis('equal')
    ...     image.axis('off')
    >>> left.scatter(np.cos(samples_1), np.sin(samples_1), c='k', s=15)
    >>> left.set_title(f"circular std: {np.round(circstd_1, 2)!r}")
    >>> right.plot(np.cos(np.linspace(0, 2*np.pi, 500)),
    ...            np.sin(np.linspace(0, 2*np.pi, 500)),
    ...            c='k')
    >>> right.scatter(np.cos(samples_2), np.sin(samples_2), c='k', s=15)
    >>> right.set_title(f"circular std: {np.round(circstd_2, 2)!r}")
    >>> plt.show()

    """
    xp = array_namespace(samples)
    period = high - low
    samples, sin_samp, cos_samp = _circfuncs_common(samples, period, xp=xp)
    sin_mean = xp.mean(sin_samp, axis=axis)  # [1] (2.2.3)
    cos_mean = xp.mean(cos_samp, axis=axis)  # [1] (2.2.3)
    hypotenuse = (sin_mean**2. + cos_mean**2.)**0.5
    # hypotenuse can go slightly above 1 due to rounding errors
    R = xp.clip(hypotenuse, max=1.)  # [1] (2.2.4)

    res = (-2*xp.log(R))**0.5+0.0  # torch.pow returns -0.0 if R==1
    if not normalize:
        res *= (high-low)/(2.*pi)  # [1] (2.3.14) w/ (2.3.7)
    return res


class DirectionalStats:
    def __init__(self, mean_direction, mean_resultant_length):
        self.mean_direction = mean_direction
        self.mean_resultant_length = mean_resultant_length

    def __repr__(self):
        return (f"DirectionalStats(mean_direction={self.mean_direction},"
                f" mean_resultant_length={self.mean_resultant_length})")


def directional_stats(samples, *, axis=0, normalize=True):
    """
    Computes sample statistics for directional data.

    Computes the directional mean (also called the mean direction vector) and
    mean resultant length of a sample of vectors.

    The directional mean is a measure of "preferred direction" of vector data.
    It is analogous to the sample mean, but it is for use when the length of
    the data is irrelevant (e.g. unit vectors).

    The mean resultant length is a value between 0 and 1 used to quantify the
    dispersion of directional data: the smaller the mean resultant length, the
    greater the dispersion. Several definitions of directional variance
    involving the mean resultant length are given in [1]_ and [2]_.

    Parameters
    ----------
    samples : array_like
        Input array. Must be at least two-dimensional, and the last axis of the
        input must correspond with the dimensionality of the vector space.
        When the input is exactly two dimensional, this means that each row
        of the data is a vector observation.
    axis : int, default: 0
        Axis along which the directional mean is computed.
    normalize: boolean, default: True
        If True, normalize the input to ensure that each observation is a
        unit vector. It the observations are already unit vectors, consider
        setting this to False to avoid unnecessary computation.

    Returns
    -------
    res : DirectionalStats
        An object containing attributes:

        mean_direction : ndarray
            Directional mean.
        mean_resultant_length : ndarray
            The mean resultant length [1]_.

    See Also
    --------
    circmean: circular mean; i.e. directional mean for 2D *angles*
    circvar: circular variance; i.e. directional variance for 2D *angles*

    Notes
    -----
    This uses a definition of directional mean from [1]_.
    Assuming the observations are unit vectors, the calculation is as follows.

    .. code-block:: python

        mean = samples.mean(axis=0)
        mean_resultant_length = np.linalg.norm(mean)
        mean_direction = mean / mean_resultant_length

    This definition is appropriate for *directional* data (i.e. vector data
    for which the magnitude of each observation is irrelevant) but not
    for *axial* data (i.e. vector data for which the magnitude and *sign* of
    each observation is irrelevant).

    Several definitions of directional variance involving the mean resultant
    length ``R`` have been proposed, including ``1 - R`` [1]_, ``1 - R**2``
    [2]_, and ``2 * (1 - R)`` [2]_. Rather than choosing one, this function
    returns ``R`` as attribute `mean_resultant_length` so the user can compute
    their preferred measure of dispersion.

    References
    ----------
    .. [1] Mardia, Jupp. (2000). *Directional Statistics*
       (p. 163). Wiley.

    .. [2] https://en.wikipedia.org/wiki/Directional_statistics

    Examples
    --------
    >>> import numpy as np
    >>> from scipy.stats import directional_stats
    >>> data = np.array([[3, 4],    # first observation, 2D vector space
    ...                  [6, -8]])  # second observation
    >>> dirstats = directional_stats(data)
    >>> dirstats.mean_direction
    array([1., 0.])

    In contrast, the regular sample mean of the vectors would be influenced
    by the magnitude of each observation. Furthermore, the result would not be
    a unit vector.

    >>> data.mean(axis=0)
    array([4.5, -2.])

    An exemplary use case for `directional_stats` is to find a *meaningful*
    center for a set of observations on a sphere, e.g. geographical locations.

    >>> data = np.array([[0.8660254, 0.5, 0.],
    ...                  [0.8660254, -0.5, 0.]])
    >>> dirstats = directional_stats(data)
    >>> dirstats.mean_direction
    array([1., 0., 0.])

    The regular sample mean on the other hand yields a result which does not
    lie on the surface of the sphere.

    >>> data.mean(axis=0)
    array([0.8660254, 0., 0.])

    The function also returns the mean resultant length, which
    can be used to calculate a directional variance. For example, using the
    definition ``Var(z) = 1 - R`` from [2]_ where ``R`` is the
    mean resultant length, we can calculate the directional variance of the
    vectors in the above example as:

    >>> 1 - dirstats.mean_resultant_length
    0.13397459716167093
    """
    xp = array_namespace(samples)
    samples = xp.asarray(samples)

    if samples.ndim < 2:
        raise ValueError("samples must at least be two-dimensional. "
                         f"Instead samples has shape: {tuple(samples.shape)}")
    samples = xp.moveaxis(samples, axis, 0)

    if is_marray(xp):
        _xp = array_namespace(samples.mask)
        mask = _xp.any(samples.mask, axis=-1, keepdims=True)
        samples = xp.asarray(samples.data, mask=mask)

    if normalize:
        vectornorms = xp_vector_norm(samples, axis=-1, keepdims=True, xp=xp)
        samples = samples/vectornorms
    mean = xp.mean(samples, axis=0)
    mean_resultant_length = xp_vector_norm(mean, axis=-1, keepdims=True, xp=xp)
    mean_direction = mean / mean_resultant_length
    mrl = xp.squeeze(mean_resultant_length, axis=-1)
    mean_resultant_length = mrl[()] if mrl.ndim == 0 else mrl
    return DirectionalStats(mean_direction, mean_resultant_length)


def false_discovery_control(ps, *, axis=0, method='bh'):
    """Adjust p-values to control the false discovery rate.

    The false discovery rate (FDR) is the expected proportion of rejected null
    hypotheses that are actually true.
    If the null hypothesis is rejected when the *adjusted* p-value falls below
    a specified level, the false discovery rate is controlled at that level.

    Parameters
    ----------
    ps : 1D array_like
        The p-values to adjust. Elements must be real numbers between 0 and 1.
    axis : int
        The axis along which to perform the adjustment. The adjustment is
        performed independently along each axis-slice. If `axis` is None, `ps`
        is raveled before performing the adjustment.
    method : {'bh', 'by'}
        The false discovery rate control procedure to apply: ``'bh'`` is for
        Benjamini-Hochberg [1]_ (Eq. 1), ``'by'`` is for Benjaminini-Yekutieli
        [2]_ (Theorem 1.3). The latter is more conservative, but it is
        guaranteed to control the FDR even when the p-values are not from
        independent tests.

    Returns
    -------
    ps_adusted : array_like
        The adjusted p-values. If the null hypothesis is rejected where these
        fall below a specified level, the false discovery rate is controlled
        at that level.

    See Also
    --------
    combine_pvalues
    statsmodels.stats.multitest.multipletests

    Notes
    -----
    In multiple hypothesis testing, false discovery control procedures tend to
    offer higher power than familywise error rate control procedures (e.g.
    Bonferroni correction [1]_).

    If the p-values correspond with independent tests (or tests with
    "positive regression dependencies" [2]_), rejecting null hypotheses
    corresponding with Benjamini-Hochberg-adjusted p-values below :math:`q`
    controls the false discovery rate at a level less than or equal to
    :math:`q m_0 / m`, where :math:`m_0` is the number of true null hypotheses
    and :math:`m` is the total number of null hypotheses tested. The same is
    true even for dependent tests when the p-values are adjusted accorded to
    the more conservative Benjaminini-Yekutieli procedure.

    The adjusted p-values produced by this function are comparable to those
    produced by the R function ``p.adjust`` and the statsmodels function
    `statsmodels.stats.multitest.multipletests`. Please consider the latter
    for more advanced methods of multiple comparison correction.

    References
    ----------
    .. [1] Benjamini, Yoav, and Yosef Hochberg. "Controlling the false
           discovery rate: a practical and powerful approach to multiple
           testing." Journal of the Royal statistical society: series B
           (Methodological) 57.1 (1995): 289-300.

    .. [2] Benjamini, Yoav, and Daniel Yekutieli. "The control of the false
           discovery rate in multiple testing under dependency." Annals of
           statistics (2001): 1165-1188.

    .. [3] TileStats. FDR - Benjamini-Hochberg explained - Youtube.
           https://www.youtube.com/watch?v=rZKa4tW2NKs.

    .. [4] Neuhaus, Karl-Ludwig, et al. "Improved thrombolysis in acute
           myocardial infarction with front-loaded administration of alteplase:
           results of the rt-PA-APSAC patency study (TAPS)." Journal of the
           American College of Cardiology 19.5 (1992): 885-891.

    Examples
    --------
    We follow the example from [1]_.

        Thrombolysis with recombinant tissue-type plasminogen activator (rt-PA)
        and anisoylated plasminogen streptokinase activator (APSAC) in
        myocardial infarction has been proved to reduce mortality. [4]_
        investigated the effects of a new front-loaded administration of rt-PA
        versus those obtained with a standard regimen of APSAC, in a randomized
        multicentre trial in 421 patients with acute myocardial infarction.

    There were four families of hypotheses tested in the study, the last of
    which was "cardiac and other events after the start of thrombolitic
    treatment". FDR control may be desired in this family of hypotheses
    because it would not be appropriate to conclude that the front-loaded
    treatment is better if it is merely equivalent to the previous treatment.

    The p-values corresponding with the 15 hypotheses in this family were

    >>> ps = [0.0001, 0.0004, 0.0019, 0.0095, 0.0201, 0.0278, 0.0298, 0.0344,
    ...       0.0459, 0.3240, 0.4262, 0.5719, 0.6528, 0.7590, 1.000]

    If the chosen significance level is 0.05, we may be tempted to reject the
    null hypotheses for the tests corresponding with the first nine p-values,
    as the first nine p-values fall below the chosen significance level.
    However, this would ignore the problem of "multiplicity": if we fail to
    correct for the fact that multiple comparisons are being performed, we
    are more likely to incorrectly reject true null hypotheses.

    One approach to the multiplicity problem is to control the family-wise
    error rate (FWER), that is, the rate at which the null hypothesis is
    rejected when it is actually true. A common procedure of this kind is the
    Bonferroni correction [1]_.  We begin by multiplying the p-values by the
    number of hypotheses tested.

    >>> import numpy as np
    >>> np.array(ps) * len(ps)
    array([1.5000e-03, 6.0000e-03, 2.8500e-02, 1.4250e-01, 3.0150e-01,
           4.1700e-01, 4.4700e-01, 5.1600e-01, 6.8850e-01, 4.8600e+00,
           6.3930e+00, 8.5785e+00, 9.7920e+00, 1.1385e+01, 1.5000e+01])

    To control the FWER at 5%, we reject only the hypotheses corresponding
    with adjusted p-values less than 0.05. In this case, only the hypotheses
    corresponding with the first three p-values can be rejected. According to
    [1]_, these three hypotheses concerned "allergic reaction" and "two
    different aspects of bleeding."

    An alternative approach is to control the false discovery rate: the
    expected fraction of rejected null hypotheses that are actually true. The
    advantage of this approach is that it typically affords greater power: an
    increased rate of rejecting the null hypothesis when it is indeed false. To
    control the false discovery rate at 5%, we apply the Benjamini-Hochberg
    p-value adjustment.

    >>> from scipy import stats
    >>> stats.false_discovery_control(ps)
    array([0.0015    , 0.003     , 0.0095    , 0.035625  , 0.0603    ,
           0.06385714, 0.06385714, 0.0645    , 0.0765    , 0.486     ,
           0.58118182, 0.714875  , 0.75323077, 0.81321429, 1.        ])

    Now, the first *four* adjusted p-values fall below 0.05, so we would reject
    the null hypotheses corresponding with these *four* p-values. Rejection
    of the fourth null hypothesis was particularly important to the original
    study as it led to the conclusion that the new treatment had a
    "substantially lower in-hospital mortality rate."

    """
    # Input Validation and Special Cases
    ps = np.asarray(ps)

    ps_in_range = (np.issubdtype(ps.dtype, np.number)
                   and np.all(ps == np.clip(ps, 0, 1)))
    if not ps_in_range:
        raise ValueError("`ps` must include only numbers between 0 and 1.")

    methods = {'bh', 'by'}
    if method.lower() not in methods:
        raise ValueError(f"Unrecognized `method` '{method}'."
                         f"Method must be one of {methods}.")
    method = method.lower()

    if axis is None:
        axis = 0
        ps = ps.ravel()

    axis = np.asarray(axis)[()]
    if not np.issubdtype(axis.dtype, np.integer) or axis.size != 1:
        raise ValueError("`axis` must be an integer or `None`")

    if ps.size <= 1 or ps.shape[axis] <= 1:
        return ps[()]

    ps = np.moveaxis(ps, axis, -1)
    m = ps.shape[-1]

    # Main Algorithm
    # Equivalent to the ideas of [1] and [2], except that this adjusts the
    # p-values as described in [3]. The results are similar to those produced
    # by R's p.adjust.

    # "Let [ps] be the ordered observed p-values..."
    order = np.argsort(ps, axis=-1)
    ps = np.take_along_axis(ps, order, axis=-1)  # this copies ps

    # Equation 1 of [1] rearranged to reject when p is less than specified q
    i = np.arange(1, m+1)
    ps *= m / i

    # Theorem 1.3 of [2]
    if method == 'by':
        ps *= np.sum(1 / i)

    # accounts for rejecting all null hypotheses i for i < k, where k is
    # defined in Eq. 1 of either [1] or [2]. See [3]. Starting with the index j
    # of the second to last element, we replace element j with element j+1 if
    # the latter is smaller.
    np.minimum.accumulate(ps[..., ::-1], out=ps[..., ::-1], axis=-1)

    # Restore original order of axes and data
    np.put_along_axis(ps, order, values=ps.copy(), axis=-1)
    ps = np.moveaxis(ps, -1, axis)

    return np.clip(ps, 0, 1)<|MERGE_RESOLUTION|>--- conflicted
+++ resolved
@@ -26,13 +26,8 @@
 from ._ansari_swilk_statistics import gscale, swilk
 from . import _stats_py, _wilcoxon
 from ._fit import FitResult
-<<<<<<< HEAD
-from ._stats_py import (find_repeats, _get_pvalue, SignificanceResult,  # noqa:F401
-                        _SimpleNormal, _SimpleChi2)
-=======
 from ._stats_py import (_get_pvalue, SignificanceResult,  # noqa:F401
                         _SimpleNormal, _SimpleChi2, _length_nonmasked)
->>>>>>> 02c41130
 from .contingency import chi2_contingency
 from . import distributions
 from ._distn_infrastructure import rv_generic
