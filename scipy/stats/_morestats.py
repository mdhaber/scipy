from __future__ import annotations
import math
import warnings
from collections import namedtuple

import numpy as np
from numpy import (isscalar, r_, log, around, unique, asarray, zeros,
                   arange, sort, amin, amax, atleast_1d, sqrt, array,
                   compress, pi, exp, ravel, count_nonzero, sin, cos,
                   arctan2, hypot)

from scipy import optimize
from scipy import special
from . import _statlib
from . import _stats_py
from ._stats_py import find_repeats, _contains_nan, _normtest_finish
from .contingency import chi2_contingency
from . import distributions
from ._distn_infrastructure import rv_generic
from ._hypotests import _get_wilcoxon_distr
from ._axis_nan_policy import _axis_nan_policy_factory


__all__ = ['mvsdist',
           'bayes_mvs', 'kstat', 'kstatvar', 'probplot', 'ppcc_max', 'ppcc_plot',
           'boxcox_llf', 'boxcox', 'boxcox_normmax', 'boxcox_normplot',
           'shapiro', 'anderson', 'ansari', 'bartlett', 'levene', 'binom_test',
           'fligner', 'mood', 'wilcoxon', 'median_test',
           'circmean', 'circvar', 'circstd', 'anderson_ksamp',
           'yeojohnson_llf', 'yeojohnson', 'yeojohnson_normmax',
           'yeojohnson_normplot'
           ]


Mean = namedtuple('Mean', ('statistic', 'minmax'))
Variance = namedtuple('Variance', ('statistic', 'minmax'))
Std_dev = namedtuple('Std_dev', ('statistic', 'minmax'))


def bayes_mvs(data, alpha=0.90):
    r"""
    Bayesian confidence intervals for the mean, var, and std.

    Parameters
    ----------
    data : array_like
        Input data, if multi-dimensional it is flattened to 1-D by `bayes_mvs`.
        Requires 2 or more data points.
    alpha : float, optional
        Probability that the returned confidence interval contains
        the true parameter.

    Returns
    -------
    mean_cntr, var_cntr, std_cntr : tuple
        The three results are for the mean, variance and standard deviation,
        respectively.  Each result is a tuple of the form::

            (center, (lower, upper))

        with `center` the mean of the conditional pdf of the value given the
        data, and `(lower, upper)` a confidence interval, centered on the
        median, containing the estimate to a probability ``alpha``.

    See Also
    --------
    mvsdist

    Notes
    -----
    Each tuple of mean, variance, and standard deviation estimates represent
    the (center, (lower, upper)) with center the mean of the conditional pdf
    of the value given the data and (lower, upper) is a confidence interval
    centered on the median, containing the estimate to a probability
    ``alpha``.

    Converts data to 1-D and assumes all data has the same mean and variance.
    Uses Jeffrey's prior for variance and std.

    Equivalent to ``tuple((x.mean(), x.interval(alpha)) for x in mvsdist(dat))``

    References
    ----------
    T.E. Oliphant, "A Bayesian perspective on estimating mean, variance, and
    standard-deviation from data", https://scholarsarchive.byu.edu/facpub/278,
    2006.

    Examples
    --------
    First a basic example to demonstrate the outputs:

    >>> from scipy import stats
    >>> data = [6, 9, 12, 7, 8, 8, 13]
    >>> mean, var, std = stats.bayes_mvs(data)
    >>> mean
    Mean(statistic=9.0, minmax=(7.103650222612533, 10.896349777387467))
    >>> var
    Variance(statistic=10.0, minmax=(3.176724206..., 24.45910382...))
    >>> std
    Std_dev(statistic=2.9724954732045084, minmax=(1.7823367265645143, 4.945614605014631))

    Now we generate some normally distributed random data, and get estimates of
    mean and standard deviation with 95% confidence intervals for those
    estimates:

    >>> n_samples = 100000
    >>> data = stats.norm.rvs(size=n_samples)
    >>> res_mean, res_var, res_std = stats.bayes_mvs(data, alpha=0.95)

    >>> import matplotlib.pyplot as plt
    >>> fig = plt.figure()
    >>> ax = fig.add_subplot(111)
    >>> ax.hist(data, bins=100, density=True, label='Histogram of data')
    >>> ax.vlines(res_mean.statistic, 0, 0.5, colors='r', label='Estimated mean')
    >>> ax.axvspan(res_mean.minmax[0],res_mean.minmax[1], facecolor='r',
    ...            alpha=0.2, label=r'Estimated mean (95% limits)')
    >>> ax.vlines(res_std.statistic, 0, 0.5, colors='g', label='Estimated scale')
    >>> ax.axvspan(res_std.minmax[0],res_std.minmax[1], facecolor='g', alpha=0.2,
    ...            label=r'Estimated scale (95% limits)')

    >>> ax.legend(fontsize=10)
    >>> ax.set_xlim([-4, 4])
    >>> ax.set_ylim([0, 0.5])
    >>> plt.show()

    """
    m, v, s = mvsdist(data)
    if alpha >= 1 or alpha <= 0:
        raise ValueError("0 < alpha < 1 is required, but alpha=%s was given."
                         % alpha)

    m_res = Mean(m.mean(), m.interval(alpha))
    v_res = Variance(v.mean(), v.interval(alpha))
    s_res = Std_dev(s.mean(), s.interval(alpha))

    return m_res, v_res, s_res


def mvsdist(data):
    """
    'Frozen' distributions for mean, variance, and standard deviation of data.

    Parameters
    ----------
    data : array_like
        Input array. Converted to 1-D using ravel.
        Requires 2 or more data-points.

    Returns
    -------
    mdist : "frozen" distribution object
        Distribution object representing the mean of the data.
    vdist : "frozen" distribution object
        Distribution object representing the variance of the data.
    sdist : "frozen" distribution object
        Distribution object representing the standard deviation of the data.

    See Also
    --------
    bayes_mvs

    Notes
    -----
    The return values from ``bayes_mvs(data)`` is equivalent to
    ``tuple((x.mean(), x.interval(0.90)) for x in mvsdist(data))``.

    In other words, calling ``<dist>.mean()`` and ``<dist>.interval(0.90)``
    on the three distribution objects returned from this function will give
    the same results that are returned from `bayes_mvs`.

    References
    ----------
    T.E. Oliphant, "A Bayesian perspective on estimating mean, variance, and
    standard-deviation from data", https://scholarsarchive.byu.edu/facpub/278,
    2006.

    Examples
    --------
    >>> from scipy import stats
    >>> data = [6, 9, 12, 7, 8, 8, 13]
    >>> mean, var, std = stats.mvsdist(data)

    We now have frozen distribution objects "mean", "var" and "std" that we can
    examine:

    >>> mean.mean()
    9.0
    >>> mean.interval(0.95)
    (6.6120585482655692, 11.387941451734431)
    >>> mean.std()
    1.1952286093343936

    """
    x = ravel(data)
    n = len(x)
    if n < 2:
        raise ValueError("Need at least 2 data-points.")
    xbar = x.mean()
    C = x.var()
    if n > 1000:  # gaussian approximations for large n
        mdist = distributions.norm(loc=xbar, scale=math.sqrt(C / n))
        sdist = distributions.norm(loc=math.sqrt(C), scale=math.sqrt(C / (2. * n)))
        vdist = distributions.norm(loc=C, scale=math.sqrt(2.0 / n) * C)
    else:
        nm1 = n - 1
        fac = n * C / 2.
        val = nm1 / 2.
        mdist = distributions.t(nm1, loc=xbar, scale=math.sqrt(C / nm1))
        sdist = distributions.gengamma(val, -2, scale=math.sqrt(fac))
        vdist = distributions.invgamma(val, scale=fac)
    return mdist, vdist, sdist


def kstat(data, n=2):
    r"""
    Return the nth k-statistic (1<=n<=4 so far).

    The nth k-statistic k_n is the unique symmetric unbiased estimator of the
    nth cumulant kappa_n.

    Parameters
    ----------
    data : array_like
        Input array. Note that n-D input gets flattened.
    n : int, {1, 2, 3, 4}, optional
        Default is equal to 2.

    Returns
    -------
    kstat : float
        The nth k-statistic.

    See Also
    --------
    kstatvar: Returns an unbiased estimator of the variance of the k-statistic.
    moment: Returns the n-th central moment about the mean for a sample.

    Notes
    -----
    For a sample size n, the first few k-statistics are given by:

    .. math::

        k_{1} = \mu
        k_{2} = \frac{n}{n-1} m_{2}
        k_{3} = \frac{ n^{2} } {(n-1) (n-2)} m_{3}
        k_{4} = \frac{ n^{2} [(n + 1)m_{4} - 3(n - 1) m^2_{2}]} {(n-1) (n-2) (n-3)}

    where :math:`\mu` is the sample mean, :math:`m_2` is the sample
    variance, and :math:`m_i` is the i-th sample central moment.

    References
    ----------
    http://mathworld.wolfram.com/k-Statistic.html

    http://mathworld.wolfram.com/Cumulant.html

    Examples
    --------
    >>> from scipy import stats
    >>> from numpy.random import default_rng
    >>> rng = default_rng()

    As sample size increases, n-th moment and n-th k-statistic converge to the
    same number (although they aren't identical). In the case of the normal
    distribution, they converge to zero.

    >>> for n in [2, 3, 4, 5, 6, 7]:
    ...     x = rng.normal(size=10**n)
    ...     m, k = stats.moment(x, 3), stats.kstat(x, 3)
    ...     print("%.3g %.3g %.3g" % (m, k, m-k))
    -0.631 -0.651 0.0194  # random
    0.0282 0.0283 -8.49e-05
    -0.0454 -0.0454 1.36e-05
    7.53e-05 7.53e-05 -2.26e-09
    0.00166 0.00166 -4.99e-09
    -2.88e-06 -2.88e-06 8.63e-13
    """
    if n > 4 or n < 1:
        raise ValueError("k-statistics only supported for 1<=n<=4")
    n = int(n)
    S = np.zeros(n + 1, np.float64)
    data = ravel(data)
    N = data.size

    # raise ValueError on empty input
    if N == 0:
        raise ValueError("Data input must not be empty")

    # on nan input, return nan without warning
    if np.isnan(np.sum(data)):
        return np.nan

    for k in range(1, n + 1):
        S[k] = np.sum(data**k, axis=0)
    if n == 1:
        return S[1] * 1.0/N
    elif n == 2:
        return (N*S[2] - S[1]**2.0) / (N*(N - 1.0))
    elif n == 3:
        return (2*S[1]**3 - 3*N*S[1]*S[2] + N*N*S[3]) / (N*(N - 1.0)*(N - 2.0))
    elif n == 4:
        return ((-6*S[1]**4 + 12*N*S[1]**2 * S[2] - 3*N*(N-1.0)*S[2]**2 -
                 4*N*(N+1)*S[1]*S[3] + N*N*(N+1)*S[4]) /
                 (N*(N-1.0)*(N-2.0)*(N-3.0)))
    else:
        raise ValueError("Should not be here.")


def kstatvar(data, n=2):
    r"""Return an unbiased estimator of the variance of the k-statistic.

    See `kstat` for more details of the k-statistic.

    Parameters
    ----------
    data : array_like
        Input array. Note that n-D input gets flattened.
    n : int, {1, 2}, optional
        Default is equal to 2.

    Returns
    -------
    kstatvar : float
        The nth k-statistic variance.

    See Also
    --------
    kstat: Returns the n-th k-statistic.
    moment: Returns the n-th central moment about the mean for a sample.

    Notes
    -----
    The variances of the first few k-statistics are given by:

    .. math::

        var(k_{1}) = \frac{\kappa^2}{n}
        var(k_{2}) = \frac{\kappa^4}{n} + \frac{2\kappa^2_{2}}{n - 1}
        var(k_{3}) = \frac{\kappa^6}{n} + \frac{9 \kappa_2 \kappa_4}{n - 1} +
                     \frac{9 \kappa^2_{3}}{n - 1} +
                     \frac{6 n \kappa^3_{2}}{(n-1) (n-2)}
        var(k_{4}) = \frac{\kappa^8}{n} + \frac{16 \kappa_2 \kappa_6}{n - 1} +
                     \frac{48 \kappa_{3} \kappa_5}{n - 1} +
                     \frac{34 \kappa^2_{4}}{n-1} + \frac{72 n \kappa^2_{2} \kappa_4}{(n - 1) (n - 2)} +
                     \frac{144 n \kappa_{2} \kappa^2_{3}}{(n - 1) (n - 2)} +
                     \frac{24 (n + 1) n \kappa^4_{2}}{(n - 1) (n - 2) (n - 3)}
    """
    data = ravel(data)
    N = len(data)
    if n == 1:
        return kstat(data, n=2) * 1.0/N
    elif n == 2:
        k2 = kstat(data, n=2)
        k4 = kstat(data, n=4)
        return (2*N*k2**2 + (N-1)*k4) / (N*(N+1))
    else:
        raise ValueError("Only n=1 or n=2 supported.")


def _calc_uniform_order_statistic_medians(n):
    """Approximations of uniform order statistic medians.

    Parameters
    ----------
    n : int
        Sample size.

    Returns
    -------
    v : 1d float array
        Approximations of the order statistic medians.

    References
    ----------
    .. [1] James J. Filliben, "The Probability Plot Correlation Coefficient
           Test for Normality", Technometrics, Vol. 17, pp. 111-117, 1975.

    Examples
    --------
    Order statistics of the uniform distribution on the unit interval
    are marginally distributed according to beta distributions.
    The expectations of these order statistic are evenly spaced across
    the interval, but the distributions are skewed in a way that
    pushes the medians slightly towards the endpoints of the unit interval:

    >>> n = 4
    >>> k = np.arange(1, n+1)
    >>> from scipy.stats import beta
    >>> a = k
    >>> b = n-k+1
    >>> beta.mean(a, b)
    array([0.2, 0.4, 0.6, 0.8])
    >>> beta.median(a, b)
    array([0.15910358, 0.38572757, 0.61427243, 0.84089642])

    The Filliben approximation uses the exact medians of the smallest
    and greatest order statistics, and the remaining medians are approximated
    by points spread evenly across a sub-interval of the unit interval:

    >>> from scipy.stats import _calc_uniform_order_statistic_medians
    >>> _calc_uniform_order_statistic_medians(n)
    array([0.15910358, 0.38545246, 0.61454754, 0.84089642])

    This plot shows the skewed distributions of the order statistics
    of a sample of size four from a uniform distribution on the unit interval:

    >>> import matplotlib.pyplot as plt
    >>> x = np.linspace(0.0, 1.0, num=50, endpoint=True)
    >>> pdfs = [beta.pdf(x, a[i], b[i]) for i in range(n)]
    >>> plt.figure()
    >>> plt.plot(x, pdfs[0], x, pdfs[1], x, pdfs[2], x, pdfs[3])

    """
    v = np.empty(n, dtype=np.float64)
    v[-1] = 0.5**(1.0 / n)
    v[0] = 1 - v[-1]
    i = np.arange(2, n)
    v[1:-1] = (i - 0.3175) / (n + 0.365)
    return v


def _parse_dist_kw(dist, enforce_subclass=True):
    """Parse `dist` keyword.

    Parameters
    ----------
    dist : str or stats.distributions instance.
        Several functions take `dist` as a keyword, hence this utility
        function.
    enforce_subclass : bool, optional
        If True (default), `dist` needs to be a
        `_distn_infrastructure.rv_generic` instance.
        It can sometimes be useful to set this keyword to False, if a function
        wants to accept objects that just look somewhat like such an instance
        (for example, they have a ``ppf`` method).

    """
    if isinstance(dist, rv_generic):
        pass
    elif isinstance(dist, str):
        try:
            dist = getattr(distributions, dist)
        except AttributeError as e:
            raise ValueError("%s is not a valid distribution name" % dist) from e
    elif enforce_subclass:
        msg = ("`dist` should be a stats.distributions instance or a string "
               "with the name of such a distribution.")
        raise ValueError(msg)

    return dist


def _add_axis_labels_title(plot, xlabel, ylabel, title):
    """Helper function to add axes labels and a title to stats plots."""
    try:
        if hasattr(plot, 'set_title'):
            # Matplotlib Axes instance or something that looks like it
            plot.set_title(title)
            plot.set_xlabel(xlabel)
            plot.set_ylabel(ylabel)
        else:
            # matplotlib.pyplot module
            plot.title(title)
            plot.xlabel(xlabel)
            plot.ylabel(ylabel)
    except Exception:
        # Not an MPL object or something that looks (enough) like it.
        # Don't crash on adding labels or title
        pass


def probplot(x, sparams=(), dist='norm', fit=True, plot=None, rvalue=False):
    """
    Calculate quantiles for a probability plot, and optionally show the plot.

    Generates a probability plot of sample data against the quantiles of a
    specified theoretical distribution (the normal distribution by default).
    `probplot` optionally calculates a best-fit line for the data and plots the
    results using Matplotlib or a given plot function.

    Parameters
    ----------
    x : array_like
        Sample/response data from which `probplot` creates the plot.
    sparams : tuple, optional
        Distribution-specific shape parameters (shape parameters plus location
        and scale).
    dist : str or stats.distributions instance, optional
        Distribution or distribution function name. The default is 'norm' for a
        normal probability plot.  Objects that look enough like a
        stats.distributions instance (i.e. they have a ``ppf`` method) are also
        accepted.
    fit : bool, optional
        Fit a least-squares regression (best-fit) line to the sample data if
        True (default).
    plot : object, optional
        If given, plots the quantiles.
        If given and `fit` is True, also plots the least squares fit.
        `plot` is an object that has to have methods "plot" and "text".
        The `matplotlib.pyplot` module or a Matplotlib Axes object can be used,
        or a custom object with the same methods.
        Default is None, which means that no plot is created.

    Returns
    -------
    (osm, osr) : tuple of ndarrays
        Tuple of theoretical quantiles (osm, or order statistic medians) and
        ordered responses (osr).  `osr` is simply sorted input `x`.
        For details on how `osm` is calculated see the Notes section.
    (slope, intercept, r) : tuple of floats, optional
        Tuple  containing the result of the least-squares fit, if that is
        performed by `probplot`. `r` is the square root of the coefficient of
        determination.  If ``fit=False`` and ``plot=None``, this tuple is not
        returned.

    Notes
    -----
    Even if `plot` is given, the figure is not shown or saved by `probplot`;
    ``plt.show()`` or ``plt.savefig('figname.png')`` should be used after
    calling `probplot`.

    `probplot` generates a probability plot, which should not be confused with
    a Q-Q or a P-P plot.  Statsmodels has more extensive functionality of this
    type, see ``statsmodels.api.ProbPlot``.

    The formula used for the theoretical quantiles (horizontal axis of the
    probability plot) is Filliben's estimate::

        quantiles = dist.ppf(val), for

                0.5**(1/n),                  for i = n
          val = (i - 0.3175) / (n + 0.365),  for i = 2, ..., n-1
                1 - 0.5**(1/n),              for i = 1

    where ``i`` indicates the i-th ordered value and ``n`` is the total number
    of values.

    Examples
    --------
    >>> from scipy import stats
    >>> import matplotlib.pyplot as plt
    >>> nsample = 100
    >>> rng = np.random.default_rng()

    A t distribution with small degrees of freedom:

    >>> ax1 = plt.subplot(221)
    >>> x = stats.t.rvs(3, size=nsample, random_state=rng)
    >>> res = stats.probplot(x, plot=plt)

    A t distribution with larger degrees of freedom:

    >>> ax2 = plt.subplot(222)
    >>> x = stats.t.rvs(25, size=nsample, random_state=rng)
    >>> res = stats.probplot(x, plot=plt)

    A mixture of two normal distributions with broadcasting:

    >>> ax3 = plt.subplot(223)
    >>> x = stats.norm.rvs(loc=[0,5], scale=[1,1.5],
    ...                    size=(nsample//2,2), random_state=rng).ravel()
    >>> res = stats.probplot(x, plot=plt)

    A standard normal distribution:

    >>> ax4 = plt.subplot(224)
    >>> x = stats.norm.rvs(loc=0, scale=1, size=nsample, random_state=rng)
    >>> res = stats.probplot(x, plot=plt)

    Produce a new figure with a loggamma distribution, using the ``dist`` and
    ``sparams`` keywords:

    >>> fig = plt.figure()
    >>> ax = fig.add_subplot(111)
    >>> x = stats.loggamma.rvs(c=2.5, size=500, random_state=rng)
    >>> res = stats.probplot(x, dist=stats.loggamma, sparams=(2.5,), plot=ax)
    >>> ax.set_title("Probplot for loggamma dist with shape parameter 2.5")

    Show the results with Matplotlib:

    >>> plt.show()

    """
    x = np.asarray(x)
    if x.size == 0:
        if fit:
            return (x, x), (np.nan, np.nan, 0.0)
        else:
            return x, x

    osm_uniform = _calc_uniform_order_statistic_medians(len(x))
    dist = _parse_dist_kw(dist, enforce_subclass=False)
    if sparams is None:
        sparams = ()
    if isscalar(sparams):
        sparams = (sparams,)
    if not isinstance(sparams, tuple):
        sparams = tuple(sparams)

    osm = dist.ppf(osm_uniform, *sparams)
    osr = sort(x)
    if fit:
        # perform a linear least squares fit.
        slope, intercept, r, prob, _ = _stats_py.linregress(osm, osr)

    if plot is not None:
        plot.plot(osm, osr, 'bo')
        if fit:
            plot.plot(osm, slope*osm + intercept, 'r-')
        _add_axis_labels_title(plot, xlabel='Theoretical quantiles',
                               ylabel='Ordered Values',
                               title='Probability Plot')

        # Add R^2 value to the plot as text
        if rvalue:
            xmin = amin(osm)
            xmax = amax(osm)
            ymin = amin(x)
            ymax = amax(x)
            posx = xmin + 0.70 * (xmax - xmin)
            posy = ymin + 0.01 * (ymax - ymin)
            plot.text(posx, posy, "$R^2=%1.4f$" % r**2)

    if fit:
        return (osm, osr), (slope, intercept, r)
    else:
        return osm, osr


def ppcc_max(x, brack=(0.0, 1.0), dist='tukeylambda'):
    """Calculate the shape parameter that maximizes the PPCC.

    The probability plot correlation coefficient (PPCC) plot can be used
    to determine the optimal shape parameter for a one-parameter family
    of distributions. ``ppcc_max`` returns the shape parameter that would
    maximize the probability plot correlation coefficient for the given
    data to a one-parameter family of distributions.

    Parameters
    ----------
    x : array_like
        Input array.
    brack : tuple, optional
        Triple (a,b,c) where (a<b<c). If bracket consists of two numbers (a, c)
        then they are assumed to be a starting interval for a downhill bracket
        search (see `scipy.optimize.brent`).
    dist : str or stats.distributions instance, optional
        Distribution or distribution function name.  Objects that look enough
        like a stats.distributions instance (i.e. they have a ``ppf`` method)
        are also accepted.  The default is ``'tukeylambda'``.

    Returns
    -------
    shape_value : float
        The shape parameter at which the probability plot correlation
        coefficient reaches its max value.

    See Also
    --------
    ppcc_plot, probplot, boxcox

    Notes
    -----
    The brack keyword serves as a starting point which is useful in corner
    cases. One can use a plot to obtain a rough visual estimate of the location
    for the maximum to start the search near it.

    References
    ----------
    .. [1] J.J. Filliben, "The Probability Plot Correlation Coefficient Test
           for Normality", Technometrics, Vol. 17, pp. 111-117, 1975.
    .. [2] Engineering Statistics Handbook, NIST/SEMATEC,
           https://www.itl.nist.gov/div898/handbook/eda/section3/ppccplot.htm

    Examples
    --------
    First we generate some random data from a Weibull distribution
    with shape parameter 2.5:

    >>> from scipy import stats
    >>> import matplotlib.pyplot as plt
    >>> rng = np.random.default_rng()
    >>> c = 2.5
    >>> x = stats.weibull_min.rvs(c, scale=4, size=2000, random_state=rng)

    Generate the PPCC plot for this data with the Weibull distribution.

    >>> fig, ax = plt.subplots(figsize=(8, 6))
    >>> res = stats.ppcc_plot(x, c/2, 2*c, dist='weibull_min', plot=ax)

    We calculate the value where the shape should reach its maximum and a
    red line is drawn there. The line should coincide with the highest
    point in the PPCC graph.

    >>> cmax = stats.ppcc_max(x, brack=(c/2, 2*c), dist='weibull_min')
    >>> ax.axvline(cmax, color='r')
    >>> plt.show()

    """
    dist = _parse_dist_kw(dist)
    osm_uniform = _calc_uniform_order_statistic_medians(len(x))
    osr = sort(x)

    # this function computes the x-axis values of the probability plot
    #  and computes a linear regression (including the correlation)
    #  and returns 1-r so that a minimization function maximizes the
    #  correlation
    def tempfunc(shape, mi, yvals, func):
        xvals = func(mi, shape)
        r, prob = _stats_py.pearsonr(xvals, yvals)
        return 1 - r

    return optimize.brent(tempfunc, brack=brack,
                          args=(osm_uniform, osr, dist.ppf))


def ppcc_plot(x, a, b, dist='tukeylambda', plot=None, N=80):
    """Calculate and optionally plot probability plot correlation coefficient.

    The probability plot correlation coefficient (PPCC) plot can be used to
    determine the optimal shape parameter for a one-parameter family of
    distributions.  It cannot be used for distributions without shape
    parameters
    (like the normal distribution) or with multiple shape parameters.

    By default a Tukey-Lambda distribution (`stats.tukeylambda`) is used. A
    Tukey-Lambda PPCC plot interpolates from long-tailed to short-tailed
    distributions via an approximately normal one, and is therefore
    particularly useful in practice.

    Parameters
    ----------
    x : array_like
        Input array.
    a, b : scalar
        Lower and upper bounds of the shape parameter to use.
    dist : str or stats.distributions instance, optional
        Distribution or distribution function name.  Objects that look enough
        like a stats.distributions instance (i.e. they have a ``ppf`` method)
        are also accepted.  The default is ``'tukeylambda'``.
    plot : object, optional
        If given, plots PPCC against the shape parameter.
        `plot` is an object that has to have methods "plot" and "text".
        The `matplotlib.pyplot` module or a Matplotlib Axes object can be used,
        or a custom object with the same methods.
        Default is None, which means that no plot is created.
    N : int, optional
        Number of points on the horizontal axis (equally distributed from
        `a` to `b`).

    Returns
    -------
    svals : ndarray
        The shape values for which `ppcc` was calculated.
    ppcc : ndarray
        The calculated probability plot correlation coefficient values.

    See Also
    --------
    ppcc_max, probplot, boxcox_normplot, tukeylambda

    References
    ----------
    J.J. Filliben, "The Probability Plot Correlation Coefficient Test for
    Normality", Technometrics, Vol. 17, pp. 111-117, 1975.

    Examples
    --------
    First we generate some random data from a Weibull distribution
    with shape parameter 2.5, and plot the histogram of the data:

    >>> from scipy import stats
    >>> import matplotlib.pyplot as plt
    >>> rng = np.random.default_rng()
    >>> c = 2.5
    >>> x = stats.weibull_min.rvs(c, scale=4, size=2000, random_state=rng)

    Take a look at the histogram of the data.

    >>> fig1, ax = plt.subplots(figsize=(9, 4))
    >>> ax.hist(x, bins=50)
    >>> ax.set_title('Histogram of x')
    >>> plt.show()

    Now we explore this data with a PPCC plot as well as the related
    probability plot and Box-Cox normplot.  A red line is drawn where we
    expect the PPCC value to be maximal (at the shape parameter ``c``
    used above):

    >>> fig2 = plt.figure(figsize=(12, 4))
    >>> ax1 = fig2.add_subplot(1, 3, 1)
    >>> ax2 = fig2.add_subplot(1, 3, 2)
    >>> ax3 = fig2.add_subplot(1, 3, 3)
    >>> res = stats.probplot(x, plot=ax1)
    >>> res = stats.boxcox_normplot(x, -4, 4, plot=ax2)
    >>> res = stats.ppcc_plot(x, c/2, 2*c, dist='weibull_min', plot=ax3)
    >>> ax3.axvline(c, color='r')
    >>> plt.show()

    """
    if b <= a:
        raise ValueError("`b` has to be larger than `a`.")

    svals = np.linspace(a, b, num=N)
    ppcc = np.empty_like(svals)
    for k, sval in enumerate(svals):
        _, r2 = probplot(x, sval, dist=dist, fit=True)
        ppcc[k] = r2[-1]

    if plot is not None:
        plot.plot(svals, ppcc, 'x')
        _add_axis_labels_title(plot, xlabel='Shape Values',
                               ylabel='Prob Plot Corr. Coef.',
                               title='(%s) PPCC Plot' % dist)

    return svals, ppcc


def boxcox_llf(lmb, data):
    r"""The boxcox log-likelihood function.

    Parameters
    ----------
    lmb : scalar
        Parameter for Box-Cox transformation.  See `boxcox` for details.
    data : array_like
        Data to calculate Box-Cox log-likelihood for.  If `data` is
        multi-dimensional, the log-likelihood is calculated along the first
        axis.

    Returns
    -------
    llf : float or ndarray
        Box-Cox log-likelihood of `data` given `lmb`.  A float for 1-D `data`,
        an array otherwise.

    See Also
    --------
    boxcox, probplot, boxcox_normplot, boxcox_normmax

    Notes
    -----
    The Box-Cox log-likelihood function is defined here as

    .. math::

        llf = (\lambda - 1) \sum_i(\log(x_i)) -
              N/2 \log(\sum_i (y_i - \bar{y})^2 / N),

    where ``y`` is the Box-Cox transformed input data ``x``.

    Examples
    --------
    >>> from scipy import stats
    >>> import matplotlib.pyplot as plt
    >>> from mpl_toolkits.axes_grid1.inset_locator import inset_axes

    Generate some random variates and calculate Box-Cox log-likelihood values
    for them for a range of ``lmbda`` values:

    >>> rng = np.random.default_rng()
    >>> x = stats.loggamma.rvs(5, loc=10, size=1000, random_state=rng)
    >>> lmbdas = np.linspace(-2, 10)
    >>> llf = np.zeros(lmbdas.shape, dtype=float)
    >>> for ii, lmbda in enumerate(lmbdas):
    ...     llf[ii] = stats.boxcox_llf(lmbda, x)

    Also find the optimal lmbda value with `boxcox`:

    >>> x_most_normal, lmbda_optimal = stats.boxcox(x)

    Plot the log-likelihood as function of lmbda.  Add the optimal lmbda as a
    horizontal line to check that that's really the optimum:

    >>> fig = plt.figure()
    >>> ax = fig.add_subplot(111)
    >>> ax.plot(lmbdas, llf, 'b.-')
    >>> ax.axhline(stats.boxcox_llf(lmbda_optimal, x), color='r')
    >>> ax.set_xlabel('lmbda parameter')
    >>> ax.set_ylabel('Box-Cox log-likelihood')

    Now add some probability plots to show that where the log-likelihood is
    maximized the data transformed with `boxcox` looks closest to normal:

    >>> locs = [3, 10, 4]  # 'lower left', 'center', 'lower right'
    >>> for lmbda, loc in zip([-1, lmbda_optimal, 9], locs):
    ...     xt = stats.boxcox(x, lmbda=lmbda)
    ...     (osm, osr), (slope, intercept, r_sq) = stats.probplot(xt)
    ...     ax_inset = inset_axes(ax, width="20%", height="20%", loc=loc)
    ...     ax_inset.plot(osm, osr, 'c.', osm, slope*osm + intercept, 'k-')
    ...     ax_inset.set_xticklabels([])
    ...     ax_inset.set_yticklabels([])
    ...     ax_inset.set_title(r'$\lambda=%1.2f$' % lmbda)

    >>> plt.show()

    """
    data = np.asarray(data)
    N = data.shape[0]
    if N == 0:
        return np.nan

    logdata = np.log(data)

    # Compute the variance of the transformed data.
    if lmb == 0:
        variance = np.var(logdata, axis=0)
    else:
        # Transform without the constant offset 1/lmb.  The offset does
        # not effect the variance, and the subtraction of the offset can
        # lead to loss of precision.
        variance = np.var(data**lmb / lmb, axis=0)

    return (lmb - 1) * np.sum(logdata, axis=0) - N/2 * np.log(variance)


def _boxcox_conf_interval(x, lmax, alpha):
    # Need to find the lambda for which
    #  f(x,lmbda) >= f(x,lmax) - 0.5*chi^2_alpha;1
    fac = 0.5 * distributions.chi2.ppf(1 - alpha, 1)
    target = boxcox_llf(lmax, x) - fac

    def rootfunc(lmbda, data, target):
        return boxcox_llf(lmbda, data) - target

    # Find positive endpoint of interval in which answer is to be found
    newlm = lmax + 0.5
    N = 0
    while (rootfunc(newlm, x, target) > 0.0) and (N < 500):
        newlm += 0.1
        N += 1

    if N == 500:
        raise RuntimeError("Could not find endpoint.")

    lmplus = optimize.brentq(rootfunc, lmax, newlm, args=(x, target))

    # Now find negative interval in the same way
    newlm = lmax - 0.5
    N = 0
    while (rootfunc(newlm, x, target) > 0.0) and (N < 500):
        newlm -= 0.1
        N += 1

    if N == 500:
        raise RuntimeError("Could not find endpoint.")

    lmminus = optimize.brentq(rootfunc, newlm, lmax, args=(x, target))
    return lmminus, lmplus


def boxcox(x, lmbda=None, alpha=None, optimizer=None):
    r"""Return a dataset transformed by a Box-Cox power transformation.

    Parameters
    ----------
    x : ndarray
        Input array to be transformed.

        If `lmbda` is not None, this is an alias of
        `scipy.special.boxcox`.
        Returns nan if ``x < 0``; returns -inf if ``x == 0 and lmbda < 0``.

        If `lmbda` is None, array must be positive, 1-dimensional, and
        non-constant.

    lmbda : scalar, optional
        If `lmbda` is None (default), find the value of `lmbda` that maximizes
        the log-likelihood function and return it as the second output
        argument.

        If `lmbda` is not None, do the transformation for that value.

    alpha : float, optional
        If `lmbda` is None and `alpha` is not None (default), return the
        ``100 * (1-alpha)%`` confidence  interval for `lmbda` as the third
        output argument. Must be between 0.0 and 1.0.

        If `lmbda` is not None, `alpha` is ignored.
    optimizer : callable, optional
        If `lmbda` is None, `optimizer` is the scalar optimizer used to find
        the value of `lmbda` that minimizes the negative log-likelihood
        function. `optimizer` is a callable that accepts one argument:

        fun : callable
            The objective function, which evaluates the negative
            log-likelihood function at a provided value of `lmbda`

        and returns an object, such as an instance of
        `scipy.optimize.OptimizeResult`, which holds the optimal value of
        `lmbda` in an attribute `x`.

        See the example in `boxcox_normmax` or the documentation of
        `scipy.optimize.minimize_scalar` for more information.

        If `lmbda` is not None, `optimizer` is ignored.

    Returns
    -------
    boxcox : ndarray
        Box-Cox power transformed array.
    maxlog : float, optional
        If the `lmbda` parameter is None, the second returned argument is
        the `lmbda` that maximizes the log-likelihood function.
    (min_ci, max_ci) : tuple of float, optional
        If `lmbda` parameter is None and `alpha` is not None, this returned
        tuple of floats represents the minimum and maximum confidence limits
        given `alpha`.

    See Also
    --------
    probplot, boxcox_normplot, boxcox_normmax, boxcox_llf

    Notes
    -----
    The Box-Cox transform is given by::

        y = (x**lmbda - 1) / lmbda,  for lmbda != 0
            log(x),                  for lmbda = 0

    `boxcox` requires the input data to be positive.  Sometimes a Box-Cox
    transformation provides a shift parameter to achieve this; `boxcox` does
    not.  Such a shift parameter is equivalent to adding a positive constant to
    `x` before calling `boxcox`.

    The confidence limits returned when `alpha` is provided give the interval
    where:

    .. math::

        llf(\hat{\lambda}) - llf(\lambda) < \frac{1}{2}\chi^2(1 - \alpha, 1),

    with ``llf`` the log-likelihood function and :math:`\chi^2` the chi-squared
    function.

    References
    ----------
    G.E.P. Box and D.R. Cox, "An Analysis of Transformations", Journal of the
    Royal Statistical Society B, 26, 211-252 (1964).

    Examples
    --------
    >>> from scipy import stats
    >>> import matplotlib.pyplot as plt

    We generate some random variates from a non-normal distribution and make a
    probability plot for it, to show it is non-normal in the tails:

    >>> fig = plt.figure()
    >>> ax1 = fig.add_subplot(211)
    >>> x = stats.loggamma.rvs(5, size=500) + 5
    >>> prob = stats.probplot(x, dist=stats.norm, plot=ax1)
    >>> ax1.set_xlabel('')
    >>> ax1.set_title('Probplot against normal distribution')

    We now use `boxcox` to transform the data so it's closest to normal:

    >>> ax2 = fig.add_subplot(212)
    >>> xt, _ = stats.boxcox(x)
    >>> prob = stats.probplot(xt, dist=stats.norm, plot=ax2)
    >>> ax2.set_title('Probplot after Box-Cox transformation')

    >>> plt.show()

    """
    if lmbda is not None:  # single transformation
        return special.boxcox(x, lmbda)

    x = np.asarray(x)
    if x.ndim != 1:
        raise ValueError("Data must be 1-dimensional.")

    if x.size == 0:
        return x

    if np.all(x == x[0]):
        raise ValueError("Data must not be constant.")

    if np.any(x <= 0):
        raise ValueError("Data must be positive.")

    # If lmbda=None, find the lmbda that maximizes the log-likelihood function.
    lmax = boxcox_normmax(x, method='mle', optimizer=optimizer)
    y = boxcox(x, lmax)

    if alpha is None:
        return y, lmax
    else:
        # Find confidence interval
        interval = _boxcox_conf_interval(x, lmax, alpha)
        return y, lmax, interval


def boxcox_normmax(x, brack=None, method='pearsonr', optimizer=None):
    """Compute optimal Box-Cox transform parameter for input data.

    Parameters
    ----------
    x : array_like
        Input array.
    brack : 2-tuple, optional, default (-2.0, 2.0)
         The starting interval for a downhill bracket search for the default
         `optimize.brent` solver. Note that this is in most cases not
         critical; the final result is allowed to be outside this bracket.
         If `optimizer` is passed, `brack` must be None.
    method : str, optional
        The method to determine the optimal transform parameter (`boxcox`
        ``lmbda`` parameter). Options are:

        'pearsonr'  (default)
            Maximizes the Pearson correlation coefficient between
            ``y = boxcox(x)`` and the expected values for ``y`` if `x` would be
            normally-distributed.

        'mle'
            Minimizes the log-likelihood `boxcox_llf`.  This is the method used
            in `boxcox`.

        'all'
            Use all optimization methods available, and return all results.
            Useful to compare different methods.
    optimizer : callable, optional
        `optimizer` is a callable that accepts one argument:

        fun : callable
            The objective function to be optimized. `fun` accepts one argument,
            the Box-Cox transform parameter `lmbda`, and returns the negative
            log-likelihood function at the provided value. The job of `optimizer`
            is to find the value of `lmbda` that minimizes `fun`.

        and returns an object, such as an instance of
        `scipy.optimize.OptimizeResult`, which holds the optimal value of
        `lmbda` in an attribute `x`.

        See the example below or the documentation of
        `scipy.optimize.minimize_scalar` for more information.

    Returns
    -------
    maxlog : float or ndarray
        The optimal transform parameter found.  An array instead of a scalar
        for ``method='all'``.

    See Also
    --------
    boxcox, boxcox_llf, boxcox_normplot, scipy.optimize.minimize_scalar

    Examples
    --------
    >>> from scipy import stats
    >>> import matplotlib.pyplot as plt

    We can generate some data and determine the optimal ``lmbda`` in various
    ways:

    >>> rng = np.random.default_rng()
    >>> x = stats.loggamma.rvs(5, size=30, random_state=rng) + 5
    >>> y, lmax_mle = stats.boxcox(x)
    >>> lmax_pearsonr = stats.boxcox_normmax(x)

    >>> lmax_mle
    1.4613865614008015
    >>> lmax_pearsonr
    1.6685004886804342
    >>> stats.boxcox_normmax(x, method='all')
    array([1.66850049, 1.46138656])

    >>> fig = plt.figure()
    >>> ax = fig.add_subplot(111)
    >>> prob = stats.boxcox_normplot(x, -10, 10, plot=ax)
    >>> ax.axvline(lmax_mle, color='r')
    >>> ax.axvline(lmax_pearsonr, color='g', ls='--')

    >>> plt.show()

    Alternatively, we can define our own `optimizer` function. Suppose we
    are only interested in values of `lmbda` on the interval [6, 7], we
    want to use `scipy.optimize.minimize_scalar` with ``method='bounded'``,
    and we want to use tighter tolerances when optimizing the log-likelihood
    function. To do this, we define a function that accepts positional argument
    `fun` and uses `scipy.optimize.minimize_scalar` to minimize `fun` subject
    to the provided bounds and tolerances:

    >>> from scipy import optimize
    >>> options = {'xatol': 1e-12}  # absolute tolerance on `x`
    >>> def optimizer(fun):
    ...     return optimize.minimize_scalar(fun, bounds=(6, 7),
    ...                                     method="bounded", options=options)
    >>> stats.boxcox_normmax(x, optimizer=optimizer)
    6.000...
    """
    # If optimizer is not given, define default 'brent' optimizer.
    if optimizer is None:

        # Set default value for `brack`.
        if brack is None:
            brack = (-2.0, 2.0)

        def _optimizer(func, args):
            return optimize.brent(func, args=args, brack=brack)

    # Otherwise check optimizer.
    else:
        if not callable(optimizer):
            raise ValueError("`optimizer` must be a callable")

        if brack is not None:
            raise ValueError("`brack` must be None if `optimizer` is given")

        # `optimizer` is expected to return a `OptimizeResult` object, we here
        # get the solution to the optimization problem.
        def _optimizer(func, args):
            def func_wrapped(x):
                return func(x, *args)
            return getattr(optimizer(func_wrapped), 'x', None)

    def _pearsonr(x):
        osm_uniform = _calc_uniform_order_statistic_medians(len(x))
        xvals = distributions.norm.ppf(osm_uniform)

        def _eval_pearsonr(lmbda, xvals, samps):
            # This function computes the x-axis values of the probability plot
            # and computes a linear regression (including the correlation) and
            # returns ``1 - r`` so that a minimization function maximizes the
            # correlation.
            y = boxcox(samps, lmbda)
            yvals = np.sort(y)
            r, prob = _stats_py.pearsonr(xvals, yvals)
            return 1 - r

        return _optimizer(_eval_pearsonr, args=(xvals, x))

    def _mle(x):
        def _eval_mle(lmb, data):
            # function to minimize
            return -boxcox_llf(lmb, data)

        return _optimizer(_eval_mle, args=(x,))

    def _all(x):
        maxlog = np.empty(2, dtype=float)
        maxlog[0] = _pearsonr(x)
        maxlog[1] = _mle(x)
        return maxlog

    methods = {'pearsonr': _pearsonr,
               'mle': _mle,
               'all': _all}
    if method not in methods.keys():
        raise ValueError("Method %s not recognized." % method)

    optimfunc = methods[method]
    res = optimfunc(x)
    if res is None:
        message = ("`optimizer` must return an object containing the optimal "
                   "`lmbda` in attribute `x`")
        raise ValueError(message)
    return res


def _normplot(method, x, la, lb, plot=None, N=80):
    """Compute parameters for a Box-Cox or Yeo-Johnson normality plot,
    optionally show it.

    See `boxcox_normplot` or `yeojohnson_normplot` for details.
    """

    if method == 'boxcox':
        title = 'Box-Cox Normality Plot'
        transform_func = boxcox
    else:
        title = 'Yeo-Johnson Normality Plot'
        transform_func = yeojohnson

    x = np.asarray(x)
    if x.size == 0:
        return x

    if lb <= la:
        raise ValueError("`lb` has to be larger than `la`.")

    if method == 'boxcox' and np.any(x <= 0):
        raise ValueError("Data must be positive.")

    lmbdas = np.linspace(la, lb, num=N)
    ppcc = lmbdas * 0.0
    for i, val in enumerate(lmbdas):
        # Determine for each lmbda the square root of correlation coefficient
        # of transformed x
        z = transform_func(x, lmbda=val)
        _, (_, _, r) = probplot(z, dist='norm', fit=True)
        ppcc[i] = r

    if plot is not None:
        plot.plot(lmbdas, ppcc, 'x')
        _add_axis_labels_title(plot, xlabel='$\\lambda$',
                               ylabel='Prob Plot Corr. Coef.',
                               title=title)

    return lmbdas, ppcc


def boxcox_normplot(x, la, lb, plot=None, N=80):
    """Compute parameters for a Box-Cox normality plot, optionally show it.

    A Box-Cox normality plot shows graphically what the best transformation
    parameter is to use in `boxcox` to obtain a distribution that is close
    to normal.

    Parameters
    ----------
    x : array_like
        Input array.
    la, lb : scalar
        The lower and upper bounds for the ``lmbda`` values to pass to `boxcox`
        for Box-Cox transformations.  These are also the limits of the
        horizontal axis of the plot if that is generated.
    plot : object, optional
        If given, plots the quantiles and least squares fit.
        `plot` is an object that has to have methods "plot" and "text".
        The `matplotlib.pyplot` module or a Matplotlib Axes object can be used,
        or a custom object with the same methods.
        Default is None, which means that no plot is created.
    N : int, optional
        Number of points on the horizontal axis (equally distributed from
        `la` to `lb`).

    Returns
    -------
    lmbdas : ndarray
        The ``lmbda`` values for which a Box-Cox transform was done.
    ppcc : ndarray
        Probability Plot Correlelation Coefficient, as obtained from `probplot`
        when fitting the Box-Cox transformed input `x` against a normal
        distribution.

    See Also
    --------
    probplot, boxcox, boxcox_normmax, boxcox_llf, ppcc_max

    Notes
    -----
    Even if `plot` is given, the figure is not shown or saved by
    `boxcox_normplot`; ``plt.show()`` or ``plt.savefig('figname.png')``
    should be used after calling `probplot`.

    Examples
    --------
    >>> from scipy import stats
    >>> import matplotlib.pyplot as plt

    Generate some non-normally distributed data, and create a Box-Cox plot:

    >>> x = stats.loggamma.rvs(5, size=500) + 5
    >>> fig = plt.figure()
    >>> ax = fig.add_subplot(111)
    >>> prob = stats.boxcox_normplot(x, -20, 20, plot=ax)

    Determine and plot the optimal ``lmbda`` to transform ``x`` and plot it in
    the same plot:

    >>> _, maxlog = stats.boxcox(x)
    >>> ax.axvline(maxlog, color='r')

    >>> plt.show()

    """
    return _normplot('boxcox', x, la, lb, plot, N)


def yeojohnson(x, lmbda=None):
    r"""Return a dataset transformed by a Yeo-Johnson power transformation.

    Parameters
    ----------
    x : ndarray
        Input array.  Should be 1-dimensional.
    lmbda : float, optional
        If ``lmbda`` is ``None``, find the lambda that maximizes the
        log-likelihood function and return it as the second output argument.
        Otherwise the transformation is done for the given value.

    Returns
    -------
    yeojohnson: ndarray
        Yeo-Johnson power transformed array.
    maxlog : float, optional
        If the `lmbda` parameter is None, the second returned argument is
        the lambda that maximizes the log-likelihood function.

    See Also
    --------
    probplot, yeojohnson_normplot, yeojohnson_normmax, yeojohnson_llf, boxcox

    Notes
    -----
    The Yeo-Johnson transform is given by::

        y = ((x + 1)**lmbda - 1) / lmbda,                for x >= 0, lmbda != 0
            log(x + 1),                                  for x >= 0, lmbda = 0
            -((-x + 1)**(2 - lmbda) - 1) / (2 - lmbda),  for x < 0, lmbda != 2
            -log(-x + 1),                                for x < 0, lmbda = 2

    Unlike `boxcox`, `yeojohnson` does not require the input data to be
    positive.

    .. versionadded:: 1.2.0


    References
    ----------
    I. Yeo and R.A. Johnson, "A New Family of Power Transformations to
    Improve Normality or Symmetry", Biometrika 87.4 (2000):


    Examples
    --------
    >>> from scipy import stats
    >>> import matplotlib.pyplot as plt

    We generate some random variates from a non-normal distribution and make a
    probability plot for it, to show it is non-normal in the tails:

    >>> fig = plt.figure()
    >>> ax1 = fig.add_subplot(211)
    >>> x = stats.loggamma.rvs(5, size=500) + 5
    >>> prob = stats.probplot(x, dist=stats.norm, plot=ax1)
    >>> ax1.set_xlabel('')
    >>> ax1.set_title('Probplot against normal distribution')

    We now use `yeojohnson` to transform the data so it's closest to normal:

    >>> ax2 = fig.add_subplot(212)
    >>> xt, lmbda = stats.yeojohnson(x)
    >>> prob = stats.probplot(xt, dist=stats.norm, plot=ax2)
    >>> ax2.set_title('Probplot after Yeo-Johnson transformation')

    >>> plt.show()

    """
    x = np.asarray(x)
    if x.size == 0:
        return x

    if np.issubdtype(x.dtype, np.complexfloating):
        raise ValueError('Yeo-Johnson transformation is not defined for '
                         'complex numbers.')

    if np.issubdtype(x.dtype, np.integer):
        x = x.astype(np.float64, copy=False)

    if lmbda is not None:
        return _yeojohnson_transform(x, lmbda)

    # if lmbda=None, find the lmbda that maximizes the log-likelihood function.
    lmax = yeojohnson_normmax(x)
    y = _yeojohnson_transform(x, lmax)

    return y, lmax


def _yeojohnson_transform(x, lmbda):
    """Returns `x` transformed by the Yeo-Johnson power transform with given
    parameter `lmbda`.
    """
    out = np.zeros_like(x)
    pos = x >= 0  # binary mask

    # when x >= 0
    if abs(lmbda) < np.spacing(1.):
        out[pos] = np.log1p(x[pos])
    else:  # lmbda != 0
        out[pos] = (np.power(x[pos] + 1, lmbda) - 1) / lmbda

    # when x < 0
    if abs(lmbda - 2) > np.spacing(1.):
        out[~pos] = -(np.power(-x[~pos] + 1, 2 - lmbda) - 1) / (2 - lmbda)
    else:  # lmbda == 2
        out[~pos] = -np.log1p(-x[~pos])

    return out


def yeojohnson_llf(lmb, data):
    r"""The yeojohnson log-likelihood function.

    Parameters
    ----------
    lmb : scalar
        Parameter for Yeo-Johnson transformation. See `yeojohnson` for
        details.
    data : array_like
        Data to calculate Yeo-Johnson log-likelihood for. If `data` is
        multi-dimensional, the log-likelihood is calculated along the first
        axis.

    Returns
    -------
    llf : float
        Yeo-Johnson log-likelihood of `data` given `lmb`.

    See Also
    --------
    yeojohnson, probplot, yeojohnson_normplot, yeojohnson_normmax

    Notes
    -----
    The Yeo-Johnson log-likelihood function is defined here as

    .. math::

        llf = -N/2 \log(\hat{\sigma}^2) + (\lambda - 1)
              \sum_i \text{ sign }(x_i)\log(|x_i| + 1)

    where :math:`\hat{\sigma}^2` is estimated variance of the the Yeo-Johnson
    transformed input data ``x``.

    .. versionadded:: 1.2.0

    Examples
    --------
    >>> from scipy import stats
    >>> import matplotlib.pyplot as plt
    >>> from mpl_toolkits.axes_grid1.inset_locator import inset_axes

    Generate some random variates and calculate Yeo-Johnson log-likelihood
    values for them for a range of ``lmbda`` values:

    >>> x = stats.loggamma.rvs(5, loc=10, size=1000)
    >>> lmbdas = np.linspace(-2, 10)
    >>> llf = np.zeros(lmbdas.shape, dtype=float)
    >>> for ii, lmbda in enumerate(lmbdas):
    ...     llf[ii] = stats.yeojohnson_llf(lmbda, x)

    Also find the optimal lmbda value with `yeojohnson`:

    >>> x_most_normal, lmbda_optimal = stats.yeojohnson(x)

    Plot the log-likelihood as function of lmbda.  Add the optimal lmbda as a
    horizontal line to check that that's really the optimum:

    >>> fig = plt.figure()
    >>> ax = fig.add_subplot(111)
    >>> ax.plot(lmbdas, llf, 'b.-')
    >>> ax.axhline(stats.yeojohnson_llf(lmbda_optimal, x), color='r')
    >>> ax.set_xlabel('lmbda parameter')
    >>> ax.set_ylabel('Yeo-Johnson log-likelihood')

    Now add some probability plots to show that where the log-likelihood is
    maximized the data transformed with `yeojohnson` looks closest to normal:

    >>> locs = [3, 10, 4]  # 'lower left', 'center', 'lower right'
    >>> for lmbda, loc in zip([-1, lmbda_optimal, 9], locs):
    ...     xt = stats.yeojohnson(x, lmbda=lmbda)
    ...     (osm, osr), (slope, intercept, r_sq) = stats.probplot(xt)
    ...     ax_inset = inset_axes(ax, width="20%", height="20%", loc=loc)
    ...     ax_inset.plot(osm, osr, 'c.', osm, slope*osm + intercept, 'k-')
    ...     ax_inset.set_xticklabels([])
    ...     ax_inset.set_yticklabels([])
    ...     ax_inset.set_title(r'$\lambda=%1.2f$' % lmbda)

    >>> plt.show()

    """
    data = np.asarray(data)
    n_samples = data.shape[0]

    if n_samples == 0:
        return np.nan

    trans = _yeojohnson_transform(data, lmb)

    loglike = -n_samples / 2 * np.log(trans.var(axis=0))
    loglike += (lmb - 1) * (np.sign(data) * np.log(np.abs(data) + 1)).sum(axis=0)

    return loglike


def yeojohnson_normmax(x, brack=(-2, 2)):
    """Compute optimal Yeo-Johnson transform parameter.

    Compute optimal Yeo-Johnson transform parameter for input data, using
    maximum likelihood estimation.

    Parameters
    ----------
    x : array_like
        Input array.
    brack : 2-tuple, optional
        The starting interval for a downhill bracket search with
        `optimize.brent`. Note that this is in most cases not critical; the
        final result is allowed to be outside this bracket.

    Returns
    -------
    maxlog : float
        The optimal transform parameter found.

    See Also
    --------
    yeojohnson, yeojohnson_llf, yeojohnson_normplot

    Notes
    -----
    .. versionadded:: 1.2.0

    Examples
    --------
    >>> from scipy import stats
    >>> import matplotlib.pyplot as plt

    Generate some data and determine optimal ``lmbda``

    >>> rng = np.random.default_rng()
    >>> x = stats.loggamma.rvs(5, size=30, random_state=rng) + 5
    >>> lmax = stats.yeojohnson_normmax(x)

    >>> fig = plt.figure()
    >>> ax = fig.add_subplot(111)
    >>> prob = stats.yeojohnson_normplot(x, -10, 10, plot=ax)
    >>> ax.axvline(lmax, color='r')

    >>> plt.show()

    """
    def _neg_llf(lmbda, data):
        return -yeojohnson_llf(lmbda, data)

    return optimize.brent(_neg_llf, brack=brack, args=(x,))


def yeojohnson_normplot(x, la, lb, plot=None, N=80):
    """Compute parameters for a Yeo-Johnson normality plot, optionally show it.

    A Yeo-Johnson normality plot shows graphically what the best
    transformation parameter is to use in `yeojohnson` to obtain a
    distribution that is close to normal.

    Parameters
    ----------
    x : array_like
        Input array.
    la, lb : scalar
        The lower and upper bounds for the ``lmbda`` values to pass to
        `yeojohnson` for Yeo-Johnson transformations. These are also the
        limits of the horizontal axis of the plot if that is generated.
    plot : object, optional
        If given, plots the quantiles and least squares fit.
        `plot` is an object that has to have methods "plot" and "text".
        The `matplotlib.pyplot` module or a Matplotlib Axes object can be used,
        or a custom object with the same methods.
        Default is None, which means that no plot is created.
    N : int, optional
        Number of points on the horizontal axis (equally distributed from
        `la` to `lb`).

    Returns
    -------
    lmbdas : ndarray
        The ``lmbda`` values for which a Yeo-Johnson transform was done.
    ppcc : ndarray
        Probability Plot Correlelation Coefficient, as obtained from `probplot`
        when fitting the Box-Cox transformed input `x` against a normal
        distribution.

    See Also
    --------
    probplot, yeojohnson, yeojohnson_normmax, yeojohnson_llf, ppcc_max

    Notes
    -----
    Even if `plot` is given, the figure is not shown or saved by
    `boxcox_normplot`; ``plt.show()`` or ``plt.savefig('figname.png')``
    should be used after calling `probplot`.

    .. versionadded:: 1.2.0

    Examples
    --------
    >>> from scipy import stats
    >>> import matplotlib.pyplot as plt

    Generate some non-normally distributed data, and create a Yeo-Johnson plot:

    >>> x = stats.loggamma.rvs(5, size=500) + 5
    >>> fig = plt.figure()
    >>> ax = fig.add_subplot(111)
    >>> prob = stats.yeojohnson_normplot(x, -20, 20, plot=ax)

    Determine and plot the optimal ``lmbda`` to transform ``x`` and plot it in
    the same plot:

    >>> _, maxlog = stats.yeojohnson(x)
    >>> ax.axvline(maxlog, color='r')

    >>> plt.show()

    """
    return _normplot('yeojohnson', x, la, lb, plot, N)


ShapiroResult = namedtuple('ShapiroResult', ('statistic', 'pvalue'))


def shapiro(x):
    """Perform the Shapiro-Wilk test for normality.

    The Shapiro-Wilk test tests the null hypothesis that the
    data was drawn from a normal distribution.

    Parameters
    ----------
    x : array_like
        Array of sample data.

    Returns
    -------
    statistic : float
        The test statistic.
    p-value : float
        The p-value for the hypothesis test.

    See Also
    --------
    anderson : The Anderson-Darling test for normality
    kstest : The Kolmogorov-Smirnov test for goodness of fit.

    Notes
    -----
    The algorithm used is described in [4]_ but censoring parameters as
    described are not implemented. For N > 5000 the W test statistic is accurate
    but the p-value may not be.

    The chance of rejecting the null hypothesis when it is true is close to 5%
    regardless of sample size.

    References
    ----------
    .. [1] https://www.itl.nist.gov/div898/handbook/prc/section2/prc213.htm
    .. [2] Shapiro, S. S. & Wilk, M.B (1965). An analysis of variance test for
           normality (complete samples), Biometrika, Vol. 52, pp. 591-611.
    .. [3] Razali, N. M. & Wah, Y. B. (2011) Power comparisons of Shapiro-Wilk,
           Kolmogorov-Smirnov, Lilliefors and Anderson-Darling tests, Journal of
           Statistical Modeling and Analytics, Vol. 2, pp. 21-33.
    .. [4] ALGORITHM AS R94 APPL. STATIST. (1995) VOL. 44, NO. 4.

    Examples
    --------
    >>> from scipy import stats
    >>> rng = np.random.default_rng()
    >>> x = stats.norm.rvs(loc=5, scale=3, size=100, random_state=rng)
    >>> shapiro_test = stats.shapiro(x)
    >>> shapiro_test
    ShapiroResult(statistic=0.9813305735588074, pvalue=0.16855233907699585)
    >>> shapiro_test.statistic
    0.9813305735588074
    >>> shapiro_test.pvalue
    0.16855233907699585

    """
    x = np.ravel(x)

    N = len(x)
    if N < 3:
        raise ValueError("Data must be at least length 3.")

    a = zeros(N, 'f')
    init = 0

    y = sort(x)
    a, w, pw, ifault = _statlib.swilk(y, a[:N//2], init)
    if ifault not in [0, 2]:
        warnings.warn("Input data for shapiro has range zero. The results "
                      "may not be accurate.")
    if N > 5000:
        warnings.warn("p-value may not be accurate for N > 5000.")

    return ShapiroResult(w, pw)


# Values from Stephens, M A, "EDF Statistics for Goodness of Fit and
#             Some Comparisons", Journal of the American Statistical
#             Association, Vol. 69, Issue 347, Sept. 1974, pp 730-737
_Avals_norm = array([0.576, 0.656, 0.787, 0.918, 1.092])
_Avals_expon = array([0.922, 1.078, 1.341, 1.606, 1.957])
# From Stephens, M A, "Goodness of Fit for the Extreme Value Distribution",
#             Biometrika, Vol. 64, Issue 3, Dec. 1977, pp 583-588.
_Avals_gumbel = array([0.474, 0.637, 0.757, 0.877, 1.038])
# From Stephens, M A, "Tests of Fit for the Logistic Distribution Based
#             on the Empirical Distribution Function.", Biometrika,
#             Vol. 66, Issue 3, Dec. 1979, pp 591-595.
_Avals_logistic = array([0.426, 0.563, 0.660, 0.769, 0.906, 1.010])


AndersonResult = namedtuple('AndersonResult', ('statistic',
                                               'critical_values',
                                               'significance_level'))


def anderson(x, dist='norm'):
    """Anderson-Darling test for data coming from a particular distribution.

    The Anderson-Darling test tests the null hypothesis that a sample is
    drawn from a population that follows a particular distribution.
    For the Anderson-Darling test, the critical values depend on
    which distribution is being tested against.  This function works
    for normal, exponential, logistic, or Gumbel (Extreme Value
    Type I) distributions.

    Parameters
    ----------
    x : array_like
        Array of sample data.
    dist : {'norm', 'expon', 'logistic', 'gumbel', 'gumbel_l', 'gumbel_r', 'extreme1'}, optional
        The type of distribution to test against.  The default is 'norm'.
        The names 'extreme1', 'gumbel_l' and 'gumbel' are synonyms for the
        same distribution.

    Returns
    -------
    statistic : float
        The Anderson-Darling test statistic.
    critical_values : list
        The critical values for this distribution.
    significance_level : list
        The significance levels for the corresponding critical values
        in percents.  The function returns critical values for a
        differing set of significance levels depending on the
        distribution that is being tested against.

    See Also
    --------
    kstest : The Kolmogorov-Smirnov test for goodness-of-fit.

    Notes
    -----
    Critical values provided are for the following significance levels:

    normal/exponential
        15%, 10%, 5%, 2.5%, 1%
    logistic
        25%, 10%, 5%, 2.5%, 1%, 0.5%
    Gumbel
        25%, 10%, 5%, 2.5%, 1%

    If the returned statistic is larger than these critical values then
    for the corresponding significance level, the null hypothesis that
    the data come from the chosen distribution can be rejected.
    The returned statistic is referred to as 'A2' in the references.

    References
    ----------
    .. [1] https://www.itl.nist.gov/div898/handbook/prc/section2/prc213.htm
    .. [2] Stephens, M. A. (1974). EDF Statistics for Goodness of Fit and
           Some Comparisons, Journal of the American Statistical Association,
           Vol. 69, pp. 730-737.
    .. [3] Stephens, M. A. (1976). Asymptotic Results for Goodness-of-Fit
           Statistics with Unknown Parameters, Annals of Statistics, Vol. 4,
           pp. 357-369.
    .. [4] Stephens, M. A. (1977). Goodness of Fit for the Extreme Value
           Distribution, Biometrika, Vol. 64, pp. 583-588.
    .. [5] Stephens, M. A. (1977). Goodness of Fit with Special Reference
           to Tests for Exponentiality , Technical Report No. 262,
           Department of Statistics, Stanford University, Stanford, CA.
    .. [6] Stephens, M. A. (1979). Tests of Fit for the Logistic Distribution
           Based on the Empirical Distribution Function, Biometrika, Vol. 66,
           pp. 591-595.

    """
    if dist not in ['norm', 'expon', 'gumbel', 'gumbel_l',
                    'gumbel_r', 'extreme1', 'logistic']:
        raise ValueError("Invalid distribution; dist must be 'norm', "
                         "'expon', 'gumbel', 'extreme1' or 'logistic'.")
    y = sort(x)
    xbar = np.mean(x, axis=0)
    N = len(y)
    if dist == 'norm':
        s = np.std(x, ddof=1, axis=0)
        w = (y - xbar) / s
        logcdf = distributions.norm.logcdf(w)
        logsf = distributions.norm.logsf(w)
        sig = array([15, 10, 5, 2.5, 1])
        critical = around(_Avals_norm / (1.0 + 4.0/N - 25.0/N/N), 3)
    elif dist == 'expon':
        w = y / xbar
        logcdf = distributions.expon.logcdf(w)
        logsf = distributions.expon.logsf(w)
        sig = array([15, 10, 5, 2.5, 1])
        critical = around(_Avals_expon / (1.0 + 0.6/N), 3)
    elif dist == 'logistic':
        def rootfunc(ab, xj, N):
            a, b = ab
            tmp = (xj - a) / b
            tmp2 = exp(tmp)
            val = [np.sum(1.0/(1+tmp2), axis=0) - 0.5*N,
                   np.sum(tmp*(1.0-tmp2)/(1+tmp2), axis=0) + N]
            return array(val)

        sol0 = array([xbar, np.std(x, ddof=1, axis=0)])
        sol = optimize.fsolve(rootfunc, sol0, args=(x, N), xtol=1e-5)
        w = (y - sol[0]) / sol[1]
        logcdf = distributions.logistic.logcdf(w)
        logsf = distributions.logistic.logsf(w)
        sig = array([25, 10, 5, 2.5, 1, 0.5])
        critical = around(_Avals_logistic / (1.0 + 0.25/N), 3)
    elif dist == 'gumbel_r':
        xbar, s = distributions.gumbel_r.fit(x)
        w = (y - xbar) / s
        logcdf = distributions.gumbel_r.logcdf(w)
        logsf = distributions.gumbel_r.logsf(w)
        sig = array([25, 10, 5, 2.5, 1])
        critical = around(_Avals_gumbel / (1.0 + 0.2/sqrt(N)), 3)
    else:  # (dist == 'gumbel') or (dist == 'gumbel_l') or (dist == 'extreme1')
        xbar, s = distributions.gumbel_l.fit(x)
        w = (y - xbar) / s
        logcdf = distributions.gumbel_l.logcdf(w)
        logsf = distributions.gumbel_l.logsf(w)
        sig = array([25, 10, 5, 2.5, 1])
        critical = around(_Avals_gumbel / (1.0 + 0.2/sqrt(N)), 3)

    i = arange(1, N + 1)
    A2 = -N - np.sum((2*i - 1.0) / N * (logcdf + logsf[::-1]), axis=0)

    return AndersonResult(A2, critical, sig)


def _anderson_ksamp_midrank(samples, Z, Zstar, k, n, N):
    """Compute A2akN equation 7 of Scholz and Stephens.

    Parameters
    ----------
    samples : sequence of 1-D array_like
        Array of sample arrays.
    Z : array_like
        Sorted array of all observations.
    Zstar : array_like
        Sorted array of unique observations.
    k : int
        Number of samples.
    n : array_like
        Number of observations in each sample.
    N : int
        Total number of observations.

    Returns
    -------
    A2aKN : float
        The A2aKN statistics of Scholz and Stephens 1987.

    """
    A2akN = 0.
    Z_ssorted_left = Z.searchsorted(Zstar, 'left')
    if N == Zstar.size:
        lj = 1.
    else:
        lj = Z.searchsorted(Zstar, 'right') - Z_ssorted_left
    Bj = Z_ssorted_left + lj / 2.
    for i in arange(0, k):
        s = np.sort(samples[i])
        s_ssorted_right = s.searchsorted(Zstar, side='right')
        Mij = s_ssorted_right.astype(float)
        fij = s_ssorted_right - s.searchsorted(Zstar, 'left')
        Mij -= fij / 2.
        inner = lj / float(N) * (N*Mij - Bj*n[i])**2 / (Bj*(N - Bj) - N*lj/4.)
        A2akN += inner.sum() / n[i]
    A2akN *= (N - 1.) / N
    return A2akN


def _anderson_ksamp_right(samples, Z, Zstar, k, n, N):
    """Compute A2akN equation 6 of Scholz & Stephens.

    Parameters
    ----------
    samples : sequence of 1-D array_like
        Array of sample arrays.
    Z : array_like
        Sorted array of all observations.
    Zstar : array_like
        Sorted array of unique observations.
    k : int
        Number of samples.
    n : array_like
        Number of observations in each sample.
    N : int
        Total number of observations.

    Returns
    -------
    A2KN : float
        The A2KN statistics of Scholz and Stephens 1987.

    """
    A2kN = 0.
    lj = Z.searchsorted(Zstar[:-1], 'right') - Z.searchsorted(Zstar[:-1],
                                                              'left')
    Bj = lj.cumsum()
    for i in arange(0, k):
        s = np.sort(samples[i])
        Mij = s.searchsorted(Zstar[:-1], side='right')
        inner = lj / float(N) * (N * Mij - Bj * n[i])**2 / (Bj * (N - Bj))
        A2kN += inner.sum() / n[i]
    return A2kN


Anderson_ksampResult = namedtuple('Anderson_ksampResult',
                                  ('statistic', 'critical_values',
                                   'significance_level'))


def anderson_ksamp(samples, midrank=True):
    """The Anderson-Darling test for k-samples.

    The k-sample Anderson-Darling test is a modification of the
    one-sample Anderson-Darling test. It tests the null hypothesis
    that k-samples are drawn from the same population without having
    to specify the distribution function of that population. The
    critical values depend on the number of samples.

    Parameters
    ----------
    samples : sequence of 1-D array_like
        Array of sample data in arrays.
    midrank : bool, optional
        Type of Anderson-Darling test which is computed. Default
        (True) is the midrank test applicable to continuous and
        discrete populations. If False, the right side empirical
        distribution is used.

    Returns
    -------
    statistic : float
        Normalized k-sample Anderson-Darling test statistic.
    critical_values : array
        The critical values for significance levels 25%, 10%, 5%, 2.5%, 1%,
        0.5%, 0.1%.
    significance_level : float
        An approximate significance level at which the null hypothesis for the
        provided samples can be rejected. The value is floored / capped at
        0.1% / 25%.

    Raises
    ------
    ValueError
        If less than 2 samples are provided, a sample is empty, or no
        distinct observations are in the samples.

    See Also
    --------
    ks_2samp : 2 sample Kolmogorov-Smirnov test
    anderson : 1 sample Anderson-Darling test

    Notes
    -----
    [1]_ defines three versions of the k-sample Anderson-Darling test:
    one for continuous distributions and two for discrete
    distributions, in which ties between samples may occur. The
    default of this routine is to compute the version based on the
    midrank empirical distribution function. This test is applicable
    to continuous and discrete data. If midrank is set to False, the
    right side empirical distribution is used for a test for discrete
    data. According to [1]_, the two discrete test statistics differ
    only slightly if a few collisions due to round-off errors occur in
    the test not adjusted for ties between samples.

    The critical values corresponding to the significance levels from 0.01
    to 0.25 are taken from [1]_. p-values are floored / capped
    at 0.1% / 25%. Since the range of critical values might be extended in
    future releases, it is recommended not to test ``p == 0.25``, but rather
    ``p >= 0.25`` (analogously for the lower bound).

    .. versionadded:: 0.14.0

    References
    ----------
    .. [1] Scholz, F. W and Stephens, M. A. (1987), K-Sample
           Anderson-Darling Tests, Journal of the American Statistical
           Association, Vol. 82, pp. 918-924.

    Examples
    --------
    >>> from scipy import stats
    >>> rng = np.random.default_rng()

    The null hypothesis that the two random samples come from the same
    distribution can be rejected at the 5% level because the returned
    test value is greater than the critical value for 5% (1.961) but
    not at the 2.5% level. The interpolation gives an approximate
    significance level of 3.2%:

    >>> stats.anderson_ksamp([rng.normal(size=50),
    ... rng.normal(loc=0.5, size=30)])
    (1.974403288713695,
      array([0.325, 1.226, 1.961, 2.718, 3.752, 4.592, 6.546]),
      0.04991293614572478)


    The null hypothesis cannot be rejected for three samples from an
    identical distribution. The reported p-value (25%) has been capped and
    may not be very accurate (since it corresponds to the value 0.449
    whereas the statistic is -0.731):

    >>> stats.anderson_ksamp([rng.normal(size=50),
    ... rng.normal(size=30), rng.normal(size=20)])
    (-0.29103725200789504,
      array([ 0.44925884,  1.3052767 ,  1.9434184 ,  2.57696569,  3.41634856,
      4.07210043, 5.56419101]),
      0.25)

    """
    k = len(samples)
    if (k < 2):
        raise ValueError("anderson_ksamp needs at least two samples")

    samples = list(map(np.asarray, samples))
    Z = np.sort(np.hstack(samples))
    N = Z.size
    Zstar = np.unique(Z)
    if Zstar.size < 2:
        raise ValueError("anderson_ksamp needs more than one distinct "
                         "observation")

    n = np.array([sample.size for sample in samples])
    if np.any(n == 0):
        raise ValueError("anderson_ksamp encountered sample without "
                         "observations")

    if midrank:
        A2kN = _anderson_ksamp_midrank(samples, Z, Zstar, k, n, N)
    else:
        A2kN = _anderson_ksamp_right(samples, Z, Zstar, k, n, N)

    H = (1. / n).sum()
    hs_cs = (1. / arange(N - 1, 1, -1)).cumsum()
    h = hs_cs[-1] + 1
    g = (hs_cs / arange(2, N)).sum()

    a = (4*g - 6) * (k - 1) + (10 - 6*g)*H
    b = (2*g - 4)*k**2 + 8*h*k + (2*g - 14*h - 4)*H - 8*h + 4*g - 6
    c = (6*h + 2*g - 2)*k**2 + (4*h - 4*g + 6)*k + (2*h - 6)*H + 4*h
    d = (2*h + 6)*k**2 - 4*h*k
    sigmasq = (a*N**3 + b*N**2 + c*N + d) / ((N - 1.) * (N - 2.) * (N - 3.))
    m = k - 1
    A2 = (A2kN - m) / math.sqrt(sigmasq)

    # The b_i values are the interpolation coefficients from Table 2
    # of Scholz and Stephens 1987
    b0 = np.array([0.675, 1.281, 1.645, 1.96, 2.326, 2.573, 3.085])
    b1 = np.array([-0.245, 0.25, 0.678, 1.149, 1.822, 2.364, 3.615])
    b2 = np.array([-0.105, -0.305, -0.362, -0.391, -0.396, -0.345, -0.154])
    critical = b0 + b1 / math.sqrt(m) + b2 / m

    sig = np.array([0.25, 0.1, 0.05, 0.025, 0.01, 0.005, 0.001])
    if A2 < critical.min():
        p = sig.max()
        warnings.warn("p-value capped: true value larger than {}".format(p),
                      stacklevel=2)
    elif A2 > critical.max():
        p = sig.min()
        warnings.warn("p-value floored: true value smaller than {}".format(p),
                      stacklevel=2)
    else:
        # interpolation of probit of significance level
        pf = np.polyfit(critical, log(sig), 2)
        p = math.exp(np.polyval(pf, A2))

    return Anderson_ksampResult(A2, critical, p)


AnsariResult = namedtuple('AnsariResult', ('statistic', 'pvalue'))


class _ABW:
    """Distribution of Ansari-Bradley W-statistic under the null hypothesis."""
    # TODO: calculate exact distribution considering ties
    # We could avoid summing over more than half the frequencies,
    # but inititally it doesn't seem worth the extra complexity

    def __init__(self):
        """Minimal initializer."""
        self.m = None
        self.n = None
        self.astart = None
        self.total = None
        self.freqs = None

    def _recalc(self, n, m):
        """When necessary, recalculate exact distribution."""
        if n != self.n or m != self.m:
            self.n, self.m = n, m
            # distribution is NOT symmetric when m + n is odd
            # n is len(x), m is len(y), and ratio of scales is defined x/y
            astart, a1, _ = _statlib.gscale(n, m)
            self.astart = astart  # minimum value of statistic
            # Exact distribution of test statistic under null hypothesis
            # expressed as frequencies/counts/integers to maintain precision.
            # Stored as floats to avoid overflow of sums.
            self.freqs = a1.astype(np.float64)
            self.total = self.freqs.sum()  # could calculate from m and n
            # probability mass is self.freqs / self.total;

    def pmf(self, k, n, m):
        """Probability mass function."""
        self._recalc(n, m)
        # The convention here is that PMF at k = 12.5 is the same as at k = 12,
        # -> use `floor` in case of ties.
        ind = np.floor(k - self.astart).astype(int)
        return self.freqs[ind] / self.total

    def cdf(self, k, n, m):
        """Cumulative distribution function."""
        self._recalc(n, m)
        # Null distribution derived without considering ties is
        # approximate. Round down to avoid Type I error.
        ind = np.ceil(k - self.astart).astype(int)
        return self.freqs[:ind+1].sum() / self.total

    def sf(self, k, n, m):
        """Survival function."""
        self._recalc(n, m)
        # Null distribution derived without considering ties is
        # approximate. Round down to avoid Type I error.
        ind = np.floor(k - self.astart).astype(int)
        return self.freqs[ind:].sum() / self.total


# Maintain state for faster repeat calls to ansari w/ method='exact'
_abw_state = _ABW()


def ansari(x, y, alternative='two-sided'):
    """Perform the Ansari-Bradley test for equal scale parameters.

    The Ansari-Bradley test ([1]_, [2]_) is a non-parametric test
    for the equality of the scale parameter of the distributions
    from which two samples were drawn. The null hypothesis states that
    the ratio of the scale of the distribution underlying `x` to the scale
    of the distribution underlying `y` is 1.

    Parameters
    ----------
    x, y : array_like
        Arrays of sample data.
    alternative : {'two-sided', 'less', 'greater'}, optional
        Defines the alternative hypothesis. Default is 'two-sided'.
        The following options are available:

        * 'two-sided': the ratio of scales is not equal to 1.
        * 'less': the ratio of scales is less than 1.
        * 'greater': the ratio of scales is greater than 1.

        .. versionadded:: 1.7.0

    Returns
    -------
    statistic : float
        The Ansari-Bradley test statistic.
    pvalue : float
        The p-value of the hypothesis test.

    See Also
    --------
    fligner : A non-parametric test for the equality of k variances
    mood : A non-parametric test for the equality of two scale parameters

    Notes
    -----
    The p-value given is exact when the sample sizes are both less than
    55 and there are no ties, otherwise a normal approximation for the
    p-value is used.

    References
    ----------
    .. [1] Ansari, A. R. and Bradley, R. A. (1960) Rank-sum tests for
           dispersions, Annals of Mathematical Statistics, 31, 1174-1189.
    .. [2] Sprent, Peter and N.C. Smeeton.  Applied nonparametric
           statistical methods.  3rd ed. Chapman and Hall/CRC. 2001.
           Section 5.8.2.
    .. [3] Nathaniel E. Helwig "Nonparametric Dispersion and Equality
           Tests" at http://users.stat.umn.edu/~helwig/notes/npde-Notes.pdf

    Examples
    --------
    >>> from scipy.stats import ansari
    >>> rng = np.random.default_rng()

    For these examples, we'll create three random data sets.  The first
    two, with sizes 35 and 25, are drawn from a normal distribution with
    mean 0 and standard deviation 2.  The third data set has size 25 and
    is drawn from a normal distribution with standard deviation 1.25.

    >>> x1 = rng.normal(loc=0, scale=2, size=35)
    >>> x2 = rng.normal(loc=0, scale=2, size=25)
    >>> x3 = rng.normal(loc=0, scale=1.25, size=25)

    First we apply `ansari` to `x1` and `x2`.  These samples are drawn
    from the same distribution, so we expect the Ansari-Bradley test
    should not lead us to conclude that the scales of the distributions
    are different.

    >>> ansari(x1, x2)
    AnsariResult(statistic=541.0, pvalue=0.9762532927399098)

    With a p-value close to 1, we cannot conclude that there is a
    significant difference in the scales (as expected).

    Now apply the test to `x1` and `x3`:

    >>> ansari(x1, x3)
    AnsariResult(statistic=425.0, pvalue=0.0003087020407974518)

    The probability of observing such an extreme value of the statistic
    under the null hypothesis of equal scales is only 0.03087%. We take this
    as evidence against the null hypothesis in favor of the alternative:
    the scales of the distributions from which the samples were drawn
    are not equal.

    We can use the `alternative` parameter to perform a one-tailed test.
    In the above example, the scale of `x1` is greater than `x3` and so
    the ratio of scales of `x1` and `x3` is greater than 1. This means
    that the p-value when ``alternative='greater'`` should be near 0 and
    hence we should be able to reject the null hypothesis:

    >>> ansari(x1, x3, alternative='greater')
    AnsariResult(statistic=425.0, pvalue=0.0001543510203987259)

    As we can see, the p-value is indeed quite low. Use of
    ``alternative='less'`` should thus yield a large p-value:

    >>> ansari(x1, x3, alternative='less')
    AnsariResult(statistic=425.0, pvalue=0.9998643258449039)

    """
    if alternative not in {'two-sided', 'greater', 'less'}:
        raise ValueError("'alternative' must be 'two-sided',"
                         " 'greater', or 'less'.")
    x, y = asarray(x), asarray(y)
    n = len(x)
    m = len(y)
    if m < 1:
        raise ValueError("Not enough other observations.")
    if n < 1:
        raise ValueError("Not enough test observations.")

    N = m + n
    xy = r_[x, y]  # combine
    rank = _stats_py.rankdata(xy)
    symrank = amin(array((rank, N - rank + 1)), 0)
    AB = np.sum(symrank[:n], axis=0)
    uxy = unique(xy)
    repeats = (len(uxy) != len(xy))
    exact = ((m < 55) and (n < 55) and not repeats)
    if repeats and (m < 55 or n < 55):
        warnings.warn("Ties preclude use of exact statistic.")
    if exact:
        if alternative == 'two-sided':
            pval = 2.0 * np.minimum(_abw_state.cdf(AB, n, m),
                                    _abw_state.sf(AB, n, m))
        elif alternative == 'greater':
            # AB statistic is _smaller_ when ratio of scales is larger,
            # so this is the opposite of the usual calculation
            pval = _abw_state.cdf(AB, n, m)
        else:
            pval = _abw_state.sf(AB, n, m)
        return AnsariResult(AB, min(1.0, pval))

    # otherwise compute normal approximation
    if N % 2:  # N odd
        mnAB = n * (N+1.0)**2 / 4.0 / N
        varAB = n * m * (N+1.0) * (3+N**2) / (48.0 * N**2)
    else:
        mnAB = n * (N+2.0) / 4.0
        varAB = m * n * (N+2) * (N-2.0) / 48 / (N-1.0)
    if repeats:   # adjust variance estimates
        # compute np.sum(tj * rj**2,axis=0)
        fac = np.sum(symrank**2, axis=0)
        if N % 2:  # N odd
            varAB = m * n * (16*N*fac - (N+1)**4) / (16.0 * N**2 * (N-1))
        else:  # N even
            varAB = m * n * (16*fac - N*(N+2)**2) / (16.0 * N * (N-1))

    # Small values of AB indicate larger dispersion for the x sample.
    # Large values of AB indicate larger dispersion for the y sample.
    # This is opposite to the way we define the ratio of scales. see [1]_.
    z = (mnAB - AB) / sqrt(varAB)
    z, pval = _normtest_finish(z, alternative)
    return AnsariResult(AB, pval)


BartlettResult = namedtuple('BartlettResult', ('statistic', 'pvalue'))


def bartlett(*samples):
    """Perform Bartlett's test for equal variances.

    Bartlett's test tests the null hypothesis that all input samples
    are from populations with equal variances.  For samples
    from significantly non-normal populations, Levene's test
    `levene` is more robust.

    Parameters
    ----------
    sample1, sample2, ... : array_like
        arrays of sample data.  Only 1d arrays are accepted, they may have
        different lengths.

    Returns
    -------
    statistic : float
        The test statistic.
    pvalue : float
        The p-value of the test.

    See Also
    --------
    fligner : A non-parametric test for the equality of k variances
    levene : A robust parametric test for equality of k variances

    Notes
    -----
    Conover et al. (1981) examine many of the existing parametric and
    nonparametric tests by extensive simulations and they conclude that the
    tests proposed by Fligner and Killeen (1976) and Levene (1960) appear to be
    superior in terms of robustness of departures from normality and power
    ([3]_).

    References
    ----------
    .. [1]  https://www.itl.nist.gov/div898/handbook/eda/section3/eda357.htm

    .. [2]  Snedecor, George W. and Cochran, William G. (1989), Statistical
              Methods, Eighth Edition, Iowa State University Press.

    .. [3] Park, C. and Lindsay, B. G. (1999). Robust Scale Estimation and
           Hypothesis Testing based on Quadratic Inference Function. Technical
           Report #99-03, Center for Likelihood Studies, Pennsylvania State
           University.

    .. [4] Bartlett, M. S. (1937). Properties of Sufficiency and Statistical
           Tests. Proceedings of the Royal Society of London. Series A,
           Mathematical and Physical Sciences, Vol. 160, No.901, pp. 268-282.

    Examples
    --------
    Test whether or not the lists `a`, `b` and `c` come from populations
    with equal variances.

    >>> from scipy.stats import bartlett
    >>> a = [8.88, 9.12, 9.04, 8.98, 9.00, 9.08, 9.01, 8.85, 9.06, 8.99]
    >>> b = [8.88, 8.95, 9.29, 9.44, 9.15, 9.58, 8.36, 9.18, 8.67, 9.05]
    >>> c = [8.95, 9.12, 8.95, 8.85, 9.03, 8.84, 9.07, 8.98, 8.86, 8.98]
    >>> stat, p = bartlett(a, b, c)
    >>> p
    1.1254782518834628e-05

    The very small p-value suggests that the populations do not have equal
    variances.

    This is not surprising, given that the sample variance of `b` is much
    larger than that of `a` and `c`:

    >>> [np.var(x, ddof=1) for x in [a, b, c]]
    [0.007054444444444413, 0.13073888888888888, 0.008890000000000002]

    """
    # Handle empty input and input that is not 1d
    for sample in samples:
        if np.asanyarray(sample).size == 0:
            return BartlettResult(np.nan, np.nan)
        if np.asanyarray(sample).ndim > 1:
            raise ValueError('Samples must be one-dimensional.')

    k = len(samples)
    if k < 2:
        raise ValueError("Must enter at least two input sample vectors.")
    Ni = np.empty(k)
    ssq = np.empty(k, 'd')
    for j in range(k):
        Ni[j] = len(samples[j])
        ssq[j] = np.var(samples[j], ddof=1)
    Ntot = np.sum(Ni, axis=0)
    spsq = np.sum((Ni - 1)*ssq, axis=0) / (1.0*(Ntot - k))
    numer = (Ntot*1.0 - k) * log(spsq) - np.sum((Ni - 1.0)*log(ssq), axis=0)
    denom = 1.0 + 1.0/(3*(k - 1)) * ((np.sum(1.0/(Ni - 1.0), axis=0)) -
                                     1.0/(Ntot - k))
    T = numer / denom
    pval = distributions.chi2.sf(T, k - 1)  # 1 - cdf

    return BartlettResult(T, pval)


LeveneResult = namedtuple('LeveneResult', ('statistic', 'pvalue'))


def levene(*samples, center='median', proportiontocut=0.05):
    """Perform Levene test for equal variances.

    The Levene test tests the null hypothesis that all input samples
    are from populations with equal variances.  Levene's test is an
    alternative to Bartlett's test `bartlett` in the case where
    there are significant deviations from normality.

    Parameters
    ----------
    sample1, sample2, ... : array_like
        The sample data, possibly with different lengths. Only one-dimensional
        samples are accepted.
    center : {'mean', 'median', 'trimmed'}, optional
        Which function of the data to use in the test.  The default
        is 'median'.
    proportiontocut : float, optional
        When `center` is 'trimmed', this gives the proportion of data points
        to cut from each end. (See `scipy.stats.trim_mean`.)
        Default is 0.05.

    Returns
    -------
    statistic : float
        The test statistic.
    pvalue : float
        The p-value for the test.

    Notes
    -----
    Three variations of Levene's test are possible.  The possibilities
    and their recommended usages are:

      * 'median' : Recommended for skewed (non-normal) distributions>
      * 'mean' : Recommended for symmetric, moderate-tailed distributions.
      * 'trimmed' : Recommended for heavy-tailed distributions.

    The test version using the mean was proposed in the original article
    of Levene ([2]_) while the median and trimmed mean have been studied by
    Brown and Forsythe ([3]_), sometimes also referred to as Brown-Forsythe
    test.

    References
    ----------
    .. [1] https://www.itl.nist.gov/div898/handbook/eda/section3/eda35a.htm
    .. [2] Levene, H. (1960). In Contributions to Probability and Statistics:
           Essays in Honor of Harold Hotelling, I. Olkin et al. eds.,
           Stanford University Press, pp. 278-292.
    .. [3] Brown, M. B. and Forsythe, A. B. (1974), Journal of the American
           Statistical Association, 69, 364-367

    Examples
    --------
    Test whether or not the lists `a`, `b` and `c` come from populations
    with equal variances.

    >>> from scipy.stats import levene
    >>> a = [8.88, 9.12, 9.04, 8.98, 9.00, 9.08, 9.01, 8.85, 9.06, 8.99]
    >>> b = [8.88, 8.95, 9.29, 9.44, 9.15, 9.58, 8.36, 9.18, 8.67, 9.05]
    >>> c = [8.95, 9.12, 8.95, 8.85, 9.03, 8.84, 9.07, 8.98, 8.86, 8.98]
    >>> stat, p = levene(a, b, c)
    >>> p
    0.002431505967249681

    The small p-value suggests that the populations do not have equal
    variances.

    This is not surprising, given that the sample variance of `b` is much
    larger than that of `a` and `c`:

    >>> [np.var(x, ddof=1) for x in [a, b, c]]
    [0.007054444444444413, 0.13073888888888888, 0.008890000000000002]

    """
    if center not in ['mean', 'median', 'trimmed']:
        raise ValueError("center must be 'mean', 'median' or 'trimmed'.")

    k = len(samples)
    if k < 2:
        raise ValueError("Must enter at least two input sample vectors.")
    # check for 1d input
    for j in range(k):
        if np.asanyarray(samples[j]).ndim > 1:
            raise ValueError('Samples must be one-dimensional.')

    Ni = np.empty(k)
    Yci = np.empty(k, 'd')

    if center == 'median':
        func = lambda x: np.median(x, axis=0)
    elif center == 'mean':
        func = lambda x: np.mean(x, axis=0)
    else:  # center == 'trimmed'
        samples = tuple(_stats_py.trimboth(np.sort(sample), proportiontocut)
                        for sample in samples)
        func = lambda x: np.mean(x, axis=0)

    for j in range(k):
        Ni[j] = len(samples[j])
        Yci[j] = func(samples[j])
    Ntot = np.sum(Ni, axis=0)

    # compute Zij's
    Zij = [None] * k
    for i in range(k):
        Zij[i] = abs(asarray(samples[i]) - Yci[i])

    # compute Zbari
    Zbari = np.empty(k, 'd')
    Zbar = 0.0
    for i in range(k):
        Zbari[i] = np.mean(Zij[i], axis=0)
        Zbar += Zbari[i] * Ni[i]

    Zbar /= Ntot
    numer = (Ntot - k) * np.sum(Ni * (Zbari - Zbar)**2, axis=0)

    # compute denom_variance
    dvar = 0.0
    for i in range(k):
        dvar += np.sum((Zij[i] - Zbari[i])**2, axis=0)

    denom = (k - 1.0) * dvar

    W = numer / denom
    pval = distributions.f.sf(W, k-1, Ntot-k)  # 1 - cdf
    return LeveneResult(W, pval)


def binom_test(x, n=None, p=0.5, alternative='two-sided'):
    """Perform a test that the probability of success is p.

    Note: `binom_test` is deprecated; it is recommended that `binomtest`
    be used instead.

    This is an exact, two-sided test of the null hypothesis
    that the probability of success in a Bernoulli experiment
    is `p`.

    Parameters
    ----------
    x : int or array_like
        The number of successes, or if x has length 2, it is the
        number of successes and the number of failures.
    n : int
        The number of trials.  This is ignored if x gives both the
        number of successes and failures.
    p : float, optional
        The hypothesized probability of success.  ``0 <= p <= 1``. The
        default value is ``p = 0.5``.
    alternative : {'two-sided', 'greater', 'less'}, optional
        Indicates the alternative hypothesis. The default value is
        'two-sided'.

    Returns
    -------
    p-value : float
        The p-value of the hypothesis test.

    References
    ----------
    .. [1] https://en.wikipedia.org/wiki/Binomial_test

    Examples
    --------
    >>> from scipy import stats

    A car manufacturer claims that no more than 10% of their cars are unsafe.
    15 cars are inspected for safety, 3 were found to be unsafe. Test the
    manufacturer's claim:

    >>> stats.binom_test(3, n=15, p=0.1, alternative='greater')
    0.18406106910639114

    The null hypothesis cannot be rejected at the 5% level of significance
    because the returned p-value is greater than the critical value of 5%.

    """
    x = atleast_1d(x).astype(np.int_)
    if len(x) == 2:
        n = x[1] + x[0]
        x = x[0]
    elif len(x) == 1:
        x = x[0]
        if n is None or n < x:
            raise ValueError("n must be >= x")
        n = np.int_(n)
    else:
        raise ValueError("Incorrect length for x.")

    if (p > 1.0) or (p < 0.0):
        raise ValueError("p must be in range [0,1]")

    if alternative not in ('two-sided', 'less', 'greater'):
        raise ValueError("alternative not recognized\n"
                         "should be 'two-sided', 'less' or 'greater'")

    if alternative == 'less':
        pval = distributions.binom.cdf(x, n, p)
        return pval

    if alternative == 'greater':
        pval = distributions.binom.sf(x-1, n, p)
        return pval

    # if alternative was neither 'less' nor 'greater', then it's 'two-sided'
    d = distributions.binom.pmf(x, n, p)
    rerr = 1 + 1e-7
    if x == p * n:
        # special case as shortcut, would also be handled by `else` below
        pval = 1.
    elif x < p * n:
        i = np.arange(np.ceil(p * n), n+1)
        y = np.sum(distributions.binom.pmf(i, n, p) <= d*rerr, axis=0)
        pval = (distributions.binom.cdf(x, n, p) +
                distributions.binom.sf(n - y, n, p))
    else:
        i = np.arange(np.floor(p*n) + 1)
        y = np.sum(distributions.binom.pmf(i, n, p) <= d*rerr, axis=0)
        pval = (distributions.binom.cdf(y-1, n, p) +
                distributions.binom.sf(x-1, n, p))

    return min(1.0, pval)


def _apply_func(x, g, func):
    # g is list of indices into x
    #  separating x into different groups
    #  func should be applied over the groups
    g = unique(r_[0, g, len(x)])
    output = [func(x[g[k]:g[k+1]]) for k in range(len(g) - 1)]

    return asarray(output)


FlignerResult = namedtuple('FlignerResult', ('statistic', 'pvalue'))


def fligner(*samples, center='median', proportiontocut=0.05):
    """Perform Fligner-Killeen test for equality of variance.

    Fligner's test tests the null hypothesis that all input samples
    are from populations with equal variances.  Fligner-Killeen's test is
    distribution free when populations are identical [2]_.

    Parameters
    ----------
    sample1, sample2, ... : array_like
        Arrays of sample data.  Need not be the same length.
    center : {'mean', 'median', 'trimmed'}, optional
        Keyword argument controlling which function of the data is used in
        computing the test statistic.  The default is 'median'.
    proportiontocut : float, optional
        When `center` is 'trimmed', this gives the proportion of data points
        to cut from each end. (See `scipy.stats.trim_mean`.)
        Default is 0.05.

    Returns
    -------
    statistic : float
        The test statistic.
    pvalue : float
        The p-value for the hypothesis test.

    See Also
    --------
    bartlett : A parametric test for equality of k variances in normal samples
    levene : A robust parametric test for equality of k variances

    Notes
    -----
    As with Levene's test there are three variants of Fligner's test that
    differ by the measure of central tendency used in the test.  See `levene`
    for more information.

    Conover et al. (1981) examine many of the existing parametric and
    nonparametric tests by extensive simulations and they conclude that the
    tests proposed by Fligner and Killeen (1976) and Levene (1960) appear to be
    superior in terms of robustness of departures from normality and power [3]_.

    References
    ----------
    .. [1] Park, C. and Lindsay, B. G. (1999). Robust Scale Estimation and
           Hypothesis Testing based on Quadratic Inference Function. Technical
           Report #99-03, Center for Likelihood Studies, Pennsylvania State
           University.
           https://cecas.clemson.edu/~cspark/cv/paper/qif/draftqif2.pdf

    .. [2] Fligner, M.A. and Killeen, T.J. (1976). Distribution-free two-sample
           tests for scale. 'Journal of the American Statistical Association.'
           71(353), 210-213.

    .. [3] Park, C. and Lindsay, B. G. (1999). Robust Scale Estimation and
           Hypothesis Testing based on Quadratic Inference Function. Technical
           Report #99-03, Center for Likelihood Studies, Pennsylvania State
           University.

    .. [4] Conover, W. J., Johnson, M. E. and Johnson M. M. (1981). A
           comparative study of tests for homogeneity of variances, with
           applications to the outer continental shelf biding data.
           Technometrics, 23(4), 351-361.

    Examples
    --------
    Test whether or not the lists `a`, `b` and `c` come from populations
    with equal variances.

    >>> from scipy.stats import fligner
    >>> a = [8.88, 9.12, 9.04, 8.98, 9.00, 9.08, 9.01, 8.85, 9.06, 8.99]
    >>> b = [8.88, 8.95, 9.29, 9.44, 9.15, 9.58, 8.36, 9.18, 8.67, 9.05]
    >>> c = [8.95, 9.12, 8.95, 8.85, 9.03, 8.84, 9.07, 8.98, 8.86, 8.98]
    >>> stat, p = fligner(a, b, c)
    >>> p
    0.00450826080004775

    The small p-value suggests that the populations do not have equal
    variances.

    This is not surprising, given that the sample variance of `b` is much
    larger than that of `a` and `c`:

    >>> [np.var(x, ddof=1) for x in [a, b, c]]
    [0.007054444444444413, 0.13073888888888888, 0.008890000000000002]

    """
    if center not in ['mean', 'median', 'trimmed']:
        raise ValueError("center must be 'mean', 'median' or 'trimmed'.")

    # Handle empty input
    for sample in samples:
        if np.asanyarray(sample).size == 0:
            return FlignerResult(np.nan, np.nan)

    k = len(samples)
    if k < 2:
        raise ValueError("Must enter at least two input sample vectors.")

    if center == 'median':
        func = lambda x: np.median(x, axis=0)
    elif center == 'mean':
        func = lambda x: np.mean(x, axis=0)
    else:  # center == 'trimmed'
        samples = tuple(_stats_py.trimboth(sample, proportiontocut)
                        for sample in samples)
        func = lambda x: np.mean(x, axis=0)

    Ni = asarray([len(samples[j]) for j in range(k)])
    Yci = asarray([func(samples[j]) for j in range(k)])
    Ntot = np.sum(Ni, axis=0)
    # compute Zij's
    Zij = [abs(asarray(samples[i]) - Yci[i]) for i in range(k)]
    allZij = []
    g = [0]
    for i in range(k):
        allZij.extend(list(Zij[i]))
        g.append(len(allZij))

    ranks = _stats_py.rankdata(allZij)
    sample = distributions.norm.ppf(ranks / (2*(Ntot + 1.0)) + 0.5)

    # compute Aibar
    Aibar = _apply_func(sample, g, np.sum) / Ni
    anbar = np.mean(sample, axis=0)
    varsq = np.var(sample, axis=0, ddof=1)
    Xsq = np.sum(Ni * (asarray(Aibar) - anbar)**2.0, axis=0) / varsq
    pval = distributions.chi2.sf(Xsq, k - 1)  # 1 - cdf
    return FlignerResult(Xsq, pval)


def mood(x, y, axis=0, alternative="two-sided"):
    """Perform Mood's test for equal scale parameters.

    Mood's two-sample test for scale parameters is a non-parametric
    test for the null hypothesis that two samples are drawn from the
    same distribution with the same scale parameter.

    Parameters
    ----------
    x, y : array_like
        Arrays of sample data.
    axis : int, optional
        The axis along which the samples are tested.  `x` and `y` can be of
        different length along `axis`.
        If `axis` is None, `x` and `y` are flattened and the test is done on
        all values in the flattened arrays.
    alternative : {'two-sided', 'less', 'greater'}, optional
        Defines the alternative hypothesis. Default is 'two-sided'.
        The following options are available:

        * 'two-sided': the scales of the distributions underlying `x` and `y`
          are different.
        * 'less': the scale of the distribution underlying `x` is less than
          the scale of the distribution underlying `y`.
        * 'greater': the scale of the distribution underlying `x` is greater
          than the scale of the distribution underlying `y`.

        .. versionadded:: 1.7.0

    Returns
    -------
    z : scalar or ndarray
        The z-score for the hypothesis test.  For 1-D inputs a scalar is
        returned.
    p-value : scalar ndarray
        The p-value for the hypothesis test.

    See Also
    --------
    fligner : A non-parametric test for the equality of k variances
    ansari : A non-parametric test for the equality of 2 variances
    bartlett : A parametric test for equality of k variances in normal samples
    levene : A parametric test for equality of k variances

    Notes
    -----
    The data are assumed to be drawn from probability distributions ``f(x)``
    and ``f(x/s) / s`` respectively, for some probability density function f.
    The null hypothesis is that ``s == 1``.

    For multi-dimensional arrays, if the inputs are of shapes
    ``(n0, n1, n2, n3)``  and ``(n0, m1, n2, n3)``, then if ``axis=1``, the
    resulting z and p values will have shape ``(n0, n2, n3)``.  Note that
    ``n1`` and ``m1`` don't have to be equal, but the other dimensions do.

    Examples
    --------
    >>> from scipy import stats
    >>> rng = np.random.default_rng()
    >>> x2 = rng.standard_normal((2, 45, 6, 7))
    >>> x1 = rng.standard_normal((2, 30, 6, 7))
    >>> z, p = stats.mood(x1, x2, axis=1)
    >>> p.shape
    (2, 6, 7)

    Find the number of points where the difference in scale is not significant:

    >>> (p > 0.1).sum()
    78

    Perform the test with different scales:

    >>> x1 = rng.standard_normal((2, 30))
    >>> x2 = rng.standard_normal((2, 35)) * 10.0
    >>> stats.mood(x1, x2, axis=1)
    (array([-5.76174136, -6.12650783]), array([8.32505043e-09, 8.98287869e-10]))

    """
    x = np.asarray(x, dtype=float)
    y = np.asarray(y, dtype=float)

    if axis is None:
        x = x.flatten()
        y = y.flatten()
        axis = 0

    if axis < 0:
        axis = x.ndim + axis

    # Determine shape of the result arrays
    res_shape = tuple([x.shape[ax] for ax in range(len(x.shape)) if ax != axis])
    if not (res_shape == tuple([y.shape[ax] for ax in range(len(y.shape)) if
                                ax != axis])):
        raise ValueError("Dimensions of x and y on all axes except `axis` "
                         "should match")

    n = x.shape[axis]
    m = y.shape[axis]
    N = m + n
    if N < 3:
        raise ValueError("Not enough observations.")

    xy = np.concatenate((x, y), axis=axis)
    if axis != 0:
        xy = np.moveaxis(xy, axis, 0)

    xy = xy.reshape(xy.shape[0], -1)

    # Generalized to the n-dimensional case by adding the axis argument, and
    # using for loops, since rankdata is not vectorized.  For improving
    # performance consider vectorizing rankdata function.
    all_ranks = np.empty_like(xy)
    for j in range(xy.shape[1]):
        all_ranks[:, j] = _stats_py.rankdata(xy[:, j])

    Ri = all_ranks[:n]
    M = np.sum((Ri - (N + 1.0) / 2)**2, axis=0)
    # Approx stat.
    mnM = n * (N * N - 1.0) / 12
    varM = m * n * (N + 1.0) * (N + 2) * (N - 2) / 180
    z = (M - mnM) / sqrt(varM)
    z, pval = _normtest_finish(z, alternative)

    if res_shape == ():
        # Return scalars, not 0-D arrays
        z = z[0]
        pval = pval[0]
    else:
        z.shape = res_shape
        pval.shape = res_shape

    return z, pval


WilcoxonResult = namedtuple('WilcoxonResult', ('statistic', 'pvalue'))


@_axis_nan_policy_factory(WilcoxonResult, paired=True,
                          n_samples=lambda kwds: 2
                          if kwds.get('y', None) is not None else 1)
def wilcoxon(x, y=None, zero_method="wilcox", correction=False,
             alternative="two-sided", mode='auto'):
    """Calculate the Wilcoxon signed-rank test.

    The Wilcoxon signed-rank test tests the null hypothesis that two
    related paired samples come from the same distribution. In particular,
    it tests whether the distribution of the differences x - y is symmetric
    about zero. It is a non-parametric version of the paired T-test.

    Parameters
    ----------
    x : array_like
        Either the first set of measurements (in which case ``y`` is the second
        set of measurements), or the differences between two sets of
        measurements (in which case ``y`` is not to be specified.)  Must be
        one-dimensional.
    y : array_like, optional
        Either the second set of measurements (if ``x`` is the first set of
        measurements), or not specified (if ``x`` is the differences between
        two sets of measurements.)  Must be one-dimensional.
    zero_method : {"pratt", "wilcox", "zsplit"}, optional
        The following options are available (default is "wilcox"):

          * "pratt": Includes zero-differences in the ranking process,
            but drops the ranks of the zeros, see [4]_, (more conservative).
          * "wilcox": Discards all zero-differences, the default.
          * "zsplit": Includes zero-differences in the ranking process and
            split the zero rank between positive and negative ones.
    correction : bool, optional
        If True, apply continuity correction by adjusting the Wilcoxon rank
        statistic by 0.5 towards the mean value when computing the
        z-statistic if a normal approximation is used.  Default is False.
    alternative : {"two-sided", "greater", "less"}, optional
        The alternative hypothesis to be tested, see Notes. Default is
        "two-sided".
    mode : {"auto", "exact", "approx"}
        Method to calculate the p-value, see Notes. Default is "auto".

    Returns
    -------
    statistic : float
        If ``alternative`` is "two-sided", the sum of the ranks of the
        differences above or below zero, whichever is smaller.
        Otherwise the sum of the ranks of the differences above zero.
    pvalue : float
        The p-value for the test depending on ``alternative`` and ``mode``.

    See Also
    --------
    kruskal, mannwhitneyu

    Notes
    -----
    The test has been introduced in [4]_. Given n independent samples
    (xi, yi) from a bivariate distribution (i.e. paired samples),
    it computes the differences di = xi - yi. One assumption of the test
    is that the differences are symmetric, see [2]_.
    The two-sided test has the null hypothesis that the median of the
    differences is zero against the alternative that it is different from
    zero. The one-sided test has the null hypothesis that the median is
    positive against the alternative that it is negative
    (``alternative == 'less'``), or vice versa (``alternative == 'greater.'``).

    To derive the p-value, the exact distribution (``mode == 'exact'``)
    can be used for small sample sizes. The default ``mode == 'auto'``
    uses the exact distribution if there are at most 50 observations and no
    ties, otherwise a normal approximation is used (``mode == 'approx'``).

    The treatment of ties can be controlled by the parameter `zero_method`.
    If ``zero_method == 'pratt'``, the normal approximation is adjusted as in
    [5]_. A typical rule is to require that n > 20 ([2]_, p. 383).

    References
    ----------
    .. [1] https://en.wikipedia.org/wiki/Wilcoxon_signed-rank_test
    .. [2] Conover, W.J., Practical Nonparametric Statistics, 1971.
    .. [3] Pratt, J.W., Remarks on Zeros and Ties in the Wilcoxon Signed
       Rank Procedures, Journal of the American Statistical Association,
       Vol. 54, 1959, pp. 655-667. :doi:`10.1080/01621459.1959.10501526`
    .. [4] Wilcoxon, F., Individual Comparisons by Ranking Methods,
       Biometrics Bulletin, Vol. 1, 1945, pp. 80-83. :doi:`10.2307/3001968`
    .. [5] Cureton, E.E., The Normal Approximation to the Signed-Rank
       Sampling Distribution When Zero Differences are Present,
       Journal of the American Statistical Association, Vol. 62, 1967,
       pp. 1068-1069. :doi:`10.1080/01621459.1967.10500917`

    Examples
    --------
    In [4]_, the differences in height between cross- and self-fertilized
    corn plants is given as follows:

    >>> d = [6, 8, 14, 16, 23, 24, 28, 29, 41, -48, 49, 56, 60, -67, 75]

    Cross-fertilized plants appear to be be higher. To test the null
    hypothesis that there is no height difference, we can apply the
    two-sided test:

    >>> from scipy.stats import wilcoxon
    >>> w, p = wilcoxon(d)
    >>> w, p
    (24.0, 0.041259765625)

    Hence, we would reject the null hypothesis at a confidence level of 5%,
    concluding that there is a difference in height between the groups.
    To confirm that the median of the differences can be assumed to be
    positive, we use:

    >>> w, p = wilcoxon(d, alternative='greater')
    >>> w, p
    (96.0, 0.0206298828125)

    This shows that the null hypothesis that the median is negative can be
    rejected at a confidence level of 5% in favor of the alternative that
    the median is greater than zero. The p-values above are exact. Using the
    normal approximation gives very similar values:

    >>> w, p = wilcoxon(d, mode='approx')
    >>> w, p
    (24.0, 0.04088813291185591)

    Note that the statistic changed to 96 in the one-sided case (the sum
    of ranks of positive differences) whereas it is 24 in the two-sided
    case (the minimum of sum of ranks above and below zero).

    """
    if mode not in ["auto", "approx", "exact"]:
        raise ValueError("mode must be either 'auto', 'approx' or 'exact'")

    if zero_method not in ["wilcox", "pratt", "zsplit"]:
        raise ValueError("Zero method must be either 'wilcox' "
                         "or 'pratt' or 'zsplit'")

    if alternative not in ["two-sided", "less", "greater"]:
        raise ValueError("Alternative must be either 'two-sided', "
                         "'greater' or 'less'")

    if y is None:
        d = asarray(x)
        if d.ndim > 1:
            raise ValueError('Sample x must be one-dimensional.')
    else:
        x, y = map(asarray, (x, y))
        if x.ndim > 1 or y.ndim > 1:
            raise ValueError('Samples x and y must be one-dimensional.')
        if len(x) != len(y):
            raise ValueError('The samples x and y must have the same length.')
        d = x - y

    if len(d) == 0:
        return WilcoxonResult(np.nan, np.nan)

    if mode == "auto":
        if len(d) <= 50:
            mode = "exact"
        else:
            mode = "approx"

    n_zero = np.sum(d == 0)
    if n_zero > 0 and mode == "exact":
        mode = "approx"
        warnings.warn("Exact p-value calculation does not work if there are "
                      "ties. Switching to normal approximation.")

    if mode == "approx":
        if zero_method in ["wilcox", "pratt"]:
            if n_zero == len(d):
                raise ValueError("zero_method 'wilcox' and 'pratt' do not "
                                 "work if x - y is zero for all elements.")
        if zero_method == "wilcox":
            # Keep all non-zero differences
            d = compress(np.not_equal(d, 0), d)

    count = len(d)
    if count < 10 and mode == "approx":
        warnings.warn("Sample size too small for normal approximation.")

    r = _stats_py.rankdata(abs(d))
    r_plus = np.sum((d > 0) * r)
    r_minus = np.sum((d < 0) * r)

    if zero_method == "zsplit":
        r_zero = np.sum((d == 0) * r)
        r_plus += r_zero / 2.
        r_minus += r_zero / 2.

    # return min for two-sided test, but r_plus for one-sided test
    # the literature is not consistent here
    # r_plus is more informative since r_plus + r_minus = count*(count+1)/2,
    # i.e. the sum of the ranks, so r_minus and the min can be inferred
    # (If alternative='pratt', r_plus + r_minus = count*(count+1)/2 - r_zero.)
    # [3] uses the r_plus for the one-sided test, keep min for two-sided test
    # to keep backwards compatibility
    if alternative == "two-sided":
        T = min(r_plus, r_minus)
    else:
        T = r_plus

    if mode == "approx":
        mn = count * (count + 1.) * 0.25
        se = count * (count + 1.) * (2. * count + 1.)

        if zero_method == "pratt":
            r = r[d != 0]
            # normal approximation needs to be adjusted, see Cureton (1967)
            mn -= n_zero * (n_zero + 1.) * 0.25
            se -= n_zero * (n_zero + 1.) * (2. * n_zero + 1.)

        replist, repnum = find_repeats(r)
        if repnum.size != 0:
            # Correction for repeated elements.
            se -= 0.5 * (repnum * (repnum * repnum - 1)).sum()

        se = sqrt(se / 24)

        # apply continuity correction if applicable
        d = 0
        if correction:
            if alternative == "two-sided":
                d = 0.5 * np.sign(T - mn)
            elif alternative == "less":
                d = -0.5
            else:
                d = 0.5

        # compute statistic and p-value using normal approximation
        z = (T - mn - d) / se
        if alternative == "two-sided":
            prob = 2. * distributions.norm.sf(abs(z))
        elif alternative == "greater":
            # large T = r_plus indicates x is greater than y; i.e.
            # accept alternative in that case and return small p-value (sf)
            prob = distributions.norm.sf(z)
        else:
            prob = distributions.norm.cdf(z)
    elif mode == "exact":
        # get pmf of the possible positive ranksums r_plus
        pmf = _get_wilcoxon_distr(count)
        # note: r_plus is int (ties not allowed), need int for slices below
        r_plus = int(r_plus)
        if alternative == "two-sided":
            if r_plus == (len(pmf) - 1) // 2:
                # r_plus is the center of the distribution.
                prob = 1.0
            else:
                p_less = np.sum(pmf[:r_plus + 1])
                p_greater = np.sum(pmf[r_plus:])
                prob = 2*min(p_greater, p_less)
        elif alternative == "greater":
            prob = np.sum(pmf[r_plus:])
        else:
            prob = np.sum(pmf[:r_plus + 1])
        prob = np.clip(prob, 0, 1)

    return WilcoxonResult(T, prob)


def median_test(*samples, ties='below', correction=True, lambda_=1,
                nan_policy='propagate'):
    """Perform a Mood's median test.

    Test that two or more samples come from populations with the same median.

    Let ``n = len(samples)`` be the number of samples.  The "grand median" of
    all the data is computed, and a contingency table is formed by
    classifying the values in each sample as being above or below the grand
    median.  The contingency table, along with `correction` and `lambda_`,
    are passed to `scipy.stats.chi2_contingency` to compute the test statistic
    and p-value.

    Parameters
    ----------
    sample1, sample2, ... : array_like
        The set of samples.  There must be at least two samples.
        Each sample must be a one-dimensional sequence containing at least
        one value.  The samples are not required to have the same length.
    ties : str, optional
        Determines how values equal to the grand median are classified in
        the contingency table.  The string must be one of::

            "below":
                Values equal to the grand median are counted as "below".
            "above":
                Values equal to the grand median are counted as "above".
            "ignore":
                Values equal to the grand median are not counted.

        The default is "below".
    correction : bool, optional
        If True, *and* there are just two samples, apply Yates' correction
        for continuity when computing the test statistic associated with
        the contingency table.  Default is True.
    lambda_ : float or str, optional
        By default, the statistic computed in this test is Pearson's
        chi-squared statistic.  `lambda_` allows a statistic from the
        Cressie-Read power divergence family to be used instead.  See
        `power_divergence` for details.
        Default is 1 (Pearson's chi-squared statistic).
    nan_policy : {'propagate', 'raise', 'omit'}, optional
        Defines how to handle when input contains nan. 'propagate' returns nan,
        'raise' throws an error, 'omit' performs the calculations ignoring nan
        values. Default is 'propagate'.

    Returns
    -------
    stat : float
        The test statistic.  The statistic that is returned is determined by
        `lambda_`.  The default is Pearson's chi-squared statistic.
    p : float
        The p-value of the test.
    m : float
        The grand median.
    table : ndarray
        The contingency table.  The shape of the table is (2, n), where
        n is the number of samples.  The first row holds the counts of the
        values above the grand median, and the second row holds the counts
        of the values below the grand median.  The table allows further
        analysis with, for example, `scipy.stats.chi2_contingency`, or with
        `scipy.stats.fisher_exact` if there are two samples, without having
        to recompute the table.  If ``nan_policy`` is "propagate" and there
        are nans in the input, the return value for ``table`` is ``None``.

    See Also
    --------
    kruskal : Compute the Kruskal-Wallis H-test for independent samples.
    mannwhitneyu : Computes the Mann-Whitney rank test on samples x and y.

    Notes
    -----
    .. versionadded:: 0.15.0

    References
    ----------
    .. [1] Mood, A. M., Introduction to the Theory of Statistics. McGraw-Hill
        (1950), pp. 394-399.
    .. [2] Zar, J. H., Biostatistical Analysis, 5th ed. Prentice Hall (2010).
        See Sections 8.12 and 10.15.

    Examples
    --------
    A biologist runs an experiment in which there are three groups of plants.
    Group 1 has 16 plants, group 2 has 15 plants, and group 3 has 17 plants.
    Each plant produces a number of seeds.  The seed counts for each group
    are::

        Group 1: 10 14 14 18 20 22 24 25 31 31 32 39 43 43 48 49
        Group 2: 28 30 31 33 34 35 36 40 44 55 57 61 91 92 99
        Group 3:  0  3  9 22 23 25 25 33 34 34 40 45 46 48 62 67 84

    The following code applies Mood's median test to these samples.

    >>> g1 = [10, 14, 14, 18, 20, 22, 24, 25, 31, 31, 32, 39, 43, 43, 48, 49]
    >>> g2 = [28, 30, 31, 33, 34, 35, 36, 40, 44, 55, 57, 61, 91, 92, 99]
    >>> g3 = [0, 3, 9, 22, 23, 25, 25, 33, 34, 34, 40, 45, 46, 48, 62, 67, 84]
    >>> from scipy.stats import median_test
    >>> stat, p, med, tbl = median_test(g1, g2, g3)

    The median is

    >>> med
    34.0

    and the contingency table is

    >>> tbl
    array([[ 5, 10,  7],
           [11,  5, 10]])

    `p` is too large to conclude that the medians are not the same:

    >>> p
    0.12609082774093244

    The "G-test" can be performed by passing ``lambda_="log-likelihood"`` to
    `median_test`.

    >>> g, p, med, tbl = median_test(g1, g2, g3, lambda_="log-likelihood")
    >>> p
    0.12224779737117837

    The median occurs several times in the data, so we'll get a different
    result if, for example, ``ties="above"`` is used:

    >>> stat, p, med, tbl = median_test(g1, g2, g3, ties="above")
    >>> p
    0.063873276069553273

    >>> tbl
    array([[ 5, 11,  9],
           [11,  4,  8]])

    This example demonstrates that if the data set is not large and there
    are values equal to the median, the p-value can be sensitive to the
    choice of `ties`.

    """
    if len(samples) < 2:
        raise ValueError('median_test requires two or more samples.')

    ties_options = ['below', 'above', 'ignore']
    if ties not in ties_options:
        raise ValueError("invalid 'ties' option '%s'; 'ties' must be one "
                         "of: %s" % (ties, str(ties_options)[1:-1]))

    data = [np.asarray(sample) for sample in samples]

    # Validate the sizes and shapes of the arguments.
    for k, d in enumerate(data):
        if d.size == 0:
            raise ValueError("Sample %d is empty. All samples must "
                             "contain at least one value." % (k + 1))
        if d.ndim != 1:
            raise ValueError("Sample %d has %d dimensions.  All "
                             "samples must be one-dimensional sequences." %
                             (k + 1, d.ndim))

    cdata = np.concatenate(data)
    contains_nan, nan_policy = _contains_nan(cdata, nan_policy)
    if contains_nan and nan_policy == 'propagate':
        return np.nan, np.nan, np.nan, None

    if contains_nan:
        grand_median = np.median(cdata[~np.isnan(cdata)])
    else:
        grand_median = np.median(cdata)
    # When the minimum version of numpy supported by scipy is 1.9.0,
    # the above if/else statement can be replaced by the single line:
    #     grand_median = np.nanmedian(cdata)

    # Create the contingency table.
    table = np.zeros((2, len(data)), dtype=np.int64)
    for k, sample in enumerate(data):
        sample = sample[~np.isnan(sample)]

        nabove = count_nonzero(sample > grand_median)
        nbelow = count_nonzero(sample < grand_median)
        nequal = sample.size - (nabove + nbelow)
        table[0, k] += nabove
        table[1, k] += nbelow
        if ties == "below":
            table[1, k] += nequal
        elif ties == "above":
            table[0, k] += nequal

    # Check that no row or column of the table is all zero.
    # Such a table can not be given to chi2_contingency, because it would have
    # a zero in the table of expected frequencies.
    rowsums = table.sum(axis=1)
    if rowsums[0] == 0:
        raise ValueError("All values are below the grand median (%r)." %
                         grand_median)
    if rowsums[1] == 0:
        raise ValueError("All values are above the grand median (%r)." %
                         grand_median)
    if ties == "ignore":
        # We already checked that each sample has at least one value, but it
        # is possible that all those values equal the grand median.  If `ties`
        # is "ignore", that would result in a column of zeros in `table`.  We
        # check for that case here.
        zero_cols = np.nonzero((table == 0).all(axis=0))[0]
        if len(zero_cols) > 0:
            msg = ("All values in sample %d are equal to the grand "
                   "median (%r), so they are ignored, resulting in an "
                   "empty sample." % (zero_cols[0] + 1, grand_median))
            raise ValueError(msg)

    stat, p, dof, expected = chi2_contingency(table, lambda_=lambda_,
                                              correction=correction)
    return stat, p, grand_median, table


def _circfuncs_common(samples, high, low, nan_policy='propagate'):
    # Ensure samples are array-like and size is not zero
    samples = np.asarray(samples)
    if samples.size == 0:
        return np.nan, np.asarray(np.nan), np.asarray(np.nan), None

    # Recast samples as radians that range between 0 and 2 pi and calculate
    # the sine and cosine
    sin_samp = sin((samples - low)*2.*pi / (high - low))
    cos_samp = cos((samples - low)*2.*pi / (high - low))

    # Apply the NaN policy
    contains_nan, nan_policy = _contains_nan(samples, nan_policy)
    if contains_nan and nan_policy == 'omit':
        mask = np.isnan(samples)
        # Set the sines and cosines that are NaN to zero
        sin_samp[mask] = 0.0
        cos_samp[mask] = 0.0
    else:
        mask = None

    return samples, sin_samp, cos_samp, mask


def circmean(samples, high=2*pi, low=0, axis=None, nan_policy='propagate'):
    """Compute the circular mean for samples in a range.

    Parameters
    ----------
    samples : array_like
        Input array.
    high : float or int, optional
        High boundary for the sample range. Default is ``2*pi``.
    low : float or int, optional
        Low boundary for the sample range. Default is 0.
    axis : int, optional
        Axis along which means are computed. The default is to compute
        the mean of the flattened array.
    nan_policy : {'propagate', 'raise', 'omit'}, optional
        Defines how to handle when input contains nan. 'propagate' returns nan,
        'raise' throws an error, 'omit' performs the calculations ignoring nan
        values. Default is 'propagate'.

    Returns
    -------
    circmean : float
        Circular mean.

    Examples
    --------
    >>> from scipy.stats import circmean
    >>> circmean([0.1, 2*np.pi+0.2, 6*np.pi+0.3])
    0.2

    >>> from scipy.stats import circmean
    >>> circmean([0.2, 1.4, 2.6], high = 1, low = 0)
    0.4

    """
    samples, sin_samp, cos_samp, nmask = _circfuncs_common(samples, high, low,
                                                           nan_policy=nan_policy)
    sin_sum = sin_samp.sum(axis=axis)
    cos_sum = cos_samp.sum(axis=axis)
    res = arctan2(sin_sum, cos_sum)

    mask_nan = ~np.isnan(res)
    if mask_nan.ndim > 0:
        mask = res[mask_nan] < 0
    else:
        mask = res < 0

    if mask.ndim > 0:
        mask_nan[mask_nan] = mask
        res[mask_nan] += 2*pi
    elif mask:
        res += 2*pi

    # Set output to NaN if no samples went into the mean
    if nmask is not None:
        if nmask.all():
            res = np.full(shape=res.shape, fill_value=np.nan)
        else:
            # Find out if any of the axis that are being averaged consist
            # entirely of NaN.  If one exists, set the result (res) to NaN
            nshape = 0 if axis is None else axis
            smask = nmask.shape[nshape] == nmask.sum(axis=axis)
            if smask.any():
                res[smask] = np.nan

    return res*(high - low)/2.0/pi + low


def circvar(samples, high=2*pi, low=0, axis=None, nan_policy='propagate', *,
            normalize=False):
    """Compute the circular variance for samples assumed to be in a range.

    Parameters
    ----------
    samples : array_like
        Input array.
    high : float or int, optional
        High boundary for the sample range. Default is ``2*pi``.
    low : float or int, optional
        Low boundary for the samplerange. Default is 0.
    axis : int, optional
        Axis along which variances are computed. The default is to compute
        the variance of the flattened array.
    nan_policy : {'propagate', 'raise', 'omit'}, optional
        Defines how to handle when input contains nan. 'propagate' returns nan,
        'raise' throws an error, 'omit' performs the calculations ignoring nan
        values. Default is 'propagate'.
    normalize : boolean, optional
        If True, the returned value is bound in the interval [0, 1] and
        doesn't depend on the variable units. If False (default), the
        returned value is scaled by ``((high-low)/(2*pi))**2``.

    Returns
    -------
    circvar : float
        Circular variance.

    Notes
    -----
    This uses the following definition of circular variance: ``1-R``, where
    ``R`` is the mean resultant vector. With default ``normalize=False``, the
    returned value is in the range [0, 1], 0 standing for no variance, and 1
    for a large variance. In the limit of small angles, this value is similar
    to half the 'linear' variance.

    References
    ----------
    ..[1] Fisher, N.I. *Statistical analysis of circular data*. Cambridge
          University Press, 1993.

    Examples
    --------
    >>> from scipy.stats import circvar
    >>> circvar([0, 2*np.pi/3, 5*np.pi/3])
    2.19722457734

    """
    samples, sin_samp, cos_samp, mask = _circfuncs_common(samples, high, low,
                                                          nan_policy=nan_policy)
    if mask is None:
        sin_mean = sin_samp.mean(axis=axis)
        cos_mean = cos_samp.mean(axis=axis)
    else:
        nsum = np.asarray(np.sum(~mask, axis=axis).astype(float))
        nsum[nsum == 0] = np.nan
        sin_mean = sin_samp.sum(axis=axis) / nsum
        cos_mean = cos_samp.sum(axis=axis) / nsum
    # hypot can go slightly above 1 due to rounding errors
    with np.errstate(invalid='ignore'):
        R = np.minimum(1, hypot(sin_mean, cos_mean))

    res = 1. - R
    if not normalize:
        res *= ((high-low)/(2.*pi))**2
    return res


def circstd(samples, high=2*pi, low=0, axis=None, nan_policy='propagate', *,
            normalize=False):
    """
    Compute the circular standard deviation for samples assumed to be in the
    range [low to high].

    Parameters
    ----------
    samples : array_like
        Input array.
    high : float or int, optional
        High boundary for the sample range. Default is ``2*pi``.
    low : float or int, optional
        Low boundary for the sample range. Default is 0.
    axis : int, optional
        Axis along which standard deviations are computed. The default is
        to compute the standard deviation of the flattened array.
    nan_policy : {'propagate', 'raise', 'omit'}, optional
        Defines how to handle when input contains nan. 'propagate' returns nan,
        'raise' throws an error, 'omit' performs the calculations ignoring nan
        values. Default is 'propagate'.
    normalize : boolean, optional
        If True, the returned value is equal to ``sqrt(-2*log(R))`` and does
        not depend on the variable units. If False (default), the returned
        value is scaled by ``((high-low)/(2*pi))``.

    Returns
    -------
    circstd : float
        Circular standard deviation.

    Notes
    -----
    This uses a definition of circular standard deviation from [1]_.
    Essentially, the calculation is as follows.

    .. code-block:: python

        C = np.cos(samples).mean()
        S = np.sin(samples).mean()
        R = np.sqrt(C**2 + S**2)
        l = 2*np.pi / (high-low)
        circstd = np.sqrt(-2*np.log(R)) / l

    In the limit of small angles, it returns a number close to the 'linear'
    standard deviation.

    References
    ----------
    .. [1] Mardia, K. V. (1972). 2. In *Statistics of Directional Data*
       (pp. 18-24). Academic Press. :doi:`10.1016/C2013-0-07425-7`.

    Examples
    --------
    >>> from scipy.stats import circstd
    >>> small_samples = [0, 0.1*np.pi/2, 0.001*np.pi, 0.03*np.pi/2]
    >>> circstd(small_samples)
    0.06356406330602443
    >>> np.std(small_samples)
    0.06355419420577858

    """
    samples, sin_samp, cos_samp, mask = _circfuncs_common(samples, high, low,
                                                          nan_policy=nan_policy)
    if mask is None:
        sin_mean = sin_samp.mean(axis=axis)  # [1] (2.2.3)
        cos_mean = cos_samp.mean(axis=axis)  # [1] (2.2.3)
    else:
        nsum = np.asarray(np.sum(~mask, axis=axis).astype(float))
        nsum[nsum == 0] = np.nan
        sin_mean = sin_samp.sum(axis=axis) / nsum
        cos_mean = cos_samp.sum(axis=axis) / nsum
    # hypot can go slightly above 1 due to rounding errors
    with np.errstate(invalid='ignore'):
        R = np.minimum(1, hypot(sin_mean, cos_mean))  # [1] (2.2.4)

<<<<<<< HEAD
    res = sqrt(-2*log(R))
    if not normalize:
        res *= (high-low)/(2.*pi)
    return res
=======
    return ((high - low)/2.0/pi) * sqrt(-2*log(R))  # [1] (2.3.14) w/ (2.3.7)
>>>>>>> 8773a0aa
<|MERGE_RESOLUTION|>--- conflicted
+++ resolved
@@ -3709,11 +3709,7 @@
     with np.errstate(invalid='ignore'):
         R = np.minimum(1, hypot(sin_mean, cos_mean))  # [1] (2.2.4)
 
-<<<<<<< HEAD
     res = sqrt(-2*log(R))
     if not normalize:
-        res *= (high-low)/(2.*pi)
-    return res
-=======
-    return ((high - low)/2.0/pi) * sqrt(-2*log(R))  # [1] (2.3.14) w/ (2.3.7)
->>>>>>> 8773a0aa
+        res *= (high-low)/(2.*pi)  # [1] (2.3.14) w/ (2.3.7)
+    return res