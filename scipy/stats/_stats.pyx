from cpython cimport bool
from libc cimport math
cimport cython
cimport numpy as np
from numpy.math cimport PI
from numpy.math cimport INFINITY
from numpy.math cimport NAN
from numpy cimport ndarray, int64_t, float64_t, intp_t

import warnings
import numpy as np
import scipy.stats, scipy.special
cimport scipy.special.cython_special as cs


cdef double von_mises_cdf_series(double k, double x, unsigned int p):
    cdef double s, c, sn, cn, R, V
    cdef unsigned int n
    s = math.sin(x)
    c = math.cos(x)
    sn = math.sin(p * x)
    cn = math.cos(p * x)
    R = 0
    V = 0
    for n in range(p - 1, 0, -1):
        sn, cn = sn * c - cn * s, cn * c + sn * s
        R = 1. / (2 * n / k + R)
        V = R * (sn / n + V)

    with cython.cdivision(True):
        return 0.5 + x / (2 * PI) + V / PI


DEF SQRT2_PI = 0.79788456080286535588  # sqrt(2/pi)


cdef von_mises_cdf_normalapprox(k, x):
    b = SQRT2_PI / scipy.special.i0e(k)  # Check for negative k
    z = b * np.sin(x / 2.)
    return scipy.stats.norm.cdf(z)


@cython.boundscheck(False)
def von_mises_cdf(k_obj, x_obj):
    cdef double[:] temp, temp_xs, temp_ks
    cdef unsigned int i, p
    cdef double a1, a2, a3, a4, CK
    cdef np.ndarray k = np.asarray(k_obj)
    cdef np.ndarray x = np.asarray(x_obj)
    cdef bint zerodim = k.ndim == 0 and x.ndim == 0

    k = np.atleast_1d(k)
    x = np.atleast_1d(x)
    ix = np.round(x / (2 * PI))
    x = x - ix * (2 * PI)

    # These values should give 12 decimal digits
    CK = 50
    a1, a2, a3, a4 = 28., 0.5, 100., 5.

    bx, bk = np.broadcast_arrays(x, k)
    result = np.empty_like(bx, float)

    c_small_k = bk < CK
    temp = result[c_small_k]
    temp_xs = bx[c_small_k].astype(float)
    temp_ks = bk[c_small_k].astype(float)
    for i in range(len(temp)):
        p = <int>(1 + a1 + a2 * temp_ks[i] - a3 / (temp_ks[i] + a4))
        temp[i] = von_mises_cdf_series(temp_ks[i], temp_xs[i], p)
        temp[i] = 0 if temp[i] < 0 else 1 if temp[i] > 1 else temp[i]
    result[c_small_k] = temp
    result[~c_small_k] = von_mises_cdf_normalapprox(bk[~c_small_k], bx[~c_small_k])

    if not zerodim:
        return result + ix
    else:
        return (result + ix)[0]

@cython.wraparound(False)
@cython.boundscheck(False)
def _kendall_dis(intp_t[:] x, intp_t[:] y):
    cdef:
        intp_t sup = 1 + np.max(y)
        # Use of `>> 14` improves cache performance of the Fenwick tree (see gh-10108)
        intp_t[::1] arr = np.zeros(sup + ((sup - 1) >> 14), dtype=np.intp)
        intp_t i = 0, k = 0, size = x.size, idx
        int64_t dis = 0

    with nogil:
        while i < size:
            while k < size and x[i] == x[k]:
                dis += i
                idx = y[k]
                while idx != 0:
                    dis -= arr[idx + (idx >> 14)]
                    idx = idx & (idx - 1)

                k += 1

            while i < k:
                idx = y[i]
                while idx < sup:
                    arr[idx + (idx >> 14)] += 1
                    idx += idx & -idx
                i += 1

    return dis


# The weighted tau will be computed directly between these types.
# Arrays of other types will be turned into a rank array using _toint64().

ctypedef fused ordered:
    np.int32_t
    np.int64_t
    np.float32_t
    np.float64_t


# Inverts a permutation in place [B. H. Boonstra, Comm. ACM 8(2):104, 1965].
@cython.wraparound(False)
@cython.boundscheck(False)
cdef _invert_in_place(intp_t[:] perm):
    cdef intp_t n, i, j, k
    for n in range(len(perm)-1, -1, -1):
        i = perm[n]
        if i < 0:
            perm[n] = -i - 1
        else:
            if i != n:
                k = n
                while True:
                    j = perm[i]
                    perm[i] = -k - 1
                    if j == n:
                        perm[n] = i
                        break

                    k = i
                    i = j


@cython.wraparound(False)
@cython.boundscheck(False)
def _toint64(x):
    cdef intp_t i = 0, j = 0, l = len(x)
    cdef intp_t[::1] perm = np.argsort(x, kind='quicksort')
    # The type of this array must be one of the supported types
    cdef int64_t[::1] result = np.ndarray(l, dtype=np.int64)

    # Find nans, if any, and assign them the lowest value
    for i in range(l - 1, -1, -1):
        if not np.isnan(x[perm[i]]):
            break
        result[perm[i]] = 0

    if i < l - 1:
        j = 1
        l = i + 1

    for i in range(l - 1):
        result[perm[i]] = j
        if x[perm[i]] != x[perm[i + 1]]:
            j += 1

    result[perm[l - 1]] = j
    return np.array(result, dtype=np.int64)


@cython.wraparound(False)
@cython.boundscheck(False)
def _weightedrankedtau(ordered[:] x, ordered[:] y, intp_t[:] rank, weigher, bool additive):
    cdef intp_t i, first
    cdef float64_t t, u, v, w, s, sq
    cdef int64_t n = np.int64(len(x))
    cdef float64_t[::1] exchanges_weight = np.zeros(1, dtype=np.float64)
    # initial sort on values of x and, if tied, on values of y
    cdef intp_t[::1] perm = np.lexsort((y, x))
    cdef intp_t[::1] temp = np.empty(n, dtype=np.intp) # support structure

    if weigher is None:
        weigher = lambda x: 1./(1 + x)

    if rank is None:
        # To generate a rank array, we must first reverse the permutation
        # (to get higher ranks first) and then invert it.
        rank = np.empty(n, dtype=np.intp)
        rank[...] = perm[::-1]
        _invert_in_place(rank)

    # weigh joint ties
    first = 0
    t = 0
    w = weigher(rank[perm[first]])
    s = w
    sq = w * w

    for i in range(1, n):
        if x[perm[first]] != x[perm[i]] or y[perm[first]] != y[perm[i]]:
            t += s * (i - first - 1) if additive else (s * s - sq) / 2
            first = i
            s = sq = 0

        w = weigher(rank[perm[i]])
        s += w
        sq += w * w

    t += s * (n - first - 1) if additive else (s * s - sq) / 2

    # weigh ties in x
    first = 0
    u = 0
    w = weigher(rank[perm[first]])
    s = w
    sq = w * w

    for i in range(1, n):
        if x[perm[first]] != x[perm[i]]:
            u += s * (i - first - 1) if additive else (s * s - sq) / 2
            first = i
            s = sq = 0

        w = weigher(rank[perm[i]])
        s += w
        sq += w * w

    u += s * (n - first - 1) if additive else (s * s - sq) / 2
    if first == 0: # x is constant (all ties)
        return np.nan

    # this closure recursively sorts sections of perm[] by comparing
    # elements of y[perm[]] using temp[] as support

    def weigh(intp_t offset, intp_t length):
        cdef intp_t length0, length1, middle, i, j, k
        cdef float64_t weight, residual

        if length == 1:
            return weigher(rank[perm[offset]])
        length0 = length // 2
        length1 = length - length0
        middle = offset + length0
        residual = weigh(offset, length0)
        weight = weigh(middle, length1) + residual
        if y[perm[middle - 1]] < y[perm[middle]]:
            return weight

        # merging
        i = j = k = 0

        while j < length0 and k < length1:
            if y[perm[offset + j]] <= y[perm[middle + k]]:
                temp[i] = perm[offset + j]
                residual -= weigher(rank[temp[i]])
                j += 1
            else:
                temp[i] = perm[middle + k]
                exchanges_weight[0] += weigher(rank[temp[i]]) * (
                    length0 - j) + residual if additive else weigher(
                    rank[temp[i]]) * residual
                k += 1
            i += 1

        perm[offset+i:offset+i+length0-j] = perm[offset+j:offset+length0]
        perm[offset:offset+i] = temp[0:i]
        return weight

    # weigh discordances
    weigh(0, n)

    # weigh ties in y
    first = 0
    v = 0
    w = weigher(rank[perm[first]])
    s = w
    sq = w * w

    for i in range(1, n):
        if y[perm[first]] != y[perm[i]]:
            v += s * (i - first - 1) if additive else (s * s - sq) / 2
            first = i
            s = sq = 0

        w = weigher(rank[perm[i]])
        s += w
        sq += w * w

    v += s * (n - first - 1) if additive else (s * s - sq) / 2
    if first == 0: # y is constant (all ties)
        return np.nan

    # weigh all pairs
    s = sq = 0
    for i in range(n):
        w = weigher(rank[perm[i]])
        s += w
        sq += w * w

    tot = s * (n - 1) if additive else (s * s - sq) / 2

    tau = ((tot - (v + u - t)) - 2. * exchanges_weight[0]
           ) / np.sqrt(tot - u) / np.sqrt(tot - v)
    return min(1., max(-1., tau))


# FROM MGCPY: https://github.com/neurodata/mgcpy

# Distance transforms used for MGC and Dcorr

# Columnwise ranking of data
@cython.wraparound(False)
@cython.boundscheck(False)
cdef _dense_rank_data(ndarray x):
    _, v = np.unique(x, return_inverse=True)
    return v + 1


@cython.wraparound(False)
@cython.boundscheck(False)
def _rank_distance_matrix(distx):
    # faster than np.apply_along_axis
    return np.hstack([_dense_rank_data(distx[:, i]).reshape(-1, 1) for i in range(distx.shape[0])])


@cython.wraparound(False)
@cython.boundscheck(False)
def _center_distance_matrix(distx, global_corr='mgc', is_ranked=True):
    cdef int n = distx.shape[0]
    cdef int m = distx.shape[1]
    cdef ndarray rank_distx = np.zeros(n * m)

    if is_ranked:
        rank_distx = _rank_distance_matrix(distx)

    if global_corr == "rank":
        distx = rank_distx.astype(np.float64, copy=False)

    # 'mgc' distance transform (col-wise mean) - default
    cdef ndarray exp_distx = np.repeat(((distx.mean(axis=0) * n) / (n-1)), n).reshape(-1, n).T

    # center the distance matrix
    cdef ndarray cent_distx = distx - exp_distx

    if global_corr != "mantel" and global_corr != "biased":
        np.fill_diagonal(cent_distx, 0)

    return cent_distx, rank_distx



# Centers each distance matrix and rank matrix
@cython.wraparound(False)
@cython.boundscheck(False)
def _transform_distance_matrix(distx, disty, global_corr='mgc', is_ranked=True):
    if global_corr == "rank":
        is_ranked = True

    cent_distx, rank_distx = _center_distance_matrix(distx, global_corr, is_ranked)
    cent_disty, rank_disty = _center_distance_matrix(disty, global_corr, is_ranked)

    transform_dist = {"cent_distx": cent_distx, "cent_disty": cent_disty,
                      "rank_distx": rank_distx, "rank_disty": rank_disty}

    return transform_dist


# MGC specific functions
@cython.wraparound(False)
@cython.boundscheck(False)
cdef _expected_covar(float64_t[:, :] distx, float64_t[:, :] disty,
                     int64_t[:, :] rank_distx, int64_t[:, :] rank_disty,
                     float64_t[:, :] cov_xy, float64_t[:] expectx,
                     float64_t[:] expecty):
    # summing up the the element-wise product of A and B based on the ranks,
    # yields the local family of covariances
    cdef intp_t n = distx.shape[0]
    cdef float64_t a, b
    cdef intp_t i, j, k, l
    for i in range(n):
        for j in range(n):
            a = distx[i, j]
            b = disty[i, j]
            k = rank_distx[i, j]
            l = rank_disty[i, j]

            cov_xy[k, l] += a * b

            expectx[k] += a
            expecty[l] += b

    return np.asarray(expectx), np.asarray(expecty)


@cython.wraparound(False)
@cython.boundscheck(False)
cdef _covar_map(float64_t[:, :] cov_xy, intp_t nx, intp_t ny):
    # get covariances for each k and l
    cdef intp_t k, l
    for k in range(nx - 1):
        for l in range(ny - 1):
            cov_xy[k+1, l+1] += (cov_xy[k+1, l] + cov_xy[k, l+1] - cov_xy[k, l])

    return np.asarray(cov_xy)


@cython.wraparound(False)
@cython.boundscheck(False)
def _local_covariance(distx, disty, rank_distx, rank_disty):
    # convert float32 numpy array to int, as it will be used as array indices
    # [0 to n-1]
    rank_distx = np.asarray(rank_distx, np.int64) - 1
    rank_disty = np.asarray(rank_disty, np.int64) - 1

    cdef intp_t n = distx.shape[0]
    cdef intp_t nx = np.max(rank_distx) + 1
    cdef intp_t ny = np.max(rank_disty) + 1
    cdef ndarray cov_xy = np.zeros((nx, ny))
    cdef ndarray expectx = np.zeros(nx)
    cdef ndarray expecty = np.zeros(ny)

    # summing up the the element-wise product of A and B based on the ranks,
    # yields the local family of covariances
    expectx, expecty = _expected_covar(distx, disty, rank_distx, rank_disty,
                                       cov_xy, expectx, expecty)

    cov_xy[:, 0] = np.cumsum(cov_xy[:, 0])
    expectx = np.cumsum(expectx)

    cov_xy[0, :] = np.cumsum(cov_xy[0, :])
    expecty = np.cumsum(expecty)

    cov_xy = _covar_map(cov_xy, nx, ny)
    # centering the covariances
    cov_xy = cov_xy - ((expectx.reshape(-1, 1) @ expecty.reshape(-1, 1).T) / n**2)

    return cov_xy


@cython.wraparound(False)
@cython.boundscheck(False)
def _local_correlations(distx, disty, global_corr='mgc'):
    transformed = _transform_distance_matrix(distx, disty, global_corr)

    # compute all local covariances
    cdef ndarray cov_mat = _local_covariance(
        transformed["cent_distx"],
        transformed["cent_disty"].T,
        transformed["rank_distx"],
        transformed["rank_disty"].T)

    # compute local variances for data A
    cdef ndarray local_varx = _local_covariance(
        transformed["cent_distx"],
        transformed["cent_distx"].T,
        transformed["rank_distx"],
        transformed["rank_distx"].T)
    local_varx = local_varx.diagonal()

    # compute local variances for data B
    cdef ndarray local_vary = _local_covariance(
        transformed["cent_disty"],
        transformed["cent_disty"].T,
        transformed["rank_disty"],
        transformed["rank_disty"].T)
    local_vary = local_vary.diagonal()

    # normalizing the covariances yields the local family of correlations

    with warnings.catch_warnings():
        warnings.simplefilter("ignore")
        corr_mat = cov_mat / np.sqrt(local_varx.reshape(-1, 1) @ local_vary.reshape(-1, 1).T).real
        # avoid computational issues that may cause a few local correlations
        # to be negligibly larger than 1
        corr_mat[corr_mat > 1] = 1

    # set any local correlation to 0 if any corresponding local variance is
    # less than or equal to 0
    corr_mat[local_varx <= 0, :] = 0
    corr_mat[:, local_vary <= 0] = 0

    return corr_mat


cpdef double geninvgauss_logpdf(double x, double p, double b) nogil:
    return _geninvgauss_logpdf_kernel(x, p, b)


cdef double _geninvgauss_logpdf_kernel(double x, double p, double b) nogil:
    cdef double z, c

    if x <= 0:
        return -INFINITY

    z = cs.kve(p, b)
    if math.isinf(z):
        return NAN

    c = -math.log(2) - math.log(z) + b
    return c + (p - 1)*math.log(x) - b*(x + 1/x)/2


cdef double _geninvgauss_pdf(double x, void *user_data) nogil except *:
    # destined to be used in a LowLevelCallable
    cdef double p, b

    if x <= 0:
        return 0.

    p = (<double *>user_data)[0]
    b = (<double *>user_data)[1]

    return math.exp(_geninvgauss_logpdf_kernel(x, p, b))


<<<<<<< HEAD
cdef double _phi(double z) nogil:
    """evaluates the normal PDF. Used in `studentized range`"""
    cdef double inv_sqrt_2pi = 0.3989422804014327
    return inv_sqrt_2pi * math.exp(-0.5 * z * z)


cdef double _Phi(double z) nogil:
    """evaluates the normal CDF. Used in `studentized range`"""
    return cs.ndtr(z)

cdef double _genstudentized_range_cdf(int n, double[2] x, void *user_data) nogil:
    # evaluates the integrand of Equation (3) by Batista, et al [2]
    # destined to be used in a LowLevelCallable
    q = (<double *>user_data)[0]
    k = (<double *>user_data)[1]
    df = (<double *>user_data)[2]

    s = x[1]
    z = x[0]

    # harcoded constants to avoid useless log evals
    cdef double log_2 = 0.6931471805599453
    cdef double log_inv_sqrt_2pi = -0.9189385332046727

    # terms are evaluated within logarithms when possible to avoid overflows
    log_terms = (math.log(k) + (df / 2) * math.log(df)
                 - (math.lgamma(df / 2) + (df / 2 - 1) * log_2)
                 + (df - 1) * math.log(s) - (df * s * s / 2)
                 + log_inv_sqrt_2pi - 0.5 * z * z # Normal PDF
                 + (k - 1) * math.log(_Phi(z + q * s) - _Phi(z)))

    return math.exp(log_terms)


cdef double _genstudentized_range_cdf_asymptotic(double z, void *user_data) nogil:
    # evaluates the integrand of equation (2) by Lund, Lund, page 205. [4]
    # destined to be used in a LowLevelCallable
    q = (<double *>user_data)[0]
    k = (<double *>user_data)[1]

    return k * _phi(z) * math.pow(_Phi(z + q) - _Phi(z), k - 1)


cdef double _genstudentized_range_pdf(int n, double[2] x, void *user_data) nogil:
    # evaluates the integrand of equation (4) by Batista, et al [2]
    # destined to be used in a LowLevelCallable
    q = (<double *>user_data)[0]
    k = (<double *>user_data)[1]
    df = (<double *>user_data)[2]

    z = x[0]
    s = x[1]

    # harcoded constants to avoid useless log evals
    cdef double log_2 = 0.6931471805599453
    cdef double log_inv_sqrt_2pi = -0.9189385332046727

    # terms are evaluated within logarithms when possible to avoid overflows
    const_log = ((df / 2) * math.log(df)
                 - math.lgamma(df / 2)
                 - (df / 2 - 1) * log_2
                 + (df - 1) * math.log(s)
                 - df * s * s / 2)

    r_log = (math.log(k)
             + math.log(k - 1)
             + math.log(s)
             + log_inv_sqrt_2pi - 0.5 * z * z # Normal PDF
             + log_inv_sqrt_2pi - 0.5 * (s * q + z) * (s * q + z) # Normal PDF
             + (k - 2) * math.log(_Phi(s * q + z) - _Phi(z)))

    return math.exp(r_log + const_log)


cdef double _genstudentized_range_moment(int n, double[3] x_arg, void *user_data) nogil:
    # destined to be used in a LowLevelCallable
    K = (<double *>user_data)[0] # the Kth moment to calc.
    k = (<double *>user_data)[1]
    df = (<double *>user_data)[2]

    z = x_arg[0]
    s = x_arg[1]
    x = x_arg[2]

    # https://www.scielo.br/pdf/cagro/v41n4/1981-1829-cagro-41-04-00378.pdf
    cdef double pdf_data[3]
    pdf_data[0] = x # Q is integrated over by the third integral
    pdf_data[1] = k
    pdf_data[2] = df

    return  math.pow(x, K) * _genstudentized_range_pdf(2, x_arg, pdf_data)
=======
cpdef double genhyperbolic_pdf(double x, double p, double a, double b) nogil:
    return math.exp(_genhyperbolic_logpdf_kernel(x, p, a, b))


cdef double _genhyperbolic_pdf(double x, void *user_data) nogil except *:
    # destined to be used in a LowLevelCallable
    cdef double p, a, b

    p = (<double *>user_data)[0]
    a = (<double *>user_data)[1]
    b = (<double *>user_data)[2]

    return math.exp(_genhyperbolic_logpdf_kernel(x, p, a, b))


cpdef double genhyperbolic_logpdf(
        double x, double p, double a, double b
        ) nogil:
    return _genhyperbolic_logpdf_kernel(x, p, a, b)

cdef double _genhyperbolic_logpdf(double x, void *user_data) nogil except *:
    # destined to be used in a LowLevelCallable
    cdef double p, a, b

    p = (<double *>user_data)[0]
    a = (<double *>user_data)[1]
    b = (<double *>user_data)[2]

    return _genhyperbolic_logpdf_kernel(x, p, a, b)


cdef double _genhyperbolic_logpdf_kernel(
        double x, double p, double a, double b
        ) nogil:
    cdef double t1, t2, t3, t4, t5

    t1 = _log_norming_constant(p, a, b)

    t2 = math.pow(1, 2) + math.pow(x, 2)
    t2 = math.pow(t2, 0.5)
    t3 = (p - 0.5) * math.log(t2)
    t4 = math.log(cs.kve(p-0.5, a * t2)) - a * t2
    t5 = b * x

    return t1 + t3 + t4 + t5

cdef double _log_norming_constant(double p, double a, double b) nogil:
    cdef double t1, t2, t3, t4, t5, t6

    t1 = math.pow(a, 2) - math.pow(b, 2)
    t2 = p * 0.5 * math.log(t1)
    t3 = 0.5 * math.log(2 * PI)
    t4 = (p - 0.5) * math.log(a)
    t5 = math.pow(t1, 0.5)
    t6 = math.log(cs.kve(p, t5)) - t5

    return t2 - t3 - t4 - t6
>>>>>>> cb880790


ctypedef fused real:
    float
    double
    long double


@cython.wraparound(False)
@cython.boundscheck(False)
def gaussian_kernel_estimate(points, values, xi, precision, dtype, real _=0):
    """
    def gaussian_kernel_estimate(points, real[:, :] values, xi, precision)

    Evaluate a multivariate Gaussian kernel estimate.

    Parameters
    ----------
    points : array_like with shape (n, d)
        Data points to estimate from in d dimenions.
    values : real[:, :] with shape (n, p)
        Multivariate values associated with the data points.
    xi : array_like with shape (m, d)
        Coordinates to evaluate the estimate at in d dimensions.
    precision : array_like with shape (d, d)
        Precision matrix for the Gaussian kernel.

    Returns
    -------
    estimate : double[:, :] with shape (m, p)
        Multivariate Gaussian kernel estimate evaluated at the input coordinates.
    """
    cdef:
        real[:, :] points_, xi_, values_, estimate, whitening
        int i, j, k
        int n, d, m, p
        real arg, residual, norm

    n = points.shape[0]
    d = points.shape[1]
    m = xi.shape[0]
    p = values.shape[1]

    if xi.shape[1] != d:
        raise ValueError("points and xi must have same trailing dim")
    if precision.shape[0] != d or precision.shape[1] != d:
        raise ValueError("precision matrix must match data dims")

    # Rescale the data
    whitening = np.linalg.cholesky(precision).astype(dtype, copy=False)
    points_ = np.dot(points, whitening).astype(dtype, copy=False)
    xi_ = np.dot(xi, whitening).astype(dtype, copy=False)
    values_ = values.astype(dtype, copy=False)

    # Evaluate the normalisation
    norm = math.pow((2 * PI) ,(- d / 2))
    for i in range(d):
        norm *= whitening[i, i]

    # Create the result array and evaluate the weighted sum
    estimate = np.zeros((m, p), dtype)
    for i in range(n):
        for j in range(m):
            arg = 0
            for k in range(d):
                residual = (points_[i, k] - xi_[j, k])
                arg += residual * residual

            arg = math.exp(-arg / 2) * norm
            for k in range(p):
                estimate[j, k] += values_[i, k] * arg

    return np.asarray(estimate)<|MERGE_RESOLUTION|>--- conflicted
+++ resolved
@@ -513,7 +513,6 @@
     return math.exp(_geninvgauss_logpdf_kernel(x, p, b))
 
 
-<<<<<<< HEAD
 cdef double _phi(double z) nogil:
     """evaluates the normal PDF. Used in `studentized range`"""
     cdef double inv_sqrt_2pi = 0.3989422804014327
@@ -605,7 +604,8 @@
     pdf_data[2] = df
 
     return  math.pow(x, K) * _genstudentized_range_pdf(2, x_arg, pdf_data)
-=======
+
+  
 cpdef double genhyperbolic_pdf(double x, double p, double a, double b) nogil:
     return math.exp(_genhyperbolic_logpdf_kernel(x, p, a, b))
 
@@ -663,7 +663,6 @@
     t6 = math.log(cs.kve(p, t5)) - t5
 
     return t2 - t3 - t4 - t6
->>>>>>> cb880790
 
 
 ctypedef fused real:
