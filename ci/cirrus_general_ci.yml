--- conflicted
+++ resolved
@@ -68,56 +68,12 @@
 
     python -m pip install meson ninja numpy cython pybind11 pythran cython
     python -m pip install click rich_click doit pydevtool
-<<<<<<< HEAD
-    python -m pip install pytest pooch hypothesis
-    
-    python dev.py test
-
-
-musllinux_amd64_test_task:
-  container:
-    image: alpine
-    cpu: 8
-    memory: 32G
-
-  env:
-    PATH: $PWD:$PATH
-
-  setup_script: |
-    # The alpine image doesn't have a git client. The first step is to get 
-    # git, then clone in the *MODIFIED_CLONE step. To make sure the clone step
-    # works we have to delete CIRRUS_WORKING_DIR (alpine doesn't have pushd).
-    # Because this is the default working directory we should cd to that folder
-    # a subsequent script.
-
-    apk update
-    apk add openblas-dev python3 python3-dev openblas build-base gfortran git py3-pip
-    ln -sf $(which python3.10) python
-    
-    _CWD=$PWD
-    echo "_CWD=$(_CWD)" >> $CIRRUS_ENV
-    cd $CIRRUS_WORKING_DIR/..
-    rm -rf $CIRRUS_WORKING_DIR
-
-  pip_cache:
-    folder: ~/.cache/pip
-
-  <<: *MODIFIED_CLONE
-
-  python_dependencies_script: |
-    cd $_CWD
-    python -m pip install cython
-    pip install --upgrade --pre -i https://pypi.anaconda.org/scientific-python-nightly-wheels/simple numpy
-    python -m pip install meson ninja pybind11 pythran pytest hypothesis
-    python -m pip install click rich_click doit pydevtool pooch
-=======
-    python -m pip install pytest pooch pytest-xdist
+    python -m pip install pytest pooch pytest-xdist hypothesis
     
     # this line tells us where the task keeps its pip cache. 
     # It may change over time!
     echo $(python -m pip cache dir)
     echo $(python -m pip cache list)
->>>>>>> c025587b
 
   build_script: |
     python dev.py build -j1
@@ -170,11 +126,7 @@
 
     python -m pip install meson ninja numpy cython pybind11 pythran cython
     python -m pip install click rich_click doit pydevtool
-<<<<<<< HEAD
-    python -m pip install pytest pooch hypothesis
-    export DYLD_LIBRARY_PATH=/usr/local/gfortran/lib:/opt/arm64-builds/lib
-=======
-    python -m pip install pytest pooch pytest-xdist
+    python -m pip install pytest pooch pytest-xdist hypothesis
     
     # this line tells us where the task keeps its pip cache. 
     # It may change over time!
@@ -192,5 +144,4 @@
     cd ..
     source test_env/bin/activate
     cd $_CWD
->>>>>>> c025587b
     python dev.py test