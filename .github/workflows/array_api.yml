name: Array API

on:
  push:
    branches:
      - maintenance/**
  pull_request:
    branches:
      - main
      - maintenance/**

permissions:
   contents: read  # to fetch code (actions/checkout)

env:
  CCACHE_DIR: "${{ github.workspace }}/.ccache"
  INSTALLDIR: "build-install"

concurrency:
  group: ${{ github.workflow }}-${{ github.head_ref || github.run_id }}
  cancel-in-progress: true

jobs:
  get_commit_message:
    name: Get commit message
    uses: ./.github/workflows/commit_message.yml

  pytorch_cpu:
    name: Linux PyTorch CPU
    needs: get_commit_message
    if: >
      needs.get_commit_message.outputs.message == 1
      && (github.repository == 'scipy/scipy' || github.repository == '')
    runs-on: ubuntu-22.04
    strategy:
      matrix:
        python-version: ['3.11']
        maintenance-branch:
          - ${{ contains(github.ref, 'maintenance/') || contains(github.base_ref, 'maintenance/') }}
        exclude:
          - maintenance-branch: true

    steps:
    - uses: actions/checkout@v4.1.1
      with:
        submodules: recursive

    - name: Setup Python
      uses: actions/setup-python@v5
      with:
        python-version: ${{ matrix.python-version }}
        cache: 'pip'  # not using a path to also cache pytorch

    - name: Install Ubuntu dependencies
      run: |
        sudo apt-get update
        sudo apt-get install -y libopenblas-dev libatlas-base-dev liblapack-dev gfortran libgmp-dev libmpfr-dev libsuitesparse-dev ccache libmpc-dev

    - name: Install Python packages
      run: |
        python -m pip install numpy cython pytest pytest-xdist pytest-timeout pybind11 mpmath gmpy2 pythran ninja meson click rich-click doit pydevtool pooch hypothesis array-api-strict

    - name: Install PyTorch CPU
      run: |
        python -m pip install "torch<2.1" --index-url https://download.pytorch.org/whl/cpu

    - name:  Prepare compiler cache
      id:    prep-ccache
      shell: bash
      run: |
        mkdir -p "${CCACHE_DIR}"
        echo "dir=$CCACHE_DIR" >> $GITHUB_OUTPUT
        NOW=$(date -u +"%F-%T")
        echo "timestamp=${NOW}" >> $GITHUB_OUTPUT

    - name: Setup compiler cache
      uses:  actions/cache@v3
      id:    cache-ccache
      with:
        path: ${{ steps.prep-ccache.outputs.dir }}
        key:  ${{ github.workflow }}-${{ matrix.python-version }}-ccache-linux-${{ steps.prep-ccache.outputs.timestamp }}
        restore-keys: |
          ${{ github.workflow }}-${{ matrix.python-version }}-ccache-linux-

    - name: Setup build and install scipy
      run: |
        python dev.py build

    - name: Test SciPy
      run: |
        export OMP_NUM_THREADS=2
        # expand as new modules are added
        python dev.py --no-build test -b all -s cluster -- --durations 3 --timeout=60
        python dev.py --no-build test -b all -s constants -- --durations 3 --timeout=60
        python dev.py --no-build test -b all -s fft -- --durations 3 --timeout=60
        python dev.py --no-build test -b all -t scipy.special.tests.test_support_alternative_backends -- --durations 3 --timeout=60
        python dev.py --no-build test -b all -t scipy._lib.tests.test_array_api
        python dev.py --no-build test -b all -t scipy._lib.tests.test__util -- --durations 3 --timeout=60
        python dev.py --no-build test -b all -t scipy.stats.tests.test_stats -- --durations 3 --timeout=60
<<<<<<< HEAD
        python dev.py --no-build test -b all -t scipy.stats.tests.test_rank -- --durations 3 --timeout=60
=======
        python dev.py --no-build test -b all -t scipy.stats.tests.test_morestats -- --durations 3 --timeout=60
>>>>>>> 9c9122ab
<|MERGE_RESOLUTION|>--- conflicted
+++ resolved
@@ -97,8 +97,5 @@
         python dev.py --no-build test -b all -t scipy._lib.tests.test_array_api
         python dev.py --no-build test -b all -t scipy._lib.tests.test__util -- --durations 3 --timeout=60
         python dev.py --no-build test -b all -t scipy.stats.tests.test_stats -- --durations 3 --timeout=60
-<<<<<<< HEAD
-        python dev.py --no-build test -b all -t scipy.stats.tests.test_rank -- --durations 3 --timeout=60
-=======
         python dev.py --no-build test -b all -t scipy.stats.tests.test_morestats -- --durations 3 --timeout=60
->>>>>>> 9c9122ab
+        python dev.py --no-build test -b all -t scipy.stats.tests.test_rank -- --durations 3 --timeout=60