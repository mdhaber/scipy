name: Windows tests

on:
  push:
    branches:
      - maintenance/**
  pull_request:
    branches:
      - main
      - maintenance/**

permissions:
   contents: read  # to fetch code (actions/checkout)

concurrency:
  group: ${{ github.workflow }}-${{ github.head_ref || github.run_id }}
  cancel-in-progress: true

jobs:
  test:
    name: cp310 (meson) fast
    # Ensure (a) this doesn't run on forks by default, and
    #        (b) it does run with Act locally (`github` doesn't exist there)
    if: "github.repository == 'scipy/scipy' || github.repository == ''"
    runs-on: windows-2019
    steps:
      - name: Checkout
        uses: actions/checkout@v3
        with:
          submodules: recursive
      - name: Setup Python
        uses: actions/setup-python@v4
        with:
          python-version: '3.10'
          architecture: 'x64'
          cache: 'pip'
          cache-dependency-path: 'environment.yml'
      - name: Install rtools (mingw-w64)
        run: |
          choco install rtools -y --no-progress --force --version=4.0.0.20220206
          echo "c:\rtools40\ucrt64\bin;" >> $env:GITHUB_PATH

      - name: show-gfortran
        run: |
          gcc --version
          gfortran --version
      - name: pip-packages
        run: |
          pip install numpy==1.22.4 cython pybind11 pythran meson ninja pytest pytest-xdist pytest-timeout pooch rich_click click doit pydevtool hypothesis
      - name: Install OpenBLAS
        shell: bash
        run: |
          # same OpenBLAS install method as cibuildwheel
          set -xe
          bash tools/wheels/cibw_before_build_win.sh .
          echo "PKG_CONFIG_PATH=c:\opt\64\lib\pkgconfig;" >> $GITHUB_ENV
      - name: Build
        run: |
          echo "SCIPY_USE_PROPACK=1" >> $env:GITHUB_ENV
          python dev.py build --win-cp-openblas
          # Necessary because GitHub Actions checks out the repo to D:\ while OpenBLAS
          # got installed to C:\ higher up. The copying with `--win-cp-openblas` fails
          # when things are split over drives.
          cp C:\opt\64\bin\*.dll $pwd\build-install\Lib\site-packages\scipy\.libs\
          python tools\openblas_support.py --write-init $PWD\build-install\Lib\site-packages\scipy\
      - name: Test
        run: |
          python dev.py test -j2


  #############################################################################
  full_dev_py_min_numpy:
    name: cp39 (meson) full, dev.py, minimum numpy
    if: "github.repository == 'scipy/scipy' || github.repository == ''"
    runs-on: windows-2019
    steps:
      - name: Checkout
        uses: actions/checkout@v3
        with:
          submodules: recursive
      - name: Setup Python
        uses: actions/setup-python@v4
        with:
          python-version: '3.9'
          cache: 'pip'
          cache-dependency-path: 'environment.yml'

      - name: Install rtools (mingw-w64)
        run: |
          choco install rtools -y --no-progress --force --version=4.0.0.20220206
          echo "c:\rtools40\ucrt64\bin;" >> $env:GITHUB_PATH

      - name: Install OpenBLAS
        shell: bash
        run: |
          set -xe
          bash tools/wheels/cibw_before_build_win.sh .
          echo "PKG_CONFIG_PATH=c:\opt\64\lib\pkgconfig;" >> $GITHUB_ENV

      - name: pip-packages
        run: |
          # 1.22.4 is currently the oldest numpy usable on cp3.9 according
          # to pyproject.toml
          python -m pip install numpy==1.22.4 cython pybind11 pythran meson-python meson ninja pytest pytest-xdist pytest-timeout pooch rich_click click doit pydevtool hypothesis

      - name: Build
        run: |
          python dev.py build --win-cp-openblas
          # Copy OpenBLAS DLL, write distributor-init (see first job in this file for why)
          cp C:\opt\64\bin\*.dll $pwd\build-install\Lib\site-packages\scipy\.libs\
          python tools\openblas_support.py --write-init $PWD\build-install\Lib\site-packages\scipy\

      - name: Test
        run: |
          python dev.py test -j2 --mode full


  #############################################################################
  full_build_sdist_wheel:
    # TODO: enable ILP64 once possible
    name: cp311 (build sdist + wheel), full, no pythran
    if: "github.repository == 'scipy/scipy' || github.repository == ''"
    runs-on: windows-2019
    steps:
      - name: Checkout
        uses: actions/checkout@v3
        with:
          submodules: recursive
      - name: Setup Python
        uses: actions/setup-python@v4
        with:
          python-version: '3.11'
          cache: 'pip'
          cache-dependency-path: 'environment.yml'

      - name: Win_amd64 - install rtools
        run: |
          # mingw-w64
          choco install rtools -y --no-progress --force --version=4.0.0.20220206
          echo "c:\rtools40\ucrt64\bin;" >> $env:GITHUB_PATH

      - name: Install OpenBLAS
        shell: bash
        run: |
          set -xe
          bash tools/wheels/cibw_before_build_win.sh .
          echo "PKG_CONFIG_PATH=c:\opt\64\lib\pkgconfig;" >> $GITHUB_ENV

      - name: pip-packages
        run: |
          python -m pip install build delvewheel numpy cython pybind11 meson-python meson ninja pytest pytest-xdist pytest-timeout pooch hypothesis

      - name: Build
        run: |
          python -m build -Csetup-args="-Duse-pythran=false"

          # Vendor openblas.dll and the DLL's it depends on into the wheel 
          $env:wheel_name=Get-ChildItem -Path dist/* -Include *.whl
          delvewheel repair --add-path c:\opt\openblas\openblas_dll -w dist $env:wheel_name
          
          python -m pip install $env:wheel_name

      - name: Test
        run: |
          cd $RUNNER_TEMP
          # run full test suite
          pytest --pyargs scipy


  #############################################################################
  fast_setup:
    name: cp310 (setup.py bdist_wheel)
    if: "github.repository == 'scipy/scipy' || github.repository == ''"
    runs-on: windows-2019
    steps:
      - name: Checkout
        uses: actions/checkout@v3
        with:
          submodules: recursive
      - name: Setup Python
        uses: actions/setup-python@v4
        with:
          python-version: '3.10'
          cache: 'pip'
          cache-dependency-path: 'environment.yml'

      - name: Win_amd64 - install rtools
        run: |
          # mingw-w64
          choco install rtools -y --no-progress --force --version=4.0.0.20220206
          echo "c:\rtools40\ucrt64\bin;" >> $env:GITHUB_PATH

      - name: Install OpenBLAS
        shell: bash
        run: |
          set -xe
          bash tools/wheels/cibw_before_build_win.sh .

          # force static linking
          pushd /c/opt/64/lib
          rm *.dev.a *.dll.a *.lib
          popd

          # site.cfg.template currently distributed with
          # multibuild-wheels-staging/openblas-libs
          cp /c/opt/64/site.cfg.template site.cfg
          sed -i  's/{openblas_root}/c:\\opt/g' site.cfg

      - name: pip-packages
        run: |
          # pyproject.toml currently states this numpy minimum version.
          python -m pip install --upgrade pip "setuptools==59.6.0" wheel
<<<<<<< HEAD
          python -m pip install cython numpy==1.22.4 pybind11 pythran pytest pooch hypothesis
=======
          python -m pip install "cython<3.0" numpy==1.22.4 pybind11 pythran pytest pooch
>>>>>>> 9e3f5fde

      - name: Build
        run: |
          python setup.py bdist_wheel

          # Vendor openblas.dll and the DLL's it depends on into the wheel 
          $env:wheel_name=Get-ChildItem -Path dist/* -Include *.whl
          delvewheel repair --add-path c:\opt\openblas\openblas_dll -w dist $env:wheel_name
          
          python -m pip install $env:wheel_name

      - name: Test
        run: |
          cd $RUNNER_TEMP
          pytest --pyargs scipy -m "not slow"<|MERGE_RESOLUTION|>--- conflicted
+++ resolved
@@ -210,11 +210,7 @@
         run: |
           # pyproject.toml currently states this numpy minimum version.
           python -m pip install --upgrade pip "setuptools==59.6.0" wheel
-<<<<<<< HEAD
-          python -m pip install cython numpy==1.22.4 pybind11 pythran pytest pooch hypothesis
-=======
-          python -m pip install "cython<3.0" numpy==1.22.4 pybind11 pythran pytest pooch
->>>>>>> 9e3f5fde
+          python -m pip install "cython<3.0" numpy==1.22.4 pybind11 pythran pytest pooch hypothesis
 
       - name: Build
         run: |
